--- conflicted
+++ resolved
@@ -135,17 +135,10 @@
       title: (번역중) Instantiating a big model
     - local: in_translation
       title: (번역중) Debugging
-<<<<<<< HEAD
     - local: hpo_train
       title: Trainer API를 사용한 하이퍼파라미터 탐색
-    - local: in_translation
-      title: (번역중) XLA Integration for TensorFlow Models
-=======
-    - local: in_translation
-      title: (번역중) Hyperparameter Search using Trainer API
     - local: tf_xla
       title: TensorFlow 모델을 위한 XLA 통합
->>>>>>> 6bc61aa7
   title: (번역중) 성능 및 확장성
 - sections:
     - local: in_translation
