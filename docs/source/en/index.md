--- conflicted
+++ resolved
@@ -326,11 +326,8 @@
 |             [Table Transformer](model_doc/table-transformer)             |       ✅        |         ❌         |      ❌      |
 |                         [TAPAS](model_doc/tapas)                         |       ✅        |         ✅         |      ❌      |
 |                         [TAPEX](model_doc/tapex)                         |       ✅        |         ✅         |      ✅      |
-<<<<<<< HEAD
 |                     [TeleChat2](model_doc/telechat2)                     |       ✅        |         ❌         |      ❌      |
-=======
 |                       [TextNet](model_doc/textnet)                       |       ✅        |         ❌         |      ❌      |
->>>>>>> 8de7b1ba
 |       [Time Series Transformer](model_doc/time_series_transformer)       |       ✅        |         ❌         |      ❌      |
 |                   [TimeSformer](model_doc/timesformer)                   |       ✅        |         ❌         |      ❌      |
 |                [TimmWrapperModel](model_doc/timm_wrapper)                |       ✅        |         ❌         |      ❌      |
