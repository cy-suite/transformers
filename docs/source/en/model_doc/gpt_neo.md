<!--Copyright 2021 The HuggingFace Team. All rights reserved.

Licensed under the Apache License, Version 2.0 (the "License"); you may not use this file except in compliance with
the License. You may obtain a copy of the License at

http://www.apache.org/licenses/LICENSE-2.0

Unless required by applicable law or agreed to in writing, software distributed under the License is distributed on
an "AS IS" BASIS, WITHOUT WARRANTIES OR CONDITIONS OF ANY KIND, either express or implied. See the License for the
specific language governing permissions and limitations under the License.

⚠️ Note that this file is in Markdown but contain specific syntax for our doc-builder (similar to MDX) that may not be
rendered properly in your Markdown viewer.

-->

# GPT Neo

## Overview

The GPTNeo model was released in the [EleutherAI/gpt-neo](https://github.com/EleutherAI/gpt-neo) repository by Sid
Black, Stella Biderman, Leo Gao, Phil Wang and Connor Leahy. It is a GPT2 like causal language model trained on the
[Pile](https://pile.eleuther.ai/) dataset.

The architecture is similar to GPT2 except that GPT Neo uses local attention in every other layer with a window size of
256 tokens.

This model was contributed by [valhalla](https://huggingface.co/valhalla).

## Usage example

The `generate()` method can be used to generate text using GPT Neo model.

```python
>>> from transformers import GPTNeoForCausalLM, GPT2Tokenizer

>>> model = GPTNeoForCausalLM.from_pretrained("EleutherAI/gpt-neo-1.3B")
>>> tokenizer = GPT2Tokenizer.from_pretrained("EleutherAI/gpt-neo-1.3B")

>>> prompt = (
...     "In a shocking finding, scientists discovered a herd of unicorns living in a remote, "
...     "previously unexplored valley, in the Andes Mountains. Even more surprising to the "
...     "researchers was the fact that the unicorns spoke perfect English."
... )

>>> input_ids = tokenizer(prompt, return_tensors="pt").input_ids

>>> gen_tokens = model.generate(
...     input_ids,
...     do_sample=True,
...     temperature=0.9,
...     max_length=100,
... )
>>> gen_text = tokenizer.batch_decode(gen_tokens)[0]
```

<<<<<<< HEAD

## Combining GPT-Neo and Flash Attention 2

First, make sure to install the latest version of Flash Attention 2 to include the sliding window attention feature.

```bash
pip install -U flash-attn --no-build-isolation
```

Make also sure that you have a hardware that is compatible with Flash-Attention 2. Read more about it in the official documentation of flash-attn repository. Make also sure to load your model in half-precision (e.g. `torch.float16``)

To load and run a model using Flash Attention 2, refer to the snippet below:

```python
>>> import torch
>>> from transformers import AutoModelForCausalLM, AutoTokenizer
>>> device = "cuda" # the device to load the model onto

>>> model = AutoModelForCausalLM.from_pretrained("EleutherAI/gpt-neo-2.7B", torch_dtype=torch.float16, use_flash_attention_2=True)
>>> tokenizer = AutoTokenizer.from_pretrained("EleutherAI/gpt-neo-2.7B")

>>> prompt = "def hello_world():"

>>> model_inputs = tokenizer([prompt], return_tensors="pt").to(device)
>>> model.to(device)

>>> generated_ids = model.generate(**model_inputs, max_new_tokens=100, do_sample=True)
>>> tokenizer.batch_decode(generated_ids)[0]
"def hello_world():\n    >>> run_script("hello.py")\n    >>> exit(0)\n<|endoftext|>"
```

### Expected speedups

Below is an expected speedup diagram that compares pure inference time between the native implementation in transformers using `EleutherAI/gpt-neo-2.7B` checkpoint and the Flash Attention 2 version of the model.
Note that for GPT-Neo it is not possible to train / run on very long context as the max [position embeddings](https://huggingface.co/EleutherAI/gpt-neo-2.7B/blob/main/config.json#L58 ) is limited to 2048 - but this is applicable to all gpt-neo models and not specific to FA-2

<div style="text-align: center">
<img src="https://user-images.githubusercontent.com/49240599/272241893-b1c66b75-3a48-4265-bc47-688448568b3d.png">
</div>


## Documentation resources
=======
## Resources
>>>>>>> 5964f820

- [Text classification task guide](../tasks/sequence_classification)
- [Causal language modeling task guide](../tasks/language_modeling)

## GPTNeoConfig

[[autodoc]] GPTNeoConfig


<frameworkcontent>
<pt>

## GPTNeoModel

[[autodoc]] GPTNeoModel
    - forward

## GPTNeoForCausalLM

[[autodoc]] GPTNeoForCausalLM
    - forward

## GPTNeoForQuestionAnswering

[[autodoc]] GPTNeoForQuestionAnswering
    - forward

## GPTNeoForSequenceClassification

[[autodoc]] GPTNeoForSequenceClassification
    - forward

## GPTNeoForTokenClassification

[[autodoc]] GPTNeoForTokenClassification
    - forward

</pt>
<jax>

## FlaxGPTNeoModel

[[autodoc]] FlaxGPTNeoModel
    - __call__

## FlaxGPTNeoForCausalLM

[[autodoc]] FlaxGPTNeoForCausalLM
    - __call__

</jax>
</frameworkcontent>

<|MERGE_RESOLUTION|>--- conflicted
+++ resolved
@@ -54,8 +54,6 @@
 >>> gen_text = tokenizer.batch_decode(gen_tokens)[0]
 ```
 
-<<<<<<< HEAD
-
 ## Combining GPT-Neo and Flash Attention 2
 
 First, make sure to install the latest version of Flash Attention 2 to include the sliding window attention feature.
@@ -96,10 +94,7 @@
 </div>
 
 
-## Documentation resources
-=======
 ## Resources
->>>>>>> 5964f820
 
 - [Text classification task guide](../tasks/sequence_classification)
 - [Causal language modeling task guide](../tasks/language_modeling)
