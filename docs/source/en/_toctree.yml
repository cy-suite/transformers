- sections:
  - local: index
    title: 🤗 Transformers
  - local: quicktour
    title: Quick tour
  - local: installation
    title: Installation
  - local: add_new_model
    title: Adding a new model to `transformers`
  title: Get started
- sections:
  - local: pipeline_tutorial
    title: Run inference with pipelines
  - local: autoclass_tutorial
    title: Write portable code with AutoClass
  - local: preprocessing
    title: Preprocess data
  - local: training
    title: Fine-tune a pretrained model
  - local: run_scripts
    title: Train with a script
  - local: accelerate
    title: Set up distributed training with 🤗 Accelerate
  - local: peft
    title: Load and train adapters with 🤗 PEFT
  - local: model_sharing
    title: Share your model
  - local: agents
    title: Agents 101
  - local: agents_advanced
    title: Agents, supercharged - Multi-agents, External tools, and more
  - local: llm_tutorial
    title: Generation with LLMs
  - local: conversations
    title: Chatting with Transformers
  title: Tutorials
- sections:
  - isExpanded: false
    sections:
    - local: tasks/sequence_classification
      title: Text classification
    - local: tasks/token_classification
      title: Token classification
    - local: tasks/question_answering
      title: Question answering
    - local: tasks/language_modeling
      title: Causal language modeling
    - local: tasks/masked_language_modeling
      title: Masked language modeling
    - local: tasks/translation
      title: Translation
    - local: tasks/summarization
      title: Summarization
    - local: tasks/multiple_choice
      title: Multiple choice
    title: Natural Language Processing
  - isExpanded: false
    sections:
    - local: tasks/audio_classification
      title: Audio classification
    - local: tasks/asr
      title: Automatic speech recognition
    title: Audio
  - isExpanded: false
    sections:
    - local: tasks/image_classification
      title: Image classification
    - local: tasks/semantic_segmentation
      title: Image segmentation
    - local: tasks/video_classification
      title: Video classification
    - local: tasks/object_detection
      title: Object detection
    - local: tasks/zero_shot_object_detection
      title: Zero-shot object detection
    - local: tasks/zero_shot_image_classification
      title: Zero-shot image classification
    - local: tasks/monocular_depth_estimation
      title: Depth estimation
    - local: tasks/image_to_image
      title: Image-to-Image
    - local: tasks/image_feature_extraction
      title: Image Feature Extraction
    - local: tasks/mask_generation
      title: Mask Generation
    - local: tasks/keypoint_detection
      title: Keypoint Detection
    - local: tasks/knowledge_distillation_for_image_classification
      title: Knowledge Distillation for Computer Vision
    title: Computer Vision
  - isExpanded: false
    sections:
    - local: tasks/image_captioning
      title: Image captioning
    - local: tasks/document_question_answering
      title: Document Question Answering
    - local: tasks/visual_question_answering
      title: Visual Question Answering
    - local: tasks/text-to-speech
      title: Text to speech
    - local: tasks/image_text_to_text
      title: Image-text-to-text
    - local: tasks/video_text_to_text
      title: Video-text-to-text
    title: Multimodal
  - isExpanded: false
    sections:
    - local: generation_strategies
      title: Customize the generation strategy
    - local: kv_cache
      title: Best Practices for Generation with Cache
    title: Generation
  - isExpanded: false
    sections:
    - local: tasks/idefics
      title: Image tasks with IDEFICS
    - local: tasks/prompting
      title: LLM prompting guide
    title: Prompting
  title: Task Guides
- sections:
  - local: fast_tokenizers
    title: Use fast tokenizers from 🤗 Tokenizers
  - local: multilingual
    title: Run inference with multilingual models
  - local: create_a_model
    title: Use model-specific APIs
  - local: custom_models
    title: Share a custom model
  - local: chat_templating
    title: Chat templates
  - local: trainer
    title: Trainer
  - local: sagemaker
    title: Run training on Amazon SageMaker
  - local: serialization
    title: Export to ONNX
  - local: tflite
    title: Export to TFLite
  - local: torchscript
    title: Export to TorchScript
  - local: benchmarks
    title: Benchmarks
  - local: notebooks
    title: Notebooks with examples
  - local: community
    title: Community resources
  - local: troubleshooting
    title: Troubleshoot
  - local: gguf
    title: Interoperability with GGUF files
  - local: tiktoken
    title: Interoperability with TikToken files
  - local: modular_transformers
    title: Modularity in `transformers`
  title: Developer guides
- sections:
  - local: quantization/overview
    title: Getting started
  - local: quantization/bitsandbytes
    title: bitsandbytes
  - local: quantization/gptq
    title: GPTQ
  - local: quantization/awq
    title: AWQ
  - local: quantization/aqlm
    title: AQLM
  - local: quantization/quanto
    title: Quanto
  - local: quantization/eetq
    title: EETQ
  - local: quantization/hqq
    title: HQQ
  - local: quantization/fbgemm_fp8
    title: FBGEMM_FP8
  - local: quantization/optimum
    title: Optimum
  - local: quantization/torchao
    title: TorchAO
  - local: quantization/compressed_tensors
    title: compressed-tensors
  - local: quantization/contribute
    title: Contribute new quantization method
  title: Quantization Methods
- sections:
  - local: performance
    title: Overview
  - local: llm_optims
    title: LLM inference optimization
  - sections:
    - local: perf_train_gpu_one
      title: Methods and tools for efficient training on a single GPU
    - local: perf_train_gpu_many
      title: Multiple GPUs and parallelism
    - local: fsdp
      title: Fully Sharded Data Parallel
    - local: deepspeed
      title: DeepSpeed
    - local: perf_train_cpu
      title: Efficient training on CPU
    - local: perf_train_cpu_many
      title: Distributed CPU training
    - local: perf_train_tpu_tf
      title: Training on TPU with TensorFlow
    - local: perf_train_special
      title: PyTorch training on Apple silicon
    - local: perf_hardware
      title: Custom hardware for training
    - local: hpo_train
      title: Hyperparameter Search using Trainer API
    title: Efficient training techniques
  - sections:
    - local: perf_infer_cpu
      title: CPU inference
    - local: perf_infer_gpu_one
      title: GPU inference
    title: Optimizing inference
  - local: big_models
    title: Instantiate a big model
  - local: debugging
    title: Debugging
  - local: tf_xla
    title: XLA Integration for TensorFlow Models
  - local: perf_torch_compile
    title: Optimize inference using `torch.compile()`
  title: Performance and scalability
- sections:
  - local: contributing
    title: How to contribute to 🤗 Transformers?
  - local: add_new_model
    title: How to add a model to 🤗 Transformers?
  - local: add_new_pipeline
    title: How to add a pipeline to 🤗 Transformers?
  - local: testing
    title: Testing
  - local: pr_checks
    title: Checks on a Pull Request
  title: Contribute
- sections:
  - local: philosophy
    title: Philosophy
  - local: glossary
    title: Glossary
  - local: task_summary
    title: What 🤗 Transformers can do
  - local: tasks_explained
    title: How 🤗 Transformers solve tasks
  - local: model_summary
    title: The Transformer model family
  - local: tokenizer_summary
    title: Summary of the tokenizers
  - local: attention
    title: Attention mechanisms
  - local: pad_truncation
    title: Padding and truncation
  - local: bertology
    title: BERTology
  - local: perplexity
    title: Perplexity of fixed-length models
  - local: pipeline_webserver
    title: Pipelines for webserver inference
  - local: model_memory_anatomy
    title: Model training anatomy
  - local: llm_tutorial_optimization
    title: Getting the most out of LLMs
  title: Conceptual guides
- sections:
  - sections:
    - local: main_classes/agent
      title: Agents and Tools
    - local: model_doc/auto
      title: Auto Classes
    - local: main_classes/backbones
      title: Backbones
    - local: main_classes/callback
      title: Callbacks
    - local: main_classes/configuration
      title: Configuration
    - local: main_classes/data_collator
      title: Data Collator
    - local: main_classes/keras_callbacks
      title: Keras callbacks
    - local: main_classes/logging
      title: Logging
    - local: main_classes/model
      title: Models
    - local: main_classes/text_generation
      title: Text Generation
    - local: main_classes/onnx
      title: ONNX
    - local: main_classes/optimizer_schedules
      title: Optimization
    - local: main_classes/output
      title: Model outputs
    - local: main_classes/pipelines
      title: Pipelines
    - local: main_classes/processors
      title: Processors
    - local: main_classes/quantization
      title: Quantization
    - local: main_classes/tokenizer
      title: Tokenizer
    - local: main_classes/trainer
      title: Trainer
    - local: main_classes/deepspeed
      title: DeepSpeed
    - local: main_classes/executorch
      title: ExecuTorch
    - local: main_classes/feature_extractor
      title: Feature Extractor
    - local: main_classes/image_processor
      title: Image Processor
    title: Main Classes
  - sections:
    - isExpanded: false
      sections:
      - local: model_doc/albert
        title: ALBERT
      - local: model_doc/bart
        title: BART
      - local: model_doc/barthez
        title: BARThez
      - local: model_doc/bartpho
        title: BARTpho
      - local: model_doc/bert
        title: BERT
      - local: model_doc/bert-generation
        title: BertGeneration
      - local: model_doc/bert-japanese
        title: BertJapanese
      - local: model_doc/bertweet
        title: Bertweet
      - local: model_doc/big_bird
        title: BigBird
      - local: model_doc/bigbird_pegasus
        title: BigBirdPegasus
      - local: model_doc/biogpt
        title: BioGpt
      - local: model_doc/blenderbot
        title: Blenderbot
      - local: model_doc/blenderbot-small
        title: Blenderbot Small
      - local: model_doc/bloom
        title: BLOOM
      - local: model_doc/bort
        title: BORT
      - local: model_doc/byt5
        title: ByT5
      - local: model_doc/camembert
        title: CamemBERT
      - local: model_doc/canine
        title: CANINE
      - local: model_doc/codegen
        title: CodeGen
      - local: model_doc/code_llama
        title: CodeLlama
      - local: model_doc/cohere
        title: Cohere
      - local: model_doc/convbert
        title: ConvBERT
      - local: model_doc/cpm
        title: CPM
      - local: model_doc/cpmant
        title: CPMANT
      - local: model_doc/ctrl
        title: CTRL
      - local: model_doc/dbrx
        title: DBRX
      - local: model_doc/deberta
        title: DeBERTa
      - local: model_doc/deberta-v2
        title: DeBERTa-v2
      - local: model_doc/dialogpt
        title: DialoGPT
      - local: model_doc/distilbert
        title: DistilBERT
      - local: model_doc/dpr
        title: DPR
      - local: model_doc/electra
        title: ELECTRA
      - local: model_doc/encoder-decoder
        title: Encoder Decoder Models
      - local: model_doc/ernie
        title: ERNIE
      - local: model_doc/ernie_m
        title: ErnieM
      - local: model_doc/esm
        title: ESM
      - local: model_doc/falcon
        title: Falcon
      - local: model_doc/falcon_mamba
        title: FalconMamba
      - local: model_doc/fastspeech2_conformer
        title: FastSpeech2Conformer
      - local: model_doc/flan-t5
        title: FLAN-T5
      - local: model_doc/flan-ul2
        title: FLAN-UL2
      - local: model_doc/flaubert
        title: FlauBERT
      - local: model_doc/fnet
        title: FNet
      - local: model_doc/fsmt
        title: FSMT
      - local: model_doc/funnel
        title: Funnel Transformer
      - local: model_doc/fuyu
        title: Fuyu
      - local: model_doc/gemma
        title: Gemma
      - local: model_doc/gemma2
        title: Gemma2
      - local: model_doc/openai-gpt
        title: GPT
      - local: model_doc/gpt_neo
        title: GPT Neo
      - local: model_doc/gpt_neox
        title: GPT NeoX
      - local: model_doc/gpt_neox_japanese
        title: GPT NeoX Japanese
      - local: model_doc/gptj
        title: GPT-J
      - local: model_doc/gpt2
        title: GPT2
      - local: model_doc/gpt_bigcode
        title: GPTBigCode
      - local: model_doc/gptsan-japanese
        title: GPTSAN Japanese
      - local: model_doc/gpt-sw3
        title: GPTSw3
      - local: model_doc/granite
        title: Granite
      - local: model_doc/granitemoe
        title: GraniteMoe
      - local: model_doc/herbert
        title: HerBERT
      - local: model_doc/ibert
        title: I-BERT
      - local: model_doc/jamba
        title: Jamba
      - local: model_doc/jetmoe
        title: JetMoe
      - local: model_doc/jukebox
        title: Jukebox
      - local: model_doc/led
        title: LED
      - local: model_doc/llama
        title: LLaMA
      - local: model_doc/llama2
        title: Llama2
      - local: model_doc/llama3
        title: Llama3
      - local: model_doc/longformer
        title: Longformer
      - local: model_doc/longt5
        title: LongT5
      - local: model_doc/luke
        title: LUKE
      - local: model_doc/m2m_100
        title: M2M100
      - local: model_doc/madlad-400
        title: MADLAD-400
      - local: model_doc/mamba
        title: Mamba
      - local: model_doc/mamba2
        title: mamba2
      - local: model_doc/marian
        title: MarianMT
      - local: model_doc/markuplm
        title: MarkupLM
      - local: model_doc/mbart
        title: MBart and MBart-50
      - local: model_doc/mega
        title: MEGA
      - local: model_doc/megatron-bert
        title: MegatronBERT
      - local: model_doc/megatron_gpt2
        title: MegatronGPT2
      - local: model_doc/mistral
        title: Mistral
      - local: model_doc/mixtral
        title: Mixtral
      - local: model_doc/mluke
        title: mLUKE
      - local: model_doc/mobilebert
        title: MobileBERT
      - local: model_doc/mpnet
        title: MPNet
      - local: model_doc/mpt
        title: MPT
      - local: model_doc/mra
        title: MRA
      - local: model_doc/mt5
        title: MT5
      - local: model_doc/mvp
        title: MVP
      - local: model_doc/nemotron
        title: Nemotron
      - local: model_doc/nezha
        title: NEZHA
      - local: model_doc/nllb
        title: NLLB
      - local: model_doc/nllb-moe
        title: NLLB-MoE
      - local: model_doc/nystromformer
        title: Nyströmformer
      - local: model_doc/olmo
        title: OLMo
      - local: model_doc/olmoe
        title: OLMoE
      - local: model_doc/open-llama
        title: Open-Llama
      - local: model_doc/opt
        title: OPT
      - local: model_doc/pegasus
        title: Pegasus
      - local: model_doc/pegasus_x
        title: PEGASUS-X
      - local: model_doc/persimmon
        title: Persimmon
      - local: model_doc/phi
        title: Phi
      - local: model_doc/phi3
        title: Phi-3
      - local: model_doc/phobert
        title: PhoBERT
      - local: model_doc/plbart
        title: PLBart
      - local: model_doc/prophetnet
        title: ProphetNet
      - local: model_doc/qdqbert
        title: QDQBert
      - local: model_doc/qwen2
        title: Qwen2
      - local: model_doc/qwen2_moe
        title: Qwen2MoE
      - local: model_doc/rag
        title: RAG
      - local: model_doc/realm
        title: REALM
      - local: model_doc/recurrent_gemma
        title: RecurrentGemma
      - local: model_doc/reformer
        title: Reformer
      - local: model_doc/rembert
        title: RemBERT
      - local: model_doc/retribert
        title: RetriBERT
      - local: model_doc/roberta
        title: RoBERTa
      - local: model_doc/roberta-prelayernorm
        title: RoBERTa-PreLayerNorm
      - local: model_doc/roc_bert
        title: RoCBert
      - local: model_doc/roformer
        title: RoFormer
      - local: model_doc/rwkv
        title: RWKV
      - local: model_doc/splinter
        title: Splinter
      - local: model_doc/squeezebert
        title: SqueezeBERT
      - local: model_doc/stablelm
        title: StableLm
      - local: model_doc/starcoder2
        title: Starcoder2
      - local: model_doc/switch_transformers
        title: SwitchTransformers
      - local: model_doc/t5
        title: T5
      - local: model_doc/t5v1.1
        title: T5v1.1
      - local: model_doc/tapex
        title: TAPEX
      - local: model_doc/transfo-xl
        title: Transformer XL
      - local: model_doc/ul2
        title: UL2
      - local: model_doc/umt5
        title: UMT5
      - local: model_doc/xmod
        title: X-MOD
      - local: model_doc/xglm
        title: XGLM
      - local: model_doc/xlm
        title: XLM
      - local: model_doc/xlm-prophetnet
        title: XLM-ProphetNet
      - local: model_doc/xlm-roberta
        title: XLM-RoBERTa
      - local: model_doc/xlm-roberta-xl
        title: XLM-RoBERTa-XL
      - local: model_doc/xlm-v
        title: XLM-V
      - local: model_doc/xlnet
        title: XLNet
      - local: model_doc/yoso
        title: YOSO
      title: Text models
    - isExpanded: false
      sections:
      - local: model_doc/beit
        title: BEiT
      - local: model_doc/bit
        title: BiT
      - local: model_doc/conditional_detr
        title: Conditional DETR
      - local: model_doc/convnext
        title: ConvNeXT
      - local: model_doc/convnextv2
        title: ConvNeXTV2
      - local: model_doc/cvt
        title: CvT
      - local: model_doc/deformable_detr
        title: Deformable DETR
      - local: model_doc/deit
        title: DeiT
      - local: model_doc/depth_anything
        title: Depth Anything
      - local: model_doc/depth_anything_v2
        title: Depth Anything V2
      - local: model_doc/deta
        title: DETA
      - local: model_doc/detr
        title: DETR
      - local: model_doc/dinat
        title: DiNAT
      - local: model_doc/dinov2
        title: DINOV2
      - local: model_doc/dit
        title: DiT
      - local: model_doc/dpt
        title: DPT
      - local: model_doc/efficientformer
        title: EfficientFormer
      - local: model_doc/efficientnet
        title: EfficientNet
      - local: model_doc/focalnet
        title: FocalNet
      - local: model_doc/glpn
        title: GLPN
      - local: model_doc/hiera
        title: Hiera
      - local: model_doc/imagegpt
        title: ImageGPT
      - local: model_doc/levit
        title: LeViT
      - local: model_doc/mask2former
        title: Mask2Former
      - local: model_doc/maskformer
        title: MaskFormer
      - local: model_doc/mobilenet_v1
        title: MobileNetV1
      - local: model_doc/mobilenet_v2
        title: MobileNetV2
      - local: model_doc/mobilevit
        title: MobileViT
      - local: model_doc/mobilevitv2
        title: MobileViTV2
      - local: model_doc/nat
        title: NAT
      - local: model_doc/poolformer
        title: PoolFormer
      - local: model_doc/pvt
        title: Pyramid Vision Transformer (PVT)
      - local: model_doc/pvt_v2
        title: Pyramid Vision Transformer v2 (PVTv2)
      - local: model_doc/regnet
        title: RegNet
      - local: model_doc/resnet
        title: ResNet
      - local: model_doc/rt_detr
        title: RT-DETR
      - local: model_doc/segformer
        title: SegFormer
      - local: model_doc/seggpt
        title: SegGpt
      - local: model_doc/superpoint
        title: SuperPoint
      - local: model_doc/swiftformer
        title: SwiftFormer
      - local: model_doc/swin
        title: Swin Transformer
      - local: model_doc/swinv2
        title: Swin Transformer V2
      - local: model_doc/swin2sr
        title: Swin2SR
      - local: model_doc/table-transformer
        title: Table Transformer
      - local: model_doc/upernet
        title: UperNet
      - local: model_doc/van
        title: VAN
      - local: model_doc/vit
        title: Vision Transformer (ViT)
      - local: model_doc/vit_hybrid
        title: ViT Hybrid
      - local: model_doc/vitdet
        title: ViTDet
      - local: model_doc/vit_mae
        title: ViTMAE
      - local: model_doc/vitmatte
        title: ViTMatte
      - local: model_doc/vit_msn
        title: ViTMSN
      - local: model_doc/yolos
        title: YOLOS
      - local: model_doc/zoedepth
        title: ZoeDepth
      title: Vision models
    - isExpanded: false
      sections:
      - local: model_doc/audio-spectrogram-transformer
        title: Audio Spectrogram Transformer
      - local: model_doc/bark
        title: Bark
      - local: model_doc/clap
        title: CLAP
      - local: model_doc/dac
        title: dac
      - local: model_doc/encodec
        title: EnCodec
      - local: model_doc/hiera
        title: Hiera
      - local: model_doc/hubert
        title: Hubert
      - local: model_doc/mctct
        title: MCTCT
      - local: model_doc/mimi
        title: Mimi
      - local: model_doc/mms
        title: MMS
      - local: model_doc/musicgen
        title: MusicGen
      - local: model_doc/musicgen_melody
        title: MusicGen Melody
      - local: model_doc/pop2piano
        title: Pop2Piano
      - local: model_doc/seamless_m4t
        title: Seamless-M4T
      - local: model_doc/seamless_m4t_v2
        title: SeamlessM4T-v2
      - local: model_doc/sew
        title: SEW
      - local: model_doc/sew-d
        title: SEW-D
      - local: model_doc/speech_to_text
        title: Speech2Text
      - local: model_doc/speech_to_text_2
        title: Speech2Text2
      - local: model_doc/speecht5
        title: SpeechT5
      - local: model_doc/unispeech
        title: UniSpeech
      - local: model_doc/unispeech-sat
        title: UniSpeech-SAT
      - local: model_doc/univnet
        title: UnivNet
      - local: model_doc/vits
        title: VITS
      - local: model_doc/wav2vec2
        title: Wav2Vec2
      - local: model_doc/wav2vec2-bert
        title: Wav2Vec2-BERT
      - local: model_doc/wav2vec2-conformer
        title: Wav2Vec2-Conformer
      - local: model_doc/wav2vec2_phoneme
        title: Wav2Vec2Phoneme
      - local: model_doc/wavlm
        title: WavLM
      - local: model_doc/whisper
        title: Whisper
      - local: model_doc/xls_r
        title: XLS-R
      - local: model_doc/xlsr_wav2vec2
        title: XLSR-Wav2Vec2
      title: Audio models
    - isExpanded: false
      sections:
      - local: model_doc/timesformer
        title: TimeSformer
      - local: model_doc/videomae
        title: VideoMAE
      - local: model_doc/vivit
        title: ViViT
      title: Video models
    - isExpanded: false
      sections:
      - local: model_doc/align
        title: ALIGN
      - local: model_doc/altclip
        title: AltCLIP
      - local: model_doc/blip
        title: BLIP
      - local: model_doc/blip-2
        title: BLIP-2
      - local: model_doc/bridgetower
        title: BridgeTower
      - local: model_doc/bros
        title: BROS
      - local: model_doc/chameleon
        title: Chameleon
      - local: model_doc/chinese_clip
        title: Chinese-CLIP
      - local: model_doc/clip
        title: CLIP
      - local: model_doc/clipseg
        title: CLIPSeg
      - local: model_doc/clvp
        title: CLVP
      - local: model_doc/data2vec
        title: Data2Vec
      - local: model_doc/deplot
        title: DePlot
      - local: model_doc/donut
        title: Donut
      - local: model_doc/flava
        title: FLAVA
      - local: model_doc/git
        title: GIT
      - local: model_doc/grounding-dino
        title: Grounding DINO
      - local: model_doc/groupvit
        title: GroupViT
      - local: model_doc/idefics
        title: IDEFICS
      - local: model_doc/idefics2
        title: Idefics2
      - local: model_doc/idefics3
        title: Idefics3
      - local: model_doc/instructblip
        title: InstructBLIP
      - local: model_doc/instructblipvideo
        title: InstructBlipVideo
      - local: model_doc/kosmos-2
        title: KOSMOS-2
      - local: model_doc/layoutlm
        title: LayoutLM
      - local: model_doc/layoutlmv2
        title: LayoutLMV2
      - local: model_doc/layoutlmv3
        title: LayoutLMV3
      - local: model_doc/layoutxlm
        title: LayoutXLM
      - local: model_doc/lilt
        title: LiLT
      - local: model_doc/llava
        title: Llava
      - local: model_doc/llava_next
        title: LLaVA-NeXT
      - local: model_doc/llava_next_video
        title: LLaVa-NeXT-Video
      - local: model_doc/llava_onevision
        title: LLaVA-Onevision
      - local: model_doc/lxmert
        title: LXMERT
      - local: model_doc/matcha
        title: MatCha
      - local: model_doc/mgp-str
        title: MGP-STR
      - local: model_doc/mllama
        title: mllama
      - local: model_doc/nougat
        title: Nougat
      - local: model_doc/omdet-turbo
        title: OmDet-Turbo
      - local: model_doc/oneformer
        title: OneFormer
      - local: model_doc/owlvit
        title: OWL-ViT
      - local: model_doc/owlv2
        title: OWLv2
      - local: model_doc/paligemma
        title: PaliGemma
      - local: model_doc/perceiver
        title: Perceiver
      - local: model_doc/pix2struct
        title: Pix2Struct
<<<<<<< HEAD
      - local: model_doc/qwen2_audio
        title: Qwen2Audio
      - local: model_doc/qwen2_vl
        title: Qwen2VL
=======
      - local: model_doc/pixtral
        title: Pixtral
>>>>>>> 2e24ee4d
      - local: model_doc/sam
        title: Segment Anything
      - local: model_doc/siglip
        title: SigLIP
      - local: model_doc/speech-encoder-decoder
        title: Speech Encoder Decoder Models
      - local: model_doc/tapas
        title: TAPAS
      - local: model_doc/trocr
        title: TrOCR
      - local: model_doc/tvlt
        title: TVLT
      - local: model_doc/tvp
        title: TVP
      - local: model_doc/udop
        title: UDOP
      - local: model_doc/video_llava
        title: VideoLlava
      - local: model_doc/vilt
        title: ViLT
      - local: model_doc/vipllava
        title: VipLlava
      - local: model_doc/vision-encoder-decoder
        title: Vision Encoder Decoder Models
      - local: model_doc/vision-text-dual-encoder
        title: Vision Text Dual Encoder
      - local: model_doc/visual_bert
        title: VisualBERT
      - local: model_doc/xclip
        title: X-CLIP
      title: Multimodal models
    - isExpanded: false
      sections:
      - local: model_doc/decision_transformer
        title: Decision Transformer
      - local: model_doc/trajectory_transformer
        title: Trajectory Transformer
      title: Reinforcement learning models
    - isExpanded: false
      sections:
      - local: model_doc/autoformer
        title: Autoformer
      - local: model_doc/informer
        title: Informer
      - local: model_doc/patchtsmixer
        title: PatchTSMixer
      - local: model_doc/patchtst
        title: PatchTST
      - local: model_doc/time_series_transformer
        title: Time Series Transformer
      title: Time series models
    - isExpanded: false
      sections:
      - local: model_doc/graphormer
        title: Graphormer
      title: Graph models
    title: Models
  - sections:
    - local: internal/modeling_utils
      title: Custom Layers and Utilities
    - local: internal/pipelines_utils
      title: Utilities for pipelines
    - local: internal/tokenization_utils
      title: Utilities for Tokenizers
    - local: internal/trainer_utils
      title: Utilities for Trainer
    - local: internal/generation_utils
      title: Utilities for Generation
    - local: internal/image_processing_utils
      title: Utilities for Image Processors
    - local: internal/audio_utils
      title: Utilities for Audio processing
    - local: internal/file_utils
      title: General Utilities
    - local: internal/time_series_utils
      title: Utilities for Time Series
    title: Internal Helpers
  title: API<|MERGE_RESOLUTION|>--- conflicted
+++ resolved
@@ -876,15 +876,12 @@
         title: Perceiver
       - local: model_doc/pix2struct
         title: Pix2Struct
-<<<<<<< HEAD
+      - local: model_doc/pixtral
+        title: Pixtral
       - local: model_doc/qwen2_audio
         title: Qwen2Audio
       - local: model_doc/qwen2_vl
         title: Qwen2VL
-=======
-      - local: model_doc/pixtral
-        title: Pixtral
->>>>>>> 2e24ee4d
       - local: model_doc/sam
         title: Segment Anything
       - local: model_doc/siglip
