- sections:
  - local: index
    title: 🤗 Transformers
  - local: quicktour
    title: Quick tour
  - local: installation
    title: Installation
  title: Get started
- sections:
  - local: pipeline_tutorial
    title: Run inference with pipelines
  - local: autoclass_tutorial
    title: Write portable code with AutoClass
  - local: preprocessing
    title: Preprocess data
  - local: training
    title: Fine-tune a pretrained model
  - local: run_scripts
    title: Train with a script
  - local: accelerate
    title: Set up distributed training with 🤗 Accelerate
  - local: peft
    title: Load and train adapters with 🤗 PEFT
  - local: model_sharing
    title: Share your model
  - local: transformers_agents
    title: Agents
  - local: llm_tutorial
    title: Generation with LLMs
  title: Tutorials
- sections:
  - isExpanded: false
    sections:
    - local: tasks/sequence_classification
      title: Text classification
    - local: tasks/token_classification
      title: Token classification
    - local: tasks/question_answering
      title: Question answering
    - local: tasks/language_modeling
      title: Causal language modeling
    - local: tasks/masked_language_modeling
      title: Masked language modeling
    - local: tasks/translation
      title: Translation
    - local: tasks/summarization
      title: Summarization
    - local: tasks/multiple_choice
      title: Multiple choice
    title: Natural Language Processing
  - isExpanded: false
    sections:
    - local: tasks/audio_classification
      title: Audio classification
    - local: tasks/asr
      title: Automatic speech recognition
    title: Audio
  - isExpanded: false
    sections:
    - local: tasks/image_classification
      title: Image classification
    - local: tasks/semantic_segmentation
      title: Image segmentation
    - local: tasks/video_classification
      title: Video classification
    - local: tasks/object_detection
      title: Object detection
    - local: tasks/zero_shot_object_detection
      title: Zero-shot object detection
    - local: tasks/zero_shot_image_classification
      title: Zero-shot image classification
    - local: tasks/monocular_depth_estimation
      title: Depth estimation
    - local: tasks/image_to_image
      title: Image-to-Image
    - local: tasks/knowledge_distillation_for_image_classification
      title: Knowledge Distillation for Computer Vision
    title: Computer Vision
  - isExpanded: false
    sections:
    - local: tasks/image_captioning
      title: Image captioning
    - local: tasks/document_question_answering
      title: Document Question Answering
    - local: tasks/visual_question_answering
      title: Visual Question Answering
    - local: tasks/text-to-speech
      title: Text to speech
    title: Multimodal
  - isExpanded: false
    sections:
    - local: generation_strategies
      title: Customize the generation strategy
    title: Generation
  - isExpanded: false
    sections:
    - local: tasks/idefics
      title: Image tasks with IDEFICS
    - local: tasks/prompting
      title: LLM prompting guide
    title: Prompting
  title: Task Guides
- sections:
  - local: fast_tokenizers
    title: Use fast tokenizers from 🤗 Tokenizers
  - local: multilingual
    title: Run inference with multilingual models
  - local: create_a_model
    title: Use model-specific APIs
  - local: custom_models
    title: Share a custom model
  - local: chat_templating
    title: Templates for chat models
  - local: sagemaker
    title: Run training on Amazon SageMaker
  - local: serialization
    title: Export to ONNX
  - local: tflite
    title: Export to TFLite
  - local: torchscript
    title: Export to TorchScript
  - local: benchmarks
    title: Benchmarks
  - local: notebooks
    title: Notebooks with examples
  - local: community
    title: Community resources
  - local: custom_tools
    title: Custom Tools and Prompts
  - local: troubleshooting
    title: Troubleshoot
  title: Developer guides
- sections:
  - local: performance
    title: Overview
  - local: quantization
    title: Quantization
  - sections:
    - local: perf_train_gpu_one
      title: Methods and tools for efficient training on a single GPU
    - local: perf_train_gpu_many
      title: Multiple GPUs and parallelism
    - local: perf_train_cpu
      title: Efficient training on CPU
    - local: perf_train_cpu_many
      title: Distributed CPU training
    - local: perf_train_tpu
      title: Training on TPUs
    - local: perf_train_tpu_tf
      title: Training on TPU with TensorFlow
    - local: perf_train_special
      title: Training on Specialized Hardware
    - local: perf_hardware
      title: Custom hardware for training
    - local: hpo_train
      title: Hyperparameter Search using Trainer API
    title: Efficient training techniques
  - sections:
    - local: perf_infer_cpu
      title: CPU inference
    - local: perf_infer_gpu_one
      title: GPU inference
    title: Optimizing inference
  - local: big_models
    title: Instantiating a big model
  - local: debugging
    title: Troubleshooting
  - local: tf_xla
    title: XLA Integration for TensorFlow Models
  - local: perf_torch_compile
    title: Optimize inference using `torch.compile()`
  title: Performance and scalability
- sections:
  - local: contributing
    title: How to contribute to transformers?
  - local: add_new_model
    title: How to add a model to 🤗 Transformers?
  - local: add_tensorflow_model
    title: How to convert a 🤗 Transformers model to TensorFlow?
  - local: add_new_pipeline
    title: How to add a pipeline to 🤗 Transformers?
  - local: testing
    title: Testing
  - local: pr_checks
    title: Checks on a Pull Request
  title: Contribute
- sections:
  - local: philosophy
    title: Philosophy
  - local: glossary
    title: Glossary
  - local: task_summary
    title: What 🤗 Transformers can do
  - local: tasks_explained
    title: How 🤗 Transformers solve tasks
  - local: model_summary
    title: The Transformer model family
  - local: tokenizer_summary
    title: Summary of the tokenizers
  - local: attention
    title: Attention mechanisms
  - local: pad_truncation
    title: Padding and truncation
  - local: bertology
    title: BERTology
  - local: perplexity
    title: Perplexity of fixed-length models
  - local: pipeline_webserver
    title: Pipelines for webserver inference
  - local: model_memory_anatomy
    title: Model training anatomy
  - local: llm_tutorial_optimization
    title: Getting the most out of LLMs
  title: Conceptual guides
- sections:
  - sections:
    - local: main_classes/agent
      title: Agents and Tools
    - local: model_doc/auto
      title: Auto Classes
    - local: main_classes/callback
      title: Callbacks
    - local: main_classes/configuration
      title: Configuration
    - local: main_classes/data_collator
      title: Data Collator
    - local: main_classes/keras_callbacks
      title: Keras callbacks
    - local: main_classes/logging
      title: Logging
    - local: main_classes/model
      title: Models
    - local: main_classes/text_generation
      title: Text Generation
    - local: main_classes/onnx
      title: ONNX
    - local: main_classes/optimizer_schedules
      title: Optimization
    - local: main_classes/output
      title: Model outputs
    - local: main_classes/pipelines
      title: Pipelines
    - local: main_classes/processors
      title: Processors
    - local: main_classes/quantization
      title: Quantization
    - local: main_classes/tokenizer
      title: Tokenizer
    - local: main_classes/trainer
      title: Trainer
    - local: main_classes/deepspeed
      title: DeepSpeed Integration
    - local: main_classes/feature_extractor
      title: Feature Extractor
    - local: main_classes/image_processor
      title: Image Processor
    title: Main Classes
  - sections:
    - isExpanded: false
      sections:
      - local: model_doc/albert
        title: ALBERT
      - local: model_doc/bart
        title: BART
      - local: model_doc/barthez
        title: BARThez
      - local: model_doc/bartpho
        title: BARTpho
      - local: model_doc/bert
        title: BERT
      - local: model_doc/bert-generation
        title: BertGeneration
      - local: model_doc/bert-japanese
        title: BertJapanese
      - local: model_doc/bertweet
        title: Bertweet
      - local: model_doc/big_bird
        title: BigBird
      - local: model_doc/bigbird_pegasus
        title: BigBirdPegasus
      - local: model_doc/biogpt
        title: BioGpt
      - local: model_doc/blenderbot
        title: Blenderbot
      - local: model_doc/blenderbot-small
        title: Blenderbot Small
      - local: model_doc/bloom
        title: BLOOM
      - local: model_doc/bort
        title: BORT
      - local: model_doc/byt5
        title: ByT5
      - local: model_doc/camembert
        title: CamemBERT
      - local: model_doc/canine
        title: CANINE
      - local: model_doc/codegen
        title: CodeGen
      - local: model_doc/code_llama
        title: CodeLlama
      - local: model_doc/convbert
        title: ConvBERT
      - local: model_doc/cpm
        title: CPM
      - local: model_doc/cpmant
        title: CPMANT
      - local: model_doc/ctrl
        title: CTRL
      - local: model_doc/deberta
        title: DeBERTa
      - local: model_doc/deberta-v2
        title: DeBERTa-v2
      - local: model_doc/dialogpt
        title: DialoGPT
      - local: model_doc/distilbert
        title: DistilBERT
      - local: model_doc/dpr
        title: DPR
      - local: model_doc/electra
        title: ELECTRA
      - local: model_doc/encoder-decoder
        title: Encoder Decoder Models
      - local: model_doc/ernie
        title: ERNIE
      - local: model_doc/ernie_m
        title: ErnieM
      - local: model_doc/esm
        title: ESM
      - local: model_doc/falcon
        title: Falcon
      - local: model_doc/flan-t5
        title: FLAN-T5
      - local: model_doc/flan-ul2
        title: FLAN-UL2
      - local: model_doc/flaubert
        title: FlauBERT
      - local: model_doc/fnet
        title: FNet
      - local: model_doc/fsmt
        title: FSMT
      - local: model_doc/funnel
        title: Funnel Transformer
      - local: model_doc/fuyu
        title: Fuyu
      - local: model_doc/openai-gpt
        title: GPT
      - local: model_doc/gpt_neo
        title: GPT Neo
      - local: model_doc/gpt_neox
        title: GPT NeoX
      - local: model_doc/gpt_neox_japanese
        title: GPT NeoX Japanese
      - local: model_doc/gptj
        title: GPT-J
      - local: model_doc/gpt2
        title: GPT2
      - local: model_doc/gpt_bigcode
        title: GPTBigCode
      - local: model_doc/gptsan-japanese
        title: GPTSAN Japanese
      - local: model_doc/gpt-sw3
        title: GPTSw3
      - local: model_doc/herbert
        title: HerBERT
      - local: model_doc/ibert
        title: I-BERT
      - local: model_doc/jukebox
        title: Jukebox
      - local: model_doc/led
        title: LED
      - local: model_doc/llama
        title: LLaMA
      - local: model_doc/llama2
        title: Llama2
      - local: model_doc/longformer
        title: Longformer
      - local: model_doc/longt5
        title: LongT5
      - local: model_doc/luke
        title: LUKE
      - local: model_doc/m2m_100
        title: M2M100
      - local: model_doc/madlad-400
        title: MADLAD-400
      - local: model_doc/marian
        title: MarianMT
      - local: model_doc/markuplm
        title: MarkupLM
      - local: model_doc/mbart
        title: MBart and MBart-50
      - local: model_doc/mega
        title: MEGA
      - local: model_doc/megatron-bert
        title: MegatronBERT
      - local: model_doc/megatron_gpt2
        title: MegatronGPT2
      - local: model_doc/mistral
        title: Mistral
      - local: model_doc/mluke
        title: mLUKE
      - local: model_doc/mobilebert
        title: MobileBERT
      - local: model_doc/mpnet
        title: MPNet
      - local: model_doc/mpt
        title: MPT
      - local: model_doc/mra
        title: MRA
      - local: model_doc/mt5
        title: MT5
      - local: model_doc/mvp
        title: MVP
      - local: model_doc/nezha
        title: NEZHA
      - local: model_doc/nllb
        title: NLLB
      - local: model_doc/nllb-moe
        title: NLLB-MoE
      - local: model_doc/nystromformer
        title: Nyströmformer
      - local: model_doc/open-llama
        title: Open-Llama
      - local: model_doc/opt
        title: OPT
      - local: model_doc/pegasus
        title: Pegasus
      - local: model_doc/pegasus_x
        title: PEGASUS-X
      - local: model_doc/persimmon
        title: Persimmon
      - local: model_doc/phi
        title: Phi
      - local: model_doc/phobert
        title: PhoBERT
      - local: model_doc/plbart
        title: PLBart
      - local: model_doc/prophetnet
        title: ProphetNet
      - local: model_doc/qdqbert
        title: QDQBert
      - local: model_doc/rag
        title: RAG
      - local: model_doc/realm
        title: REALM
      - local: model_doc/reformer
        title: Reformer
      - local: model_doc/rembert
        title: RemBERT
      - local: model_doc/retribert
        title: RetriBERT
      - local: model_doc/roberta
        title: RoBERTa
      - local: model_doc/roberta-prelayernorm
        title: RoBERTa-PreLayerNorm
      - local: model_doc/roc_bert
        title: RoCBert
      - local: model_doc/roformer
        title: RoFormer
      - local: model_doc/rwkv
        title: RWKV
      - local: model_doc/splinter
        title: Splinter
      - local: model_doc/squeezebert
        title: SqueezeBERT
      - local: model_doc/switch_transformers
        title: SwitchTransformers
      - local: model_doc/t5
        title: T5
      - local: model_doc/t5v1.1
        title: T5v1.1
      - local: model_doc/tapex
        title: TAPEX
      - local: model_doc/transfo-xl
        title: Transformer XL
      - local: model_doc/ul2
        title: UL2
      - local: model_doc/umt5
        title: UMT5
      - local: model_doc/xmod
        title: X-MOD
      - local: model_doc/xglm
        title: XGLM
      - local: model_doc/xlm
        title: XLM
      - local: model_doc/xlm-prophetnet
        title: XLM-ProphetNet
      - local: model_doc/xlm-roberta
        title: XLM-RoBERTa
      - local: model_doc/xlm-roberta-xl
        title: XLM-RoBERTa-XL
      - local: model_doc/xlm-v
        title: XLM-V
      - local: model_doc/xlnet
        title: XLNet
      - local: model_doc/yoso
        title: YOSO
      title: Text models
    - isExpanded: false
      sections:
      - local: model_doc/beit
        title: BEiT
      - local: model_doc/bit
        title: BiT
      - local: model_doc/conditional_detr
        title: Conditional DETR
      - local: model_doc/convnext
        title: ConvNeXT
      - local: model_doc/convnextv2
        title: ConvNeXTV2
      - local: model_doc/cvt
        title: CvT
      - local: model_doc/deformable_detr
        title: Deformable DETR
      - local: model_doc/deit
        title: DeiT
      - local: model_doc/deta
        title: DETA
      - local: model_doc/detr
        title: DETR
      - local: model_doc/dinat
        title: DiNAT
      - local: model_doc/dinov2
        title: DINOV2
      - local: model_doc/dit
        title: DiT
      - local: model_doc/dpt
        title: DPT
      - local: model_doc/efficientformer
        title: EfficientFormer
      - local: model_doc/efficientnet
        title: EfficientNet
      - local: model_doc/focalnet
        title: FocalNet
      - local: model_doc/glpn
        title: GLPN
      - local: model_doc/imagegpt
        title: ImageGPT
      - local: model_doc/levit
        title: LeViT
      - local: model_doc/mask2former
        title: Mask2Former
      - local: model_doc/maskformer
        title: MaskFormer
      - local: model_doc/mobilenet_v1
        title: MobileNetV1
      - local: model_doc/mobilenet_v2
        title: MobileNetV2
      - local: model_doc/mobilevit
        title: MobileViT
      - local: model_doc/mobilevitv2
        title: MobileViTV2
      - local: model_doc/nat
        title: NAT
      - local: model_doc/poolformer
        title: PoolFormer
      - local: model_doc/pvt
        title: Pyramid Vision Transformer (PVT)
      - local: model_doc/regnet
        title: RegNet
      - local: model_doc/resnet
        title: ResNet
      - local: model_doc/segformer
        title: SegFormer
      - local: model_doc/swiftformer
        title: SwiftFormer
      - local: model_doc/swin
        title: Swin Transformer
      - local: model_doc/swinv2
        title: Swin Transformer V2
      - local: model_doc/swin2sr
        title: Swin2SR
      - local: model_doc/table-transformer
        title: Table Transformer
      - local: model_doc/timesformer
        title: TimeSformer
      - local: model_doc/upernet
        title: UperNet
      - local: model_doc/van
        title: VAN
      - local: model_doc/videomae
        title: VideoMAE
      - local: model_doc/vit
        title: Vision Transformer (ViT)
      - local: model_doc/vit_hybrid
        title: ViT Hybrid
      - local: model_doc/vitdet
        title: ViTDet
      - local: model_doc/vit_mae
        title: ViTMAE
      - local: model_doc/vitmatte
        title: ViTMatte
      - local: model_doc/vit_msn
        title: ViTMSN
      - local: model_doc/vivit
        title: ViViT
      - local: model_doc/yolos
        title: YOLOS
      title: Vision models
    - isExpanded: false
      sections:
      - local: model_doc/audio-spectrogram-transformer
        title: Audio Spectrogram Transformer
      - local: model_doc/bark
        title: Bark
      - local: model_doc/clap
        title: CLAP
      - local: model_doc/encodec
        title: EnCodec
      - local: model_doc/hubert
        title: Hubert
      - local: model_doc/mctct
        title: MCTCT
      - local: model_doc/mms
        title: MMS
      - local: model_doc/musicgen
        title: MusicGen
      - local: model_doc/pop2piano
        title: Pop2Piano
      - local: model_doc/seamless_m4t
        title: Seamless-M4T
      - local: model_doc/sew
        title: SEW
      - local: model_doc/sew-d
        title: SEW-D
      - local: model_doc/speech_to_text
        title: Speech2Text
      - local: model_doc/speech_to_text_2
        title: Speech2Text2
      - local: model_doc/speecht5
        title: SpeechT5
      - local: model_doc/unispeech
        title: UniSpeech
      - local: model_doc/unispeech-sat
        title: UniSpeech-SAT
      - local: model_doc/univnet
        title: UnivNet
      - local: model_doc/vits
        title: VITS
      - local: model_doc/wav2vec2
        title: Wav2Vec2
      - local: model_doc/wav2vec2-conformer
        title: Wav2Vec2-Conformer
      - local: model_doc/wav2vec2_phoneme
        title: Wav2Vec2Phoneme
      - local: model_doc/wavlm
        title: WavLM
      - local: model_doc/whisper
        title: Whisper
      - local: model_doc/xls_r
        title: XLS-R
      - local: model_doc/xlsr_wav2vec2
        title: XLSR-Wav2Vec2
      title: Audio models
    - isExpanded: false
      sections:
      - local: model_doc/align
        title: ALIGN
      - local: model_doc/altclip
        title: AltCLIP
      - local: model_doc/blip
        title: BLIP
      - local: model_doc/blip-2
        title: BLIP-2
      - local: model_doc/bridgetower
        title: BridgeTower
      - local: model_doc/bros
        title: BROS
      - local: model_doc/chinese_clip
        title: Chinese-CLIP
      - local: model_doc/clip
        title: CLIP
      - local: model_doc/clipseg
        title: CLIPSeg
      - local: model_doc/clvp
        title: CLVP
      - local: model_doc/data2vec
        title: Data2Vec
      - local: model_doc/deplot
        title: DePlot
      - local: model_doc/donut
        title: Donut
      - local: model_doc/flava
        title: FLAVA
      - local: model_doc/git
        title: GIT
      - local: model_doc/groupvit
        title: GroupViT
      - local: model_doc/idefics
        title: IDEFICS
      - local: model_doc/instructblip
        title: InstructBLIP
      - local: model_doc/kosmos-2
        title: KOSMOS-2
      - local: model_doc/layoutlm
        title: LayoutLM
      - local: model_doc/layoutlmv2
        title: LayoutLMV2
      - local: model_doc/layoutlmv3
        title: LayoutLMV3
      - local: model_doc/layoutxlm
        title: LayoutXLM
      - local: model_doc/lilt
        title: LiLT
      - local: model_doc/lxmert
        title: LXMERT
      - local: model_doc/matcha
        title: MatCha
      - local: model_doc/mgp-str
        title: MGP-STR
      - local: model_doc/nougat
        title: Nougat
      - local: model_doc/oneformer
        title: OneFormer
      - local: model_doc/owlvit
        title: OWL-ViT
      - local: model_doc/owlv2
        title: OWLv2
      - local: model_doc/perceiver
        title: Perceiver
      - local: model_doc/pix2struct
        title: Pix2Struct
      - local: model_doc/sam
        title: Segment Anything
      - local: model_doc/speech-encoder-decoder
        title: Speech Encoder Decoder Models
      - local: model_doc/tapas
        title: TAPAS
      - local: model_doc/trocr
        title: TrOCR
      - local: model_doc/tvlt
        title: TVLT
<<<<<<< HEAD
      - local: model_doc/udop
        title: UDOP
=======
      - local: model_doc/tvp
        title: TVP
>>>>>>> 083e3692
      - local: model_doc/vilt
        title: ViLT
      - local: model_doc/vision-encoder-decoder
        title: Vision Encoder Decoder Models
      - local: model_doc/vision-text-dual-encoder
        title: Vision Text Dual Encoder
      - local: model_doc/visual_bert
        title: VisualBERT
      - local: model_doc/xclip
        title: X-CLIP
      title: Multimodal models
    - isExpanded: false
      sections:
      - local: model_doc/decision_transformer
        title: Decision Transformer
      - local: model_doc/trajectory_transformer
        title: Trajectory Transformer
      title: Reinforcement learning models
    - isExpanded: false
      sections:
      - local: model_doc/autoformer
        title: Autoformer
      - local: model_doc/informer
        title: Informer
      - local: model_doc/patchtst
        title: PatchTST
      - local: model_doc/time_series_transformer
        title: Time Series Transformer
      title: Time series models
    - isExpanded: false
      sections:
      - local: model_doc/graphormer
        title: Graphormer
      title: Graph models
    title: Models
  - sections:
    - local: internal/modeling_utils
      title: Custom Layers and Utilities
    - local: internal/pipelines_utils
      title: Utilities for pipelines
    - local: internal/tokenization_utils
      title: Utilities for Tokenizers
    - local: internal/trainer_utils
      title: Utilities for Trainer
    - local: internal/generation_utils
      title: Utilities for Generation
    - local: internal/image_processing_utils
      title: Utilities for Image Processors
    - local: internal/audio_utils
      title: Utilities for Audio processing
    - local: internal/file_utils
      title: General Utilities
    - local: internal/time_series_utils
      title: Utilities for Time Series
    title: Internal Helpers
  title: API<|MERGE_RESOLUTION|>--- conflicted
+++ resolved
@@ -729,13 +729,10 @@
         title: TrOCR
       - local: model_doc/tvlt
         title: TVLT
-<<<<<<< HEAD
       - local: model_doc/udop
         title: UDOP
-=======
       - local: model_doc/tvp
         title: TVP
->>>>>>> 083e3692
       - local: model_doc/vilt
         title: ViLT
       - local: model_doc/vision-encoder-decoder
