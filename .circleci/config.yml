version: 2.1
setup: true
orbs:
    continuation: circleci/continuation@0.1.0

parameters:
    nightly:
        type: boolean
        default: false

jobs:
    # Ensure running with CircleCI/huggingface
    check_circleci_user:
        docker:
            - image: python:3.10-slim
        parallelism: 1
        steps:
            - run: echo $CIRCLE_PROJECT_USERNAME
            - run: |
                if [ "$CIRCLE_PROJECT_USERNAME" = "huggingface" ]; then
                    exit 0
                else
                    echo "The CI is running under $CIRCLE_PROJECT_USERNAME personal account. Please follow https://support.circleci.com/hc/en-us/articles/360008097173-Troubleshooting-why-pull-requests-are-not-triggering-jobs-on-my-organization- to fix it."; exit -1
                fi
    # Fetch the tests to run
    fetch_tests:
        working_directory: ~/transformers
        docker:
            - image: huggingface/transformers-quality
        parallelism: 1
        steps:
            - checkout
            - run: uv pip install -U -e .
            - run: echo 'export "GIT_COMMIT_MESSAGE=$(git show -s --format=%s)"' >> "$BASH_ENV" && source "$BASH_ENV"
            - run: mkdir -p test_preparation
            - run: python utils/tests_fetcher.py | tee tests_fetched_summary.txt
            - run: python utils/tests_fetcher.py --filter_tests
            - store_artifacts:
<<<<<<< HEAD
                  path: test_preparation
            - run: python .circleci/create_circleci_config.py --fetcher_folder test_preparation
=======
                  path: test_preparation/examples_test_list.txt
            - run: export "GIT_COMMIT_MESSAGE=$(git show -s --format=%s)" && echo $GIT_COMMIT_MESSAGE && python .circleci/create_circleci_config.py --fetcher_folder test_preparation
>>>>>>> 2965b204
            - run: |
                  if [ ! -s test_preparation/generated_config.yml ]; then
                      echo "No tests to run, exiting early!"
                      circleci-agent step halt
                  fi
            - store_artifacts:
                path: test_preparation/generated_config.yml
            - store_artifacts:
                path: test_preparation/filtered_test_list_cross_tests.txt
            - continuation/continue:
                configuration_path: test_preparation/generated_config.yml

    # To run all tests for the nightly build
    fetch_all_tests:
        working_directory: ~/transformers
        docker:
            - image: huggingface/transformers-quality
        parallelism: 1
        steps:
            - checkout
            - run: uv pip install -e .
            - run: |
                  mkdir test_preparation
                  echo -n "tests" > test_preparation/test_list.txt
                  echo -n "all" > test_preparation/examples_test_list.txt
                  echo -n "tests/repo_utils" > test_preparation/test_repo_utils.txt
            - run: |
                  echo -n "tests" > test_list.txt
                  python utils/tests_fetcher.py --filter_tests
                  mv test_list.txt test_preparation/filtered_test_list.txt
            - run: python .circleci/create_circleci_config.py --fetcher_folder test_preparation
            - run: cp test_preparation/generated_config.yml test_preparation/generated_config.txt
            - store_artifacts:
                  path: test_preparation/generated_config.txt
            - continuation/continue:
                  configuration_path: test_preparation/generated_config.yml

    check_code_quality:
        working_directory: ~/transformers
        docker:
            - image: huggingface/transformers-quality
        resource_class: large
        environment:
            TRANSFORMERS_IS_CI: yes
            PYTEST_TIMEOUT: 120
        parallelism: 1
        steps:
            - checkout
            - run: uv pip install -e .
            - run:
                name: Show installed libraries and their versions
                command: pip freeze | tee installed.txt
            - store_artifacts:
                  path: ~/transformers/installed.txt
            - run: python -c "from transformers import *" || (echo '🚨 import failed, this means you introduced unprotected imports! 🚨'; exit 1)
            - run: ruff check examples tests src utils
            - run: ruff format tests src utils --check
            - run: python utils/custom_init_isort.py --check_only
            - run: python utils/sort_auto_mappings.py --check_only
            - run: python utils/check_doc_toc.py

    check_repository_consistency:
        working_directory: ~/transformers
        docker:
            - image: huggingface/transformers-consistency
        resource_class: large
        environment:
            TRANSFORMERS_IS_CI: yes
            PYTEST_TIMEOUT: 120
        parallelism: 1
        steps:
            - checkout
            - run: uv pip install -e .
            - run:
                name: Show installed libraries and their versions
                command: pip freeze | tee installed.txt
            - store_artifacts:
                  path: ~/transformers/installed.txt
            - run: python utils/check_copies.py
            - run: python utils/check_table.py
            - run: python utils/check_dummies.py
            - run: python utils/check_repo.py
            - run: python utils/check_inits.py
            - run: python utils/check_config_docstrings.py
            - run: python utils/check_config_attributes.py
            - run: python utils/check_doctest_list.py
            - run: make deps_table_check_updated
            - run: python utils/update_metadata.py --check-only
            - run: python utils/check_docstrings.py
            - run: python utils/check_support_list.py

workflows:
    version: 2
    setup_and_quality:
        when:
            not: <<pipeline.parameters.nightly>>
        jobs:
            - check_circleci_user
            - check_code_quality
            - check_repository_consistency
            - fetch_tests

    nightly:
        when: <<pipeline.parameters.nightly>>
        jobs:
            - check_circleci_user
            - check_code_quality
            - check_repository_consistency
            - fetch_all_tests<|MERGE_RESOLUTION|>--- conflicted
+++ resolved
@@ -36,13 +36,8 @@
             - run: python utils/tests_fetcher.py | tee tests_fetched_summary.txt
             - run: python utils/tests_fetcher.py --filter_tests
             - store_artifacts:
-<<<<<<< HEAD
                   path: test_preparation
-            - run: python .circleci/create_circleci_config.py --fetcher_folder test_preparation
-=======
-                  path: test_preparation/examples_test_list.txt
             - run: export "GIT_COMMIT_MESSAGE=$(git show -s --format=%s)" && echo $GIT_COMMIT_MESSAGE && python .circleci/create_circleci_config.py --fetcher_folder test_preparation
->>>>>>> 2965b204
             - run: |
                   if [ ! -s test_preparation/generated_config.yml ]; then
                       echo "No tests to run, exiting early!"
