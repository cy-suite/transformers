#!/usr/bin/env python3
import logging
import pathlib
import re
import sys
from dataclasses import dataclass, field
from typing import Any, Callable, Dict, List, Optional, Set, Union

import datasets
import numpy as np
import torch
from packaging import version
from torch import nn

import librosa
from lang_trans import arabic
from transformers import (
    HfArgumentParser,
    Trainer,
    TrainingArguments,
    Wav2Vec2CTCTokenizer,
    Wav2Vec2FeatureExtractor,
    Wav2Vec2ForCTC,
    Wav2Vec2Processor,
    is_apex_available,
    trainer_utils,
)


if is_apex_available():
    from apex import amp

if version.parse(torch.__version__) >= version.parse("1.6"):
    _is_native_amp_available = True
    from torch.cuda.amp import autocast


logger = logging.getLogger(__name__)


@dataclass
class ModelArguments:
    """
    Arguments pertaining to which model/config/tokenizer we are going to fine-tune from.
    """

    model_name_or_path: str = field(
        metadata={"help": "Path to pretrained model or model identifier from huggingface.co/models"}
    )
    cache_dir: Optional[str] = field(
        default=None,
        metadata={"help": "Where do you want to store the pretrained models downloaded from huggingface.co"},
    )
    freeze_feature_extractor: Optional[bool] = field(
        default=True, metadata={"help": "Whether to freeze the feature extractor layers of the model."}
    )
    verbose_logging: Optional[bool] = field(
        default=False,
        metadata={"help": "Whether to log verbose messages or not."},
    )


def configure_logger(model_args: ModelArguments, training_args: TrainingArguments):
    logging.basicConfig(
        format="%(asctime)s - %(levelname)s - %(name)s - %(message)s",
        datefmt="%m/%d/%Y %H:%M:%S",
        handlers=[logging.StreamHandler(sys.stdout)],
    )
    logging_level = logging.WARNING
    if model_args.verbose_logging:
        logging_level = logging.DEBUG
    elif trainer_utils.is_main_process(training_args.local_rank):
        logging_level = logging.INFO
    logger.setLevel(logging_level)


@dataclass
class DataTrainingArguments:
    """
    Arguments pertaining to what data we are going to input our model for training and eval.

    Using `HfArgumentParser` we can turn this class
    into argparse arguments to be able to specify them on
    the command line.
    """

    dataset_name: str = field(
        default=None, metadata={"help": "The name of the dataset to use (via the datasets library)."}
    )
    dataset_config_name: Optional[str] = field(
        default=None, metadata={"help": "The configuration name of the dataset to use (via the datasets library)."}
    )
    train_split_name: Optional[str] = field(
        default="train",
        metadata={
            "help": "The name of the training data set split to use (via the datasets library). Defaults to 'train'"
        },
    )
    validation_split_name: Optional[str] = field(
        default="validation",
        metadata={
            "help": "The name of the validation data set split to use (via the datasets library). Defaults to 'validation'"
        },
    )
    target_text_column: Optional[str] = field(
        default="text",
        metadata={"help": "Column in the dataset that contains label (target text). Defaults to 'text'"},
    )
    speech_file_column: Optional[str] = field(
        default="file",
        metadata={"help": "Column in the dataset that contains speech file path. Defaults to 'file'"},
    )
    target_feature_extractor_sampling_rate: Optional[bool] = field(
        default=False,
        metadata={"help": "Resample loaded audio to target feature extractor's sampling rate or not."},
    )
    max_duration_in_seconds: Optional[float] = field(
        default=None,
        metadata={"help": "Filters out examples longer than specified. Defaults to no filtering."},
    )
    orthography: Optional[str] = field(
        default="librispeech",
        metadata={
            "help": "Orthography used for normalization and tokenization: 'librispeech' (default), 'timit', or 'buckwalter'."
        },
    )
    overwrite_cache: bool = field(
        default=False, metadata={"help": "Overwrite the cached preprocessed datasets or not."}
    )
    preprocessing_num_workers: Optional[int] = field(
        default=None,
        metadata={"help": "The number of processes to use for the preprocessing."},
    )


@dataclass
class Orthography:
    """
    Orthography scheme used for text normalization and tokenization.

    Args:
        do_lower_case (:obj:`bool`, `optional`, defaults to :obj:`False`):
            Whether or not to accept lowercase input and lowercase the output when decoding.
        vocab_file (:obj:`str`, `optional`):
            File containing the vocabulary.
        word_delimiter_token (:obj:`str`, `optional`, defaults to :obj:`"|"`):
            The token used for delimiting words; it needs to be in the vocabulary.
        translation_table (:obj:`Dict[str, str]`, `optional`, defaults to :obj:`{}`):
            Table to use with `str.translate()` when preprocessing text (e.g., "-" -> " ").
        words_to_remove (:obj:`Set[str]`, `optional`, defaults to :obj:`set()`):
            Words to remove when preprocessing text (e.g., "sil").
        untransliterator (:obj:`Callable[[str], str]`, `optional`):
            Function that untransliterates text back into native writing system.
    """

    do_lower_case: bool = False
    vocab_file: Optional[str] = None
    word_delimiter_token: Optional[str] = "|"
    translation_table: Optional[Dict[str, str]] = field(default_factory=dict)
    words_to_remove: Optional[Set[str]] = field(default_factory=set)
    untransliterator: Optional[Callable[[str], str]] = None

    @classmethod
    def from_name(cls, name: str):
        if name == "librispeech":
            return cls()
        if name == "timit":
            return cls(
                do_lower_case=True,
                # break compounds like "quarter-century-old" and replace pauses "--"
                translation_table=str.maketrans({"-": " "}),
            )
        if name == "buckwalter":
            translation_table = {
                "-": " ",  # sometimes used to represent pauses
                "^": "v",  # fixing "tha" in arabic_speech_corpus dataset
            }
            return cls(
                vocab_file=pathlib.Path(__file__).parent.joinpath("vocab/buckwalter.json"),
                word_delimiter_token="/",  # "|" is Arabic letter alef with madda above
                translation_table=str.maketrans(translation_table),
                words_to_remove={"sil"},  # fixing "sil" in arabic_speech_corpus dataset
                untransliterator=arabic.buckwalter.untransliterate,
            )
        raise ValueError(f"Unsupported orthography: '{name}'.")

    def preprocess_for_training(self, text: str) -> str:
        # TODO(elgeish) return a pipeline (e.g., from jiwer) instead? Or rely on branch predictor as is
        if len(self.translation_table) > 0:
            text = text.translate(self.translation_table)
        if len(self.words_to_remove) == 0:
            text = " ".join(text.split())  # clean up whitespaces
        else:
            text = " ".join(w for w in text.split() if w not in self.words_to_remove)  # and clean up whilespaces
        return text

    def create_processor(self, model_args: ModelArguments) -> Wav2Vec2Processor:
        feature_extractor = Wav2Vec2FeatureExtractor.from_pretrained(
            model_args.model_name_or_path, cache_dir=model_args.cache_dir
        )
        if self.vocab_file:
            tokenizer = Wav2Vec2CTCTokenizer(
                self.vocab_file,
                cache_dir=model_args.cache_dir,
                do_lower_case=self.do_lower_case,
                word_delimiter_token=self.word_delimiter_token,
            )
        else:
            tokenizer = Wav2Vec2CTCTokenizer.from_pretrained(
                model_args.model_name_or_path,
                cache_dir=model_args.cache_dir,
                do_lower_case=self.do_lower_case,
                word_delimiter_token=self.word_delimiter_token,
            )
        return Wav2Vec2Processor(feature_extractor, tokenizer)


@dataclass
class DataCollatorCTCWithPadding:
    """
    Data collator that will dynamically pad the inputs received.
    Args:
        processor (:class:`~transformers.Wav2Vec2Processor`)
            The processor used for proccessing the data.
        padding (:obj:`bool`, :obj:`str` or :class:`~transformers.tokenization_utils_base.PaddingStrategy`, `optional`, defaults to :obj:`True`):
            Select a strategy to pad the returned sequences (according to the model's padding side and padding index)
            among:
            * :obj:`True` or :obj:`'longest'`: Pad to the longest sequence in the batch (or no padding if only a single
              sequence if provided).
            * :obj:`'max_length'`: Pad to a maximum length specified with the argument :obj:`max_length` or to the
              maximum acceptable input length for the model if that argument is not provided.
            * :obj:`False` or :obj:`'do_not_pad'` (default): No padding (i.e., can output a batch with sequences of
              different lengths).
        max_length (:obj:`int`, `optional`):
            Maximum length of the ``input_values`` of the returned list and optionally padding length (see above).
        max_length_labels (:obj:`int`, `optional`):
            Maximum length of the ``labels`` returned list and optionally padding length (see above).
        pad_to_multiple_of (:obj:`int`, `optional`):
            If set will pad the sequence to a multiple of the provided value.
            This is especially useful to enable the use of Tensor Cores on NVIDIA hardware with compute capability >=
            7.5 (Volta).
    """

    processor: Wav2Vec2Processor
    padding: Union[bool, str] = True
    max_length: Optional[int] = None
    max_length_labels: Optional[int] = None
    pad_to_multiple_of: Optional[int] = None
    pad_to_multiple_of_labels: Optional[int] = None

    def __call__(self, features: List[Dict[str, Union[List[int], torch.Tensor]]]) -> Dict[str, torch.Tensor]:
        # split inputs and labels since they have to be of different lenghts and need
        # different padding methods
        input_features = [{"input_values": feature["input_values"]} for feature in features]
        label_features = [{"input_ids": feature["labels"]} for feature in features]

        batch = self.processor.pad(
            input_features,
            padding=self.padding,
            max_length=self.max_length,
            pad_to_multiple_of=self.pad_to_multiple_of,
            return_tensors="pt",
        )
        with self.processor.as_target_processor():
            labels_batch = self.processor.pad(
                label_features,
                padding=self.padding,
                max_length=self.max_length_labels,
                pad_to_multiple_of=self.pad_to_multiple_of_labels,
                return_tensors="pt",
            )

        # replace padding with -100 to ignore loss correctly
        labels = labels_batch["input_ids"].masked_fill(labels_batch.attention_mask.ne(1), -100)

        batch["labels"] = labels

        return batch


class CTCTrainer(Trainer):
    def training_step(self, model: nn.Module, inputs: Dict[str, Union[torch.Tensor, Any]]) -> torch.Tensor:
        """
        Perform a training step on a batch of inputs.

        Subclass and override to inject custom behavior.

        Args:
            model (:obj:`nn.Module`):
                The model to train.
            inputs (:obj:`Dict[str, Union[torch.Tensor, Any]]`):
                The inputs and targets of the model.

                The dictionary will be unpacked before being fed to the model. Most models expect the targets under the
                argument :obj:`labels`. Check your model's documentation for all accepted arguments.

        Return:
            :obj:`torch.Tensor`: The tensor with training loss on this batch.
        """

        model.train()
        inputs = self._prepare_inputs(inputs)

        if self.use_amp:
            with autocast():
                loss = self.compute_loss(model, inputs)
        else:
            loss = self.compute_loss(model, inputs)

        if self.args.n_gpu > 1:
            if model.module.config.ctc_loss_reduction == "mean":
                loss = loss.mean()
            elif model.module.config.ctc_loss_reduction == "sum":
                loss = loss.sum() / (inputs["labels"] >= 0).sum()
            else:
                raise ValueError(f"{model.config.ctc_loss_reduction} is not valid. Choose one of ['mean', 'sum']")

        if self.args.gradient_accumulation_steps > 1:
            loss = loss / self.args.gradient_accumulation_steps

        if self.use_amp:
            self.scaler.scale(loss).backward()
        elif self.use_apex:
            with amp.scale_loss(loss, self.optimizer) as scaled_loss:
                scaled_loss.backward()
        elif self.deepspeed:
            self.deepspeed.backward(loss)
        else:
            loss.backward()

        return loss.detach()


def main():
    # See all possible arguments in src/transformers/training_args.py
    # or by passing the --help flag to this script.
    # We now keep distinct sets of args, for a cleaner separation of concerns.

    parser = HfArgumentParser((ModelArguments, DataTrainingArguments, TrainingArguments))

    model_args, data_args, training_args = parser.parse_args_into_dataclasses()
    configure_logger(model_args, training_args)

    orthography = Orthography.from_name(data_args.orthography.lower())
    processor = orthography.create_processor(model_args)
    model = Wav2Vec2ForCTC.from_pretrained(
        model_args.model_name_or_path,
        cache_dir=model_args.cache_dir,
<<<<<<< HEAD
=======
        gradient_checkpointing=training_args.gradient_checkpointing,
>>>>>>> b567510c
        vocab_size=len(processor.tokenizer),
    )

    train_dataset = datasets.load_dataset(
        data_args.dataset_name, data_args.dataset_config_name, split=data_args.train_split_name
    )
    val_dataset = datasets.load_dataset(
        data_args.dataset_name, data_args.dataset_config_name, split=data_args.validation_split_name
    )

    wer_metric = datasets.load_metric("wer")
    target_sr = processor.feature_extractor.sampling_rate if data_args.target_feature_extractor_sampling_rate else None
    vocabulary_chars_str = "".join(t for t in processor.tokenizer.get_vocab().keys() if len(t) == 1)
    vocabulary_text_cleaner = re.compile(  # remove characters not in vocabulary
        f"[^\s{re.escape(vocabulary_chars_str)}]",  # allow space in addition to chars in vocabulary
        flags=re.IGNORECASE if processor.tokenizer.do_lower_case else 0,
    )
    text_updates = []

    def prepare_example(example):  # TODO(elgeish) make use of multiprocessing?
        example["speech"], example["sampling_rate"] = librosa.load(example[data_args.speech_file_column], sr=target_sr)
        if data_args.max_duration_in_seconds is not None:
            example["duration_in_seconds"] = len(example["speech"]) / example["sampling_rate"]
        # Normalize and clean up text; order matters!
        updated_text = orthography.preprocess_for_training(example[data_args.target_text_column])
        updated_text = vocabulary_text_cleaner.sub("", updated_text)
        if updated_text != example[data_args.target_text_column]:
            text_updates.append((example[data_args.target_text_column], updated_text))
            example[data_args.target_text_column] = updated_text
        return example

    train_dataset = train_dataset.map(prepare_example, remove_columns=[data_args.speech_file_column])
    val_dataset = val_dataset.map(prepare_example, remove_columns=[data_args.speech_file_column])

    if data_args.max_duration_in_seconds is not None:

        def filter_by_max_duration(example):
            return example["duration_in_seconds"] <= data_args.max_duration_in_seconds

        old_train_size = len(train_dataset)
        old_val_size = len(val_dataset)
        train_dataset = train_dataset.filter(filter_by_max_duration, remove_columns=["duration_in_seconds"])
        val_dataset = val_dataset.filter(filter_by_max_duration, remove_columns=["duration_in_seconds"])
        if len(train_dataset) > old_train_size:
            logger.warning(
                f"Filtered out {len(train_dataset) - old_train_size} train example(s) longer than {data_args.max_duration_in_seconds} second(s)."
            )
        if len(val_dataset) > old_val_size:
            logger.warning(
                f"Filtered out {len(val_dataset) - old_val_size} validation example(s) longer than {data_args.max_duration_in_seconds} second(s)."
            )
    logger.info(f"Split sizes: {len(train_dataset)} train and {len(val_dataset)} validation.")

    logger.warning(f"Updated {len(text_updates)} transcript(s) using '{data_args.orthography}' orthography rules.")
    if logger.isEnabledFor(logging.DEBUG):
        for original_text, updated_text in text_updates:
            logger.debug(f'Updated text: "{original_text}" -> "{updated_text}"')
    text_updates = None

    def prepare_dataset(batch):
        # check that all files have the correct sampling rate
        assert (
            len(set(batch["sampling_rate"])) == 1
        ), f"Make sure all inputs have the same sampling rate of {processor.feature_extractor.sampling_rate}."

        batch["input_values"] = processor(batch["speech"], sampling_rate=batch["sampling_rate"][0]).input_values
        with processor.as_target_processor():
            batch["labels"] = processor(batch[data_args.target_text_column]).input_ids
        return batch

    train_dataset = train_dataset.map(
        prepare_dataset,
        batch_size=training_args.per_device_train_batch_size,
        batched=True,
        num_proc=data_args.preprocessing_num_workers,
    )
    val_dataset = val_dataset.map(
        prepare_dataset,
        batch_size=training_args.per_device_train_batch_size,
        batched=True,
        num_proc=data_args.preprocessing_num_workers,
    )

    data_collator = DataCollatorCTCWithPadding(processor=processor, padding=True)

    def compute_metrics(pred):
        pred_logits = pred.predictions
        pred_ids = np.argmax(pred_logits, axis=-1)

        pred.label_ids[pred.label_ids == -100] = processor.tokenizer.pad_token_id

        pred_str = processor.batch_decode(pred_ids)
        # we do not want to group tokens when computing the metrics
        label_str = processor.batch_decode(pred.label_ids, group_tokens=False)
        if logger.isEnabledFor(logging.DEBUG):
            for reference, predicted in zip(label_str, pred_str):
                logger.debug(f'reference: "{reference}"')
                logger.debug(f'predicted: "{predicted}"')
                if orthography.untransliterator is not None:
                    logger.debug(f'reference (untransliterated): "{orthography.untransliterator(reference)}"')
                    logger.debug(f'predicted (untransliterated): "{orthography.untransliterator(predicted)}"')

        wer = wer_metric.compute(predictions=pred_str, references=label_str)

        return {"wer": wer}

    if model_args.freeze_feature_extractor:
        model.freeze_feature_extractor()

    trainer = CTCTrainer(
        model=model,
        data_collator=data_collator,
        args=training_args,
        compute_metrics=compute_metrics,
        train_dataset=train_dataset,
        eval_dataset=val_dataset,
        tokenizer=processor.feature_extractor,
    )

    trainer.train()


if __name__ == "__main__":
    main()<|MERGE_RESOLUTION|>--- conflicted
+++ resolved
@@ -346,10 +346,7 @@
     model = Wav2Vec2ForCTC.from_pretrained(
         model_args.model_name_or_path,
         cache_dir=model_args.cache_dir,
-<<<<<<< HEAD
-=======
         gradient_checkpointing=training_args.gradient_checkpointing,
->>>>>>> b567510c
         vocab_size=len(processor.tokenizer),
     )
 
