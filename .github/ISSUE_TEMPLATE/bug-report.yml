--- conflicted
+++ resolved
@@ -37,19 +37,11 @@
           - pipelines: @Narsil
           - tensorflow: @gante and @Rocketknight1
           - tokenizers: @ArthurZucker
-<<<<<<< HEAD
-          - trainer: @muellerzr and @pacman100
-
-        Integrations:
-
-          - deepspeed: HF Trainer/Accelerate: @pacman100
-=======
           - trainer: @muellerzr @SunMarc
         
         Integrations:
         
           - deepspeed: HF Trainer/Accelerate: @muellerzr
->>>>>>> cb879c58
           - ray/raytune: @richardliaw, @amogkam
           - Big Model Inference: @SunMarc
           - quantization (bitsandbytes, autogpt): @SunMarc and @younesbelkada
