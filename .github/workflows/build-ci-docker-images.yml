name: Build pr ci-docker

on:
  push:
    branches:
      - push-ci-image # for now let's only build on this branch
  repository_dispatch:
  workflow_call:
    inputs:
      image_postfix:
        required: true
        type: string
  schedule:
    - cron: "6 0 * * *"


concurrency:
  group: ${{ github.workflow }}
  cancel-in-progress: true

jobs:
  build:
    runs-on: ubuntu-22.04

    if: ${{ contains(github.event.head_commit.message, '[build-ci-image]') || contains(github.event.head_commit.message, '[push-ci-image]') && '!cancelled()' || github.event_name == 'schedule' }}

    strategy:
      matrix:
        file: ["quality", "consistency", "custom-tokenizers", "torch-light", "tf-light", "exotic-models", "torch-tf-light", "torch-jax-light", "jax-light", "examples-torch",  "examples-tf"]
    continue-on-error: true 

    steps:
      - 
        name: Set tag
        run: |
              if ${{contains(github.event.head_commit.message, '[build-ci-image]')}}; then
                  echo "TAG=huggingface/transformers-${{ matrix.file }}:dev" >> "$GITHUB_ENV" 
                  echo "setting it to DEV!"
              else
                  echo "TAG=huggingface/transformers-${{ matrix.file }}" >> "$GITHUB_ENV"
                  
              fi
      -
        name: Set up Docker Buildx
        uses: docker/setup-buildx-action@v3
      -
        name: Check out code
        uses: actions/checkout@v4
      -
        name: Login to DockerHub
        uses: docker/login-action@v3
        with:
          username: ${{ secrets.DOCKERHUB_USERNAME }}
          password: ${{ secrets.DOCKERHUB_PASSWORD }}
      -
        name: Build ${{ matrix.file }}.dockerfile
        uses: docker/build-push-action@v5
        with:
          context: ./docker
          build-args: |
            REF=${{ github.sha }}
          file: "./docker/${{ matrix.file }}.dockerfile"
<<<<<<< HEAD
          push: ${{ contains(github.event.head_commit.message, '[push-ci-image]') ||  github.event_name == 'schedule' }}
          tags: |
              if [contains(github.event.head_commit.message, '[build-ci-image]')]; then
                  huggingface/transformers-quality:dev
              else
                  huggingface/transformers-quality
=======
          push: ${{ contains(github.event.head_commit.message, 'ci-image]') ||  github.event_name == 'schedule' }}
          tags: ${{ env.TAG }}
>>>>>>> 5e89b335
<|MERGE_RESOLUTION|>--- conflicted
+++ resolved
@@ -60,14 +60,6 @@
           build-args: |
             REF=${{ github.sha }}
           file: "./docker/${{ matrix.file }}.dockerfile"
-<<<<<<< HEAD
-          push: ${{ contains(github.event.head_commit.message, '[push-ci-image]') ||  github.event_name == 'schedule' }}
-          tags: |
-              if [contains(github.event.head_commit.message, '[build-ci-image]')]; then
-                  huggingface/transformers-quality:dev
-              else
-                  huggingface/transformers-quality
-=======
+
           push: ${{ contains(github.event.head_commit.message, 'ci-image]') ||  github.event_name == 'schedule' }}
-          tags: ${{ env.TAG }}
->>>>>>> 5e89b335
+          tags: ${{ env.TAG }}