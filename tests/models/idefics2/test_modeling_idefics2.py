# coding=utf-8
# Copyright 2024 The HuggingFace Inc. team. All rights reserved.
#
# Licensed under the Apache License, Version 2.0 (the "License");
# you may not use this file except in compliance with the License.
# You may obtain a copy of the License at
#
#     http://www.apache.org/licenses/LICENSE-2.0
#
# Unless required by applicable law or agreed to in writing, software
# distributed under the License is distributed on an "AS IS" BASIS,
# WITHOUT WARRANTIES OR CONDITIONS OF ANY KIND, either express or implied.
# See the License for the specific language governing permissions and
# limitations under the License.
"""Testing suite for the PyTorch Idefics2 model."""

import copy
import gc
import tempfile
import unittest
from io import BytesIO

import requests
from parameterized import parameterized

from transformers import (
    AutoProcessor,
    Idefics2Config,
    Idefics2ForConditionalGeneration,
    Idefics2Model,
    is_torch_available,
    is_vision_available,
)
from transformers.testing_utils import (
    require_bitsandbytes,
    require_flash_attn,
    require_torch,
    require_torch_gpu,
<<<<<<< HEAD
    require_torch_sdpa,
=======
    require_torch_multi_gpu,
>>>>>>> f1a5f812
    slow,
    torch_device,
)
from transformers.utils import is_torch_bf16_available_on_device, is_torch_fp16_available_on_device

from ...generation.test_utils import GenerationTesterMixin
from ...test_configuration_common import ConfigTester
from ...test_modeling_common import ModelTesterMixin, floats_tensor, ids_tensor


if is_torch_available():
    import torch
else:
    is_torch_greater_or_equal_than_2_0 = False

if is_vision_available():
    from PIL import Image


class Idefics2VisionText2TextModelTester:
    def __init__(
        self,
        parent,
        is_training=True,
        batch_size=2,
        num_images=2,
        seq_length=10,
        vision_config={
            "image_size": 12,
            "patch_size": 12,
            "num_channels": 3,
            "hidden_size": 32,
            "num_hidden_layers": 2,
            "num_attention_heads": 4,
            "intermediate_size": 32,
            "dropout": 0.1,
            "attention_dropout": 0.1,
            "initializer_range": 0.02,
        },
        perceiver_config={
            "hidden_act": "silu",
            "resampler_n_latents": 2,
            "resampler_depth": 2,
            "resampler_n_heads": 2,
            "num_key_value_heads": 1,
            "resampler_head_dim": 12,
            "attention_dropout": 0.0,
        },
        text_config={
            "vocab_size": 100,
            "hidden_size": 64,
            "intermediate_size": 56,
            "num_hidden_layers": 3,
            "num_attention_heads": 2,
            "num_key_value_heads": 2,
            "hidden_act": "silu",
            "max_position_embeddings": 256,
            "initializer_range": 0.02,
            "rms_norm_eps": 1e-6,
            "pad_token_id": 0,  # None in the original configuration_mistral, we set it to the unk_token_id
            "bos_token_id": 1,
            "eos_token_id": 2,
            "image_token_id": 32_001,
            "tie_word_embeddings": False,
            "rope_theta": 10000.0,
            "sliding_window": 32,
            "attention_dropout": 0.0,
        },
        use_cache=False,
        tie_word_embeddings=False,
        image_token_id=99,
    ):
        self.parent = parent
        self.is_training = is_training
        self.batch_size = batch_size
        self.num_images = num_images
        self.num_channels = 3
        self.seq_length = seq_length
        self.use_cache = use_cache
        self.image_token_id = image_token_id
        self.tie_word_embeddings = tie_word_embeddings
        # Hack - add properties here so use common tests
        self.vocab_size = text_config["vocab_size"]
        self.num_hidden_layers = text_config["num_hidden_layers"]
        self.num_attention_heads = text_config["num_attention_heads"]
        self.hidden_size = text_config["hidden_size"]

        self.vision_config = vision_config
        self.perceiver_config = perceiver_config
        self.text_config = text_config

    def get_config(self):
        return Idefics2Config(
            use_cache=self.use_cache,
            image_token_id=self.image_token_id,
            tie_word_embeddings=self.tie_word_embeddings,
            vision_config=self.vision_config,
            perceiver_config=self.perceiver_config,
            text_config=self.text_config,
            vocab_size=self.vocab_size,
        )

    def prepare_config_and_inputs(self):
        pixel_values = floats_tensor(
            [
                self.batch_size,
                self.num_images,
                self.vision_config["num_channels"],
                self.vision_config["image_size"],
                self.vision_config["image_size"],
            ]
        )
        config = self.get_config()

        return config, pixel_values

    def prepare_config_and_inputs_for_common(self):
        config_and_inputs = self.prepare_config_and_inputs()
        config, pixel_values = config_and_inputs
        input_ids = ids_tensor([self.batch_size, self.seq_length], config.text_config.vocab_size - 2) + 1

        # For simplicity just set the last n tokens to the image token
        n_image_tokens_per_batch = self.num_images * self.perceiver_config["resampler_n_latents"]
        input_ids[:, -n_image_tokens_per_batch:] = self.image_token_id
        attention_mask = input_ids.ne(1).to(torch_device)
        inputs_dict = {
            "pixel_values": pixel_values,
            "input_ids": input_ids,
            "attention_mask": attention_mask,
        }
        return config, inputs_dict


@require_torch
class Idefics2ModelTest(ModelTesterMixin, unittest.TestCase):
    """
    Model tester for `Idefics2`.
    """

    all_model_classes = (Idefics2Model,) if is_torch_available() else ()
    fx_compatible = False
    test_torchscript = False
    test_pruning = False
    test_resize_embeddings = True
    test_head_masking = False

    def setUp(self):
        self.model_tester = Idefics2VisionText2TextModelTester(self)
        self.config_tester = ConfigTester(self, config_class=Idefics2Config, has_text_modality=False)

    @unittest.skip(reason="input_embeds cannot be passed in without input_ids")
    def test_inputs_embeds():
        pass

    @unittest.skip(reason="input_embeds cannot be passed in without input_ids")
    def test_inputs_embeds_matches_input_ids(self):
        pass

    @unittest.skip(reason="Model does not support padding right")
    def test_flash_attn_2_generate_padding_right(self):
        pass

    @unittest.skip(reason="Model does not support padding right")
    def test_flash_attn_2_inference_padding_right(self):
        pass

    # We need to override as we need to prepare such that the image token is the last token
    def test_resize_tokens_embeddings(self):
        (original_config, inputs_dict) = self.model_tester.prepare_config_and_inputs_for_common()

        for model_class in self.all_model_classes:
            config = copy.deepcopy(original_config)
            model = model_class(config)
            model.to(torch_device)

            if self.model_tester.is_training is False:
                model.eval()

            model_vocab_size = config.text_config.vocab_size
            # Retrieve the embeddings and clone theme
            model_embed = model.resize_token_embeddings(model_vocab_size)
            cloned_embeddings = model_embed.weight.clone()

            # Check that resizing the token embeddings with a larger vocab size increases the model's vocab size
            model_embed = model.resize_token_embeddings(model_vocab_size + 10)
            self.assertEqual(model.config.text_config.vocab_size, model_vocab_size + 10)
            # Check that it actually resizes the embeddings matrix
            self.assertEqual(model_embed.weight.shape[0], cloned_embeddings.shape[0] + 10)
            # Check that the model can still do a forward pass successfully (every parameter should be resized)
            model(**self._prepare_for_class(inputs_dict, model_class))

            # Check that resizing the token embeddings with a smaller vocab size decreases the model's vocab size
            model_embed = model.resize_token_embeddings(model_vocab_size - 15)
            self.assertEqual(model.config.text_config.vocab_size, model_vocab_size - 15)
            # Check that it actually resizes the embeddings matrix
            self.assertEqual(model_embed.weight.shape[0], cloned_embeddings.shape[0] - 15)

            # Ignore copy
            # Check that the model can still do a forward pass successfully (every parameter should be resized)
            # Input ids should be clamped to the maximum size of the vocabulary - 1 and the image token should be the last token
            inputs_dict["input_ids"].clamp_(max=model_vocab_size - 15 - 2)
            n_images = self.model_tester.num_images * self.model_tester.perceiver_config["resampler_n_latents"]
            model.image_token_id = model_vocab_size - 15 - 1
            inputs_dict["input_ids"][:, -n_images:] = model.image_token_id

            # make sure that decoder_input_ids are resized as well
            if "decoder_input_ids" in inputs_dict:
                inputs_dict["decoder_input_ids"].clamp_(max=model_vocab_size - 15 - 1)
            model(**self._prepare_for_class(inputs_dict, model_class))

            # Check that adding and removing tokens has not modified the first part of the embedding matrix.
            models_equal = True
            for p1, p2 in zip(cloned_embeddings, model_embed.weight):
                if p1.data.ne(p2.data).sum() > 0:
                    models_equal = False

            self.assertTrue(models_equal)

            config = copy.deepcopy(original_config)
            model = model_class(config)
            model.to(torch_device)

            model_vocab_size = config.text_config.vocab_size
            model.resize_token_embeddings(model_vocab_size + 10, pad_to_multiple_of=1)
            self.assertTrue(model.config.text_config.vocab_size + 10, model_vocab_size)

            model_embed = model.resize_token_embeddings(model_vocab_size, pad_to_multiple_of=64)
            self.assertTrue(model_embed.weight.shape[0] // 64, 0)

            self.assertTrue(model_embed.weight.shape[0], model.config.text_config.vocab_size)
            self.assertTrue(model.config.text_config.vocab_size, model.vocab_size)

            model_embed = model.resize_token_embeddings(model_vocab_size + 13, pad_to_multiple_of=64)
            self.assertTrue(model_embed.weight.shape[0] // 64, 0)

            # Check that resizing a model to a multiple of pad_to_multiple leads to a model of exactly that size
            target_dimension = 128
            model_embed = model.resize_token_embeddings(target_dimension, pad_to_multiple_of=64)
            self.assertTrue(model_embed.weight.shape[0], target_dimension)

            with self.assertRaisesRegex(
                ValueError,
                "Asking to pad the embedding matrix to a multiple of `1.3`, which is not and integer. Please make sure to pass an integer",
            ):
                model.resize_token_embeddings(model_vocab_size, pad_to_multiple_of=1.3)

    # We need to override as we need to prepare such that the image token is the last token
    def test_resize_embeddings_untied(self):
        (original_config, inputs_dict) = self.model_tester.prepare_config_and_inputs_for_common()

        original_config.tie_word_embeddings = False

        for model_class in self.all_model_classes:
            config = copy.deepcopy(original_config)
            model = model_class(config).to(torch_device)

            # if no output embeddings -> leave test
            if model.get_output_embeddings() is None:
                continue

            # Check that resizing the token embeddings with a larger vocab size increases the model's vocab size
            model_vocab_size = config.text_config.vocab_size
            model.resize_token_embeddings(model_vocab_size + 10)
            self.assertEqual(model.config.text_config.vocab_size, model_vocab_size + 10)
            output_embeds = model.get_output_embeddings()
            self.assertEqual(output_embeds.weight.shape[0], model_vocab_size + 10)
            # Check bias if present
            if output_embeds.bias is not None:
                self.assertEqual(output_embeds.bias.shape[0], model_vocab_size + 10)
            # Check that the model can still do a forward pass successfully (every parameter should be resized)
            model(**self._prepare_for_class(inputs_dict, model_class))

            # Check that resizing the token embeddings with a smaller vocab size decreases the model's vocab size
            model.resize_token_embeddings(model_vocab_size - 15)
            self.assertEqual(model.config.text_config.vocab_size, model_vocab_size - 15)
            # Check that it actually resizes the embeddings matrix
            output_embeds = model.get_output_embeddings()
            self.assertEqual(output_embeds.weight.shape[0], model_vocab_size - 15)
            # Check bias if present
            if output_embeds.bias is not None:
                self.assertEqual(output_embeds.bias.shape[0], model_vocab_size - 15)

            # Check that the model can still do a forward pass successfully (every parameter should be resized)
            # Input ids should be clamped to the maximum size of the vocabulary - 1 and the image token should be the last token
            inputs_dict["input_ids"].clamp_(max=model_vocab_size - 15 - 2)
            n_images = self.model_tester.num_images * self.model_tester.perceiver_config["resampler_n_latents"]
            model.image_token_id = model_vocab_size - 15 - 1
            inputs_dict["input_ids"][:, -n_images:] = model.image_token_id

            # Check that the model can still do a forward pass successfully (every parameter should be resized)
            model(**self._prepare_for_class(inputs_dict, model_class))

    @parameterized.expand([("float16",), ("bfloat16",), ("float32",)])
    @require_torch_sdpa
    @slow
    def test_eager_matches_sdpa_inference(self, torch_dtype: str):
        if torch_dtype == "float16" and not is_torch_fp16_available_on_device(torch_device):
            self.skipTest(f"float16 not supported on {torch_device} (on the specific device currently used)")

        if torch_dtype == "bfloat16" and not is_torch_bf16_available_on_device(torch_device):
            self.skipTest(
                f"bfloat16 not supported on {torch_device} (on the specific device currently used, e.g. Nvidia T4 GPU)"
            )

        # Not sure whether it's fine to put torch.XXX in a decorator if torch is not available so hacking it here instead.
        if torch_dtype == "float16":
            torch_dtype = torch.float16
        elif torch_dtype == "bfloat16":
            torch_dtype = torch.bfloat16
        elif torch_dtype == "float32":
            torch_dtype = torch.float32

        for model_class in self.all_model_classes:
            config, inputs_dict = self.model_tester.prepare_config_and_inputs_for_common()
            model = model_class(config)
            with tempfile.TemporaryDirectory() as tmpdirname:
                model.save_pretrained(tmpdirname)
                model_sdpa = model_class.from_pretrained(tmpdirname, torch_dtype=torch_dtype)
                model_sdpa = model_sdpa.eval().to(torch_device)

                # see https://github.com/huggingface/transformers/pull/32238
                # we put `None` because that is the requested attn implementation, which will dispatch to SDPA internally if available
                perceiver_attn = None if model.connector.perceiver_resampler._supports_sdpa else "eager"
                vision_attn = None if model.vision_model._supports_sdpa else "eager"
                self.assertTrue(
                    model_sdpa.config._attn_implementation
                    == {"text_config": None, "perceiver_config": None, "vision_config": None}
                )
                self.assertTrue(model_sdpa.vision_model.config._attn_implementation == vision_attn)
                self.assertTrue(model_sdpa.connector.perceiver_resampler.config._attn_implementation == perceiver_attn)

                # Also test that nothing break if we request SDPA explicitly
                # If the model supports sdpa (i.e. one of sub-models supports it) we'll raise error because we
                # explicitly asked for SDPA, in comparison to above when SDPA dispatches by default is it is available.
                with self.assertRaises(ValueError):
                    _ = model_class.from_pretrained(tmpdirname, torch_dtype=torch_dtype, attn_implementation="sdpa")

                model_eager = model_class.from_pretrained(
                    tmpdirname,
                    torch_dtype=torch_dtype,
                    attn_implementation="eager",
                )
                model_eager = model_eager.eval().to(torch_device)

                self.assertTrue(
                    model_eager.config._attn_implementation
                    == {"text_config": "eager", "perceiver_config": "eager", "vision_config": "eager"}
                )
                self.assertTrue(model_eager.vision_model.config._attn_implementation == "eager")
                self.assertTrue(model_eager.connector.perceiver_resampler.config._attn_implementation == "eager")

                for name, submodule in model_eager.named_modules():
                    class_name = submodule.__class__.__name__
                    if "SdpaAttention" in class_name or "SdpaSelfAttention" in class_name:
                        raise ValueError("The eager model should not have SDPA attention layers")

                has_sdpa = False
                for name, submodule in model_sdpa.named_modules():
                    class_name = submodule.__class__.__name__
                    if "SdpaAttention" in class_name or "SdpaSelfAttention" in class_name:
                        has_sdpa = True
                        break
                if not has_sdpa:
                    raise ValueError("The SDPA model should have SDPA attention layers")


@require_torch
class Idefics2ForConditionalGenerationModelTest(GenerationTesterMixin, ModelTesterMixin, unittest.TestCase):
    """
    Model tester for `Idefics2ForConditionalGeneration`.
    """

    all_model_classes = (Idefics2ForConditionalGeneration,) if is_torch_available() else ()
    fx_compatible = False
    test_pruning = False
    test_resize_embeddings = True
    test_head_masking = False
    test_torchscript = False

    # We define this flag here because in VLMs these flags depend on which LM/vision models are used
    # So we can't know if SDPA is supported before starting to load the model
    # This flag is used by tests and is set to False because LM/vision models used in tests don't support SDPA
    supports_sdpa = False

    def setUp(self):
        self.model_tester = Idefics2VisionText2TextModelTester(self)
        self.config_tester = ConfigTester(self, config_class=Idefics2Config, has_text_modality=False)

    @unittest.skip(reason="input_embeds cannot be passed in without input_ids")
    def test_inputs_embeds():
        pass

    @unittest.skip(reason="Model does not support padding right")
    def test_flash_attn_2_generate_padding_right(self):
        pass

    @unittest.skip(reason="Model does not support padding right")
    def test_flash_attn_2_inference_padding_right(self):
        pass

    # We need to override as we need to prepare such that the image token is the last token
    def test_resize_tokens_embeddings(self):
        (original_config, inputs_dict) = self.model_tester.prepare_config_and_inputs_for_common()

        for model_class in self.all_model_classes:
            config = copy.deepcopy(original_config)
            model = model_class(config)
            model.to(torch_device)

            model_vocab_size = config.text_config.vocab_size
            # Retrieve the embeddings and clone theme
            model_embed = model.resize_token_embeddings(model_vocab_size)
            cloned_embeddings = model_embed.weight.clone()

            # Check that resizing the token embeddings with a larger vocab size increases the model's vocab size
            model_embed = model.resize_token_embeddings(model_vocab_size + 10)
            self.assertEqual(model.config.text_config.vocab_size, model_vocab_size + 10)
            # Check that it actually resizes the embeddings matrix
            self.assertEqual(model_embed.weight.shape[0], cloned_embeddings.shape[0] + 10)
            # Check that the model can still do a forward pass successfully (every parameter should be resized)
            model(**self._prepare_for_class(inputs_dict, model_class))

            # Check that resizing the token embeddings with a smaller vocab size decreases the model's vocab size
            model_embed = model.resize_token_embeddings(model_vocab_size - 15)
            self.assertEqual(model.config.text_config.vocab_size, model_vocab_size - 15)
            # Check that it actually resizes the embeddings matrix
            self.assertEqual(model_embed.weight.shape[0], cloned_embeddings.shape[0] - 15)

            # Check that the model can still do a forward pass successfully (every parameter should be resized)
            # Input ids should be clamped to the maximum size of the vocabulary - 1 and the image token should be the last token
            inputs_dict["input_ids"].clamp_(max=model_vocab_size - 15 - 2)
            n_images = self.model_tester.num_images * self.model_tester.perceiver_config["resampler_n_latents"]
            model.model.image_token_id = model_vocab_size - 15 - 1
            inputs_dict["input_ids"][:, -n_images:] = model.model.image_token_id

            model(**self._prepare_for_class(inputs_dict, model_class))

            # Check that adding and removing tokens has not modified the first part of the embedding matrix.
            models_equal = True
            for p1, p2 in zip(cloned_embeddings, model_embed.weight):
                if p1.data.ne(p2.data).sum() > 0:
                    models_equal = False

            self.assertTrue(models_equal)

            config = copy.deepcopy(original_config)
            model = model_class(config)
            model.to(torch_device)

            model_vocab_size = config.text_config.vocab_size
            model.resize_token_embeddings(model_vocab_size + 10, pad_to_multiple_of=1)
            self.assertTrue(model.config.text_config.vocab_size + 10, model_vocab_size)

            model_embed = model.resize_token_embeddings(model_vocab_size, pad_to_multiple_of=64)
            self.assertTrue(model_embed.weight.shape[0] // 64, 0)

            self.assertTrue(model_embed.weight.shape[0], model.config.text_config.vocab_size)
            self.assertTrue(model.config.text_config.vocab_size, model.vocab_size)

            model_embed = model.resize_token_embeddings(model_vocab_size + 13, pad_to_multiple_of=64)
            self.assertTrue(model_embed.weight.shape[0] // 64, 0)

            # Check that resizing a model to a multiple of pad_to_multiple leads to a model of exactly that size
            target_dimension = 128
            model_embed = model.resize_token_embeddings(target_dimension, pad_to_multiple_of=64)
            self.assertTrue(model_embed.weight.shape[0], target_dimension)

            with self.assertRaisesRegex(
                ValueError,
                "Asking to pad the embedding matrix to a multiple of `1.3`, which is not and integer. Please make sure to pass an integer",
            ):
                model.resize_token_embeddings(model_vocab_size, pad_to_multiple_of=1.3)

    # We need to override as we need to prepare such that the image token is the last token
    def test_resize_embeddings_untied(self):
        (original_config, inputs_dict) = self.model_tester.prepare_config_and_inputs_for_common()

        original_config.tie_word_embeddings = False

        for model_class in self.all_model_classes:
            config = copy.deepcopy(original_config)
            model = model_class(config).to(torch_device)

            # Check that resizing the token embeddings with a larger vocab size increases the model's vocab size
            model_vocab_size = config.text_config.vocab_size
            model.resize_token_embeddings(model_vocab_size + 10)
            self.assertEqual(model.config.text_config.vocab_size, model_vocab_size + 10)
            output_embeds = model.get_output_embeddings()
            self.assertEqual(output_embeds.weight.shape[0], model_vocab_size + 10)
            # Check bias if present
            if output_embeds.bias is not None:
                self.assertEqual(output_embeds.bias.shape[0], model_vocab_size + 10)
            # Check that the model can still do a forward pass successfully (every parameter should be resized)
            model(**self._prepare_for_class(inputs_dict, model_class))

            # Check that resizing the token embeddings with a smaller vocab size decreases the model's vocab size
            model.resize_token_embeddings(model_vocab_size - 15)
            self.assertEqual(model.config.text_config.vocab_size, model_vocab_size - 15)
            # Check that it actually resizes the embeddings matrix
            output_embeds = model.get_output_embeddings()
            self.assertEqual(output_embeds.weight.shape[0], model_vocab_size - 15)
            # Check bias if present
            if output_embeds.bias is not None:
                self.assertEqual(output_embeds.bias.shape[0], model_vocab_size - 15)

            # Check that the model can still do a forward pass successfully (every parameter should be resized)
            # Input ids should be clamped to the maximum size of the vocabulary - 1 and the image token should be the last token
            inputs_dict["input_ids"].clamp_(max=model_vocab_size - 15 - 2)
            n_images = self.model_tester.num_images * self.model_tester.perceiver_config["resampler_n_latents"]
            model.model.image_token_id = model_vocab_size - 15 - 1
            inputs_dict["input_ids"][:, -n_images:] = model.model.image_token_id

            # Check that the model can still do a forward pass successfully (every parameter should be resized)
            model(**self._prepare_for_class(inputs_dict, model_class))


@require_torch
class Idefics2ForConditionalGenerationIntegrationTest(unittest.TestCase):
    def setUp(self):
        self.processor = AutoProcessor.from_pretrained("HuggingFaceM4/idefics2-8b-base")
        self.image1 = Image.open(
            BytesIO(
                requests.get(
                    "https://cdn.britannica.com/61/93061-050-99147DCE/Statue-of-Liberty-Island-New-York-Bay.jpg"
                ).content
            )
        )
        self.image2 = Image.open(
            BytesIO(requests.get("https://cdn.britannica.com/59/94459-050-DBA42467/Skyline-Chicago.jpg").content)
        )
        self.image3 = Image.open(
            BytesIO(
                requests.get(
                    "https://thumbs.dreamstime.com/b/golden-gate-bridge-san-francisco-purple-flowers-california-echium-candicans-36805947.jpg"
                ).content
            )
        )

    def tearDown(self):
        gc.collect()
        torch.cuda.empty_cache()

    @slow
    @require_torch_multi_gpu
    def test_integration_test(self):
        model = Idefics2ForConditionalGeneration.from_pretrained(
            "HuggingFaceM4/idefics2-8b-base",
            torch_dtype=torch.bfloat16,
            device_map="auto",
        )

        # Create inputs
        text = "<image>In this image, we see"
        images = self.image1
        inputs = self.processor(text=text, images=images, return_tensors="pt", padding=True)
        inputs.to(torch_device)

        generated_ids = model.generate(**inputs, max_new_tokens=10)
        generated_texts = self.processor.batch_decode(generated_ids, skip_special_tokens=True)

        # Batch affects generated text. Single batch output: ['In this image, we see the Statue of Liberty in the foreground and']
        expected_generated_text = "In this image, we see the Statue of Liberty, the New York City"
        self.assertEqual(generated_texts[0], expected_generated_text)

    @slow
    @require_bitsandbytes
    def test_integration_test_4bit(self):
        # Let' s make sure we test the preprocessing to replace what is used
        model = Idefics2ForConditionalGeneration.from_pretrained(
            "HuggingFaceM4/idefics2-8b-base",
            load_in_4bit=True,
        )

        # Create pixel inputs
        text = ["<image>In this image, we see", "bla, bla <image><image>"]
        images = [[self.image1], [self.image2, self.image3]]
        inputs = self.processor(text=text, images=images, padding=True, return_tensors="pt")

        generated_ids = model.generate(**inputs, max_new_tokens=10)
        generated_texts = self.processor.batch_decode(generated_ids, skip_special_tokens=True)

        expected_generated_text = "In this image, we see the Statue of Liberty, the Hudson River,"
        self.assertEqual(generated_texts[0], expected_generated_text)

    @slow
    @require_bitsandbytes
    def test_integration_test_4bit_batch2(self):
        # Let' s make sure we test the preprocessing to replace what is used

        model = Idefics2ForConditionalGeneration.from_pretrained(
            "HuggingFaceM4/idefics2-8b-base",
            load_in_4bit=True,
        )

        from datasets import load_dataset

        dataset = load_dataset("nielsr/docvqa_1200_examples", split="test")

        text = [f"<image>{dataset[40]['query']['en']}", f"<image>{dataset[41]['query']['en']}"]
        images = [[dataset[40]["image"]], [dataset[41]["image"]]]
        inputs = self.processor(text=text, images=images, padding=True, return_tensors="pt")
        generated_ids = model.generate(**inputs, max_new_tokens=64)
        batched_generated_texts = self.processor.batch_decode(generated_ids, skip_special_tokens=True)

        text = f"<image>{dataset[40]['query']['en']}"
        images = dataset[40]["image"]
        inputs = self.processor(text=text, images=images, padding=True, return_tensors="pt")
        generated_ids = model.generate(**inputs, max_new_tokens=64)
        generated_text_0 = self.processor.batch_decode(generated_ids, skip_special_tokens=True)

        text = f"<image>{dataset[41]['query']['en']}"
        images = dataset[41]["image"]
        inputs = self.processor(text=text, images=images, padding=True, return_tensors="pt")
        generated_ids = model.generate(**inputs, max_new_tokens=64)
        generated_text_1 = self.processor.batch_decode(generated_ids, skip_special_tokens=True)

        self.assertEqual(batched_generated_texts[0], generated_text_0[0])
        self.assertEqual(batched_generated_texts[1], generated_text_1[0])

    @require_flash_attn
    @require_torch_gpu
    @require_bitsandbytes
    def test_flash_attn_2_eager_equivalence(self):
        # Create inputs
        text = "<image>In this image, we see"
        images = self.image1
        inputs = self.processor(text=text, images=images, return_tensors="pt", padding=True)
        inputs.to(torch_device)

        # Eager model
        model_eager = Idefics2ForConditionalGeneration.from_pretrained(
            "HuggingFaceM4/idefics2-8b-base",
            attn_implementation="eager",
            load_in_4bit=True,
        )
        generated_ids_eager = model_eager.generate(**inputs, max_new_tokens=10)
        generated_texts_eager = self.processor.batch_decode(generated_ids_eager, skip_special_tokens=True)

        del model_eager

        # Flash Attention 2 model
        model_flash_attention_2 = Idefics2ForConditionalGeneration.from_pretrained(
            "HuggingFaceM4/idefics2-8b-base",
            attn_implementation="flash_attention_2",
            load_in_4bit=True,
        )
        generated_ids_flash_attention_2 = model_flash_attention_2.generate(**inputs, max_new_tokens=10)
        generated_texts_flash_attention_2 = self.processor.batch_decode(
            generated_ids_flash_attention_2, skip_special_tokens=True
        )

        self.assertEqual(generated_texts_eager[0], generated_texts_flash_attention_2[0])<|MERGE_RESOLUTION|>--- conflicted
+++ resolved
@@ -36,11 +36,8 @@
     require_flash_attn,
     require_torch,
     require_torch_gpu,
-<<<<<<< HEAD
     require_torch_sdpa,
-=======
     require_torch_multi_gpu,
->>>>>>> f1a5f812
     slow,
     torch_device,
 )
