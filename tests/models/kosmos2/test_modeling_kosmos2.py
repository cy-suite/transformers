--- conflicted
+++ resolved
@@ -892,11 +892,6 @@
             [[0.9148, -1.4148, 3.8040], [3.3443, 1.9478, 0.2080], [1.6604, 2.8184, -0.3618]]
         ).to(torch_device)
 
-<<<<<<< HEAD
         torch.testing.assert_close(
-            outputs.vision_model_output.last_hidden_state[0, :3, :3], expected_slice, rtol=1e-4, atol=1e-4
-=======
-        self.assertTrue(
-            torch.allclose(outputs.vision_model_output.last_hidden_state[0, :3, :3], expected_slice, atol=1e-1)
->>>>>>> 8f1509a9
+            outputs.vision_model_output.last_hidden_state[0, :3, :3], expected_slice, rtol=1e-2, atol=1e-2
         )