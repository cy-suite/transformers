--- conflicted
+++ resolved
@@ -18,9 +18,6 @@
 import unittest
 
 from transformers import is_torch_available, logging
-<<<<<<< HEAD
-from transformers.testing_utils import CaptureLogger, require_deterministic_for_xpu, require_torch, slow, torch_device, skipIfRocm
-=======
 from transformers.testing_utils import (
     CaptureLogger,
     require_deterministic_for_xpu,
@@ -28,8 +25,8 @@
     require_torch_sdpa,
     slow,
     torch_device,
+    skipIfRocm
 )
->>>>>>> 9470d653
 
 from ...test_modeling_common import ids_tensor
 from ..bart.test_modeling_bart import BartStandaloneDecoderModelTester
