--- conflicted
+++ resolved
@@ -628,7 +628,6 @@
         backend_empty_cache(torch_device)
         gc.collect()
 
-<<<<<<< HEAD
     @slow
     def test_compile_static_cache(self):
         # `torch==2.2` will throw an error on this test (as in other compilation tests), but torch==2.1.2 and torch>2.2
@@ -722,7 +721,7 @@
         )
         static_compiled_text = tokenizer.batch_decode(generated_ids, skip_special_tokens=True)
         self.assertEqual(EXPECTED_TEXT_COMPLETION[self.cuda_compute_capability_major_version], static_compiled_text)
-=======
+
 
 @slow
 @require_torch_gpu
@@ -845,5 +844,4 @@
                 0, torch.where(position_ids_shared_prefix == position_ids_shared_prefix.max())[1] - part_a
             ]
         ]
-        self.assertEqual(decoded, decoded_1b)
->>>>>>> 37bba2a3
+        self.assertEqual(decoded, decoded_1b)