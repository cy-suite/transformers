--- conflicted
+++ resolved
@@ -992,20 +992,11 @@
         expected_slice_logits = torch.tensor(
             [[-21.413497, -21.612638], [-19.008193, -19.548841], [-20.958896, -21.382694]]
         ).to(torch_device)
-<<<<<<< HEAD
         torch.testing.assert_close(outputs.logits[0, :3, :3], expected_slice_logits, rtol=1e-4, atol=1e-4)
         expected_slice_boxes = torch.tensor(
             [[0.241309, 0.051896, 0.453267], [0.139474, 0.045701, 0.250660], [0.233022, 0.050479, 0.427671]],
         ).to(torch_device)
         torch.testing.assert_close(outputs.pred_boxes[0, :3, :3], expected_slice_boxes, rtol=1e-4, atol=1e-4)
-=======
-        resulted_slice_logits = outputs.logits[0, :3, :3]
-        max_diff = torch.max(torch.abs(resulted_slice_logits - expected_slice_logits)).item()
-        self.assertLess(max_diff, 3e-4)
-
-        expected_slice_boxes = torch.tensor(
-            [[0.241309, 0.051896, 0.453267], [0.139474, 0.045701, 0.250660], [0.233022, 0.050479, 0.427671]],
-        ).to(torch_device)
         resulted_slice_boxes = outputs.pred_boxes[0, :3, :3]
         max_diff = torch.max(torch.abs(resulted_slice_boxes - expected_slice_boxes)).item()
         self.assertLess(max_diff, 3e-4)
@@ -1024,7 +1015,6 @@
         objects_text_labels = post_processed_output_with_text_labels[0]["text_labels"]
         self.assertIsNotNone(objects_text_labels)
         self.assertListEqual(objects_text_labels, ["a photo of a cat", "a photo of a cat"])
->>>>>>> 8f1509a9
 
     @slow
     def test_inference_one_shot_object_detection(self):
