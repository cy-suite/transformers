--- conflicted
+++ resolved
@@ -473,11 +473,8 @@
 @require_torch
 class InstructBlipForConditionalGenerationDecoderOnlyTest(ModelTesterMixin, GenerationTesterMixin, unittest.TestCase):
     all_model_classes = (InstructBlipForConditionalGeneration,) if is_torch_available() else ()
-<<<<<<< HEAD
     all_generative_model_classes = (InstructBlipForConditionalGeneration,) if is_torch_available() else ()
-=======
     pipeline_model_mapping = {"image-text-to-text": InstructBlipForConditionalGeneration}
->>>>>>> b53e44e8
     fx_compatible = False
     test_head_masking = False
     test_pruning = False
