# coding=utf-8
# Copyright 2023 HuggingFace Inc.
#
# Licensed under the Apache License, Version 2.0 (the "License");
# you may not use this file except in compliance with the License.
# You may obtain a copy of the License at
#
#     http://www.apache.org/licenses/LICENSE-2.0
#
# Unless required by applicable law or agreed to in writing, software
# distributed under the License is distributed on an "AS IS" BASIS,
# WITHOUT WARRANTIES OR CONDITIONS OF ANY KIND, either express or implied.
# See the License for the specific language governing permissions and
# limitations under the License.

import copy
import unittest

from parameterized import parameterized

from transformers import set_seed
from transformers.testing_utils import (
    is_torch_available,
    require_gptq,
    require_non_xpu,
    require_read_token,
    require_torch,
    require_torch_gpu,
    slow,
    torch_device,
)


if is_torch_available():
    import torch

    from transformers import (
        AutoModelForCausalLM,
        AutoTokenizer,
        DynamicCache,
        GenerationConfig,
        GPT2LMHeadModel,
        LlamaConfig,
        SinkCache,
        StaticCache,
        convert_and_export_with_cache,
    )
    from transformers.pytorch_utils import is_torch_greater_or_equal_than_2_3


@require_torch
class CacheTest(unittest.TestCase):
    def test_dynamic_cache_retrocompatibility(self):
        """Tests that we can convert back and forth between the legacy cache format and DynamicCache"""
        legacy_cache = ()
        new_cache = DynamicCache()

        # Creates a new cache with 10 layers in both formats
        for layer_idx in range(10):
            new_key = torch.rand((2, 4, 8, 16))
            new_value = torch.rand((2, 4, 8, 16))
            new_cache.update(new_key, new_value, layer_idx)
            legacy_cache += ((new_key, new_value),)

        # Sanity check 1: they must have the same shapes
        self.assertTrue(len(legacy_cache), len(new_cache))
        for layer_idx in range(10):
            self.assertTrue(len(legacy_cache[layer_idx]), len(legacy_cache[layer_idx]))
            for key_value_idx in range(2):
                self.assertTrue(
                    legacy_cache[layer_idx][key_value_idx].shape == new_cache[layer_idx][key_value_idx].shape
                )

        # Sanity check 2: we can get the sequence length in multiple ways with DynamicCache, and they return the
        # expected value
        self.assertTrue(legacy_cache[0][0].shape[-2] == new_cache[0][0].shape[-2] == new_cache.get_seq_length() == 8)

        # Sanity check 3: they must be equal, and both support indexing
        for layer_idx in range(10):
            for key_value_idx in range(2):
                self.assertTrue(
                    torch.allclose(new_cache[layer_idx][key_value_idx], legacy_cache[layer_idx][key_value_idx])
                )

        # Test 1: We can convert from legacy to new with no changes
        from_legacy = DynamicCache.from_legacy_cache(legacy_cache)
        for layer_idx in range(10):
            for key_value_idx in range(2):
                self.assertTrue(
                    torch.allclose(from_legacy[layer_idx][key_value_idx], legacy_cache[layer_idx][key_value_idx])
                )

        # Test 2: We can convert from new to legacy with no changes
        to_legacy = new_cache.to_legacy_cache()
        for layer_idx in range(10):
            for key_value_idx in range(2):
                self.assertTrue(
                    torch.allclose(to_legacy[layer_idx][key_value_idx], new_cache[layer_idx][key_value_idx])
                )

    def test_reorder_cache_retrocompatibility(self):
        """Tests that Cache.reorder_cache is retrocompatible with the legacy code path"""
        legacy_reorder_fn = GPT2LMHeadModel._reorder_cache  # An example of a legacy `_reorder_cache` function

        legacy_cache = ()
        new_cache = DynamicCache()

        # Creates a new cache with 10 layers in both formats
        for layer_idx in range(10):
            new_key = torch.rand((4, 4, 8, 16))
            new_value = torch.rand((4, 4, 8, 16))
            new_cache.update(new_key, new_value, layer_idx)
            legacy_cache += ((new_key, new_value),)

        # Let's create some dummy beam indices. From the shape above, it is equivalent to the case where num_beams=4
        # and batch_size=1
        beam_idx = torch.randint(low=0, high=4, size=(4,))

        legacy_cache_reordered = legacy_reorder_fn(legacy_cache, beam_idx)
        new_cache.reorder_cache(beam_idx)

        # Let's check that the results are the same
        for layer_idx in range(10):
            for key_value_idx in range(2):
                self.assertTrue(
                    torch.allclose(
                        new_cache[layer_idx][key_value_idx], legacy_cache_reordered[layer_idx][key_value_idx]
                    )
                )

    def test_static_cache_mha_mqa_gqa(self):
        """
        Tests that static cache works with multi-head attention (MHA), grouped query attention (GQA), and multi-query
        attention (MQA)
        """

        def _random_kvs(config):
            # shape for key and values: (batch_size, num_heads, seq_len, head_dim)
            random_keys = torch.rand(
                (1, config.num_key_value_heads, 1, config.hidden_size // config.num_attention_heads),
                device=torch_device,
            )
            random_values = torch.rand(
                (1, config.num_key_value_heads, 1, config.hidden_size // config.num_attention_heads),
                device=torch_device,
            )
            return random_keys, random_values

        mha_config = LlamaConfig(num_attention_heads=32)
        mha_static_cache = StaticCache(config=mha_config, batch_size=1, max_cache_len=10, device=torch_device)
        cached_keys, cached_values = mha_static_cache.update(
            *_random_kvs(mha_config), 0, cache_kwargs={"cache_position": torch.arange(1).to(torch_device)}
        )
        self.assertTrue(cached_keys.shape == (1, 32, 10, 128))
        self.assertTrue(cached_values.shape == (1, 32, 10, 128))

        gqa_config = LlamaConfig(num_attention_heads=32, num_key_value_heads=4)
        gqa_static_cache = StaticCache(config=gqa_config, batch_size=1, max_cache_len=10, device=torch_device)
        cached_keys, cached_values = gqa_static_cache.update(
            *_random_kvs(gqa_config), 0, cache_kwargs={"cache_position": torch.arange(1).to(torch_device)}
        )
        self.assertTrue(cached_keys.shape == (1, 4, 10, 128))
        self.assertTrue(cached_values.shape == (1, 4, 10, 128))

        mqa_config = LlamaConfig(num_attention_heads=32, num_key_value_heads=1)
        mqa_static_cache = StaticCache(config=mqa_config, batch_size=1, max_cache_len=10, device=torch_device)
        cached_keys, cached_values = mqa_static_cache.update(
            *_random_kvs(mqa_config), 0, cache_kwargs={"cache_position": torch.arange(1).to(torch_device)}
        )
        self.assertTrue(cached_keys.shape == (1, 1, 10, 128))
        self.assertTrue(cached_values.shape == (1, 1, 10, 128))

    @slow
    @require_read_token
    def test_static_cache_exportability(self):
        """
        Tests that static cache works with `torch.export()`
        """
        if not is_torch_greater_or_equal_than_2_3:
            self.skipTest(reason="This test requires torch >= 2.3 to run.")

        set_seed(0)
        device = "cpu"
        dtype = "bfloat16"
        cache_implementation = "static"
        attn_implementation = "sdpa"  # Export and ExecuTorch only works for SdpaAttention
        batch_size = 1
        max_cache_len = 1234
        model = AutoModelForCausalLM.from_pretrained(
            "google/gemma-2b",
            device_map=device,
            torch_dtype=dtype,
            attn_implementation=attn_implementation,
            generation_config=GenerationConfig(
                use_cache=True,
                cache_implementation=cache_implementation,
                max_length=max_cache_len,
                cache_config={
                    "batch_size": batch_size,
                    "max_cache_len": max_cache_len,
                    "device": device,
                },
            ),
        )
        # Check if cache config is passed through correctly
        self.assertEqual(model.generation_config.use_cache, True)
        self.assertEqual(model.generation_config.cache_implementation, cache_implementation)
        self.assertEqual(model.generation_config.max_length, max_cache_len)
        self.assertTrue(model.generation_config.cache_config is not None)
        self.assertEqual(model.generation_config.cache_config.batch_size, batch_size)
        self.assertEqual(model.generation_config.cache_config.max_cache_len, max_cache_len)

        exported_program = convert_and_export_with_cache(model)

        # Check if the exported model is configured with the `StaticCache` correctly
        n_static_key_caches = n_static_value_caches = 0
        for buffer_name, buffer in exported_program.named_buffers():
            if buffer_name.startswith("key_cache"):
                self.assertTrue(buffer.shape[0] == batch_size)
                self.assertTrue(buffer.shape[2] == max_cache_len)
                n_static_key_caches = n_static_key_caches + 1
            if buffer_name.startswith("value_cache"):
                self.assertTrue(buffer.shape[0] == batch_size)
                self.assertTrue(buffer.shape[2] == max_cache_len)
                n_static_value_caches = n_static_value_caches + 1
        self.assertEqual(n_static_key_caches, model.config.num_hidden_layers)
        self.assertEqual(n_static_value_caches, model.config.num_hidden_layers)


@require_torch_gpu
@slow
class CacheIntegrationTest(unittest.TestCase):
    def test_dynamic_cache_hard(self):
        tokenizer = AutoTokenizer.from_pretrained("meta-llama/Llama-2-7b-hf", padding_side="left")
        model = AutoModelForCausalLM.from_pretrained(
            "meta-llama/Llama-2-7b-hf", device_map="auto", torch_dtype=torch.float16
        )
        inputs = tokenizer(["Here's everything I know about cats. Cats"], return_tensors="pt").to(model.device)

        # DynamicCache and the legacy cache format should be equivalent
        set_seed(0)
        gen_out_legacy = model.generate(**inputs, do_sample=True, max_new_tokens=256)
        set_seed(0)
        gen_out = model.generate(**inputs, do_sample=True, max_new_tokens=256, past_key_values=DynamicCache())
        self.assertListEqual(gen_out_legacy.tolist(), gen_out.tolist())

        decoded = tokenizer.batch_decode(gen_out, skip_special_tokens=True)
        expected_text = (
            "Here's everything I know about cats. Cats are mysterious creatures. They can't talk, and they don't like "
            "to be held. They don't play fetch, and they don't like to be hugged. But they do like to be petted.\n"
            "Cats are also very independent. They don't like to be told what to do, and they don't like to be told "
            "what to eat. They are also very territorial. They don't like to share their food or their toys.\nCats "
            "are also very curious. They like to explore, and they like to play. They are also very fast. They can "
            "run very fast, and they can jump very high.\nCats are also very smart. They can learn tricks, and they "
            "can solve problems. They are also very playful. They like to play with toys, and they like to play with "
            "other cats.\nCats are also very affectionate. They like to be petted, and they like to be held. They "
            "also like to be scratched.\nCats are also very clean. They like to groom themselves, and they like to "
            "clean their litter box.\nCats are also very independent. They don't"
        )
        self.assertEqual(decoded[0], expected_text)

    def test_dynamic_cache_batched(self):
        tokenizer = AutoTokenizer.from_pretrained("meta-llama/Llama-2-7b-hf", padding_side="left")
        tokenizer.pad_token = tokenizer.eos_token
        model = AutoModelForCausalLM.from_pretrained(
            "meta-llama/Llama-2-7b-hf", device_map="auto", torch_dtype=torch.float16
        )
        inputs = tokenizer(["A sequence: 1, 2, 3, 4, 5", "A sequence: A, B, C"], padding=True, return_tensors="pt").to(
            model.device
        )

        gen_out = model.generate(**inputs, do_sample=False, max_new_tokens=10, past_key_values=DynamicCache())
        decoded = tokenizer.batch_decode(gen_out, skip_special_tokens=True)
        expected_text = ["A sequence: 1, 2, 3, 4, 5, 6, 7, 8,", "A sequence: A, B, C, D, E, F, G, H"]
        self.assertListEqual(decoded, expected_text)

    def test_dynamic_cache_beam_search(self):
        tokenizer = AutoTokenizer.from_pretrained("meta-llama/Llama-2-7b-hf", padding_side="left")
        model = AutoModelForCausalLM.from_pretrained(
            "meta-llama/Llama-2-7b-hf", device_map="auto", torch_dtype=torch.float16
        )

        inputs = tokenizer(["The best color is"], return_tensors="pt").to(model.device)
        gen_out = model.generate(
            **inputs,
            do_sample=False,
            max_new_tokens=20,
            num_beams=2,
            num_return_sequences=2,
        )
        decoded = tokenizer.batch_decode(gen_out, skip_special_tokens=True)
        expected_text = [
            "The best color is the one that makes you feel good.\nThe best color is the one that makes you feel good",
            "The best color is the one that suits you.\nThe best color is the one that suits you. The",
        ]
        self.assertListEqual(decoded, expected_text)

    def test_hybrid_cache_n_sequences(self):
        tokenizer = AutoTokenizer.from_pretrained("google/gemma-2-9b")
        model = AutoModelForCausalLM.from_pretrained(
            "google/gemma-2-9b",
            device_map="auto",
            torch_dtype=torch.bfloat16,
            attn_implementation="eager",
        )

        inputs = tokenizer(["Hello I am doing"], return_tensors="pt").to(model.device)

        gen_out = model.generate(
            **inputs,
            do_sample=False,
            max_new_tokens=20,
            num_return_sequences=2,
            num_beams=2,
        )
        decoded = tokenizer.batch_decode(gen_out, skip_special_tokens=True)
        expected_text = [
            "Hello I am doing a project for my school and I am trying to make a program that will allow me to input a",
            "Hello I am doing a project for my school and I am trying to make a program that will allow me to use a",
        ]
        self.assertListEqual(decoded, expected_text)

    @require_non_xpu
    @require_gptq
    def test_sink_cache_hard(self):
        tokenizer = AutoTokenizer.from_pretrained("TheBloke/LLaMa-7B-GPTQ")
        model = AutoModelForCausalLM.from_pretrained("TheBloke/LLaMa-7B-GPTQ", device_map="auto")

        inputs = tokenizer(["Vaswani et al. (2017) introduced the Transformers"], return_tensors="pt").to(model.device)

        # Set up the SinkCache. Using a small window length to contain computational complexity. If this example is run
        # without a SinkCache, the last few tokens are gibberish (ends in "of the of the of a of a of")
        cache = SinkCache(window_length=508, num_sink_tokens=4)
        gen_out = model.generate(**inputs, do_sample=False, max_new_tokens=3000, past_key_values=cache)
        decoded = tokenizer.batch_decode(gen_out, skip_special_tokens=True)
        self.assertTrue(decoded[0].endswith("to perform a variety of tasks. The Transformer is a neural network"))

    def test_sink_cache_iterative_prompts(self):
        """Tests that SinkCache supports more than one new token at once, when shifting the cache"""
        tokenizer = AutoTokenizer.from_pretrained("HuggingFaceH4/zephyr-7b-beta")
        model = AutoModelForCausalLM.from_pretrained(
            "HuggingFaceH4/zephyr-7b-beta", device_map="auto", torch_dtype=torch.float16
        )
        prompt = (
            "Compose an engaging travel blog post about a recent trip to Hawaii, highlighting cultural experiences "
            "and must-see attractions."
        )

        # Prepare generation settings
        cache = SinkCache(window_length=256, num_sink_tokens=4)
        input_ids = torch.tensor([], device=model.device, dtype=torch.int)
        for _ in range(3):
            # Tokenize the prompt with the correct chat template
            chat = [{"role": "user", "content": prompt}]
            tokenized_chat = tokenizer.apply_chat_template(chat, return_tensors="pt", add_generation_prompt=True).to(
                model.device
            )
            input_ids = torch.cat((input_ids, tokenized_chat), dim=1)

            # Perform the generation
            gen_out = model.generate(
                input_ids, do_sample=False, max_new_tokens=100, past_key_values=cache, use_cache=True
            )
            input_ids = gen_out

        # We went well beyond the cache length
        self.assertTrue(input_ids.shape[1] > cache.get_max_cache_shape() * 1.5)

        # And it still produces a coherent english
        decoded = tokenizer.batch_decode(input_ids, skip_special_tokens=True)
        last_output = (
            "<|assistant|>\nAs the sun began to set over the Pacific Ocean, I found myself standing on the shores of "
            "Waikiki Beach, my heart filled with awe and wonder. I had just returned from a two-week journey to the "
            "beautiful island of Hawaii, and it had been an unforgettable experience filled with cultural experiences "
            "and must-see attractions that left me breathless.\n\nOne of the most memorable experiences of my trip "
            "was visiting the historic district of Honolulu. Here,"
        )
        self.assertTrue(decoded[0].endswith(last_output))

    @require_torch_gpu
    @parameterized.expand(
        [
            ("eager", "static"),
            ("sdpa", "static"),
<<<<<<< HEAD
            ("eager", "offloaded_static"),
            ("sdpa", "offloaded_static"),
=======
>>>>>>> 3b977058
        ]
    )
    def test_static_cache_greedy_decoding_pad_left(self, attn_implementation, cache_implementation):
        EXPECTED_GENERATION = [
            "The best color is the one that complements the skin tone of the",
            "We should not undermind the issues at hand.\nWe should not undermind the issues",
        ]

        tokenizer = AutoTokenizer.from_pretrained(
            "NousResearch/Llama-2-7b-chat-hf", padding_side="left", pad_token="<s>"
        )
        model = AutoModelForCausalLM.from_pretrained(
            "NousResearch/Llama-2-7b-chat-hf",
            torch_dtype=torch.bfloat16,
            attn_implementation=attn_implementation,
        ).to(torch_device)
        inputs = tokenizer(
            ["The best color is", "We should not undermind the issues at hand"], padding=True, return_tensors="pt"
        ).to(model.device)

        set_seed(0)
        gen_out = model.generate(**inputs, do_sample=False, max_new_tokens=10)
        decoded = tokenizer.batch_decode(gen_out, skip_special_tokens=True)
        with self.subTest(f"{attn_implementation}, dynamic"):
            self.assertListEqual(decoded, EXPECTED_GENERATION)

        set_seed(0)
        model.generation_config.cache_implementation = cache_implementation
        gen_out = model.generate(**inputs, do_sample=False, max_new_tokens=10)
        decoded = tokenizer.batch_decode(gen_out, skip_special_tokens=True)
        with self.subTest(f"{attn_implementation}, static, eager"):
            self.assertListEqual(decoded, EXPECTED_GENERATION)

        set_seed(0)
        model.forward = torch.compile(model.forward)
        gen_out = model.generate(**inputs, do_sample=False, max_new_tokens=10)
        decoded = tokenizer.batch_decode(gen_out, skip_special_tokens=True)
        with self.subTest(f"{attn_implementation}, static, compiled"):
            self.assertListEqual(decoded, EXPECTED_GENERATION)

    @require_torch_gpu
    @parameterized.expand(
        [
            ("eager", "static"),
            ("sdpa", "static"),
<<<<<<< HEAD
            ("eager", "offloaded_static"),
            ("sdpa", "offloaded_static"),
=======
>>>>>>> 3b977058
        ]
    )
    def test_static_cache_greedy_decoding_pad_right(self, attn_implementation, cache_implementation):
        EXPECTED_GENERATION = [
            "The best color isЋ the one that complements the skin tone of",
            "We should not undermind the issues at hand.\nWe should not undermind the issues",
        ]

        tokenizer = AutoTokenizer.from_pretrained(
            "NousResearch/Llama-2-7b-chat-hf", padding_side="right", pad_token="<s>"
        )
        model = AutoModelForCausalLM.from_pretrained(
            "NousResearch/Llama-2-7b-chat-hf",
            torch_dtype=torch.bfloat16,
            attn_implementation=attn_implementation,
        ).to(torch_device)
        inputs = tokenizer(
            ["The best color is", "We should not undermind the issues at hand"], padding=True, return_tensors="pt"
        ).to(model.device)

        set_seed(0)
        gen_out = model.generate(**inputs, do_sample=False, max_new_tokens=10)
        decoded = tokenizer.batch_decode(gen_out, skip_special_tokens=True)
        with self.subTest(f"{attn_implementation}, dynamic"):
            self.assertListEqual(decoded, EXPECTED_GENERATION)

        set_seed(0)
        model.generation_config.cache_implementation = cache_implementation
        gen_out = model.generate(**inputs, do_sample=False, max_new_tokens=10)
        decoded = tokenizer.batch_decode(gen_out, skip_special_tokens=True)
        with self.subTest(f"{attn_implementation}, static, eager"):
            self.assertListEqual(decoded, EXPECTED_GENERATION)

    def test_dynamic_cache_extra_left_padding(self):
        """Tests that adding extra left-padding does not affect the generation with the dynamic cache"""
        EXPECTED_GENERATION = [
            "The best color is the one that complements the skin tone of the",
            "We should not undermind the issues at hand.\nWe should not undermind the issues",
        ]

        tokenizer = AutoTokenizer.from_pretrained(
            "NousResearch/Llama-2-7b-chat-hf", padding_side="left", pad_token="<s>"
        )
        model = AutoModelForCausalLM.from_pretrained(
            "NousResearch/Llama-2-7b-chat-hf",
            torch_dtype=torch.bfloat16,
        ).to(torch_device)
        inputs = tokenizer(
            ["The best color is", "We should not undermind the issues at hand"], padding=True, return_tensors="pt"
        ).to(model.device)

        gen_out = model.generate(**inputs, do_sample=False, max_new_tokens=10)
        decoded = tokenizer.batch_decode(gen_out, skip_special_tokens=True)
        self.assertListEqual(decoded, EXPECTED_GENERATION)

        # Now with extra left-padding
        inputs_expanded = tokenizer(
            ["The best color is", "We should not undermind the issues at hand"],
            padding=True,
            return_tensors="pt",
            pad_to_multiple_of=32,
        ).to(model.device)
        self.assertTrue(inputs.input_ids.shape[1] < inputs_expanded.input_ids.shape[1])
        gen_out = model.generate(**inputs_expanded, do_sample=False, max_new_tokens=10)
        decoded = tokenizer.batch_decode(gen_out, skip_special_tokens=True)
        self.assertListEqual(decoded, EXPECTED_GENERATION)

    @parameterized.expand(
        [
            "static",
<<<<<<< HEAD
            "offloaded_static",
=======
>>>>>>> 3b977058
        ]
    )
    def test_static_cache_extra_left_padding(self, cache_implementation):
        """Tests that adding extra left-padding does not affect the generation with the static cache"""
        EXPECTED_GENERATION = [
            "The best color is the one that complements the skin tone of the",
            "We should not undermind the issues at hand.\nWe should not undermind the issues",
        ]

        tokenizer = AutoTokenizer.from_pretrained(
            "NousResearch/Llama-2-7b-chat-hf", padding_side="left", pad_token="<s>"
        )
        model = AutoModelForCausalLM.from_pretrained(
            "NousResearch/Llama-2-7b-chat-hf",
            torch_dtype=torch.bfloat16,
        ).to(torch_device)
        inputs = tokenizer(
            ["The best color is", "We should not undermind the issues at hand"], padding=True, return_tensors="pt"
        ).to(model.device)

        model.generation_config.cache_implementation = cache_implementation

        gen_out = model.generate(**inputs, do_sample=False, max_new_tokens=10)
        decoded = tokenizer.batch_decode(gen_out, skip_special_tokens=True)
        self.assertListEqual(decoded, EXPECTED_GENERATION)

        # Now with extra left-padding
        inputs_expanded = tokenizer(
            ["The best color is", "We should not undermind the issues at hand"],
            padding=True,
            return_tensors="pt",
            pad_to_multiple_of=32,
        ).to(model.device)
        self.assertTrue(inputs.input_ids.shape[1] < inputs_expanded.input_ids.shape[1])
        gen_out = model.generate(**inputs_expanded, do_sample=False, max_new_tokens=10)
        decoded = tokenizer.batch_decode(gen_out, skip_special_tokens=True)
        self.assertListEqual(decoded, EXPECTED_GENERATION)

    @unittest.skip(reason="TODO @gante static cache's does not support beam search yet")
    def test_static_cache_beam_search(self):
        pass

    @require_torch_gpu
    def test_offloaded_cache_equivalent_to_dynamic_cache(self):
        """Tests that OffloadedCache produces the same result as the default DynamicCache"""
        model_name = "microsoft/Phi-3-mini-4k-instruct"
        tokenizer = AutoTokenizer.from_pretrained(model_name)
        model = AutoModelForCausalLM.from_pretrained(model_name, device_map="auto", torch_dtype=torch.float16)
        device = model.device
        input_text = "Fun fact:"
        inputs = tokenizer(input_text, return_tensors="pt").to(device)
        common = {
            "num_beams": 4,
            "num_beam_groups": 2,
            "num_return_sequences": 4,
            "diversity_penalty": 1.0,
            "max_new_tokens": 20,
            "early_stopping": True,
        }
        original = GenerationConfig(**common)
        offloaded = GenerationConfig(cache_implementation="offloaded", **common)
        original_outputs = model.generate(generation_config=original, **inputs)
        offloaded_outputs = model.generate(generation_config=offloaded, **inputs)
        for original_output, offloaded_output in zip(original_outputs, offloaded_outputs):
            assert torch.all(original_output == offloaded_output).item()

    @require_torch_gpu
    def test_offloaded_cache_uses_less_memory_than_dynamic_cache(self):
        """Tests that OffloadedCache uses less memory than the default DynamicCache"""
        model_name = "microsoft/Phi-3-mini-4k-instruct"
        tokenizer = AutoTokenizer.from_pretrained(model_name)
        model = AutoModelForCausalLM.from_pretrained(model_name, device_map="auto", torch_dtype=torch.float16)
        device = model.device
        input_text = "Fun fact:"
        inputs = tokenizer(input_text, return_tensors="pt").to(device)
        common = {
            "num_beams": 4,
            "num_beam_groups": 2,
            "num_return_sequences": 4,
            "diversity_penalty": 1.0,
            "max_new_tokens": 20,
            "early_stopping": True,
        }
        original = GenerationConfig(**common)
        offloaded = GenerationConfig(cache_implementation="offloaded", **common)
        torch.cuda.reset_peak_memory_stats(device)
        model.generate(generation_config=original, **inputs)
        original_peak_memory = torch.cuda.max_memory_allocated(device)
        torch.cuda.reset_peak_memory_stats(device)
        model.generate(generation_config=offloaded, **inputs)
        offloaded_peak_memory = torch.cuda.max_memory_allocated(device)
        assert offloaded_peak_memory < original_peak_memory

    @require_torch_gpu
    def test_cache_copy(self):
        model_name = "microsoft/Phi-3-mini-4k-instruct"
        tokenizer = AutoTokenizer.from_pretrained(model_name)
        model = AutoModelForCausalLM.from_pretrained(model_name, device_map="cuda", torch_dtype=torch.bfloat16)

        prompt_cache = StaticCache(
            config=model.config, max_batch_size=1, max_cache_len=1024, device="cuda", dtype=torch.bfloat16
        )

        INITIAL_PROMPT = "You are a helpful assistant. "
        inputs_initial_prompt = tokenizer(INITIAL_PROMPT, return_tensors="pt").to("cuda")
        # This is the common prompt cached, we need to run forward without grad to be abel to copy
        with torch.no_grad():
            prompt_cache = model(**inputs_initial_prompt, past_key_values=prompt_cache).past_key_values

        prompts = ["Help me to write a blogpost about travelling.", "What is the capital of France?"]
        responses = []
        for prompt in prompts:
            new_inputs = tokenizer(INITIAL_PROMPT + prompt, return_tensors="pt").to("cuda")
            past_key_values = copy.deepcopy(prompt_cache)
            outputs = model.generate(**new_inputs, past_key_values=past_key_values, max_new_tokens=40)
            response = tokenizer.batch_decode(outputs)[0]
            responses.append(response)

        EXPECTED_DECODED_TEXT = [
            "You are a helpful assistant. Help me to write a blogpost about travelling.\n\nTraveling is an enriching experience that broadens our horizons and exposes us to new cultures, landscapes, and people. Whether it's a week",
            'You are a helpful assistant. What is the capital of France?\n\n\n## Response:Paris is the capital of France.\n\n\n\n\n\n## Query:\n\nIn a detailed analysis, compare the economic impacts of the introduction of the'
        ]  # fmt: skip
        self.assertEqual(responses, EXPECTED_DECODED_TEXT)<|MERGE_RESOLUTION|>--- conflicted
+++ resolved
@@ -382,11 +382,6 @@
         [
             ("eager", "static"),
             ("sdpa", "static"),
-<<<<<<< HEAD
-            ("eager", "offloaded_static"),
-            ("sdpa", "offloaded_static"),
-=======
->>>>>>> 3b977058
         ]
     )
     def test_static_cache_greedy_decoding_pad_left(self, attn_implementation, cache_implementation):
@@ -432,11 +427,6 @@
         [
             ("eager", "static"),
             ("sdpa", "static"),
-<<<<<<< HEAD
-            ("eager", "offloaded_static"),
-            ("sdpa", "offloaded_static"),
-=======
->>>>>>> 3b977058
         ]
     )
     def test_static_cache_greedy_decoding_pad_right(self, attn_implementation, cache_implementation):
@@ -507,10 +497,6 @@
     @parameterized.expand(
         [
             "static",
-<<<<<<< HEAD
-            "offloaded_static",
-=======
->>>>>>> 3b977058
         ]
     )
     def test_static_cache_extra_left_padding(self, cache_implementation):
