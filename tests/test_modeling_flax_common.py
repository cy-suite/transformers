--- conflicted
+++ resolved
@@ -137,7 +137,9 @@
     def test_equivalence_pt_to_flax(self):
         config, inputs_dict = self.model_tester.prepare_config_and_inputs_for_common()
 
-        for model_class in self.all_model_classes[:-2]:  # TODO(Patrick, Daniel) - ForSeqClassification and QA doesn't work yet -> need to investigate
+        for model_class in self.all_model_classes[
+            :-2
+        ]:  # TODO(Patrick, Daniel) - ForSeqClassification and QA doesn't work yet -> need to investigate
             with self.subTest(model_class.__name__):
                 # prepare inputs
                 prepared_inputs_dict = self._prepare_for_class(inputs_dict, model_class)
@@ -159,12 +161,8 @@
                 fx_outputs = fx_model(**prepared_inputs_dict).to_tuple()
                 self.assertEqual(len(fx_outputs), len(pt_outputs), "Output lengths differ between Flax and PyTorch")
                 for fx_output, pt_output in zip(fx_outputs, pt_outputs):
-<<<<<<< HEAD
                     if not isinstance(fx_output, tuple):  # TODO(Patrick, Daniel) - let's discard use_cache for now
                         self.assert_almost_equals(fx_output, pt_output.numpy(), 1e-3)
-=======
-                    self.assert_almost_equals(fx_output, pt_output.numpy(), 4e-2)
->>>>>>> 6b241e0e
 
                 with tempfile.TemporaryDirectory() as tmpdirname:
                     pt_model.save_pretrained(tmpdirname)
@@ -175,18 +173,18 @@
                     len(fx_outputs_loaded), len(pt_outputs), "Output lengths differ between Flax and PyTorch"
                 )
                 for fx_output_loaded, pt_output in zip(fx_outputs_loaded, pt_outputs):
-<<<<<<< HEAD
-                    if not isinstance(fx_output_loaded, tuple):  # TODO(Patrick, Daniel) - let's discard use_cache for now
+                    if not isinstance(
+                        fx_output_loaded, tuple
+                    ):  # TODO(Patrick, Daniel) - let's discard use_cache for now
                         self.assert_almost_equals(fx_output_loaded, pt_output.numpy(), 1e-3)
-=======
-                    self.assert_almost_equals(fx_output_loaded, pt_output.numpy(), 4e-2)
->>>>>>> 6b241e0e
 
     @is_pt_flax_cross_test
     def test_equivalence_flax_to_pt(self):
         config, inputs_dict = self.model_tester.prepare_config_and_inputs_for_common()
 
-        for model_class in self.all_model_classes[:-2]:  # TODO(Patrick, Daniel) - ForSeqClassification and QA doesn't work yet -> need to investigate
+        for model_class in self.all_model_classes[
+            :-2
+        ]:  # TODO(Patrick, Daniel) - ForSeqClassification and QA doesn't work yet -> need to investigate
             with self.subTest(model_class.__name__):
                 # prepare inputs
                 prepared_inputs_dict = self._prepare_for_class(inputs_dict, model_class)
@@ -211,12 +209,8 @@
                 self.assertEqual(len(fx_outputs), len(pt_outputs), "Output lengths differ between Flax and PyTorch")
 
                 for fx_output, pt_output in zip(fx_outputs, pt_outputs):
-<<<<<<< HEAD
                     if not isinstance(fx_output, tuple):  # TODO(Patrick, Daniel) - let's discard use_cache for now
                         self.assert_almost_equals(fx_output, pt_output.numpy(), 1e-3)
-=======
-                    self.assert_almost_equals(fx_output, pt_output.numpy(), 4e-2)
->>>>>>> 6b241e0e
 
                 with tempfile.TemporaryDirectory() as tmpdirname:
                     fx_model.save_pretrained(tmpdirname)
@@ -229,12 +223,8 @@
                     len(fx_outputs), len(pt_outputs_loaded), "Output lengths differ between Flax and PyTorch"
                 )
                 for fx_output, pt_output in zip(fx_outputs, pt_outputs_loaded):
-<<<<<<< HEAD
                     if not isinstance(fx_output, tuple):  # TODO(Patrick, Daniel) - let's discard use_cache for now
                         self.assert_almost_equals(fx_output, pt_output.numpy(), 5e-3)
-=======
-                    self.assert_almost_equals(fx_output, pt_output.numpy(), 4e-2)
->>>>>>> 6b241e0e
 
     def test_from_pretrained_save_pretrained(self):
         config, inputs_dict = self.model_tester.prepare_config_and_inputs_for_common()
