--- conflicted
+++ resolved
@@ -30,12 +30,8 @@
 from pathlib import Path
 from typing import TYPE_CHECKING, Any, Dict, List, Tuple, Union
 
-<<<<<<< HEAD
-from huggingface_hub import Repository, delete_repo, login
+from huggingface_hub import HfFolder, Repository, delete_repo, set_access_token
 from parameterized import parameterized
-=======
-from huggingface_hub import HfFolder, Repository, delete_repo, set_access_token
->>>>>>> ef23fae5
 from requests.exceptions import HTTPError
 from transformers import (
     AlbertTokenizer,
