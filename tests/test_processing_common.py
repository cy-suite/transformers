# coding=utf-8
# Copyright 2024 The HuggingFace Inc. team. All rights reserved.
#
# Licensed under the Apache License, Version 2.0 (the "License");
# you may not use this file except in compliance with the License.
# You may obtain a copy of the License at
#
#     http://www.apache.org/licenses/LICENSE-2.0
#
# Unless required by applicable law or agreed to in writing, software
# distributed under the License is distributed on an "AS IS" BASIS,
# WITHOUT WARRANTIES OR CONDITIONS OF ANY KIND, either express or implied.
# See the License for the specific language governing permissions and
# limitations under the License.


import inspect
import json
import random
import tempfile


try:
    from typing import Unpack
except ImportError:
    from typing_extensions import Unpack

import numpy as np

from transformers.models.auto.processing_auto import processor_class_from_name
from transformers.testing_utils import (
    check_json_file_has_correct_format,
    require_torch,
    require_vision,
)
from transformers.utils import is_vision_available


global_rng = random.Random()

if is_vision_available():
    from PIL import Image


def prepare_image_inputs():
    """This function prepares a list of PIL images"""
    image_inputs = [np.random.randint(255, size=(3, 30, 400), dtype=np.uint8)]
    image_inputs = [Image.fromarray(np.moveaxis(x, 0, -1)) for x in image_inputs]
    return image_inputs


# Copied from tests.models.whisper.test_feature_extraction_whisper.floats_list
def floats_list(shape, scale=1.0, rng=None, name=None):
    """Creates a random float32 tensor"""
    if rng is None:
        rng = global_rng

    values = []
    for batch_idx in range(shape[0]):
        values.append([])
        for _ in range(shape[1]):
            values[-1].append(rng.random() * scale)

    return values


@require_torch
@require_vision
class ProcessorTesterMixin:
    processor_class = None

    def prepare_processor_dict(self):
        return {}

    def get_component(self, attribute, **kwargs):
        assert attribute in self.processor_class.attributes
        component_class_name = getattr(self.processor_class, f"{attribute}_class")
        if isinstance(component_class_name, tuple):
            component_class_name = component_class_name[0]

        component_class = processor_class_from_name(component_class_name)
        component = component_class.from_pretrained(self.tmpdirname, **kwargs)  # noqa
        if attribute == "tokenizer" and not component.pad_token:
            component.pad_token = "[TEST_PAD]"
            if component.pad_token_id is None:
                component.pad_token_id = 0

        return component

    def prepare_components(self):
        components = {}
        for attribute in self.processor_class.attributes:
            component = self.get_component(attribute)
            components[attribute] = component

        return components

    def get_processor(self):
        components = self.prepare_components()
        processor = self.processor_class(**components, **self.prepare_processor_dict())
        return processor

    @require_vision
    def prepare_image_inputs(self):
        """This function prepares a list of PIL images for testing"""
        return prepare_image_inputs()

    @require_vision
    def prepare_video_inputs(self):
        """This function prepares a list of numpy videos."""
        video_input = [np.random.randint(255, size=(3, 30, 400), dtype=np.uint8)] * 8
        image_inputs = [video_input] * 3  # batch-size=3
        return image_inputs

    def test_processor_to_json_string(self):
        processor = self.get_processor()
        obj = json.loads(processor.to_json_string())
        for key, value in self.prepare_processor_dict().items():
            self.assertEqual(obj[key], value)
            self.assertEqual(getattr(processor, key, None), value)

    def test_processor_from_and_save_pretrained(self):
        processor_first = self.get_processor()

        with tempfile.TemporaryDirectory() as tmpdirname:
            saved_files = processor_first.save_pretrained(tmpdirname)
            if len(saved_files) > 0:
                check_json_file_has_correct_format(saved_files[0])
                processor_second = self.processor_class.from_pretrained(tmpdirname)

                self.assertEqual(processor_second.to_dict(), processor_first.to_dict())

                for attribute in processor_first.attributes:
                    attribute_first = getattr(processor_first, attribute)
                    attribute_second = getattr(processor_second, attribute)

                    # tokenizer repr contains model-path from where we loaded
                    if "tokenizer" not in attribute:
                        self.assertEqual(repr(attribute_first), repr(attribute_second))

    # These kwargs-related tests ensure that processors are correctly instantiated.
    # they need to be applied only if an image_processor exists.

    def skip_processor_without_typed_kwargs(self, processor):
        # TODO this signature check is to test only uniformized processors.
        # Once all are updated, remove it.
        is_kwargs_typed_dict = False
        call_signature = inspect.signature(processor.__call__)
        for param in call_signature.parameters.values():
            if param.kind == param.VAR_KEYWORD and param.annotation != param.empty:
                is_kwargs_typed_dict = (
                    hasattr(param.annotation, "__origin__") and param.annotation.__origin__ == Unpack
                )
        if not is_kwargs_typed_dict:
            self.skipTest(f"{self.processor_class} doesn't have typed kwargs.")

    def test_tokenizer_defaults_preserved_by_kwargs(self):
        if "image_processor" not in self.processor_class.attributes:
            self.skipTest(f"image_processor attribute not present in {self.processor_class}")
        image_processor = self.get_component("image_processor")
        tokenizer = self.get_component("tokenizer", max_length=117, padding="max_length")
        processor = self.processor_class(tokenizer=tokenizer, image_processor=image_processor)
        self.skip_processor_without_typed_kwargs(processor)
        input_str = "lower newer"
        image_input = self.prepare_image_inputs()
        inputs = processor(text=input_str, images=image_input, return_tensors="pt")
        self.assertEqual(len(inputs["input_ids"][0]), 117)

    def test_image_processor_defaults_preserved_by_image_kwargs(self):
        if "image_processor" not in self.processor_class.attributes:
            self.skipTest(f"image_processor attribute not present in {self.processor_class}")
        image_processor = self.get_component("image_processor", size=(234, 234))
        tokenizer = self.get_component("tokenizer", max_length=117, padding="max_length")

        processor = self.processor_class(tokenizer=tokenizer, image_processor=image_processor)
        self.skip_processor_without_typed_kwargs(processor)

        input_str = "lower newer"
        image_input = self.prepare_image_inputs()
        inputs = processor(text=input_str, images=image_input)
        self.assertEqual(len(inputs["pixel_values"][0][0]), 234)

    def test_kwargs_overrides_default_tokenizer_kwargs(self):
        if "image_processor" not in self.processor_class.attributes:
            self.skipTest(f"image_processor attribute not present in {self.processor_class}")
        image_processor = self.get_component("image_processor")
        tokenizer = self.get_component("tokenizer", padding="longest")

        processor = self.processor_class(tokenizer=tokenizer, image_processor=image_processor)
        self.skip_processor_without_typed_kwargs(processor)
        input_str = "lower newer"
        image_input = self.prepare_image_inputs()
        inputs = processor(
            text=input_str, images=image_input, return_tensors="pt", max_length=112, padding="max_length"
        )
        self.assertEqual(len(inputs["input_ids"][0]), 112)

    def test_kwargs_overrides_default_image_processor_kwargs(self):
        if "image_processor" not in self.processor_class.attributes:
            self.skipTest(f"image_processor attribute not present in {self.processor_class}")
        image_processor = self.get_component("image_processor", size=(234, 234))
        tokenizer = self.get_component("tokenizer", max_length=117, padding="max_length")

        processor = self.processor_class(tokenizer=tokenizer, image_processor=image_processor)
        self.skip_processor_without_typed_kwargs(processor)

        input_str = "lower newer"
        image_input = self.prepare_image_inputs()

        inputs = processor(text=input_str, images=image_input, size=[224, 224])
        self.assertEqual(len(inputs["pixel_values"][0][0]), 224)

    def test_unstructured_kwargs(self):
        if "image_processor" not in self.processor_class.attributes:
            self.skipTest(f"image_processor attribute not present in {self.processor_class}")
        image_processor = self.get_component("image_processor")
        tokenizer = self.get_component("tokenizer")
        if not tokenizer.pad_token:
            tokenizer.pad_token = "[TEST_PAD]"
        processor = self.processor_class(tokenizer=tokenizer, image_processor=image_processor)
        self.skip_processor_without_typed_kwargs(processor)

        input_str = "lower newer"
        image_input = self.prepare_image_inputs()
        inputs = processor(
            text=input_str,
            images=image_input,
            return_tensors="pt",
            size={"height": 214, "width": 214},
            padding="max_length",
            max_length=76,
        )

        self.assertEqual(inputs["pixel_values"].shape[2], 214)
        self.assertEqual(len(inputs["input_ids"][0]), 76)

    def test_unstructured_kwargs_batched(self):
        if "image_processor" not in self.processor_class.attributes:
            self.skipTest(f"image_processor attribute not present in {self.processor_class}")
        image_processor = self.get_component("image_processor")
        tokenizer = self.get_component("tokenizer")
        if not tokenizer.pad_token:
            tokenizer.pad_token = "[TEST_PAD]"
        processor = self.processor_class(tokenizer=tokenizer, image_processor=image_processor)
        self.skip_processor_without_typed_kwargs(processor)

        input_str = ["lower newer", "upper older longer string"]
        image_input = self.prepare_image_inputs() * 2
        inputs = processor(
            text=input_str,
            images=image_input,
            return_tensors="pt",
            size={"height": 214, "width": 214},
            padding="longest",
            max_length=76,
        )
        self.assertEqual(inputs["pixel_values"].shape[2], 214)

        self.assertEqual(len(inputs["input_ids"][0]), 6)

    def test_doubly_passed_kwargs(self):
        if "image_processor" not in self.processor_class.attributes:
            self.skipTest(f"image_processor attribute not present in {self.processor_class}")
        image_processor = self.get_component("image_processor")
        tokenizer = self.get_component("tokenizer")
        if not tokenizer.pad_token:
            tokenizer.pad_token = "[TEST_PAD]"
        processor = self.processor_class(tokenizer=tokenizer, image_processor=image_processor)
        self.skip_processor_without_typed_kwargs(processor)

        input_str = ["lower newer"]
        image_input = self.prepare_image_inputs()
        with self.assertRaises(ValueError):
            _ = processor(
                text=input_str,
                images=image_input,
                images_kwargs={"size": {"height": 222, "width": 222}},
                size={"height": 214, "width": 214},
            )

    def test_structured_kwargs_nested(self):
        if "image_processor" not in self.processor_class.attributes:
            self.skipTest(f"image_processor attribute not present in {self.processor_class}")
        image_processor = self.get_component("image_processor")
        tokenizer = self.get_component("tokenizer")
        if not tokenizer.pad_token:
            tokenizer.pad_token = "[TEST_PAD]"
        processor = self.processor_class(tokenizer=tokenizer, image_processor=image_processor)
        self.skip_processor_without_typed_kwargs(processor)

        input_str = "lower newer"
        image_input = self.prepare_image_inputs()

        # Define the kwargs for each modality
        all_kwargs = {
            "common_kwargs": {"return_tensors": "pt"},
            "images_kwargs": {"size": {"height": 214, "width": 214}},
            "text_kwargs": {"padding": "max_length", "max_length": 76},
        }

        inputs = processor(text=input_str, images=image_input, **all_kwargs)
        self.skip_processor_without_typed_kwargs(processor)

        self.assertEqual(inputs["pixel_values"].shape[2], 214)

        self.assertEqual(len(inputs["input_ids"][0]), 76)

    def test_structured_kwargs_nested_from_dict(self):
        if "image_processor" not in self.processor_class.attributes:
            self.skipTest(f"image_processor attribute not present in {self.processor_class}")

        image_processor = self.get_component("image_processor")
        tokenizer = self.get_component("tokenizer")
        if not tokenizer.pad_token:
            tokenizer.pad_token = "[TEST_PAD]"
        processor = self.processor_class(tokenizer=tokenizer, image_processor=image_processor)
        self.skip_processor_without_typed_kwargs(processor)
        input_str = "lower newer"
        image_input = self.prepare_image_inputs()

        # Define the kwargs for each modality
        all_kwargs = {
            "common_kwargs": {"return_tensors": "pt"},
            "images_kwargs": {"size": {"height": 214, "width": 214}},
            "text_kwargs": {"padding": "max_length", "max_length": 76},
        }

        inputs = processor(text=input_str, images=image_input, **all_kwargs)
        self.assertEqual(inputs["pixel_values"].shape[2], 214)

        self.assertEqual(len(inputs["input_ids"][0]), 76)

<<<<<<< HEAD
    #  text + audio kwargs testing
    @require_torch
    def test_tokenizer_defaults_preserved_by_kwargs_audio(self):
        if "feature_extractor" not in self.processor_class.attributes:
            self.skipTest(f"feature_extractor attribute not present in {self.processor_class}")
        feature_extractor = self.get_component("feature_extractor")
        if hasattr(self, "get_tokenizer"):
            tokenizer = self.get_tokenizer(max_length=117, padding="max_length")
        elif hasattr(self, "get_component"):
            tokenizer = self.get_component("tokenizer", max_length=117, padding="max_length")
        if not tokenizer.pad_token:
            tokenizer.pad_token = "[TEST_PAD]"
        processor = self.processor_class(tokenizer=tokenizer, feature_extractor=feature_extractor)
        self.skip_processor_without_typed_kwargs(processor)
        input_str = "lower newer"
        raw_speech = floats_list((3, 1000))
        inputs = processor(text=input_str, audio=raw_speech, return_tensors="pt")
        if "input_ids" in inputs:
            self.assertEqual(len(inputs["input_ids"][0]), 117)
        elif "labels" in inputs:
            self.assertEqual(len(inputs["labels"][0]), 117)

    @require_torch
    def test_kwargs_overrides_default_tokenizer_kwargs_audio(self):
        if "feature_extractor" not in self.processor_class.attributes:
            self.skipTest(f"feature_extractor attribute not present in {self.processor_class}")
        feature_extractor = self.get_component("feature_extractor")
        if hasattr(self, "get_tokenizer"):
            tokenizer = self.get_tokenizer(max_length=117)
        elif hasattr(self, "get_component"):
            tokenizer = self.get_component("tokenizer", max_length=117)
        if not tokenizer.pad_token:
            tokenizer.pad_token = "[TEST_PAD]"
        processor = self.processor_class(tokenizer=tokenizer, feature_extractor=feature_extractor)
        self.skip_processor_without_typed_kwargs(processor)
        input_str = "lower newer"
        raw_speech = floats_list((3, 1000))
        inputs = processor(text=input_str, audio=raw_speech, return_tensors="pt", max_length=112, padding="max_length")
        if "input_ids" in inputs:
            self.assertEqual(len(inputs["input_ids"][0]), 112)
        elif "labels" in inputs:
            self.assertEqual(len(inputs["labels"][0]), 112)

    @require_torch
    def test_unstructured_kwargs_audio(self):
        if "feature_extractor" not in self.processor_class.attributes:
            self.skipTest(f"feature_extractor attribute not present in {self.processor_class}")
        feature_extractor = self.get_component("feature_extractor")
        if hasattr(self, "get_tokenizer"):
            tokenizer = self.get_tokenizer(max_length=117)
        elif hasattr(self, "get_component"):
            tokenizer = self.get_component("tokenizer", max_length=117)
        if not tokenizer.pad_token:
            tokenizer.pad_token = "[TEST_PAD]"
        processor = self.processor_class(tokenizer=tokenizer, feature_extractor=feature_extractor)
        self.skip_processor_without_typed_kwargs(processor)

        input_str = "lower newer"
        raw_speech = floats_list((3, 1000))
        inputs = processor(
            text=input_str,
            audio=raw_speech,
            return_tensors="pt",
            padding="max_length",
            max_length=76,
        )

        if "input_ids" in inputs:
            self.assertEqual(len(inputs["input_ids"][0]), 76)
        elif "labels" in inputs:
            self.assertEqual(len(inputs["labels"][0]), 76)

    @require_torch
    def test_doubly_passed_kwargs_audio(self):
        if "feature_extractor" not in self.processor_class.attributes:
            self.skipTest(f"feature_extractor attribute not present in {self.processor_class}")
        feature_extractor = self.get_component("feature_extractor")
        if hasattr(self, "get_tokenizer"):
            tokenizer = self.get_tokenizer()
        elif hasattr(self, "get_component"):
            tokenizer = self.get_component("tokenizer")
        if not tokenizer.pad_token:
            tokenizer.pad_token = "[TEST_PAD]"
        processor = self.processor_class(tokenizer=tokenizer, feature_extractor=feature_extractor)
        self.skip_processor_without_typed_kwargs(processor)

        input_str = ["lower newer"]
        raw_speech = floats_list((3, 1000))
        with self.assertRaises(ValueError):
            _ = processor(
                text=input_str,
                audio=raw_speech,
                audio_kwargs={"padding": "max_length"},
                padding="max_length",
            )

    @require_torch
    @require_vision
    def test_structured_kwargs_audio_nested(self):
        if "feature_extractor" not in self.processor_class.attributes:
            self.skipTest(f"feature_extractor attribute not present in {self.processor_class}")
        feature_extractor = self.get_component("feature_extractor")
        if hasattr(self, "get_tokenizer"):
            tokenizer = self.get_tokenizer()
        elif hasattr(self, "get_component"):
            tokenizer = self.get_component("tokenizer")
        if not tokenizer.pad_token:
            tokenizer.pad_token = "[TEST_PAD]"
        processor = self.processor_class(tokenizer=tokenizer, feature_extractor=feature_extractor)
        self.skip_processor_without_typed_kwargs(processor)

        input_str = ["lower newer"]
        raw_speech = floats_list((3, 1000))

        # Define the kwargs for each modality
        all_kwargs = {
            "common_kwargs": {"return_tensors": "pt"},
            "text_kwargs": {"padding": "max_length", "max_length": 76},
            "audio_kwargs": {"padding": "max_length", "max_length": 66},
        }

        inputs = processor(text=input_str, audio=raw_speech, **all_kwargs)
        if "input_ids" in inputs:
            self.assertEqual(len(inputs["input_ids"][0]), 76)
        elif "labels" in inputs:
            self.assertEqual(len(inputs["labels"][0]), 76)
=======
    # TODO: the same test, but for audio + text processors that have strong overlap in kwargs
    # TODO (molbap) use the same structure of attribute kwargs for other tests to avoid duplication
    def test_overlapping_text_kwargs_handling(self):
        if "image_processor" not in self.processor_class.attributes:
            self.skipTest(f"image_processor attribute not present in {self.processor_class}")
        processor_kwargs = {}
        processor_kwargs["image_processor"] = self.get_component("image_processor")
        processor_kwargs["tokenizer"] = tokenizer = self.get_component("tokenizer")
        if not tokenizer.pad_token:
            tokenizer.pad_token = "[TEST_PAD]"
        if "video_processor" in self.processor_class.attributes:
            processor_kwargs["video_processor"] = self.get_component("video_processor")
        processor = self.processor_class(**processor_kwargs)
        self.skip_processor_without_typed_kwargs(processor)

        input_str = "lower newer"
        image_input = self.prepare_image_inputs()

        with self.assertRaises(ValueError):
            _ = processor(
                text=input_str,
                images=image_input,
                return_tensors="pt",
                padding="max_length",
                text_kwargs={"padding": "do_not_pad"},
            )
>>>>>>> 413008c5
<|MERGE_RESOLUTION|>--- conflicted
+++ resolved
@@ -330,7 +330,6 @@
 
         self.assertEqual(len(inputs["input_ids"][0]), 76)
 
-<<<<<<< HEAD
     #  text + audio kwargs testing
     @require_torch
     def test_tokenizer_defaults_preserved_by_kwargs_audio(self):
@@ -457,7 +456,7 @@
             self.assertEqual(len(inputs["input_ids"][0]), 76)
         elif "labels" in inputs:
             self.assertEqual(len(inputs["labels"][0]), 76)
-=======
+
     # TODO: the same test, but for audio + text processors that have strong overlap in kwargs
     # TODO (molbap) use the same structure of attribute kwargs for other tests to avoid duplication
     def test_overlapping_text_kwargs_handling(self):
@@ -483,5 +482,4 @@
                 return_tensors="pt",
                 padding="max_length",
                 text_kwargs={"padding": "do_not_pad"},
-            )
->>>>>>> 413008c5
+            )