# coding=utf-8
# Copyright 2020 The HuggingFace Team Inc.
#
# Licensed under the Apache License, Version 2.0 (the "License");
# you may not use this file except in compliance with the License.
# You may obtain a clone of the License at
#
#     http://www.apache.org/licenses/LICENSE-2.0
#
# Unless required by applicable law or agreed to in writing, software
# distributed under the License is distributed on an "AS IS" BASIS,
# WITHOUT WARRANTIES OR CONDITIONS OF ANY KIND, either express or implied.
# See the License for the specific language governing permissions and
# limitations under the License.


import copy
import gc
import inspect
import os
import tempfile
import time
import unittest
import warnings

import numpy as np
import pytest
from packaging import version
from parameterized import parameterized
from pytest import mark

<<<<<<< HEAD
from transformers import AutoTokenizer, GenerationConfig, is_torch_available, pipeline, set_seed
from transformers.models.auto import get_values
from transformers.models.auto.modeling_auto import MODEL_FOR_CAUSAL_LM_MAPPING_NAMES
from transformers.testing_utils import (
    is_flaky,
    require_accelerate,
    require_auto_gptq,
    require_flash_attn,
    require_read_token,
=======
from transformers import AutoConfig, is_torch_available, pipeline, set_seed
from transformers.testing_utils import (
    is_flaky,
    require_accelerate,
>>>>>>> 186b8dc1
    require_optimum_quanto,
    require_torch,
    require_torch_gpu,
    require_torch_multi_accelerator,
    require_torch_multi_gpu,
    require_torch_sdpa,
    slow,
    torch_device,
)

from ..test_modeling_common import floats_tensor, ids_tensor
from .test_framework_agnostic import GenerationIntegrationTestsMixin


if is_torch_available():
    import torch
    import torch.nn.functional as F

    from transformers import (
        AutoModelForCausalLM,
        AutoModelForSeq2SeqLM,
        AutoModelForSpeechSeq2Seq,
        AutoModelForVision2Seq,
        AutoProcessor,
        AutoTokenizer,
        BartForCausalLM,
        BartForConditionalGeneration,
        BartTokenizer,
        GPT2LMHeadModel,
        GPT2Tokenizer,
        ImageGPTForCausalImageModeling,
        SpeechEncoderDecoderModel,
        T5ForConditionalGeneration,
    )
    from transformers.cache_utils import DynamicCache, EncoderDecoderCache, QuantoQuantizedCache, StaticCache
    from transformers.generation import (
        BeamSampleDecoderOnlyOutput,
        BeamSampleEncoderDecoderOutput,
        BeamSearchDecoderOnlyOutput,
        BeamSearchEncoderDecoderOutput,
        DisjunctiveConstraint,
        GenerateBeamDecoderOnlyOutput,
        GenerateBeamEncoderDecoderOutput,
        GenerateDecoderOnlyOutput,
        GenerateEncoderDecoderOutput,
        GenerationConfig,
        GreedySearchDecoderOnlyOutput,
        GreedySearchEncoderDecoderOutput,
        LogitsProcessorList,
        MaxLengthCriteria,
        MinLengthLogitsProcessor,
        PhrasalConstraint,
        PromptLookupCandidateGenerator,
        SampleDecoderOnlyOutput,
        SampleEncoderDecoderOutput,
        StoppingCriteria,
        StoppingCriteriaList,
        SynthIDTextWatermarkingConfig,
        WatermarkDetector,
        WatermarkingConfig,
    )
    from transformers.generation.candidate_generator import AssistedCandidateGeneratorDifferentTokenizers
    from transformers.generation.utils import _speculative_sampling


class GenerationTesterMixin:
    model_tester = None
    all_generative_model_classes = ()
    max_new_tokens = 3

    def prepare_config_and_inputs_for_generate(self, batch_size=2):
        config, inputs_dict = self.model_tester.prepare_config_and_inputs_for_common()

        # We don't want a few model inputs in our model input dictionary for generation tests
        input_keys_to_ignore = [
            # we don't want to mask attention heads
            "head_mask",
            "decoder_head_mask",
            "cross_attn_head_mask",
            # we don't want encoder-decoder models to start from filled decoder ids
            "decoder_input_ids",
            "decoder_attention_mask",
            # we'll set cache use in each test differently
            "use_cache",
            # Ignore labels if it is in the input dict
            "labels",
            # model-specific exceptions should overload/overwrite this function
        ]
        filtered_inputs_dict = {
            k: v[:batch_size, ...] if isinstance(v, torch.Tensor) else v
            for k, v in inputs_dict.items()
            if k not in input_keys_to_ignore
        }

        # It is important set `eos_token_id` to `None` to avoid early stopping (would break for length-based checks)
        text_gen_config = config.get_text_config(decoder=True)
        if text_gen_config.eos_token_id is not None and text_gen_config.pad_token_id is None:
            text_gen_config.pad_token_id = (
                text_gen_config.eos_token_id
                if isinstance(text_gen_config.eos_token_id, int)
                else text_gen_config.eos_token_id[0]
            )
        text_gen_config.eos_token_id = None
        text_gen_config.forced_eos_token_id = None

        return config, filtered_inputs_dict

    def _get_logits_processor_kwargs(self, do_sample=False, config=None):
        logits_processor_kwargs = {
            "bad_words_ids": [[1, 0]],
            "repetition_penalty": 1.2,
            "remove_invalid_values": True,
        }
        if do_sample:
            logits_processor_kwargs.update(
                {
                    "top_k": 10,
                    "top_p": 0.7,
                    "temperature": 0.7,
                }
            )
        # TODO (joao, raushan): see this comment for a long-term fix
        # https://github.com/huggingface/transformers/pull/33593#issuecomment-2361824264)
        # This is a band-aid for VLM models, to ensure they don't generate image/video tokens which would cause them
        # to crash. On pretrained models this isn't a risk, as they are trained to not generate these tokens.
        if config is not None:
            image_token_index = (
                config.image_token_index
                if getattr(config, "image_token_index", None) is not None
                else getattr(config, "image_token_id", None)
            )
            video_token_index = config.video_token_index if hasattr(config, "video_token_index") else None
            if image_token_index is not None and image_token_index < config.get_text_config().vocab_size:
                logits_processor_kwargs["bad_words_ids"].append([image_token_index])
            if video_token_index is not None and video_token_index < config.get_text_config().vocab_size:
                logits_processor_kwargs["bad_words_ids"].append([video_token_index])

        return logits_processor_kwargs

    def _get_beam_kwargs(self, num_return_sequences=1):
        beam_kwargs = {
            "early_stopping": False,
            "length_penalty": 2.0,
            "num_beams": 2,
            "num_return_sequences": num_return_sequences,
        }
        return beam_kwargs

    def _get_diverse_beam_kwargs(self, num_return_sequences=1):
        beam_kwargs = {
            "early_stopping": False,
            "length_penalty": 2.0,
            "num_beams": 2,
            "num_return_sequences": num_return_sequences,
            "num_beam_groups": 2,  # one beam per group
            "diversity_penalty": 2.0,
        }
        return beam_kwargs

    def _get_constrained_beam_kwargs(self, num_return_sequences=1):
        beam_kwargs = {
            "early_stopping": False,
            "length_penalty": 2.0,
            "num_beams": num_return_sequences * 4,
            "num_return_sequences": num_return_sequences,
        }
        return beam_kwargs

    def _greedy_generate(
        self,
        model,
        inputs_dict,
        output_scores=False,
        output_logits=False,
        output_attentions=False,
        output_hidden_states=False,
        return_dict_in_generate=False,
        use_cache=True,
    ):
        logits_processor_kwargs = self._get_logits_processor_kwargs(do_sample=False, config=model.config)
        output_generate = model.generate(
            do_sample=False,
            num_beams=1,
            max_new_tokens=self.max_new_tokens,
            output_attentions=output_attentions,
            output_hidden_states=output_hidden_states,
            output_scores=output_scores,
            output_logits=output_logits,
            return_dict_in_generate=return_dict_in_generate,
            use_cache=use_cache,
            **logits_processor_kwargs,
            **inputs_dict,
        )

        return output_generate

    def _sample_generate(
        self,
        model,
        inputs_dict,
        num_return_sequences,
        output_scores=False,
        output_logits=False,
        output_attentions=False,
        output_hidden_states=False,
        return_dict_in_generate=False,
        use_cache=True,
    ):
        torch.manual_seed(0)
        logits_processor_kwargs = self._get_logits_processor_kwargs(do_sample=True, config=model.config)
        output_generate = model.generate(
            do_sample=True,
            num_beams=1,
            max_new_tokens=self.max_new_tokens,
            num_return_sequences=num_return_sequences,
            output_scores=output_scores,
            output_logits=output_logits,
            output_attentions=output_attentions,
            output_hidden_states=output_hidden_states,
            return_dict_in_generate=return_dict_in_generate,
            use_cache=use_cache,
            **logits_processor_kwargs,
            **inputs_dict,
        )

        return output_generate

    def _beam_search_generate(
        self,
        model,
        inputs_dict,
        beam_kwargs,
        output_scores=False,
        output_logits=False,
        output_attentions=False,
        output_hidden_states=False,
        return_dict_in_generate=False,
        use_cache=True,
    ):
        logits_processor_kwargs = self._get_logits_processor_kwargs(do_sample=False, config=model.config)
        output_generate = model.generate(
            do_sample=False,
            max_new_tokens=self.max_new_tokens,
            output_scores=output_scores,
            output_logits=output_logits,
            output_attentions=output_attentions,
            output_hidden_states=output_hidden_states,
            return_dict_in_generate=return_dict_in_generate,
            use_cache=use_cache,
            **beam_kwargs,
            **logits_processor_kwargs,
            **inputs_dict,
        )

        return output_generate

    def _beam_sample_generate(
        self,
        model,
        inputs_dict,
        beam_kwargs,
        output_scores=False,
        output_logits=False,
        output_attentions=False,
        output_hidden_states=False,
        return_dict_in_generate=False,
        use_cache=True,
    ):
        torch.manual_seed(0)
        logits_processor_kwargs = self._get_logits_processor_kwargs(do_sample=True, config=model.config)
        output_generate = model.generate(
            do_sample=True,
            max_new_tokens=self.max_new_tokens,
            output_scores=output_scores,
            output_logits=output_logits,
            output_attentions=output_attentions,
            output_hidden_states=output_hidden_states,
            return_dict_in_generate=return_dict_in_generate,
            use_cache=use_cache,
            **beam_kwargs,
            **logits_processor_kwargs,
            **inputs_dict,
        )

        return output_generate

    def _group_beam_search_generate(
        self,
        model,
        inputs_dict,
        beam_kwargs,
        output_scores=False,
        output_logits=False,
        output_attentions=False,
        output_hidden_states=False,
        return_dict_in_generate=False,
        use_cache=True,
    ):
        logits_processor_kwargs = self._get_logits_processor_kwargs(do_sample=False, config=model.config)
        output_generate = model.generate(
            do_sample=False,
            max_new_tokens=self.max_new_tokens,
            output_scores=output_scores,
            output_logits=output_logits,
            output_attentions=output_attentions,
            output_hidden_states=output_hidden_states,
            return_dict_in_generate=return_dict_in_generate,
            use_cache=use_cache,
            **beam_kwargs,
            **logits_processor_kwargs,
            **inputs_dict,
        )

        return output_generate

    def _constrained_beam_search_generate(
        self,
        model,
        inputs_dict,
        constraints,
        beam_kwargs,
        output_scores=False,
        output_logits=False,
        output_attentions=False,
        output_hidden_states=False,
        return_dict_in_generate=False,
        use_cache=True,
    ):
        logits_processor_kwargs = self._get_logits_processor_kwargs(do_sample=False, config=model.config)
        output_generate = model.generate(
            do_sample=False,
            max_new_tokens=self.max_new_tokens,
            output_scores=output_scores,
            output_logits=output_logits,
            output_attentions=output_attentions,
            output_hidden_states=output_hidden_states,
            return_dict_in_generate=return_dict_in_generate,
            constraints=constraints,
            use_cache=use_cache,
            **beam_kwargs,
            **logits_processor_kwargs,
            **inputs_dict,
        )

        return output_generate

    def _contrastive_generate(
        self,
        model,
        inputs_dict,
        output_scores=False,
        output_logits=False,
        output_attentions=False,
        output_hidden_states=False,
        return_dict_in_generate=False,
        use_cache=True,
    ):
        contrastive_search_kwargs = {
            "penalty_alpha": 0.6,
            "top_k": 5,
        }

        logits_processor_kwargs = self._get_logits_processor_kwargs(do_sample=False, config=model.config)
        output_generate = model.generate(
            do_sample=False,
            num_beams=1,
            max_new_tokens=self.max_new_tokens,
            output_attentions=output_attentions,
            output_hidden_states=output_hidden_states,
            output_scores=output_scores,
            output_logits=output_logits,
            return_dict_in_generate=return_dict_in_generate,
            use_cache=use_cache,
            **logits_processor_kwargs,
            **contrastive_search_kwargs,
            **inputs_dict,
        )

        return output_generate

    @pytest.mark.generate
    def test_greedy_generate(self):
        for model_class in self.all_generative_model_classes:
            config, inputs_dict = self.prepare_config_and_inputs_for_generate()

            model = model_class(config).to(torch_device).eval()
            output_generate = self._greedy_generate(model=model, inputs_dict=inputs_dict)

            if model.config.is_encoder_decoder:
                self.assertTrue(output_generate.shape[-1] == self.max_new_tokens + 1)
            else:
                self.assertTrue(output_generate.shape[-1] == self.max_new_tokens + inputs_dict["input_ids"].shape[-1])

    @pytest.mark.generate
    def test_greedy_generate_dict_outputs(self):
        for model_class in self.all_generative_model_classes:
            config, inputs_dict = self.prepare_config_and_inputs_for_generate()
            main_input = inputs_dict[model_class.main_input_name]

            model = model_class(config).to(torch_device).eval()
            output_generate = self._greedy_generate(
                model=model,
                inputs_dict=inputs_dict,
                output_scores=True,
                output_logits=True,
                output_hidden_states=True,
                output_attentions=self.has_attentions,
                return_dict_in_generate=True,
                use_cache=False,
            )

            if model.config.is_encoder_decoder:
                self.assertTrue(output_generate.sequences.shape[-1] == self.max_new_tokens + 1)
                self.assertIsInstance(output_generate, GenerateEncoderDecoderOutput)
                # Retrocompatibility check
                self.assertIsInstance(output_generate, GreedySearchEncoderDecoderOutput)
            else:
                self.assertTrue(
                    output_generate.sequences.shape[-1] == self.max_new_tokens + inputs_dict["input_ids"].shape[-1]
                )
                self.assertIsInstance(output_generate, GenerateDecoderOnlyOutput)
                # Retrocompatibility check
                self.assertIsInstance(output_generate, GreedySearchDecoderOnlyOutput)

            self._check_outputs(output_generate, main_input, model.config)

    @pytest.mark.generate
    def test_greedy_generate_dict_outputs_use_cache(self):
        for model_class in self.all_generative_model_classes:
            config, inputs_dict = self.prepare_config_and_inputs_for_generate()
            main_input = inputs_dict[model_class.main_input_name]

            if not hasattr(config, "use_cache"):
                self.skipTest(reason=f"{model_class.__name__} doesn't support caching")
            if any(model_name in model_class.__name__.lower() for model_name in ["rwkv"]):
                self.skipTest(reason="Won't fix: model with non-standard dictionary output shapes")

            config.is_decoder = True
            model = model_class(config).to(torch_device).eval()
            output_generate = self._greedy_generate(
                model=model,
                inputs_dict=inputs_dict,
                output_scores=True,
                output_logits=True,
                output_hidden_states=True,
                output_attentions=self.has_attentions,
                return_dict_in_generate=True,
                use_cache=True,  # Enable cache
            )

            if model.config.is_encoder_decoder:
                self.assertTrue(output_generate.sequences.shape[-1] == self.max_new_tokens + 1)
            else:
                self.assertTrue(
                    output_generate.sequences.shape[-1] == self.max_new_tokens + inputs_dict["input_ids"].shape[-1]
                )

            self._check_outputs(output_generate, main_input, model.config, use_cache=True)

    @pytest.mark.generate
    def test_sample_generate(self):
        for model_class in self.all_generative_model_classes:
            config, inputs_dict = self.prepare_config_and_inputs_for_generate()

            model = model_class(config).to(torch_device).eval()
            output_generate = self._sample_generate(model=model, inputs_dict=inputs_dict, num_return_sequences=1)

            if model.config.is_encoder_decoder:
                self.assertTrue(output_generate.shape[-1] == self.max_new_tokens + 1)
            else:
                self.assertTrue(output_generate.shape[-1] == self.max_new_tokens + inputs_dict["input_ids"].shape[-1])

    @pytest.mark.generate
    def test_sample_generate_dict_output(self):
        for model_class in self.all_generative_model_classes:
            config, inputs_dict = self.prepare_config_and_inputs_for_generate()
            main_input = inputs_dict[model_class.main_input_name]

            model = model_class(config).to(torch_device).eval()
            output_generate = self._sample_generate(
                model=model,
                inputs_dict=inputs_dict,
                num_return_sequences=2,
                output_scores=True,
                output_logits=True,
                output_hidden_states=True,
                output_attentions=self.has_attentions,
                return_dict_in_generate=True,
                use_cache=False,
            )

            if model.config.is_encoder_decoder:
                self.assertTrue(output_generate.sequences.shape[-1] == self.max_new_tokens + 1)
                self.assertIsInstance(output_generate, GenerateEncoderDecoderOutput)
                # Retrocompatibility check
                self.assertIsInstance(output_generate, SampleEncoderDecoderOutput)
            else:
                self.assertTrue(
                    output_generate.sequences.shape[-1] == self.max_new_tokens + inputs_dict["input_ids"].shape[-1]
                )
                self.assertIsInstance(output_generate, GenerateDecoderOnlyOutput)
                # Retrocompatibility check
                self.assertIsInstance(output_generate, SampleDecoderOnlyOutput)

            self._check_outputs(output_generate, main_input, model.config, num_return_sequences=2)

    @pytest.mark.generate
    def test_beam_search_generate(self):
        for model_class in self.all_generative_model_classes:
            config, inputs_dict = self.prepare_config_and_inputs_for_generate()

            model = model_class(config).to(torch_device).eval()

            beam_kwargs = self._get_beam_kwargs()
            output_generate = self._beam_search_generate(model=model, inputs_dict=inputs_dict, beam_kwargs=beam_kwargs)

            if model.config.is_encoder_decoder:
                self.assertTrue(output_generate.shape[-1] == self.max_new_tokens + 1)
            else:
                self.assertTrue(output_generate.shape[-1] == self.max_new_tokens + inputs_dict["input_ids"].shape[-1])

    @pytest.mark.generate
    def test_beam_search_generate_dict_output(self):
        for model_class in self.all_generative_model_classes:
            config, inputs_dict = self.prepare_config_and_inputs_for_generate()
            main_input = inputs_dict[model_class.main_input_name]

            model = model_class(config).to(torch_device).eval()
            beam_kwargs = self._get_beam_kwargs()
            output_generate = self._beam_search_generate(
                model=model,
                inputs_dict=inputs_dict,
                beam_kwargs=beam_kwargs,
                output_scores=True,
                output_logits=True,
                output_hidden_states=True,
                output_attentions=self.has_attentions,
                return_dict_in_generate=True,
                use_cache=False,
            )
            if model.config.is_encoder_decoder:
                self.assertTrue(output_generate.sequences.shape[-1] == self.max_new_tokens + 1)
                self.assertIsInstance(output_generate, GenerateBeamEncoderDecoderOutput)
                # Retrocompatibility check
                self.assertIsInstance(output_generate, BeamSearchEncoderDecoderOutput)
            else:
                self.assertTrue(
                    output_generate.sequences.shape[-1] == self.max_new_tokens + inputs_dict["input_ids"].shape[-1]
                )
                self.assertIsInstance(output_generate, GenerateBeamDecoderOnlyOutput)
                # Retrocompatibility check
                self.assertIsInstance(output_generate, BeamSearchDecoderOnlyOutput)

            self._check_outputs(
                output_generate, main_input, model.config, num_return_sequences=beam_kwargs["num_beams"]
            )

    @pytest.mark.generate
    def test_beam_search_generate_dict_outputs_use_cache(self):
        for model_class in self.all_generative_model_classes:
            config, inputs_dict = self.prepare_config_and_inputs_for_generate()
            main_input = inputs_dict[model_class.main_input_name]

            if not hasattr(config, "use_cache"):
                self.skipTest(reason=f"{model_class.__name__} doesn't support caching")
            if any(model_name in model_class.__name__.lower() for model_name in ["rwkv"]):
                self.skipTest(reason="Won't fix: model with non-standard dictionary output shapes")

            model = model_class(config).to(torch_device).eval()
            beam_kwargs = self._get_beam_kwargs()

            config.is_decoder = True
            model = model_class(config).to(torch_device).eval()
            output_generate = self._beam_search_generate(
                model=model,
                inputs_dict=inputs_dict,
                beam_kwargs=beam_kwargs,
                output_scores=True,
                output_logits=True,
                output_hidden_states=True,
                output_attentions=self.has_attentions,
                return_dict_in_generate=True,
                use_cache=True,  # Enable cache
            )

            if model.config.is_encoder_decoder:
                self.assertTrue(output_generate.sequences.shape[-1] == self.max_new_tokens + 1)
            else:
                self.assertTrue(
                    output_generate.sequences.shape[-1] == self.max_new_tokens + inputs_dict["input_ids"].shape[-1]
                )

            self._check_outputs(
                output_generate,
                main_input,
                model.config,
                use_cache=True,
                num_return_sequences=beam_kwargs["num_beams"],
            )

    @require_accelerate
    @require_torch_multi_accelerator
    @pytest.mark.generate
    def test_model_parallel_beam_search(self):
        for model_class in self.all_generative_model_classes:
            if "xpu" in torch_device:
                return unittest.skip(reason="device_map='auto' does not work with XPU devices")

            if model_class._no_split_modules is None:
                continue

            config, inputs_dict = self.prepare_config_and_inputs_for_generate()

            model = model_class(config).eval()
            with tempfile.TemporaryDirectory() as tmp_dir:
                model.cpu().save_pretrained(tmp_dir)
                new_model = model_class.from_pretrained(tmp_dir, device_map="auto")

                new_model.generate(
                    max_new_tokens=self.max_new_tokens,
                    num_beams=2,
                    **inputs_dict,
                )

    @pytest.mark.generate
    def test_beam_sample_generate(self):
        for model_class in self.all_generative_model_classes:
            config, inputs_dict = self.prepare_config_and_inputs_for_generate()

            model = model_class(config).to(torch_device).eval()
            beam_kwargs = self._get_beam_kwargs()
            output_generate = self._beam_sample_generate(
                model=model,
                inputs_dict=inputs_dict,
                beam_kwargs=beam_kwargs,
            )

            if model.config.is_encoder_decoder:
                self.assertTrue(output_generate.shape[-1] == self.max_new_tokens + 1)
            else:
                self.assertTrue(output_generate.shape[-1] == self.max_new_tokens + inputs_dict["input_ids"].shape[-1])

            # for VLMs inputs embeds won't match input ids unless images are encoded and merged with ids properly
            # no quick fix available, since obtaining image embeddings step is very model-specific
            if any(name in model.__class__.__name__.lower() for name in ("blip", "llava", "paligemma")):
                prepare_inputs_for_generation_args = set(
                    inspect.signature(model.prepare_inputs_for_generation).parameters
                )
                # `inputs_embeds` input is well supported when `cache_positions` is used, because it means the modeling
                # code is up to date with our most recent standards
                if (
                    "inputs_embeds" in prepare_inputs_for_generation_args
                    and "cache_positions" in prepare_inputs_for_generation_args
                ):
                    input_embeds = model.get_input_embeddings()(inputs_dict["input_ids"])
                    beam_kwargs.update({"inputs_embeds": input_embeds})
                    output_generate2 = self._beam_sample_generate(
                        model=model,
                        input_ids=None,
                        inputs_dict={},
                        beam_kwargs=beam_kwargs,
                    )

                    torch.testing.assert_close(output_generate[:, input_embeds.shape[1] :], output_generate2)

    @pytest.mark.generate
    def test_beam_sample_generate_dict_output(self):
        for model_class in self.all_generative_model_classes:
            config, inputs_dict = self.prepare_config_and_inputs_for_generate()
            main_input = inputs_dict[model_class.main_input_name]

            model = model_class(config).to(torch_device).eval()
            beam_kwargs = self._get_beam_kwargs()

            output_generate = self._beam_sample_generate(
                model=model,
                inputs_dict=inputs_dict,
                beam_kwargs=beam_kwargs,
                output_scores=True,
                output_logits=True,
                output_hidden_states=True,
                output_attentions=self.has_attentions,
                return_dict_in_generate=True,
                use_cache=False,
            )

            if model.config.is_encoder_decoder:
                self.assertTrue(output_generate.sequences.shape[-1] == self.max_new_tokens + 1)
                self.assertIsInstance(output_generate, GenerateBeamEncoderDecoderOutput)
                # Retrocompatibility check
                self.assertIsInstance(output_generate, BeamSampleEncoderDecoderOutput)
            else:
                self.assertTrue(
                    output_generate.sequences.shape[-1] == self.max_new_tokens + inputs_dict["input_ids"].shape[-1]
                )
                self.assertIsInstance(output_generate, GenerateBeamDecoderOnlyOutput)
                # Retrocompatibility check
                self.assertIsInstance(output_generate, BeamSampleDecoderOnlyOutput)

            self._check_outputs(
                output_generate, main_input, model.config, num_return_sequences=beam_kwargs["num_beams"]
            )

    @pytest.mark.generate
    def test_generate_without_input_ids(self):
        config, _ = self.prepare_config_and_inputs_for_generate()

        # if no bos token id => cannot generate from None
        if config.bos_token_id is None:
            self.skipTest(reason="bos_token_id is None")

        # hack in case they are equal, otherwise the attn mask will be [0]
        if config.bos_token_id == config.pad_token_id:
            config.pad_token_id = None

        for model_class in self.all_generative_model_classes:
            model = model_class(config).to(torch_device)
            model.eval()

            output_ids_generate = model.generate(
                do_sample=False, max_new_tokens=self.max_new_tokens, remove_invalid_values=True
            )
            self.assertIsNotNone(output_ids_generate)

    @pytest.mark.generate
    def test_group_beam_search_generate(self):
        for model_class in self.all_generative_model_classes:
            config, inputs_dict = self.prepare_config_and_inputs_for_generate()

            model = model_class(config).to(torch_device).eval()
            # check `generate()` and `group_beam_search()` are equal
            beam_kwargs = self._get_diverse_beam_kwargs()
            output_generate = self._group_beam_search_generate(
                model=model,
                inputs_dict=inputs_dict,
                beam_kwargs=beam_kwargs,
            )
            if model.config.is_encoder_decoder:
                self.assertTrue(output_generate.shape[-1] == self.max_new_tokens + 1)
            else:
                self.assertTrue(output_generate.shape[-1] == self.max_new_tokens + inputs_dict["input_ids"].shape[-1])

            # check `group_beam_search` for higher than 1 `num_return_sequences`
            num_return_sequences = 2
            beam_kwargs = self._get_diverse_beam_kwargs(num_return_sequences=num_return_sequences)
            output_generate = self._group_beam_search_generate(
                model=model,
                inputs_dict=inputs_dict,
                beam_kwargs=beam_kwargs,
            )
            if model.config.is_encoder_decoder:
                self.assertTrue(output_generate.shape[-1] == self.max_new_tokens + 1)
            else:
                self.assertTrue(output_generate.shape[-1] == self.max_new_tokens + inputs_dict["input_ids"].shape[-1])

    @pytest.mark.generate
    def test_group_beam_search_generate_dict_output(self):
        for model_class in self.all_generative_model_classes:
            config, inputs_dict = self.prepare_config_and_inputs_for_generate()
            main_input = inputs_dict[model_class.main_input_name]

            model = model_class(config).to(torch_device).eval()
            beam_kwargs = self._get_diverse_beam_kwargs()
            output_generate = self._group_beam_search_generate(
                model=model,
                inputs_dict=inputs_dict,
                beam_kwargs=beam_kwargs,
                output_scores=True,
                output_logits=True,
                output_hidden_states=True,
                output_attentions=self.has_attentions,
                return_dict_in_generate=True,
                use_cache=False,
            )
            if model.config.is_encoder_decoder:
                self.assertTrue(output_generate.sequences.shape[-1] == self.max_new_tokens + 1)
                self.assertIsInstance(output_generate, GenerateBeamEncoderDecoderOutput)
                # Retrocompatibility check
                self.assertIsInstance(output_generate, BeamSearchEncoderDecoderOutput)
            else:
                self.assertTrue(
                    output_generate.sequences.shape[-1] == self.max_new_tokens + inputs_dict["input_ids"].shape[-1]
                )
                self.assertIsInstance(output_generate, GenerateBeamDecoderOnlyOutput)
                # Retrocompatibility check
                self.assertIsInstance(output_generate, BeamSearchDecoderOnlyOutput)

            self._check_outputs(
                output_generate, main_input, model.config, num_return_sequences=beam_kwargs["num_beams"]
            )

    # TODO: @gante check why it is flaky
    @is_flaky()
    @pytest.mark.generate
    def test_constrained_beam_search_generate(self):
        for model_class in self.all_generative_model_classes:
            config, inputs_dict = self.prepare_config_and_inputs_for_generate()

            model = model_class(config).to(torch_device).eval()

            # Sample constraints
            min_id = 3
            max_id = config.get_text_config(decoder=True).vocab_size

            force_tokens = torch.randint(min_id, max_id, (1, 2)).tolist()[0]
            constraints = [
                PhrasalConstraint(force_tokens),
            ]

            beam_kwargs = self._get_constrained_beam_kwargs()
            output_generate = self._constrained_beam_search_generate(
                model=model,
                inputs_dict=inputs_dict,
                constraints=constraints,
                beam_kwargs=beam_kwargs,
            )

            if model.config.is_encoder_decoder:
                self.assertTrue(output_generate.shape[-1] == self.max_new_tokens + 1)
            else:
                self.assertTrue(output_generate.shape[-1] == self.max_new_tokens + inputs_dict["input_ids"].shape[-1])

            for generation_output in output_generate:
                self._check_sequence_inside_sequence(force_tokens, generation_output)

            # check`constrained_beam_search` for higher than 1 `num_return_sequences`
            # Sample constraints
            force_tokens = torch.randint(min_id, max_id, (1, 2)).tolist()[0]
            constraints = [
                PhrasalConstraint(force_tokens),
            ]

            beam_kwargs = self._get_constrained_beam_kwargs(num_return_sequences=2)

            output_generate = self._constrained_beam_search_generate(
                model=model,
                inputs_dict=inputs_dict,
                constraints=constraints,
                beam_kwargs=beam_kwargs,
            )

            if model.config.is_encoder_decoder:
                self.assertTrue(output_generate.shape[-1] == self.max_new_tokens + 1)
            else:
                self.assertTrue(output_generate.shape[-1] == self.max_new_tokens + inputs_dict["input_ids"].shape[-1])

            for generation_output in output_generate:
                self._check_sequence_inside_sequence(force_tokens, generation_output)

    @pytest.mark.generate
    def test_constrained_beam_search_generate_dict_output(self):
        for model_class in self.all_generative_model_classes:
            config, inputs_dict = self.prepare_config_and_inputs_for_generate()
            main_input = inputs_dict[model_class.main_input_name]

            model = model_class(config).to(torch_device).eval()

            # Sample constraints
            min_id = 3
            max_id = model.config.get_text_config(decoder=True).vocab_size
            force_tokens = torch.randint(min_id, max_id, (1, 2)).tolist()[0]
            constraints = [
                PhrasalConstraint(force_tokens),
            ]

            beam_kwargs = self._get_constrained_beam_kwargs()
            output_generate = self._constrained_beam_search_generate(
                model=model,
                inputs_dict=inputs_dict,
                constraints=constraints,
                beam_kwargs=beam_kwargs,
                output_scores=True,
                output_logits=True,
                output_hidden_states=True,
                output_attentions=self.has_attentions,
                return_dict_in_generate=True,
                use_cache=False,
            )

            if model.config.is_encoder_decoder:
                self.assertTrue(output_generate.sequences.shape[-1] == self.max_new_tokens + 1)
                self.assertIsInstance(output_generate, GenerateBeamEncoderDecoderOutput)
                # Retrocompatibility check
                self.assertIsInstance(output_generate, BeamSearchEncoderDecoderOutput)
            else:
                self.assertTrue(
                    output_generate.sequences.shape[-1] == self.max_new_tokens + inputs_dict["input_ids"].shape[-1]
                )
                self.assertIsInstance(output_generate, GenerateBeamDecoderOnlyOutput)
                # Retrocompatibility check
                self.assertIsInstance(output_generate, BeamSearchDecoderOnlyOutput)

            self._check_outputs(
                output_generate, main_input, model.config, num_return_sequences=beam_kwargs["num_beams"]
            )

    @pytest.mark.generate
    def test_contrastive_generate(self):
        for model_class in self.all_generative_model_classes:
            if model_class._is_stateful:
                self.skipTest(reason="Stateful models don't support contrastive search generation")

            # won't fix: FSMT and Reformer have a different cache variable type (and format).
            if any(model_name in model_class.__name__.lower() for model_name in ["fsmt", "reformer"]):
                self.skipTest(reason="Won't fix: old model with different cache format")

            config, inputs_dict = self.prepare_config_and_inputs_for_generate()

            # NOTE: contrastive search only works with cache on at the moment.
            if not hasattr(config, "use_cache"):
                self.skipTest(reason=f"{model_class.__name__} doesn't support caching")
            config.is_decoder = True

            # test old generation output for backwards compatibility
            model = model_class(config).to(torch_device).eval()
            output_generate = self._contrastive_generate(
                model=model,
                inputs_dict=inputs_dict,
                use_cache=True,  # Enable cache
            )
            if model.config.is_encoder_decoder:
                self.assertTrue(output_generate.shape[-1] == self.max_new_tokens + 1)
            else:
                self.assertTrue(output_generate.shape[-1] == self.max_new_tokens + inputs_dict["input_ids"].shape[-1])

    @pytest.mark.generate
    def test_contrastive_generate_dict_outputs_use_cache(self):
        for model_class in self.all_generative_model_classes:
            if model_class._is_stateful:
                self.skipTest(reason="Stateful models don't support contrastive search generation")

            # won't fix: FSMT and Reformer have a different cache variable type (and format).
            if any(model_name in model_class.__name__.lower() for model_name in ["fsmt", "reformer"]):
                self.skipTest(reason="Won't fix: old model with different cache format")

            config, inputs_dict = self.prepare_config_and_inputs_for_generate()
            main_input = inputs_dict[model_class.main_input_name]

            # NOTE: contrastive search only works with cache on at the moment.
            if not hasattr(config, "use_cache"):
                self.skipTest(reason=f"{model_class.__name__} doesn't support caching")
            config.is_decoder = True

            model = model_class(config).to(torch_device).eval()
            output_generate = self._contrastive_generate(
                model=model,
                inputs_dict=inputs_dict,
                output_scores=True,
                output_logits=True,
                output_hidden_states=True,
                output_attentions=self.has_attentions,
                return_dict_in_generate=True,
                use_cache=True,  # Enable cache
            )

            if model.config.is_encoder_decoder:
                self.assertTrue(output_generate.sequences.shape[-1] == self.max_new_tokens + 1)
            else:
                self.assertTrue(
                    output_generate.sequences.shape[-1] == self.max_new_tokens + inputs_dict["input_ids"].shape[-1]
                )

            self._check_outputs(output_generate, main_input, model.config, use_cache=True)

    @pytest.mark.generate
    def test_contrastive_generate_low_memory(self):
        # Check that choosing 'low_memory' does not change the model output
        for model_class in self.all_generative_model_classes:
            if model_class._is_stateful:
                self.skipTest(reason="Stateful models don't support contrastive search generation")

            if any(model_name in model_class.__name__.lower() for model_name in ["fsmt", "reformer", "speech2text"]):
                self.skipTest(reason="Won't fix: old model with different cache format")
            if any(model_name in model_class.__name__.lower() for model_name in ["gptbigcode"]):
                self.skipTest(reason="TODO: fix me")

            config, inputs_dict = self.prepare_config_and_inputs_for_generate(batch_size=1)

            # NOTE: contrastive search only works with cache on at the moment.
            if not hasattr(config, "use_cache"):
                self.skipTest(reason=f"{model_class.__name__} doesn't support caching")

            config.is_decoder = True

            # test output equality of low versus high memory
            model = model_class(config).to(torch_device).eval()

            low_output = model.generate(
                top_k=4,
                penalty_alpha=0.6,
                low_memory=True,
                max_new_tokens=self.max_new_tokens,
                **inputs_dict,
                use_cache=True,
            )

            high_output = model.generate(
                top_k=4,
                penalty_alpha=0.6,
                low_memory=False,
                max_new_tokens=self.max_new_tokens,
                **inputs_dict,
                use_cache=True,
            )
            self.assertListEqual(low_output.tolist(), high_output.tolist())

    @pytest.mark.generate
    @unittest.skip("Started to break with https://github.com/huggingface/transformers/pull/33703")
    def test_beam_search_low_memory(self):
        # Check that choosing 'low_memory' does not change the model output
        for model_class in self.all_generative_model_classes:
            if model_class._is_stateful:
                self.skipTest(reason="May fix in the future: need custom cache handling")
            if any(model_name in model_class.__name__.lower() for model_name in ["fsmt", "reformer"]):
                self.skipTest(reason="Won't fix: old model with different cache format")
            if any(
                model_name in model_class.__name__.lower()
                for model_name in [
                    "ctrl",
                    "gptbigcode",
                    "transo_xl",
                    "xlnet",
                    "cpm",
                    "jamba",
                ]
            ):
                self.skipTest(reason="May fix in the future: need model-specific fixes")

            config, inputs_dict = self.prepare_config_and_inputs_for_generate()
            # batch_size=1 is ok, but batch_size>1 will cause non-identical output

            config.use_cache = True
            config.is_decoder = True

            # test output equality of low versus high memory
            model = model_class(config).to(torch_device).eval()

            low_output = model.generate(
                **inputs_dict,
                max_new_tokens=8,
                num_beams=5,
                early_stopping=True,
                low_memory=True,
                use_cache=True,
            )

            high_output = model.generate(
                **inputs_dict,
                max_new_tokens=8,
                num_beams=5,
                early_stopping=True,
                low_memory=False,
                use_cache=True,
            )
            self.assertListEqual(low_output.tolist(), high_output.tolist())

    @pytest.mark.generate
    @parameterized.expand([("random",), ("same",)])
    @is_flaky()  # Read NOTE (1) below. If there are API issues, all attempts will fail.
    def test_assisted_decoding_matches_greedy_search(self, assistant_type):
        # This test ensures that the assisted generation does not introduce output changes over greedy search.
        # NOTE (1): The sentence above is true most of the time, there is a tiny difference in the logits due to matmul
        # shape differences -- and it may result in a different output. The input shape difference happens in the
        # main model, that runs the forward pass with several candidates at once (as opposed to generating one token at
        # a time). See https://github.com/huggingface/transformers/issues/25420#issuecomment-1775317535 for more info.
        # NOTE (2): It breaks the pattern in the tests above, for multiple reasons:
        # - assisted_decoding, contrarily to the other methods, can't be called on its own (e.g. needs to
        # prepare the assistant encoder outputs in the main generate body);
        # - assisted_decoding does not support `use_cache = False`
        # - assisted_decoding does not support `batch_size > 1`

        for model_class in self.all_generative_model_classes:
            if model_class._is_stateful:
                self.skipTest(reason="Stateful models don't support assisted generation")
            if any(model_name in model_class.__name__.lower() for model_name in ["fsmt", "reformer"]):
                self.skipTest(reason="Won't fix: old model with different cache format")
            if any(
                model_name in model_class.__name__.lower()
                for model_name in [
                    "bigbirdpegasus",
                    "led",
                    "mega",
                    "moshi",
                    "speech2text",
                    "git",
                    "prophetnet",
                    "seamlessm4t",
                    "clvp",
                ]
            ):
                self.skipTest(reason="May fix in the future: need model-specific fixes")

            # enable cache
            config, inputs_dict = self.prepare_config_and_inputs_for_generate(batch_size=1)
            main_input = inputs_dict[model_class.main_input_name]

            # NOTE: assisted generation only works with cache on at the moment.
            if not hasattr(config, "use_cache"):
                self.skipTest(reason=f"{model_class.__name__} doesn't support caching")

            config.is_decoder = True
            model = model_class(config).to(torch_device).eval()
            # Sets assisted generation arguments such that:
            # a) no EOS is generated, to ensure generation doesn't break early
            # b) the assistant model always generates two tokens when it is called, to ensure the input preparation of
            #    the assistant model is correct
            # c) there are at least two forward passes in the main model, to ensure the input preparation of
            #    the main model is correct
            generation_kwargs = {
                "eos_token_id": -1,  # see a)
                "max_new_tokens": 4,  # see c)
                "num_beams": 1,
                "do_sample": False,
                "output_scores": True,
                "output_logits": True,
                "output_hidden_states": True,
                "output_attentions": self.has_attentions,
                "return_dict_in_generate": True,
                "use_cache": True,
            }
            output_greedy = model.generate(**generation_kwargs, **inputs_dict)

            # test with the same assistant model or randomly init one
            # in the first case all candidate tokens are accepted, in the second none is accepted
            # case when some are accepted and some not is hard to reproduce, so let's hope this catches most errors :)
            if assistant_type == "random":
                assistant_model = model_class(config).to(torch_device).eval()
            else:
                assistant_model = model
            assistant_model.generation_config.num_assistant_tokens = 2  # see b)
            assistant_model.generation_config.num_assistant_tokens_schedule = "constant"  # see b)
            generation_kwargs.update({"assistant_model": assistant_model})
            output_assisted = model.generate(**generation_kwargs, **inputs_dict)

            # The two outputs must match and their shape must be as expected

            self.assertListEqual(output_greedy.sequences.tolist(), output_assisted.sequences.tolist())
            for output in (output_greedy, output_assisted):
                self._check_outputs(output, main_input, model.config, use_cache=True)

    @is_flaky()
    @pytest.mark.generate
    def test_prompt_lookup_decoding_matches_greedy_search(self):
        # This test ensures that the prompt lookup generation does not introduce output changes over greedy search.
        # This test is mostly a copy of test_assisted_decoding_matches_greedy_search

        for model_class in self.all_generative_model_classes:
            if model_class._is_stateful:
                self.skipTest(reason="Stateful models don't support assisted generation")
            if any(model_name in model_class.__name__.lower() for model_name in ["fsmt", "reformer"]):
                self.skipTest(reason="Won't fix: old model with different cache format")
            if any(
                model_name in model_class.__name__.lower()
                for model_name in [
                    "bigbirdpegasus",
                    "led",
                    "mega",
                    "moshi",
                    "speech2text",
                    "git",
                    "prophetnet",
                    "seamlessm4t",
                    "clvp",
                ]
            ):
                self.skipTest(reason="May fix in the future: need model-specific fixes")

            # enable cache
            config, inputs_dict = self.prepare_config_and_inputs_for_generate(batch_size=1)
            main_input = inputs_dict[model_class.main_input_name]

            # NOTE: assisted generation only works with cache on at the moment.
            if not hasattr(config, "use_cache"):
                self.skipTest(reason=f"{model_class.__name__} doesn't support caching")

            config.is_decoder = True
            model = model_class(config).to(torch_device).eval()
            # Sets assisted generation arguments such that:
            # a) no EOS is generated, to ensure generation doesn't break early
            # b) the prompt lookup tries to give the model 2 tokens, to ensure the input preparation of
            #    prompt lookup is correct
            # c) there are at least two forward passes in the main model, to ensure the input preparation of
            #    the main model is correct
            generation_kwargs = {
                "eos_token_id": -1,  # see a)
                "max_new_tokens": 4,  # see c)
                "num_beams": 1,
                "do_sample": False,
                "output_scores": True,
                "output_logits": True,
                "output_hidden_states": True,
                "output_attentions": self.has_attentions,
                "return_dict_in_generate": True,
                "use_cache": True,
            }

            output_greedy = model.generate(**generation_kwargs, **inputs_dict)

            generation_kwargs.update({"prompt_lookup_num_tokens": 2})  # see b)
            output_prompt_lookup = model.generate(**generation_kwargs, **inputs_dict)

            # The two outputs must match and their shape must be as expected

            self.assertListEqual(output_greedy.sequences.tolist(), output_prompt_lookup.sequences.tolist())
            for output in (output_greedy, output_prompt_lookup):
                self._check_outputs(output, main_input, model.config, use_cache=True)

    @pytest.mark.generate
    def test_dola_decoding_sample(self):
        # TODO (joao): investigate skips, try to reduce incompatibilities
        for model_class in self.all_generative_model_classes:
            if model_class._is_stateful:
                self.skipTest(reason="Stateful models don't support DoLa decoding")

            if any(model_name in model_class.__name__.lower() for model_name in ["reformer"]):
                self.skipTest("Skip Reformer as the lm_head input size is 2 * hidden size, adopted from Rev Nets.")

            if any(model_name in model_class.__name__.lower() for model_name in ["marian", "mbart", "pegasus"]):
                self.skipTest("DoLa is not supported for models that don't return layerwise hidden states")

            if any(model_name == model_class.__name__ for model_name in ["LlavaNextVideoForConditionalGeneration"]):
                self.skipTest(f"DoLa is failing for {model_class.__name__}")

            # enable cache if the model is not openai-gpt, xlnet, cpm, or xlm
            config, inputs_dict = self.prepare_config_and_inputs_for_generate()
            main_input = inputs_dict[model_class.main_input_name]

            # Encoder-decoder models are not supported
            if config.is_encoder_decoder:
                self.skipTest("DoLa is not supported for encoder-decoder models")
            config.is_decoder = True
            model = model_class(config).to(torch_device).eval()

            if model.get_output_embeddings() is None:
                self.skipTest("DoLa is not supported for models that don't have output embeddings")
            # Sets dola generation arguments such that:
            # a) no EOS is generated, to ensure generation doesn't break early
            # b) there are at least two forward passes in the main model, to ensure the input preparation of
            #    the main model is correct
            generation_kwargs = {
                "eos_token_id": -1,  # see a)
                "max_new_tokens": 4,  # see b)
                "num_beams": 1,
                "do_sample": True,
                "output_scores": True,
                "output_logits": True,
                "output_hidden_states": True,
                "output_attentions": self.has_attentions,
                "return_dict_in_generate": True,
                "use_cache": getattr(config, "use_cache", False),  # Some models don't support the cache
                "dola_layers": "low",
            }
            output_dola = model.generate(**generation_kwargs, **inputs_dict)
            self._check_outputs(output_dola, main_input, model.config, use_cache=getattr(config, "use_cache", False))

    @pytest.mark.generate
    def test_assisted_decoding_sample(self):
        # In this test we don't check assisted vs non-assisted output -- seeded assisted decoding with sample will not
        # match sample for the same seed, as the forward pass does not return the exact same logits (due to matmul with
        # different shapes, see https://github.com/huggingface/transformers/issues/25420#issuecomment-1775317535).
        for model_class in self.all_generative_model_classes:
            if model_class._is_stateful:
                self.skipTest(reason="Stateful models don't support assisted generation")
            if any(model_name in model_class.__name__.lower() for model_name in ["fsmt", "reformer"]):
                self.skipTest(reason="Won't fix: old model with different cache format")
            if any(
                model_name in model_class.__name__.lower()
                for model_name in [
                    "bigbirdpegasus",
                    "led",
                    "mega",
                    "moshi",
                    "speech2text",
                    "git",
                    "prophetnet",
                    "seamlessm4t",
                    "clvp",
                ]
            ):
                self.skipTest(reason="May fix in the future: need model-specific fixes")

            # enable cache
            config, inputs_dict = self.prepare_config_and_inputs_for_generate(batch_size=1)
            main_input = inputs_dict[model_class.main_input_name]

            # NOTE: assisted generation only works with cache on at the moment.
            if not hasattr(config, "use_cache"):
                self.skipTest(reason=f"{model_class.__name__} doesn't support caching")

            config.is_decoder = True
            model = model_class(config).to(torch_device).eval()
            # Sets assisted generation arguments such that:
            # a) no EOS is generated, to ensure generation doesn't break early
            # b) the assistant model always generates two tokens when it is called, to ensure the input preparation of
            #    the assistant model is correct
            # c) there are at least two forward passes in the main model, to ensure the input preparation of
            #    the main model is correct
            assistant_model = model
            assistant_model.generation_config.num_assistant_tokens = 2  # see b)
            assistant_model.generation_config.num_assistant_tokens_schedule = "constant"  # see b)
            generation_kwargs = {
                "eos_token_id": -1,  # see a)
                "max_new_tokens": 4,  # see c)
                "num_beams": 1,
                "do_sample": True,
                "assistant_model": assistant_model,
                "output_scores": True,
                "output_logits": True,
                "output_hidden_states": True,
                "output_attentions": self.has_attentions,
                "return_dict_in_generate": True,
                "use_cache": True,
            }
            output_assisted = model.generate(**generation_kwargs, **inputs_dict)

            self._check_outputs(output_assisted, main_input, config, use_cache=True)

    @pytest.mark.generate
    def test_prompt_lookup_decoding_stops_at_eos(self):
        # This test ensures that the prompt lookup generation stops at eos token and does not suggest more tokens
        # (see https://github.com/huggingface/transformers/pull/31301)

        # The main idea is to have an ngram (unigram in our case) that is repeated twice in the input ids.
        # First time at the very end, so input ends with the unigrams, and second any arbitrary location.
        # Also, we need an EOS token which will be injected just after the arbitrary located ngram.
        # We verify that PLD will not copy and propose candidated that contain an EOS token, even if there are overlapping ngrams
        # in input ids. Otherwise a proposed EOS along with the trailing (ngrams-1) tokens might be accepted by the target model.
        # That seems as if the model "generated" and EOS but didn't stop from user's perspective

        input_ids = torch.randint(1, 50, (1, 10), device=torch_device)  # generate inputs in range from 1-50
        arbitrary_ngram = 51  # this is the arbitrary ngram, specifically chosen OOV to prevent flaky tests
        input_ids[:, 3] = arbitrary_ngram  # set pre-eos to arbitrary_ngram which is for sure not present in inputs
        input_ids[:, -1] = arbitrary_ngram  # put arbitrary_ngram in the end for the necessary match to happen

        eos_token_id = torch.tensor([0], device=torch_device)
        input_ids[:, 4] = eos_token_id  # inject eos-token-id in input ids so that it is located after arbitrary_ngram

        # init cand geenerator with max_matching_ngram_size=1 to match per-token
        candidate_generator = PromptLookupCandidateGenerator(
            eos_token_id=eos_token_id, num_output_tokens=4, max_matching_ngram_size=1
        )
        output_prompt_lookup = candidate_generator.get_candidates(input_ids)[0]

        # PLD shouldn't propose any new tokens based on eos-match
        self.assertTrue(output_prompt_lookup.shape[-1] == 10)

    @pytest.mark.generate
    def test_generate_with_head_masking(self):
        """Test designed for encoder-decoder models to ensure the attention head masking is used."""
        attention_names = ["encoder_attentions", "decoder_attentions", "cross_attentions"]
        for model_class in self.all_generative_model_classes:
            config, inputs_dict = self.prepare_config_and_inputs_for_generate()

            # We want to test only encoder-decoder models
            if not config.is_encoder_decoder:
                continue
            model = model_class(config).to(torch_device)

            head_masking = {
                "head_mask": torch.zeros(config.encoder_layers, config.encoder_attention_heads, device=torch_device),
                "decoder_head_mask": torch.zeros(
                    config.decoder_layers, config.decoder_attention_heads, device=torch_device
                ),
                "cross_attn_head_mask": torch.zeros(
                    config.decoder_layers, config.decoder_attention_heads, device=torch_device
                ),
            }

            signature = inspect.signature(model.forward)
            # We want to test only models where encoder/decoder head masking is implemented
            if not set(head_masking.keys()) < {*signature.parameters.keys()}:
                continue

            for attn_name, (name, mask) in zip(attention_names, head_masking.items()):
                out = model.generate(
                    num_beams=1,
                    output_attentions=self.has_attentions,
                    return_dict_in_generate=True,
                    remove_invalid_values=True,
                    **{name: mask},
                    **inputs_dict,
                )
                # We check the state of decoder_attentions and cross_attentions just from the last step
                attn_weights = out[attn_name] if attn_name == attention_names[0] else out[attn_name][-1]
                self.assertEqual(sum([w.sum().item() for w in attn_weights]), 0.0)

    @pytest.mark.generate
    def test_left_padding_compatibility(self):
        # NOTE: left-padding results in small numerical differences. This is expected.
        # See https://github.com/huggingface/transformers/issues/25420#issuecomment-1775317535

        # First, filter out models that don't support left padding
        # - The model must have generative capabilities
        if len(self.all_generative_model_classes) == 0:
            self.skipTest(reason="No generative architecture available for this model.")

        # - The model must support padding
        if not self.has_attentions:
            self.skipTest(reason="This model doesn't support padding.")

        # - The model must be a decoder-only architecture (encoder-based architectures use right-padding)
        decoder_only_classes = []
        for model_class in self.all_generative_model_classes:
            config, _ = self.prepare_config_and_inputs_for_generate()
            if config.is_encoder_decoder:
                continue
            else:
                decoder_only_classes.append(model_class)
        if len(decoder_only_classes) == 0:
            self.skipTest(reason="No decoder-only architecture available for this model.")

        # - Decoder-only architectures derived from encoder-decoder models could support it in theory, but we haven't
        #   added support for it yet. We skip these models for now.
        has_encoder_attributes = any(
            attr_name
            for attr_name in config.to_dict().keys()
            if attr_name.startswith("encoder") and attr_name != "encoder_no_repeat_ngram_size"
        )
        if has_encoder_attributes:
            self.skipTest(
                reason="The decoder-only derived from encoder-decoder models are not expected to support left-padding."
            )

        # Then, test left-padding
        def _prepare_model_kwargs(input_ids, attention_mask, signature):
            model_kwargs = {"input_ids": input_ids, "attention_mask": attention_mask}
            if "position_ids" in signature:
                position_ids = torch.cumsum(attention_mask, dim=-1) - 1
                position_ids.masked_fill_(attention_mask == 0, 1)
                model_kwargs["position_ids"] = position_ids
            if "cache_position" in signature:
                cache_position = torch.arange(input_ids.shape[-1], device=torch_device)
                model_kwargs["cache_position"] = cache_position
            return model_kwargs

        for model_class in decoder_only_classes:
            config, inputs_dict = self.prepare_config_and_inputs_for_generate()
            input_ids = inputs_dict["input_ids"]
            attention_mask = inputs_dict.get("attention_mask")
            if attention_mask is None:
                attention_mask = torch.ones_like(input_ids)

            model = model_class(config).to(torch_device).eval()
            signature = inspect.signature(model.forward).parameters.keys()

            # no cache as some models require special cache classes to be init outside forward
            model.generation_config.use_cache = False

            # Without padding
            model_kwargs = _prepare_model_kwargs(input_ids, attention_mask, signature)
            next_logits_wo_padding = model(**model_kwargs).logits[:, -1, :]

            # With left-padding (length 32)
            # can hardcode pad_token to be 0 as we'll do attn masking anyway
            pad_token_id = (
                config.get_text_config().pad_token_id if config.get_text_config().pad_token_id is not None else 0
            )
            pad_size = (input_ids.shape[0], 32)
            padding = torch.ones(pad_size, dtype=input_ids.dtype, device=torch_device) * pad_token_id
            padded_input_ids = torch.cat((padding, input_ids), dim=1)
            padded_attention_mask = torch.cat((torch.zeros_like(padding), attention_mask), dim=1)
            model_kwargs = _prepare_model_kwargs(padded_input_ids, padded_attention_mask, signature)
            next_logits_with_padding = model(**model_kwargs).logits[:, -1, :]

            # They should result in very similar logits
            self.assertTrue(torch.allclose(next_logits_wo_padding, next_logits_with_padding, atol=1e-5))

    @pytest.mark.generate
    def test_past_key_values_format(self):
        # Test that the KV cache is formatted correctly. Exceptions need to explicitly overwrite this test. Having a
        # standard KV cache format is important for a consistent API (and for advanced generation methods).
        for model_class in self.all_generative_model_classes:
            config, inputs = self.model_tester.prepare_config_and_inputs_for_common()

            # If it doesn't support cache, pass the test
            if not hasattr(config, "use_cache"):
                self.skipTest(reason=f"{model_class.__name__} doesn't support caching")

            model = model_class(config).to(torch_device)
            if "use_cache" not in inputs:
                inputs["use_cache"] = True
            outputs = model(**inputs)

            # If "past_key_values" is not returned, pass the test (e.g. RWKV uses a different cache name and format)
            if "past_key_values" not in outputs:
                self.skipTest(reason="This model doesn't return `past_key_values`")

            text_config = config.get_text_config()
            num_hidden_layers = (
                getattr(text_config, "decoder_layers", None)
                or getattr(text_config, "num_decoder_layers", None)
                or text_config.num_hidden_layers
            )
            num_attention_heads = getattr(text_config, "decoder_attention_heads", text_config.num_attention_heads)
            embed_dim = getattr(text_config, "d_model", text_config.hidden_size)
            per_head_embed_dim = embed_dim // num_attention_heads

            past_kv = outputs["past_key_values"]
            self.assertEqual(len(past_kv), num_hidden_layers)

            # Encoder-Decoder checks
            if config.is_encoder_decoder:
                encoder_num_attention_heads = config.encoder_attention_heads
                encoder_per_head_embed_dim = embed_dim // encoder_num_attention_heads
                batch_size, seq_length = inputs["decoder_input_ids"].shape
                for i in range(num_hidden_layers):
                    self.assertEqual(len(past_kv[i]), 4)  # K V for the decoder + K V for the encoder = 4
                    self.assertEqual(
                        past_kv[i][0].shape, (batch_size, num_attention_heads, seq_length, per_head_embed_dim)
                    )
                    self.assertEqual(
                        past_kv[i][1].shape, (batch_size, num_attention_heads, seq_length, per_head_embed_dim)
                    )
                    # The sequence length for the encoder K V depends on the model. Since it is not manipulated in
                    # autoregressive generation, I'm keeping the test general and not checking the 3rd dim
                    self.assertEqual(
                        (past_kv[i][2].shape[0], past_kv[i][2].shape[1], past_kv[i][2].shape[3]),
                        (batch_size, encoder_num_attention_heads, encoder_per_head_embed_dim),
                    )
                    self.assertEqual(
                        (past_kv[i][3].shape[0], past_kv[i][3].shape[1], past_kv[i][3].shape[3]),
                        (batch_size, encoder_num_attention_heads, encoder_per_head_embed_dim),
                    )

            # Decoder-only checks
            else:
                # TODO: this line is only needed because of imagegpt, where "pixel_values" = "input_ids". Fix the
                # tests in imagegpt such that `prepare_config_and_inputs_for_common` returns the later (and the other
                # tests use it)
                key = "input_ids" if "input_ids" in inputs else "pixel_values"
                batch_size, seq_length = inputs[key].shape
                for i in range(num_hidden_layers):
                    self.assertEqual(len(past_kv[0]), 2)  # K V for the decoder = 2
                    self.assertEqual(
                        past_kv[i][0].shape, (batch_size, num_attention_heads, seq_length, per_head_embed_dim)
                    )
                    self.assertEqual(
                        past_kv[i][1].shape, (batch_size, num_attention_heads, seq_length, per_head_embed_dim)
                    )

    @pytest.mark.generate
    def test_generate_from_inputs_embeds_decoder_only(self):
        # When supported, tests that the decoder model can generate from `inputs_embeds` instead of `input_ids`
        # if fails, you should probably update the `prepare_inputs_for_generation` function
        for model_class in self.all_generative_model_classes:
            config, inputs_dict = self.prepare_config_and_inputs_for_generate()

            # Ignore:
            # a) eos (to always output 20 tokens) and pad (so we don't try to infer the attn mask from the input_ids,
            #   which would cause a mismatch),
            config.pad_token_id = config.eos_token_id = -1
            # b) embedding scaling, the scaling factor applied after embeding from input_ids (requires knowledge of the
            #   variable that holds the scaling factor, which is model-dependent)
            if hasattr(config, "scale_embedding"):
                config.scale_embedding = False

            # This test is for decoder-only models (encoder-decoder models have native input embeddings support in the
            # decoder)
            if config.is_encoder_decoder:
                continue

            # Skip models without explicit support
            config.is_decoder = True
            model = model_class(config).to(torch_device).eval()
            if "inputs_embeds" not in inspect.signature(model.prepare_inputs_for_generation).parameters.keys():
                continue

            input_ids = inputs_dict.pop("input_ids")

            # Traditional way of generating text
            outputs_from_ids = model.generate(
                input_ids, max_new_tokens=5, return_dict_in_generate=True, output_scores=True
            )
            self.assertEqual(outputs_from_ids.sequences.shape, (input_ids.shape[0], input_ids.shape[1] + 5))

            # Same thing, but from input embeddings (`input_ids` is passed so the prompt is present in the output)
            inputs_embeds = model.get_input_embeddings()(input_ids)
            outputs_from_embeds = model.generate(
                input_ids,
                inputs_embeds=inputs_embeds,
                max_new_tokens=5,
                return_dict_in_generate=True,
                output_scores=True,
            )
            self.assertListEqual(outputs_from_ids.sequences.tolist(), outputs_from_embeds.sequences.tolist())

            # But if we pass different inputs_embeds, we should get different outputs (the output text may be the
            # same, but the logits will almost surely be different)
            random_embeds = torch.rand_like(inputs_embeds)
            outputs_from_rand_embeds = model.generate(
                input_ids,
                inputs_embeds=random_embeds,
                max_new_tokens=5,
                return_dict_in_generate=True,
                output_scores=True,
            )
            for i in range(len(outputs_from_rand_embeds.scores)):
                self.assertFalse(torch.allclose(outputs_from_embeds.scores[i], outputs_from_rand_embeds.scores[i]))

            # input_ids is not a required input -- if we don't pass it, the newly generated tokens will be the same
            outputs_from_embeds_wo_ids = model.generate(
                inputs_embeds=inputs_embeds, max_new_tokens=5, return_dict_in_generate=True, output_scores=True
            )
            self.assertListEqual(
                outputs_from_embeds.sequences[:, inputs_embeds.shape[1] :].tolist(),
                outputs_from_embeds_wo_ids.sequences.tolist(),
            )

    @pytest.mark.generate
    def test_generate_from_inputs_embeds_with_static_cache(self):
        """
        Test that StaticCache can generate from inputs_embeds and calculates max_cache_length
        correctly in `generate()`. We force the model to not stop generation until max-length is reached
        to verify that the cache length is indeed set correctly and we don't run out of index when slicing the cache.
        """
        for model_class in self.all_generative_model_classes:
            if not model_class._supports_static_cache:
                self.skipTest(reason="This model does not support the static cache format")

            config, inputs_dict = self.prepare_config_and_inputs_for_generate()

            if config.is_encoder_decoder:
                self.skipTest(reason="This model is encoder-decoder and has Encoder-Decoder Cache")

            model = model_class(config).to(torch_device).eval()
            if "inputs_embeds" not in inspect.signature(model.prepare_inputs_for_generation).parameters.keys():
                self.skipTest(reason="This model does not support `inputs_embeds` in generation")

            input_ids = inputs_dict.pop("input_ids")

            model.config.use_cache = True
            model.config.is_decoder = True
            batch_size = input_ids.shape[0]
            max_cache_len = 30

            # here we force to not stop at eos and go until max-length
            model.generation_config.eos_token_id = model.config.get_text_config().eos_token_id = -1
            generation_kwargs = {
                "max_length": max_cache_len,
                "cache_implementation": "static",
                "return_dict_in_generate": True,  # Required to return `past_key_values`
            }

            text_config = model.config.get_text_config()
            head_dim = (
                text_config.head_dim
                if hasattr(text_config, "head_dim")
                else text_config.hidden_size // text_config.num_attention_heads
            )
            num_key_value_heads = (
                text_config.num_attention_heads
                if getattr(text_config, "num_key_value_heads", None) is None
                else text_config.num_key_value_heads
            )
            num_hidden_layers = text_config.num_hidden_layers

            inputs_embeds = model.get_input_embeddings()(input_ids)
            outputs = model.generate(inputs_embeds=inputs_embeds, **generation_kwargs, **inputs_dict)

            # we should get `max_length` in shape, not `max_length - embeds_length`
            cache_shape = (batch_size, num_key_value_heads, max_cache_len, head_dim)
            self.assertTrue(isinstance(outputs.past_key_values, StaticCache))
            self.assertTrue(len(outputs.past_key_values.key_cache) == num_hidden_layers)
            self.assertTrue(outputs.past_key_values.key_cache[0].shape == cache_shape)

    @pytest.mark.generate
    def test_generate_continue_from_past_key_values(self):
        # Tests that we can continue generating from past key values, returned from a previous `generate` call
        for model_class in self.all_generative_model_classes:
            if any(model_name in model_class.__name__.lower() for model_name in ["imagegpt"]):
                self.skipTest(reason="Won't fix: old model with unique inputs/caches/other")
            if any(model_name in model_class.__name__.lower() for model_name in ["umt5"]):
                self.skipTest(reason="TODO: needs modeling or test input preparation fixes for compatibility")

            config, inputs = self.model_tester.prepare_config_and_inputs_for_common()

            if not hasattr(config, "use_cache"):
                self.skipTest(reason=f"{model_class.__name__} doesn't support caching")

            # Let's make it always:
            # 1. use cache (for obvious reasons)
            # 2. generate to max length (which can be achieved by setting the eos token to an invalid value), which
            #    would make the test flaky (e.g. EOS is generated on iteration 1 on both generations, but the
            #    continuation would force it to generate beyond an EOS token)
            # 3. ignore `token_type_ids` for simplicity
            # 4. ignore `forced_eos_token_id`, which requires further manipulation of the continuation inputs and is
            #    active by default on some models
            # 5. ignore `encoder_no_repeat_ngram_size`, which is set by default in some encoder-decoder models. When
            #    we use their decoder as a stand-alone model, `encoder_no_repeat_ngram_size` actually prevents
            #    repetition exclusively from the prompt. This test relies on comparing one call vs 2 calls
            #    with cache, what is considered a prompt is different in the two cases.

            if "token_type_ids" in inputs:
                del inputs["token_type_ids"]

            model = model_class(config).to(torch_device)
            model.eval()
            model.generation_config.pad_token_id = model.generation_config.eos_token_id = -1
            model.generation_config.forced_eos_token_id = None
            model.generation_config.encoder_no_repeat_ngram_size = 0
            model.generation_config.use_cache = True

            # If "past_key_values" is not returned, skip the test (e.g. RWKV uses a different cache name and format)
            outputs = model(**inputs)
            if "past_key_values" not in outputs:
                self.skipTest(reason="This model doesn't return `past_key_values`")

            # Traditional way of generating text, with `return_dict_in_generate` to return the past key values
            outputs = model.generate(**inputs, do_sample=False, max_new_tokens=4, return_dict_in_generate=True)

            # Let's generate again, but passing the past key values in between (3 + 1 = 4 tokens). Note that the
            # inputs may need to be tweaked across `generate` calls (like the attention mask).
            outputs_cached = model.generate(**inputs, do_sample=False, max_new_tokens=3, return_dict_in_generate=True)

            # Continue from the tokens generated above, preparing the inputs accordingly
            inputs["past_key_values"] = outputs_cached.past_key_values
            new_attention_len = outputs_cached.sequences.shape[-1]
            if config.is_encoder_decoder:
                inputs["decoder_input_ids"] = outputs_cached.sequences
                if "decoder_attention_mask" in inputs:
                    inputs["decoder_attention_mask"] = torch.nn.functional.pad(
                        inputs["decoder_attention_mask"],
                        (0, new_attention_len - inputs["decoder_attention_mask"].shape[1]),
                        mode="constant",
                        value=1,
                    )
            else:
                inputs["input_ids"] = outputs_cached.sequences
                if "attention_mask" in inputs:
                    inputs["attention_mask"] = torch.nn.functional.pad(
                        inputs["attention_mask"],
                        (0, new_attention_len - inputs["attention_mask"].shape[1]),
                        mode="constant",
                        value=1,
                    )
            outputs_cached = model.generate(**inputs, do_sample=False, max_new_tokens=1, return_dict_in_generate=True)

            # The two sets of generated text and past kv should be equal to each other
            self.assertListEqual(outputs.sequences.tolist(), outputs_cached.sequences.tolist())
            for layer_idx in range(len(outputs_cached.past_key_values)):
                for kv_idx in range(len(outputs_cached.past_key_values[layer_idx])):
                    self.assertTrue(
                        torch.allclose(
                            outputs.past_key_values[layer_idx][kv_idx],
                            outputs_cached.past_key_values[layer_idx][kv_idx],
                        )
                    )

    @parameterized.expand([(1, False), (1, True), (4, False)])
    @pytest.mark.generate
    def test_new_cache_format(self, num_beams, do_sample):
        # Tests that generating with the new format is exactly the same as the legacy one (for models that support it).
        # 👉 tests with and without beam search so that we can test with and without cache reordering.
        # 👉 tests with and without sampling so we can cover the most common use cases.
        for model_class in self.all_generative_model_classes:
            if not model_class._supports_cache_class:
                self.skipTest(reason="This model does not support the new cache format")

            config, inputs_dict = self.prepare_config_and_inputs_for_generate()

            model = model_class(config).to(torch_device).eval()
            generation_kwargs = {
                "max_new_tokens": 5,
                "do_sample": do_sample,
                "num_beams": num_beams,
                "num_return_sequences": num_beams,
                "return_dict_in_generate": True,  # Required to return `past_key_values`
                "use_cache": True,
            }

            # Sets seed before calling `generate` for the case with do_sample=True
            seed = torch.randint(0, 1000000, (1,)).item()
            set_seed(seed)
            legacy_results = model.generate(**generation_kwargs, **inputs_dict)
            set_seed(seed)
            if config.is_encoder_decoder:
                cache_cls = EncoderDecoderCache
                past_key_values = cache_cls(DynamicCache(), DynamicCache())
            else:
                cache_cls = DynamicCache
                past_key_values = cache_cls()

            new_results = model.generate(past_key_values=past_key_values, **generation_kwargs, **inputs_dict)

            # The two sets of generated sequences must match, despite the cache format between forward passes being
            # different
            self.assertListEqual(legacy_results.sequences.tolist(), new_results.sequences.tolist())
            self.assertTrue(isinstance(legacy_results.past_key_values, tuple))
            self.assertTrue(isinstance(new_results.past_key_values, cache_cls))

            # The contents of the two caches, when converted to the same format (in both directions!), must match
            legacy_cache = legacy_results.past_key_values
            new_cache_converted = new_results.past_key_values.to_legacy_cache()
            for layer_idx in range(len(legacy_cache)):
                for kv_idx in range(len(legacy_cache[layer_idx])):
                    # TODO: @raushan, please look into this for new cache format
                    if legacy_cache[layer_idx][kv_idx] != []:
                        self.assertTrue(
                            torch.allclose(
                                legacy_cache[layer_idx][kv_idx],
                                new_cache_converted[layer_idx][kv_idx],
                            )
                        )

            new_cache = new_results.past_key_values
            legacy_cache_converted = cache_cls.from_legacy_cache(legacy_results.past_key_values)
            for layer_idx in range(len(new_cache)):
                for kv_idx in range(len(new_cache[layer_idx])):
                    # TODO: @raushan, please look into this for new cache format
                    if new_cache[layer_idx][kv_idx] != []:
                        self.assertTrue(
                            torch.allclose(
                                new_cache[layer_idx][kv_idx],
                                legacy_cache_converted[layer_idx][kv_idx],
                            )
                        )

    @pytest.mark.generate
    def test_generate_with_static_cache(self):
        """
        Tests if StaticCache works if we set attn_implementation=static when generation.
        This doesn't test if generation quality is good, but tests that models with
        self._supports_static_cache don't throw an error when generating and return
        a StaticCache object at the end.
        """
        for model_class in self.all_generative_model_classes:
            if not model_class._supports_static_cache:
                self.skipTest(reason="This model does not support the static cache format")

            config, inputs_dict = self.prepare_config_and_inputs_for_generate()
            main_input = inputs_dict[model_class.main_input_name]

            if config.is_encoder_decoder:
                self.skipTest(reason="This model is encoder-decoder and has Encoder-Decoder Cache")

            config.is_decoder = True
            batch_size = main_input.shape[0]
            seq_length = main_input.shape[-1]
            max_new_tokens = 20

            model = model_class(config).to(torch_device).eval()
            generation_kwargs = {
                "max_length": None,
                "max_new_tokens": max_new_tokens,
                "cache_implementation": "static",
                "return_dict_in_generate": True,  # Required to return `past_key_values`
                "use_cache": True,
            }

            max_cache_len = seq_length + max_new_tokens
            config = config.text_config if hasattr(config, "text_config") else config
            head_dim = (
                config.head_dim if hasattr(config, "head_dim") else config.hidden_size // config.num_attention_heads
            )
            num_key_value_heads = (
                config.num_attention_heads
                if getattr(config, "num_key_value_heads", None) is None
                else config.num_key_value_heads
            )
            num_hidden_layers = config.num_hidden_layers
            results = model.generate(**generation_kwargs, **inputs_dict)

            cache_shape = (batch_size, num_key_value_heads, max_cache_len, head_dim)
            self.assertTrue(isinstance(results.past_key_values, StaticCache))
            self.assertTrue(len(results.past_key_values.key_cache) == num_hidden_layers)
            self.assertTrue(results.past_key_values.key_cache[0].shape == cache_shape)

    @require_optimum_quanto
    @pytest.mark.generate
    def test_generate_with_quant_cache(self):
        for model_class in self.all_generative_model_classes:
            if not model_class._supports_quantized_cache:
                self.skipTest(reason="This model does not support the quantized cache format")

            config, inputs_dict = self.prepare_config_and_inputs_for_generate()
            config.is_decoder = True

            model = model_class(config).to(torch_device).eval()
            generation_kwargs = {
                "max_new_tokens": 5,
                "cache_implementation": "quantized",
                # careful with group size, should be divisor of model's hidden size
                "cache_config": {"backend": "quanto", "nbits": 2, "q_group_size": 8, "residual_length": 128},
                "return_dict_in_generate": True,  # Required to return `past_key_values`
                "use_cache": True,
            }

            results = model.generate(**generation_kwargs, **inputs_dict)
            self.assertTrue(isinstance(results.past_key_values, QuantoQuantizedCache))

            # passing past key values of different type should raise Error
            with self.assertRaises(ValueError):
                model.generate(past_key_valyes=DynamicCache(), **generation_kwargs, **inputs_dict)

            # setting incorrect cache_config args should raise an Error, i.e. nbits=60 does not make sense
            generation_kwargs["cache_config"] = {"nbits": 60, "q_group_size": 8, "residual_length": 128}
            with self.assertRaises(ValueError):
                model.generate(**generation_kwargs, **inputs_dict)

    @pytest.mark.generate
    @require_torch_gpu
    @slow
    @is_flaky()  # compilation may result in equivalent (!= same) FP ops, causing the argmax in `generate` to be flaky
    def test_generate_compile_fullgraph(self):
        """
        Tests that `.generate` is compatible with torch.compile without graph breaks, keeping the same results.
        ⚠️ Runs two sequential generations to ensure the cache doesn't get stuck after the first compiled run! ⚠️
        """
        for model_class in self.all_generative_model_classes:
            if not model_class._supports_static_cache:
                self.skipTest("This model doesn't support static cache")
            # TODO (joao) -- fix and enable me :)
            if any(model_name in model_class.__name__.lower() for model_name in ["whisper"]):
                self.skipTest("whisper model end-to-end generate compile not yet supported")

            config, inputs_dict = self.model_tester.prepare_config_and_inputs_for_common()
            # TODO (joao) -- fix and enable me :)
            if config.is_encoder_decoder:
                self.skipTest("Encoder-decoder model end-to-end generate compile not yet supported")

            model = model_class(config).to(torch_device)
            model.eval()  # otherwise `self.training` is `True` -- this flag is used at attn mask creation time

            input_ids = inputs_dict["input_ids"].to(torch_device)
            # creates two sets of *different* inputs with the same shape
            half_batch_size = input_ids.shape[0] // 2
            input_ids_sets = [input_ids[:half_batch_size, :], input_ids[half_batch_size : half_batch_size * 2, :]]
            self.assertTrue(input_ids_sets[0].shape == input_ids_sets[1].shape)

            generation_kwargs = {
                "do_sample": False,
                "max_new_tokens": 10,
            }

            max_cache_len = input_ids.shape[1] + generation_kwargs["max_new_tokens"]
            config = config.get_text_config()
            past_key_values = StaticCache(
                config, batch_size=half_batch_size, max_cache_len=max_cache_len, device=torch_device
            )

            for model_inputs in input_ids_sets:
                # eager dynamic cache
                output_dynamic = model.generate(model_inputs, **generation_kwargs)

                # end-to-end compiled dynamic cache
                torch.compiler.reset()
                compiled_generate = torch.compile(model.generate, fullgraph=True, mode="reduce-overhead")
                generation_config = copy.deepcopy(model.generation_config)
                generation_config.update(**generation_kwargs)
                output_compiled = compiled_generate(
                    model_inputs, generation_config=generation_config, past_key_values=past_key_values
                )
                self.assertListEqual(output_dynamic.tolist(), output_compiled.tolist())

    @pytest.mark.generate
    def test_generate_methods_with_num_logits_to_keep(self):
        for model_class in self.all_generative_model_classes:
            if "num_logits_to_keep" not in set(inspect.signature(model_class.forward).parameters.keys()):
                self.skipTest(reason="This model does not support `num_logits_to_keep` argument.")

            config, inputs_dict = self.prepare_config_and_inputs_for_generate()
            config.use_cache = True
            config.is_decoder = True

            model = model_class(config).to(torch_device).eval()
            # All generation methods (except assisted decoding) rely on always extracting the last token logits of the
            # full logits matrix, so testing out only greedy search and assisted decoding is enough (if it works,
            # other methods will work as well)
            generation_kwargs = {
                "max_new_tokens": 10,
                "do_sample": False,
            }

            # Setting num_logits_to_keep at 0 keeps all logits (old behavior)
            with_all_logits = model.generate(**generation_kwargs, **inputs_dict, num_logits_to_keep=0)
            # By default, num_logits_to_keep is automatically set to 1 if not provided (new behavior)
            without_all_logits = model.generate(**inputs_dict, **generation_kwargs)
            self.assertEqual(with_all_logits.tolist(), without_all_logits.tolist())

    @pytest.mark.generate
    @is_flaky()  # assisted generation tests are flaky (minor fp ops differences)
    def test_assisted_decoding_with_num_logits_to_keep(self):
        for model_class in self.all_generative_model_classes:
            if "num_logits_to_keep" not in set(inspect.signature(model_class.forward).parameters.keys()):
                self.skipTest(reason="This model does not support `num_logits_to_keep` argument.")
            if model_class._is_stateful:
                self.skipTest(reason="Stateful models don't support assisted generation")

            config, inputs_dict = self.prepare_config_and_inputs_for_generate(batch_size=1)
            config.use_cache = True
            config.is_decoder = True

            model = model_class(config).to(torch_device).eval()
            assistant_model = model
            # All generation methods (except assisted decoding) rely on always extracting the last token logits of the
            # full logits matrix, so testing out only greedy search and assisted decoding is enough (if it works,
            # other methods will work as well)
            generation_kwargs = {
                "max_new_tokens": 10,
                "do_sample": False,
                "assistant_model": assistant_model,
            }

            assistant_model.generation_config.assistant_confidence_threshold = None
            # Setting num_logits_to_keep at 0 keeps all logits (old behavior)
            with_all_logits = model.generate(**generation_kwargs, **inputs_dict, num_logits_to_keep=0)
            # By default, num_logits_to_keep is automatically set to 1 if not provided (new behavior)
            without_all_logits = model.generate(**inputs_dict, **generation_kwargs)
            self.assertEqual(with_all_logits.tolist(), without_all_logits.tolist())

    @pytest.mark.generate
    def test_inherits_generation_mixin(self):
        """
        Tests that the model class directly inherits `GenerationMixin`, as opposed to relying on `PreTrainedModel`
        to inherit it.
        """
        for model_class in self.all_generative_model_classes:
            self.assertTrue("GenerationMixin" in str(model_class.__bases__))

    @require_torch_sdpa
    @slow
    def test_eager_matches_sdpa_generate(self):
        max_new_tokens = 30

        for model_class in self.all_generative_model_classes:
            if not model_class._supports_sdpa:
                self.skipTest(f"{model_class.__name__} does not support SDPA")

            config, original_inputs_dict = self.prepare_config_and_inputs_for_generate()
            inputs_dict = {}
            for input_name, input_data in original_inputs_dict.items():
                if isinstance(input_data, torch.Tensor) and input_data.dtype in [torch.float32, torch.bfloat16]:
                    inputs_dict[input_name] = input_data.to(torch.float16)
                else:
                    inputs_dict[input_name] = input_data
            main_input = inputs_dict[model_class.main_input_name]

            # make sure that all models have enough positions for generation
            if hasattr(config, "max_position_embeddings"):
                config.max_position_embeddings = max_new_tokens + main_input.shape[1] + 1

            model = model_class(config)

            with tempfile.TemporaryDirectory() as tmpdirname:
                model.save_pretrained(tmpdirname)
                del model
                gc.collect()

                generate_kwargs = {
                    "max_new_tokens": max_new_tokens,
                    "do_sample": False,
                    "return_dict_in_generate": True,
                    "output_scores": True,
                }

                model_sdpa = model_class.from_pretrained(
                    tmpdirname,
                    torch_dtype=torch.float16,
                    low_cpu_mem_usage=True,
                ).to(torch_device)
                res_sdpa = model_sdpa.generate(**inputs_dict, **generate_kwargs)
                del model_sdpa
                gc.collect()

                model_eager = model_class.from_pretrained(
                    tmpdirname,
                    torch_dtype=torch.float16,
                    low_cpu_mem_usage=True,
                    attn_implementation="eager",
                ).to(torch_device)
                res_eager = model_eager.generate(**inputs_dict, **generate_kwargs)
                del model_eager
                gc.collect()

                # Eager and SDPA are very similar, but not exactly the same. Because we are using random models, this
                # test would be flaky if we only checked the sequences. Two situations in which this test passes:
                # 1. The sequences are the same
                # 2. The sequences are different, but the scores up until the first mismatch are nearly identical
                output_matches = res_eager.sequences == res_sdpa.sequences
                has_matching_outputs = output_matches.all()
                has_matching_scores = None
                if not has_matching_outputs:
                    input_length = main_input.shape[1]
                    for batch_idx in range(res_eager.sequences.shape[0]):
                        batch_matches = output_matches[batch_idx]
                        if batch_matches.all():
                            continue
                        first_mismatch_idx = batch_matches.int().argmin()  # gets the index of the first False
                        first_mismatch_idx -= input_length  # scores doesn't include data regarding input tokens
                        sdpa_first_mismatch_scores = res_sdpa.scores[first_mismatch_idx][batch_idx]
                        eager_first_mismatch_scores = res_eager.scores[first_mismatch_idx][batch_idx]
                        has_matching_scores = torch.allclose(
                            sdpa_first_mismatch_scores, eager_first_mismatch_scores, rtol=1e-3, atol=1e-3
                        )
                        if not has_matching_scores:
                            break

                self.assertTrue(has_matching_outputs or has_matching_scores)

    def _check_outputs(self, output, main_input, config, use_cache=False, num_return_sequences=1):
        # we can be sure what is batch size from main input but seq length depends on model type and whether input is text/audio/image
        # so we infer actual text seq length from model_tester, same was as it is done in `test_modeling_common.py` tests`
        batch_size = main_input.shape[0]

        seq_length = getattr(self.model_tester, "seq_length", None)
        seq_length = getattr(self.model_tester, "encoder_seq_length", seq_length)
        seq_length = getattr(self.model_tester, "text_seq_length", seq_length)

        config = config.text_config if hasattr(config, "text_config") else config
        num_sequences_in_output = batch_size * num_return_sequences

        gen_len = (
            output.sequences.shape[-1] - 1 if config.is_encoder_decoder else output.sequences.shape[-1] - seq_length
        )

        # in some models we subsample the sequence length in inner layers
        if hasattr(self.model_tester, "get_subsampled_output_lengths"):
            seq_length = self.model_tester.get_subsampled_output_lengths(seq_length)

        # scores
        self._check_scores(num_sequences_in_output, output.scores, length=gen_len, config=config)

        # unprocessed logits
        self._check_logits(num_sequences_in_output, output.logits, config=config)

        # Attentions
        if self.has_attentions:
            if config.is_encoder_decoder:
                # encoder
                self._check_encoder_attention_for_generate(output.encoder_attentions, batch_size, config, seq_length)
                # decoder
                self._check_attentions_for_generate(
                    num_sequences_in_output,
                    output.decoder_attentions,
                    min_length=1,
                    max_length=output.sequences.shape[-1],
                    config=config,
                    use_cache=use_cache,
                )
            else:
                # if use_cache first input is equal to no use_cache, so skip here
                attentions = output.attentions if not use_cache else output.attentions[1:]
                min_length = seq_length if not use_cache else seq_length + 1
                self._check_attentions_for_generate(
                    num_sequences_in_output,
                    attentions=attentions,
                    min_length=min_length,
                    max_length=output.sequences.shape[-1],
                    config=config,
                    use_cache=use_cache,
                )

        # Hidden States
        if config.is_encoder_decoder:
            # encoder
            self._check_encoder_hidden_states_for_generate(
                output.encoder_hidden_states, batch_size, config, seq_length
            )

            # decoder
            self._check_hidden_states_for_generate(
                num_sequences_in_output,
                output.decoder_hidden_states,
                min_length=1,
                max_length=output.sequences.shape[-1],
                config=config,
                use_cache=use_cache,
            )
        else:
            # if use_cache first input is equal to no use_cache, so skip here
            hidden_states = output.hidden_states if not use_cache else output.hidden_states[1:]
            min_length = seq_length if not use_cache else seq_length + 1
            self._check_hidden_states_for_generate(
                num_sequences_in_output,
                hidden_states,
                min_length=min_length,
                max_length=output.sequences.shape[-1],
                config=config,
                use_cache=use_cache,
            )

        # Past Key Value States -- a few notes here:
        # 1. Its inner sequence length is with respect to the inputs of the latest forward pass, hence the "-1"
        # 2. We ignore models that have unique cache structures (e.g. mamba) or are in need of refatoring to match the
        #    standard cache format (e.g.gptbigcode )
        models_without_standard_cache = (
            "ctrl",
            "fsmt",
            "gptbigcode",
            "mega",
            "reformer",
            "jamba",
            "mamba",
            "xlnet",
            "zamba",
        )
        has_standard_cache = not any(
            model_name in config.__class__.__name__.lower() for model_name in models_without_standard_cache
        )
        if has_standard_cache:
            if use_cache:
                past_key_values = output.past_key_values
                past_sequence_length = output.sequences.shape[-1] - 1
                self._check_past_key_values_for_generate(
                    num_sequences_in_output,
                    past_key_values,
                    seq_length=past_sequence_length,
                    config=config,
                )
            elif use_cache is False:
                self.assertTrue(output.past_key_values is None)

    def _check_scores(self, batch_size, scores, length, config):
        vocab_size = config.get_text_config(decoder=True).vocab_size
        expected_shape = (batch_size, vocab_size)
        self.assertIsInstance(scores, tuple)
        self.assertEqual(len(scores), length)
        self.assertListEqual([iter_scores.shape for iter_scores in scores], [expected_shape] * len(scores))

    def _check_logits(self, batch_size, scores, config):
        vocab_size = config.get_text_config(decoder=True).vocab_size
        self.assertIsInstance(scores, tuple)
        self.assertListEqual([iter_scores.shape[0] for iter_scores in scores], [batch_size] * len(scores))
        # vocabulary difference equal to one (imagegptmodel?) or zero (all other models)
        vocab_diff = vocab_size - scores[0].shape[-1]
        self.assertTrue(vocab_diff in [0, 1])
        self.assertListEqual([vocab_size - score.shape[-1] for score in scores], [vocab_diff] * len(scores))

    def _check_attentions_for_generate(
        self, batch_size, attentions, min_length, max_length, config, use_cache=False, num_beam_groups=1
    ):
        self.assertIsInstance(attentions, tuple)
        self.assertListEqual(
            [isinstance(iter_attentions, tuple) for iter_attentions in attentions], [True] * len(attentions)
        )
        self.assertEqual(len(attentions), (max_length - min_length) * num_beam_groups)

        for idx, iter_attentions in enumerate(attentions):
            tgt_len = min_length + idx if not use_cache else 1
            src_len = min_length + idx

            expected_shape = (
                batch_size * num_beam_groups,
                config.num_attention_heads,
                tgt_len,
                src_len,
            )
            # check attn size
            self.assertListEqual(
                [layer_attention.shape for layer_attention in iter_attentions], [expected_shape] * len(iter_attentions)
            )

    def _check_encoder_attention_for_generate(self, attentions, batch_size, config, seq_length):
        encoder_expected_shape = (batch_size, config.num_attention_heads, seq_length, seq_length)
        self.assertIsInstance(attentions, tuple)
        self.assertListEqual(
            [layer_attentions.shape for layer_attentions in attentions],
            [encoder_expected_shape] * len(attentions),
        )

    def _check_hidden_states_for_generate(
        self, batch_size, hidden_states, min_length, max_length, config, use_cache=False, num_beam_groups=1
    ):
        self.assertIsInstance(hidden_states, tuple)
        self.assertListEqual(
            [isinstance(iter_hidden_states, tuple) for iter_hidden_states in hidden_states],
            [True] * len(hidden_states),
        )
        self.assertEqual(len(hidden_states), (max_length - min_length) * num_beam_groups)

        for idx, iter_hidden_states in enumerate(hidden_states):
            seq_len = min_length + idx if not use_cache else 1
            expected_shape = (batch_size * num_beam_groups, seq_len, config.hidden_size)
            # check hidden size
            self.assertListEqual(
                [layer_hidden_states.shape for layer_hidden_states in iter_hidden_states],
                [expected_shape] * len(iter_hidden_states),
            )

    def _check_encoder_hidden_states_for_generate(self, hidden_states, batch_size, config, seq_length):
        encoder_expected_shape = (batch_size, seq_length, config.hidden_size)
        self.assertIsInstance(hidden_states, tuple)
        self.assertListEqual(
            [layer_hidden_states.shape for layer_hidden_states in hidden_states],
            [encoder_expected_shape] * len(hidden_states),
        )

    def _check_past_key_values_for_generate(self, batch_size, past_key_values, seq_length, config, num_beam_groups=1):
        self.assertIsInstance(past_key_values, tuple)
        self.assertListEqual(
            [isinstance(iter_past_key_values, tuple) for iter_past_key_values in past_key_values],
            [True] * len(past_key_values),
        )

        # (batch, head, seq_length, head_features)
        expected_shape = (
            batch_size * num_beam_groups,
            config.num_key_value_heads if hasattr(config, "num_key_value_heads") else config.num_attention_heads,
            seq_length,
            config.hidden_size // config.num_attention_heads,
        )
        # check shape key, value
        self.assertListEqual(
            [layer_past_key_values[0].shape for layer_past_key_values in past_key_values],
            [expected_shape] * len(past_key_values),
        )
        self.assertListEqual(
            [layer_past_key_values[1].shape for layer_past_key_values in past_key_values],
            [expected_shape] * len(past_key_values),
        )

    def _check_sequence_inside_sequence(self, tensor_1, tensor_2):
        # check if tensor_1 inside tensor_2 or tensor_2 inside tensor_1.
        # set to same device. we don't care what device.

        if not isinstance(tensor_1, list):
            tensor_1 = tensor_1.cpu().tolist()
        if not isinstance(tensor_2, list):
            tensor_2 = tensor_2.cpu().tolist()

        in_order = len(tensor_1) <= len(tensor_2)
        longer = tensor_2 if in_order else tensor_1
        shorter = tensor_1 if in_order else tensor_2

        flag = False
        chunk_size = len(shorter)
        for chunk_idx in range(len(longer) - chunk_size + 1):
            subseq = longer[chunk_idx : chunk_idx + chunk_size]
            if subseq == shorter:
                flag = True
                break

        self.assertTrue(flag)

    @require_flash_attn
    @require_torch_gpu
    @mark.flash_attn_test
    @slow
    @is_flaky()
    def test_flash_attn_2_generate_left_padding(self):
        if not self.has_attentions:
            self.skipTest(reason="Model architecture does not support attentions")

        for model_class in self.all_generative_model_classes:
            if not model_class._supports_flash_attn_2:
                self.skipTest(f"{model_class.__name__} does not support Flash Attention 2")

            config, inputs_dict = self.model_tester.prepare_config_and_inputs_for_common()
            model = model_class(config)

            with tempfile.TemporaryDirectory() as tmpdirname:
                model.save_pretrained(tmpdirname)
                model = model_class.from_pretrained(tmpdirname, torch_dtype=torch.float16, low_cpu_mem_usage=True).to(
                    torch_device
                )

                dummy_input = inputs_dict[model.main_input_name]
                if dummy_input.dtype in [torch.float32, torch.bfloat16]:
                    dummy_input = dummy_input.to(torch.float16)

                dummy_attention_mask = inputs_dict.get("attention_mask", torch.ones_like(dummy_input))
                # make sure we do left padding
                dummy_attention_mask[:, :-1] = 0
                dummy_attention_mask[:, -1:] = 1

                out = model.generate(
                    dummy_input, attention_mask=dummy_attention_mask, max_new_tokens=1, do_sample=False
                )

                model = model_class.from_pretrained(
                    tmpdirname,
                    torch_dtype=torch.float16,
                    attn_implementation="flash_attention_2",
                    low_cpu_mem_usage=True,
                ).to(torch_device)

                out_fa = model.generate(
                    dummy_input, attention_mask=dummy_attention_mask, max_new_tokens=1, do_sample=False
                )

                self.assertTrue(torch.allclose(out, out_fa))

    @require_flash_attn
    @require_torch_gpu
    @mark.flash_attn_test
    @is_flaky()
    @slow
    def test_flash_attn_2_generate_padding_right(self):
        if not self.has_attentions:
            self.skipTest(reason="Model architecture does not support attentions")

        for model_class in self.all_generative_model_classes:
            if not model_class._supports_flash_attn_2:
                self.skipTest(f"{model_class.__name__} does not support Flash Attention 2")

            config, inputs_dict = self.model_tester.prepare_config_and_inputs_for_common()
            model = model_class(config)

            with tempfile.TemporaryDirectory() as tmpdirname:
                model.save_pretrained(tmpdirname)
                model = model_class.from_pretrained(tmpdirname, torch_dtype=torch.float16, low_cpu_mem_usage=True).to(
                    torch_device
                )

                dummy_input = inputs_dict[model.main_input_name]
                if dummy_input.dtype in [torch.float32, torch.bfloat16]:
                    dummy_input = dummy_input.to(torch.float16)

                dummy_attention_mask = inputs_dict.get("attention_mask", torch.ones_like(dummy_input))
                # make sure we do right padding
                dummy_attention_mask[:, :-1] = 1
                dummy_attention_mask[:, -1:] = 0

                out = model.generate(
                    dummy_input, attention_mask=dummy_attention_mask, max_new_tokens=1, do_sample=False
                )

                model = model_class.from_pretrained(
                    tmpdirname,
                    torch_dtype=torch.float16,
                    attn_implementation="flash_attention_2",
                    low_cpu_mem_usage=True,
                ).to(torch_device)

                out_fa = model.generate(
                    dummy_input, attention_mask=dummy_attention_mask, max_new_tokens=1, do_sample=False
                )

                self.assertTrue(torch.allclose(out, out_fa))

    @require_torch_sdpa
    @slow
    def test_eager_matches_sdpa_generate(self):
        if not self.has_attentions:
            self.skipTest(reason="Model architecture does not support attentions")

        max_new_tokens = 30

        for model_class in self.all_generative_model_classes:
            if not model_class._supports_sdpa:
                self.skipTest(f"{model_class.__name__} does not support SDPA")

            config, inputs_dict = self.model_tester.prepare_config_and_inputs_for_common()

            dummy_input = inputs_dict[model_class.main_input_name]
            if dummy_input.dtype in [torch.float32, torch.bfloat16]:
                dummy_input = dummy_input.to(torch.float16)

            # make sure that all models have enough positions for generation
            if hasattr(config, "max_position_embeddings"):
                config.max_position_embeddings = max_new_tokens + dummy_input.shape[1] + 1

            model = model_class(config)

            with tempfile.TemporaryDirectory() as tmpdirname:
                model.save_pretrained(tmpdirname)

                dummy_attention_mask = inputs_dict.get("attention_mask", torch.ones_like(dummy_input))

                model_sdpa = model_class.from_pretrained(
                    tmpdirname,
                    torch_dtype=torch.float16,
                    low_cpu_mem_usage=True,
                ).to(torch_device)

                self.assertTrue(model_sdpa.config._attn_implementation == "sdpa")

                model_eager = model_class.from_pretrained(
                    tmpdirname,
                    torch_dtype=torch.float16,
                    low_cpu_mem_usage=True,
                    attn_implementation="eager",
                ).to(torch_device)

                self.assertTrue(model_eager.config._attn_implementation == "eager")

                for name, submodule in model_eager.named_modules():
                    class_name = submodule.__class__.__name__
                    if "SdpaAttention" in class_name or "SdpaSelfAttention" in class_name:
                        raise ValueError("The eager model should not have SDPA attention layers")

                has_sdpa = False
                for name, submodule in model_sdpa.named_modules():
                    class_name = submodule.__class__.__name__
                    if "SdpaAttention" in class_name or "SdpaSelfAttention" in class_name:
                        has_sdpa = True
                        break
                if not has_sdpa:
                    raise ValueError("The SDPA model should have SDPA attention layers")

                # Just test that a large cache works as expected
                res_eager = model_eager.generate(
                    dummy_input, attention_mask=dummy_attention_mask, max_new_tokens=max_new_tokens, do_sample=False
                )

                res_sdpa = model_sdpa.generate(
                    dummy_input, attention_mask=dummy_attention_mask, max_new_tokens=max_new_tokens, do_sample=False
                )

                self.assertTrue(torch.allclose(res_eager, res_sdpa))

    @require_flash_attn
    @require_torch_gpu
    @mark.flash_attn_test
    @slow
    def test_flash_attn_2_generate_use_cache(self):
        if not self.has_attentions:
            self.skipTest(reason="Model architecture does not support attentions")

        max_new_tokens = 30

        for model_class in self.all_generative_model_classes:
            if not model_class._supports_flash_attn_2:
                self.skipTest(f"{model_class.__name__} does not support Flash Attention 2")

            config, inputs_dict = self.model_tester.prepare_config_and_inputs_for_common()

            dummy_input = inputs_dict[model_class.main_input_name]
            if dummy_input.dtype in [torch.float32, torch.bfloat16]:
                dummy_input = dummy_input.to(torch.float16)

            # make sure that all models have enough positions for generation
            if hasattr(config, "max_position_embeddings"):
                config.max_position_embeddings = max_new_tokens + dummy_input.shape[1] + 1

            model = model_class(config)

            with tempfile.TemporaryDirectory() as tmpdirname:
                model.save_pretrained(tmpdirname)

                dummy_attention_mask = inputs_dict.get("attention_mask", torch.ones_like(dummy_input))

                model = model_class.from_pretrained(
                    tmpdirname,
                    torch_dtype=torch.float16,
                    attn_implementation="flash_attention_2",
                    low_cpu_mem_usage=True,
                ).to(torch_device)

                # Just test that a large cache works as expected
                _ = model.generate(
                    dummy_input,
                    attention_mask=dummy_attention_mask,
                    max_new_tokens=max_new_tokens,
                    do_sample=False,
                    use_cache=True,
                )

                # Generate with one batch only to test generation when attention mask will be None
                # when real inputs are used, because there is no padding. See issue #32237 for more
                dummy_input = dummy_input[:1, ...]
                dummy_attention_mask = torch.ones_like(dummy_attention_mask[:1, ...])
                _ = model.generate(
                    dummy_input,
                    attention_mask=dummy_attention_mask,
                    max_new_tokens=max_new_tokens,
                    do_sample=False,
                    use_cache=True,
                )

    @require_flash_attn
    @require_torch_gpu
    @mark.flash_attn_test
    @slow
    def test_flash_attn_2_generate_reuse_cache(self):
        if not self.has_attentions:
            self.skipTest(reason="Model architecture does not support attentions")

        max_new_tokens = 2
        for model_class in self.all_generative_model_classes:
            if not model_class._supports_flash_attn_2:
                self.skipTest(f"{model_class.__name__} does not support Flash Attention 2")

            config, inputs_dict = self.model_tester.prepare_config_and_inputs_for_common()

            dummy_input = inputs_dict[model_class.main_input_name]
            if dummy_input.dtype in [torch.float32, torch.bfloat16]:
                dummy_input = dummy_input.to(torch.float16)

            # make sure that all models have enough positions for generation
            if hasattr(config, "max_position_embeddings"):
                config.max_position_embeddings = dummy_input.shape[1] * 2 + max_new_tokens * 2 + 1

            model = model_class(config)

            with tempfile.TemporaryDirectory() as tmpdirname:
                model.save_pretrained(tmpdirname)

                model = model_class.from_pretrained(
                    tmpdirname,
                    torch_dtype=torch.float16,
                    attn_implementation="flash_attention_2",
                    low_cpu_mem_usage=True,
                ).to(torch_device)

                # run generate once to get filled cache
                output = model.generate(
                    dummy_input,
                    max_new_tokens=max_new_tokens,
                    do_sample=False,
                    use_cache=True,
                    return_dict_in_generate=True,
                )
                past_key_values = output.past_key_values

                # Try to continue generation from where we left, given that we have more than 1 new token to process
                # e.g. this can happen in speculative decoding when feeding candidate tokens back to target model
                dummy_input_updated = torch.cat([dummy_input, output.sequences], dim=-1)
                _ = model.generate(
                    dummy_input_updated,
                    max_new_tokens=max_new_tokens,
                    do_sample=False,
                    use_cache=True,
                    past_key_values=past_key_values,
                )

    def test_inputs_embeds_matches_input_ids_with_generate(self):
        config, inputs_dict = self.model_tester.prepare_config_and_inputs_for_common()
        for model_class in self.all_model_classes:
            if model_class.__name__ not in get_values(MODEL_FOR_CAUSAL_LM_MAPPING_NAMES):
                continue
            model = model_class(config)
            model.to(torch_device)
            model.eval()

            model_forward_args = inspect.signature(model.forward).parameters
            if any(argument not in model_forward_args for argument in ["inputs_embeds", "position_ids"]):
                self.skipTest(reason="This model doesn't use `inputs_embeds` or `position_ids`.")
            has_inputs_embeds_forwarding = "inputs_embeds" in set(
                inspect.signature(model.prepare_inputs_for_generation).parameters.keys()
            )
            if not has_inputs_embeds_forwarding:
                self.skipTest(reason="This model doesn't support `inputs_embeds` passed to `generate`.")
            inputs = copy.deepcopy(self._prepare_for_class(inputs_dict, model_class))
            pad_token_id = config.pad_token_id if config.pad_token_id is not None else 1

            wte = model.get_input_embeddings()
            if not self.is_encoder_decoder:
                input_ids = inputs["input_ids"]
                # some models infer position ids/attn mask differently when input ids
                # by check if pad_token let's make sure no padding is in input ids
                not_pad_token_id = pad_token_id + 1 if max(0, pad_token_id - 1) == 0 else pad_token_id - 1
                input_ids[input_ids == pad_token_id] = not_pad_token_id
                del inputs["input_ids"]
                inputs_embeds = wte(input_ids)
                out_ids = model.generate(input_ids=input_ids, **inputs, max_new_tokens=2)[:, -2:]
                out_embeds = model.generate(inputs_embeds=inputs_embeds, **inputs, max_new_tokens=2)
            else:
                encoder_input_ids = inputs["input_ids"]
                decoder_input_ids = inputs.get("decoder_input_ids", encoder_input_ids)
                encoder_input_ids[encoder_input_ids == pad_token_id] = max(0, pad_token_id + 1)
                decoder_input_ids[decoder_input_ids == pad_token_id] = max(0, pad_token_id + 1)
                del inputs["input_ids"]
                inputs.pop("decoder_input_ids", None)
                inputs_embeds = wte(encoder_input_ids)
                decoder_inputs_embeds = wte(decoder_input_ids)
                out_ids = model.generate(
                    input_ids=encoder_input_ids, decoder_input_ids=decoder_input_ids, **inputs, max_new_tokens=2
                )[:, -2:]
                out_embeds = model.generate(
                    inputs_embeds=inputs_embeds,
                    decoder_inputs_embeds=decoder_inputs_embeds,
                    **inputs,
                    max_new_tokens=2,
                )
            self.assertTrue(torch.allclose(out_embeds, out_ids))

    def test_static_cache_matches_dynamic(self):
        """
        Tests that generating with static cache give almost same results as with dynamic cache.
        This test does not compile the model and check only logits similarity for numerical precision
        errors.
        """
        for model_class in self.all_generative_model_classes:
            if not model_class._supports_static_cache:
                self.skipTest(f"{model_class.__name__} does not support static cache")

            if not model_class._supports_cache_class:
                self.skipTest(f"{model_class.__name__} does not support cache class")

            config, inputs = self.model_tester.prepare_config_and_inputs_for_common()
            if getattr(config, "sliding_window", 0) > 0:
                self.skipTest(f"{model_class.__name__} with sliding window attention is not supported by this test")

            model = model_class(config).to(device=torch_device, dtype=torch.float32)
            model.eval()

            dynamic_out = model.generate(
                **inputs, do_sample=False, max_new_tokens=10, output_logits=True, return_dict_in_generate=True
            )
            static_out = model.generate(
                **inputs,
                do_sample=False,
                max_new_tokens=10,
                cache_implementation="static",
                output_logits=True,
                return_dict_in_generate=True,
            )
            self.assertTrue(torch.allclose(dynamic_out.logits[0], static_out.logits[0], rtol=1e-3, atol=1e-4))

    # For now, Let's focus only on GPU for `torch.compile`
    @slow
    @require_torch_gpu
    @require_read_token
    def test_torch_compile(self):
        if version.parse(torch.__version__) < version.parse("2.3"):
            self.skipTest(reason="This test requires torch >= 2.3 to run.")

        if not hasattr(self, "_torch_compile_test_ckpt"):
            self.skipTest(f"{self.__class__.__name__} doesn't have the attribute `_torch_compile_test_ckpt`.")
        ckpt = self._torch_compile_test_ckpt

        os.environ["TOKENIZERS_PARALLELISM"] = "false"

        batch_size = 1
        n_iter = 3

        tokenizer = AutoTokenizer.from_pretrained(ckpt)
        model = AutoModelForCausalLM.from_pretrained(ckpt, torch_dtype=torch.float16).to(torch_device)

        model.generation_config.max_new_tokens = 4

        model.generation_config.cache_implementation = "static"
        model.forward = torch.compile(model.forward, mode="reduce-overhead", fullgraph=True)

        input_text = "Why dogs are cute?"
        input_ids = tokenizer([input_text] * batch_size, return_tensors="pt").to(torch_device)

        for i in range(n_iter):
            _ = model.generate(**input_ids, do_sample=False)

    @slow
    @require_torch_gpu  # Testing cuda graphs.
    @require_read_token
    def test_compile_cuda_graph_time(self):
        if version.parse(torch.__version__) < version.parse("2.3"):
            self.skipTest(reason="This test requires torch >= 2.3 to run.")

        # TODO felix: All models supporting `StaticCache` or `torch.compile` should be tested.
        # At the moment, only llama, gemma and gemma2 are tested here!
        if not hasattr(self, "_torch_compile_test_ckpt"):
            self.skipTest(f"{self.__class__.__name__} doesn't have the attribute `_torch_compile_test_ckpt`.")
        ckpt = self._torch_compile_test_ckpt

        os.environ["TOKENIZERS_PARALLELISM"] = "false"

        tokenizer = AutoTokenizer.from_pretrained(ckpt)
        model = AutoModelForCausalLM.from_pretrained(ckpt, torch_dtype=torch.float16).to(torch_device)

        cache_implementation = "static"
        if model.config.model_type == "gemma2":
            cache_implementation = "hybrid"

        new_tokens = 50
        gen_config = GenerationConfig(
            max_new_tokens=new_tokens,
            min_new_tokens=new_tokens,
            use_cache=True,
            pad_token_id=tokenizer.pad_token_id,
            num_beams=1,
            do_sample=False,
            eos_token_id=None,  # This is required for min_new_tokens to actually have an effect.
        )
        model.generation_config.eos_token_id = None  # greedy_search falls back on this eos_token_id that we need to set to None as well for min_new_tokens to have an effect.

        model.forward = torch.compile(model.forward, mode="reduce-overhead", fullgraph=True)

        inp = tokenizer("Why cats are cute?", return_tensors="pt").to(torch_device)

        # First run: the first run warms up each graph, which does things like CuBlas or Triton benchmarking
        start = time.perf_counter()
        _ = model.generate(**inp, generation_config=gen_config, cache_implementation=cache_implementation)
        end = time.perf_counter()
        graph_warmup_time = end - start

        # Second run: CUDA Graph recording, and replays it
        start = time.perf_counter()
        _ = model.generate(**inp, generation_config=gen_config, cache_implementation=cache_implementation)
        end = time.perf_counter()
        record_time = end - start

        # Finally: we hit the optimized, CUDA Graph replay path
        start = time.perf_counter()
        _ = model.generate(**inp, generation_config=gen_config, cache_implementation=cache_implementation)
        end = time.perf_counter()
        opt_time = end - start

        # For the recording step, we expect only two cuda graphs and this step should be much faster than the first.
        self.assertTrue(record_time < 0.15 * graph_warmup_time)
        self.assertTrue(opt_time < record_time)


@pytest.mark.generate
@require_torch
class GenerationIntegrationTests(unittest.TestCase, GenerationIntegrationTestsMixin):
    # setting framework_dependent_parameters needs to be gated, just like its contents' imports
    if is_torch_available():
        framework_dependent_parameters = {
            "AutoModelForCausalLM": AutoModelForCausalLM,
            "AutoModelForSpeechSeq2Seq": AutoModelForSpeechSeq2Seq,
            "AutoModelForSeq2SeqLM": AutoModelForSeq2SeqLM,
            "AutoModelForVision2Seq": AutoModelForVision2Seq,
            "LogitsProcessorList": LogitsProcessorList,
            "MinLengthLogitsProcessor": MinLengthLogitsProcessor,
            "create_tensor_fn": torch.tensor,
            "floats_tensor": floats_tensor,
            "return_tensors": "pt",
        }

    @slow
    def test_diverse_beam_search(self):
        # PT-only test: TF doesn't have a diverse beam search implementation
        article = """Justin Timberlake and Jessica Biel, welcome to parenthood.
        The celebrity couple announced the arrival of their son, Silas Randall Timberlake, in statements to People.
        "Silas was the middle name of Timberlake's maternal grandfather Bill Bomar, who died in 2012, while Randall is the musician's own middle name, as well as his father's first," People reports.
        The couple announced the pregnancy in January, with an Instagram post. It is the first baby for both."""

        bart_tokenizer = BartTokenizer.from_pretrained("facebook/bart-large-cnn")
        bart_model = BartForConditionalGeneration.from_pretrained("facebook/bart-large-cnn").to(torch_device)
        input_ids = bart_tokenizer(article, return_tensors="pt").input_ids.to(torch_device)

        outputs = bart_model.generate(
            input_ids,
            num_beams=4,
            num_return_sequences=2,
            num_beam_groups=4,
            diversity_penalty=2.0,
            remove_invalid_values=True,
        )

        generated_text = bart_tokenizer.batch_decode(outputs, skip_special_tokens=True)

        self.assertListEqual(
            generated_text,
            [
                "The couple announced the birth of their son, Silas Randall Timberlake, in a statement. Silas was the"
                " middle name of Timberlake's maternal grandfather Bill Bomar. Randall is the musician's own middle"
                " name, as well as his father's first. It is the first baby for both of them.",
                "Justin Timberlake and Jessica Biel have a son. The baby is named Silas Randall Timberlake. It is the"
                " first child for both. The couple announced the pregnancy in January. The name Silas is the middle"
                " name of Timberlake's maternal grandfather. It's also his own middle name.",
            ],
        )

    def test_max_length_if_input_embeds(self):
        # PT-only test: TF doesn't have StoppingCriteria
        article = "Today a dragon flew over Paris."
        model = AutoModelForCausalLM.from_pretrained("hf-internal-testing/tiny-random-gpt2").to(torch_device)
        tokenizer = AutoTokenizer.from_pretrained("hf-internal-testing/tiny-random-gpt2")
        input_ids = tokenizer(article, return_tensors="pt").input_ids.to(torch_device)
        inputs_embeds = model.get_input_embeddings()(input_ids)

        max_length = 20
        input_len = input_ids.shape[-1]
        out_gen = model.generate(input_ids=input_ids, max_length=max_length)
        out_gen_embeds = model.generate(inputs_embeds=inputs_embeds, max_length=max_length)
        self.assertEqual(out_gen.shape[-1], input_len + out_gen_embeds.shape[-1])

    def test_min_length_if_input_embeds(self):
        # PT-only test: TF doesn't have StoppingCriteria
        article = "Today a dragon flew over Paris."
        model = AutoModelForCausalLM.from_pretrained("hf-internal-testing/tiny-random-gpt2").to(torch_device)
        tokenizer = AutoTokenizer.from_pretrained("hf-internal-testing/tiny-random-gpt2")
        input_ids = tokenizer(article, return_tensors="pt").input_ids.to(torch_device)
        inputs_embeds = model.get_input_embeddings()(input_ids)

        min_length = 10
        input_len = input_ids.shape[-1]
        out_gen = model.generate(input_ids=input_ids, min_length=min_length)
        out_gen_embeds = model.generate(inputs_embeds=inputs_embeds, min_length=min_length)
        self.assertEqual(out_gen.shape[-1], input_len + out_gen_embeds.shape[-1])

    def test_custom_stopping_criteria_overload_error(self):
        # PT-only test: TF doesn't have StoppingCriteria
        article = """Justin Timberlake and Jessica Biel, welcome to parenthood."""
        bart_tokenizer = BartTokenizer.from_pretrained("sshleifer/bart-tiny-random")
        bart_model = BartForConditionalGeneration.from_pretrained("sshleifer/bart-tiny-random").to(torch_device)

        input_ids = bart_tokenizer(article, return_tensors="pt").input_ids.to(torch_device)
        stopping_criteria = StoppingCriteriaList()
        stopping_criteria.append(MaxLengthCriteria(max_length=42))
        with self.assertRaises(ValueError):
            bart_model.generate(input_ids, stopping_criteria=stopping_criteria)
        with self.assertRaises(ValueError):
            bart_model.generate(input_ids, stopping_criteria=stopping_criteria, max_length=32)

    def test_custom_stopping_criteria(self):
        # PT-only test: TF doesn't have StoppingCriteria
        article = """Justin Timberlake and Jessica Biel, welcome to parenthood."""
        bart_tokenizer = BartTokenizer.from_pretrained("sshleifer/bart-tiny-random")
        bart_model = BartForConditionalGeneration.from_pretrained("sshleifer/bart-tiny-random").to(torch_device)
        input_ids = bart_tokenizer(article, return_tensors="pt").input_ids.to(torch_device)

        class DummyCriteria(StoppingCriteria):
            def __call__(self, input_ids: torch.LongTensor, scores: torch.FloatTensor, **kwargs) -> bool:
                return input_ids.shape[-1] >= 20

        stopping_criteria = StoppingCriteriaList()
        stopping_criteria.append(DummyCriteria())

        self.assertEqual(
            list(bart_model.generate(input_ids, stopping_criteria=stopping_criteria, max_length=22).shape),
            [1, 20],
        )
        self.assertEqual(
            list(bart_model.generate(input_ids, stopping_criteria=stopping_criteria, max_length=18).shape),
            [1, 18],
        )

    # TODO (joao): replace `stop_sequence` in the pipeline by the more recent `generate` functionality
    def test_stop_sequence_stopping_criteria(self):
        # PT-only test: TF doesn't have StoppingCriteria
        prompt = """Hello I believe in"""
        generator = pipeline("text-generation", model="hf-internal-testing/tiny-random-bart")
        output = generator(prompt)
        self.assertEqual(
            output,
            [{"generated_text": ("Hello I believe in we we we we we we we we we")}],
        )

        output = generator(prompt, stop_sequence=" we")
        self.assertEqual(output, [{"generated_text": "Hello I believe in we"}])

    def test_generate_non_nlp_input_ids_as_kwarg(self):
        # PT-only test: AFAIK there's no non-NLP model architecture in TF that supports `input_ids` as its only input
        model = ImageGPTForCausalImageModeling.from_pretrained(
            "hf-internal-testing/tiny-random-imagegpt", max_length=10
        ).to(torch_device)
        input_ids = ids_tensor((3, 5), vocab_size=10)

        output_sequences_kwargs = model.generate(input_ids=input_ids).cpu()
        output_sequences = model.generate(input_ids).cpu()

        self.assertListEqual(output_sequences.tolist(), output_sequences_kwargs.tolist())
        self.assertEqual(output_sequences.shape, (3, 10))

    def test_generate_input_values_as_encoder_kwarg(self):
        # PT-only test: AFAIK there's no generate-capable architecture in TF that supports `input_values` as its input
        input_values = floats_tensor((2, 250))
        model = SpeechEncoderDecoderModel.from_pretrained("hf-internal-testing/tiny-random-speech-encoder-decoder")
        model = model.to(torch_device)
        output_sequences_kwargs = model.generate(input_values=input_values, max_length=5).cpu()
        output_sequences = model.generate(input_values, max_length=5).cpu()

        self.assertListEqual(output_sequences.tolist(), output_sequences_kwargs.tolist())
        self.assertEqual(output_sequences.shape, (2, 5))

    def test_transition_scores_group_beam_search_encoder_decoder(self):
        # PT-only test: TF doesn't have group beam search
        articles = [
            "Justin Timberlake and Jessica Biel, welcome to parenthood.",
            "Michael Phelps is arguably the most decorated Olympian of all time.",
        ]
        tokenizer = BartTokenizer.from_pretrained("hf-internal-testing/tiny-random-bart")
        model = BartForConditionalGeneration.from_pretrained(
            "hf-internal-testing/tiny-random-bart",
            max_length=10,
            num_beams=2,
            num_beam_groups=2,
            num_return_sequences=2,
            diversity_penalty=1.0,
            eos_token_id=None,
            return_dict_in_generate=True,
            output_scores=True,
            length_penalty=0.0,
        )
        model = model.to(torch_device)

        input_ids = tokenizer(articles, return_tensors="pt", padding=True).input_ids.to(torch_device)
        outputs = model.generate(input_ids=input_ids)

        transition_scores = model.compute_transition_scores(outputs.sequences, outputs.scores, outputs.beam_indices)
        transition_scores_sum = transition_scores.sum(-1)

        self.assertTrue(torch.allclose(transition_scores_sum, outputs.sequences_scores, atol=1e-3))

    def test_beam_search_low_memory(self):
        tokenizer = GPT2Tokenizer.from_pretrained("openai-community/gpt2")
        model = AutoModelForCausalLM.from_pretrained("openai-community/gpt2")
        tokenizer.pad_token_id = tokenizer.eos_token_id
        model_inputs = tokenizer("I", return_tensors="pt")["input_ids"]

        low_output = model.generate(model_inputs, max_new_tokens=40, num_beams=5, early_stopping=True, low_memory=True)

        high_output = model.generate(
            model_inputs, max_new_tokens=40, num_beams=5, early_stopping=True, low_memory=False
        )
        self.assertListEqual(low_output.tolist(), high_output.tolist())

    @slow
    def test_green_red_watermark_generation(self):
        model = AutoModelForCausalLM.from_pretrained("hf-internal-testing/tiny-random-gpt2").to(torch_device)
        tokenizer = AutoTokenizer.from_pretrained("hf-internal-testing/tiny-random-gpt2")
        tokenizer.pad_token_id = tokenizer.eos_token_id
        model_inputs = tokenizer("I will be", return_tensors="pt").to(torch_device)
        input_len = model_inputs["input_ids"].shape[-1]

        # generation should work with both input types: WatermarkingConfig or Dict, so let's check it here :)
        watermark_config = WatermarkingConfig(bias=2.5, seeding_scheme="selfhash")
        _ = model.generate(**model_inputs, watermarking_config=watermark_config, do_sample=False, max_length=15)

        # We will not check watermarked text, since we check it in `logits_processors` tests
        # Checking if generated ids are as expected fails on different hardware
        args = {
            "bias": 2.0,
            "context_width": 1,
            "seeding_scheme": "selfhash",
            "greenlist_ratio": 0.25,
            "hashing_key": 15485863,
        }
        output = model.generate(**model_inputs, do_sample=False, max_length=15)
        output_selfhash = model.generate(**model_inputs, watermarking_config=args, do_sample=False, max_length=15)

        # Check that the detector is detecting watermarked text
        detector = WatermarkDetector(model_config=model.config, device=torch_device, watermarking_config=args)
        detection_out_watermarked = detector(output_selfhash[:, input_len:], return_dict=True)
        detection_out = detector(output[:, input_len:], return_dict=True)

        self.assertListEqual(detection_out_watermarked.prediction.tolist(), [True])
        self.assertListEqual(detection_out.prediction.tolist(), [False])

    """Check the mean bias inserted by the watermarking algorithm."""

    @slow
    def test_synthid_text_watermark_generation_mean_expected_bias(self):
        model = AutoModelForCausalLM.from_pretrained("hf-internal-testing/tiny-random-gpt2").to(torch_device)
        tokenizer = AutoTokenizer.from_pretrained("hf-internal-testing/tiny-random-gpt2")
        tokenizer.pad_token_id = tokenizer.eos_token_id
        model_inputs = tokenizer("I will be", return_tensors="pt").to(torch_device)
        input_len = 5
        batch_size = 200

        # generation should work with both input types: WatermarkingConfig or Dict, so let's check it here :)
        watermark_config = SynthIDTextWatermarkingConfig(keys=[10, 20], ngram_len=5, debug_mode=True)
        logits_processor = watermark_config.construct_processor(model.config.vocab_size, torch_device)
        mean_g_values_repeats = []
        for _ in range(40):
            input_ids = torch.zeros(
                (batch_size, input_len),
                dtype=torch.int64,
                device=torch_device,
            )
            model_inputs = {
                "input_ids": input_ids,
                "attention_mask": torch.ones_like(input_ids, device=torch_device),
            }
            output = model.generate(
                **model_inputs, watermarking_config=watermark_config, do_sample=True, max_length=500, top_k=1000
            )
            g_values = logits_processor.compute_g_values(input_ids=output[:, input_len:])
            context_repetition_mask = logits_processor.compute_context_repetition_mask(
                input_ids=output[:, input_len:],
            ).unsqueeze(dim=2)

            mean_g_values = torch.masked.mean(
                g_values,
                mask=context_repetition_mask,
                dim=0,
                keepdim=True,
                dtype=torch.float64,
            )
            mean_g_values_repeats.append(mean_g_values)

        mean_g_values = torch.concat(mean_g_values_repeats, dim=0).mean(dim=0)
        expected_mean_g_value = logits_processor.expected_mean_g_value(
            vocab_size=model.config.vocab_size,
        )
        atol = 0.03
        is_close = torch.isclose(
            mean_g_values,
            torch.tensor(expected_mean_g_value, dtype=torch.float64),
            atol=atol,
            rtol=0,
        )
        self.assertTrue(torch.all(is_close))

    @slow
    def test_beam_search_example_integration(self):
        # PT-only test: TF doesn't have a BeamSearchScorer
        # exactly the example provided in the docstrings of beam search, which previously
        # failed after directly copying from it. Refer to PR #15555
        tokenizer = AutoTokenizer.from_pretrained("google-t5/t5-base")
        model = AutoModelForSeq2SeqLM.from_pretrained("google-t5/t5-base")

        encoder_input_str = "translate English to German: How old are you?"
        encoder_input_ids = tokenizer(encoder_input_str, return_tensors="pt").input_ids

        # lets run beam search using 3 beams
        num_beams = 3
        # define decoder start token ids
        input_ids = torch.ones((1, 1), device=model.device, dtype=torch.long)
        input_ids = input_ids * model.config.decoder_start_token_id

        # add encoder_outputs to model keyword arguments
        model_kwargs = {"encoder_outputs": model.get_encoder()(encoder_input_ids, return_dict=True)}

        outputs = model.generate(
            input_ids, num_beams=num_beams, min_length=5, eos_token_id=model.config.eos_token_id, **model_kwargs
        )
        outputs = tokenizer.batch_decode(outputs, skip_special_tokens=True)

        self.assertListEqual(outputs, ["Wie alt bist du?"])

    @slow
    def test_constrained_beam_search(self):
        # PT-only test: TF doesn't have constrained beam search
        model = GPT2LMHeadModel.from_pretrained("openai-community/gpt2").to(torch_device)
        tokenizer = GPT2Tokenizer.from_pretrained("openai-community/gpt2")

        force_tokens = tokenizer("scared", add_prefix_space=True, add_special_tokens=False).input_ids
        force_tokens_2 = tokenizer("big weapons", add_prefix_space=True, add_special_tokens=False).input_ids

        constraints = [
            PhrasalConstraint(force_tokens),
            PhrasalConstraint(force_tokens_2),
        ]

        starting_text = ["The soldiers were not prepared and"]

        input_ids = tokenizer(starting_text, return_tensors="pt").input_ids.to(torch_device)

        outputs = model.generate(
            input_ids,
            constraints=constraints,
            num_beams=10,
            num_return_sequences=1,
            no_repeat_ngram_size=1,
            max_length=30,
            remove_invalid_values=True,
        )

        generated_text = tokenizer.batch_decode(outputs, skip_special_tokens=True)

        self.assertListEqual(
            generated_text,
            [
                "The soldiers were not prepared and didn't know what to do. They had no idea how they would react if"
                " the enemy attacked them, big weapons scared"
            ],
        )

    @slow
    def test_constrained_beam_search_mixed(self):
        # PT-only test: TF doesn't have constrained beam search
        model = GPT2LMHeadModel.from_pretrained("openai-community/gpt2").to(torch_device)
        tokenizer = GPT2Tokenizer.from_pretrained("openai-community/gpt2")

        force_phrase = tokenizer("scared", add_prefix_space=True, add_special_tokens=False).input_ids
        flexible_phrases = tokenizer(
            ["scream", "screams", "screaming", "screamed"], add_prefix_space=True, add_special_tokens=False
        ).input_ids

        constraints = [
            PhrasalConstraint(force_phrase),
            DisjunctiveConstraint(flexible_phrases),
        ]

        starting_text = ["The soldiers", "The child"]

        input_ids = tokenizer(starting_text, return_tensors="pt").input_ids.to(torch_device)

        outputs = model.generate(
            input_ids,
            constraints=constraints,
            num_beams=10,
            num_return_sequences=1,
            no_repeat_ngram_size=1,
            # max_length=20,
            remove_invalid_values=True,
        )

        generated_text = tokenizer.batch_decode(outputs, skip_special_tokens=True)

        self.assertListEqual(
            generated_text,
            [
                "The soldiers, who had been stationed at the base for more than a year before being evacuated"
                " screaming scared",
                "The child was taken to a local hospital where he died.\n 'I don't think screaming scared",
            ],
        )

    @slow
    def test_constrained_beam_search_mixed_mixin(self):
        # PT-only test: TF doesn't have constrained beam search
        model = GPT2LMHeadModel.from_pretrained("openai-community/gpt2").to(torch_device)
        tokenizer = GPT2Tokenizer.from_pretrained("openai-community/gpt2")

        force_word = "scared"
        force_flexible = ["scream", "screams", "screaming", "screamed"]

        force_words_ids = [
            tokenizer([force_word], add_prefix_space=True, add_special_tokens=False).input_ids,
            tokenizer(force_flexible, add_prefix_space=True, add_special_tokens=False).input_ids,
        ]

        starting_text = ["The soldiers", "The child"]

        input_ids = tokenizer(starting_text, return_tensors="pt").input_ids.to(torch_device)

        outputs = model.generate(
            input_ids,
            force_words_ids=force_words_ids,
            num_beams=10,
            num_return_sequences=1,
            no_repeat_ngram_size=1,
            remove_invalid_values=True,
        )

        generated_text = tokenizer.batch_decode(outputs, skip_special_tokens=True)

        self.assertListEqual(
            generated_text,
            [
                "The soldiers, who had been stationed at the base for more than a year before being evacuated"
                " screaming scared",
                "The child was taken to a local hospital where he died.\n 'I don't think screaming scared",
            ],
        )

    @slow
    def test_cfg_mixin(self):
        model = GPT2LMHeadModel.from_pretrained("openai-community/gpt2").to(torch_device)
        tokenizer = GPT2Tokenizer.from_pretrained("openai-community/gpt2")

        input = tokenizer(["The dragon flew over Paris,"], return_tensors="pt", return_attention_mask=True)
        input["input_ids"] = input["input_ids"].to(torch_device)
        input["attention_mask"] = input["attention_mask"].to(torch_device)

        outputs = model.generate(**input, max_new_tokens=32, guidance_scale=1.5)
        generated_text = tokenizer.batch_decode(outputs, skip_special_tokens=True)

        self.assertListEqual(
            generated_text,
            [
                "The dragon flew over Paris, landing in the Rue de la Bastille. The crowd was so excited "
                'that they had to leave the city.\n\n"We\'re going to Paris!"\n'
            ],
        )

        neg = tokenizer(["France,"], return_tensors="pt", return_attention_mask=True)
        neg["input_ids"] = neg["input_ids"].to(torch_device)
        neg["attention_mask"] = neg["attention_mask"].to(torch_device)
        outputs = model.generate(
            **input,
            max_new_tokens=32,
            guidance_scale=1.5,
            negative_prompt_ids=neg["input_ids"],
            negative_prompt_attention_mask=neg["attention_mask"],
        )
        generated_text = tokenizer.batch_decode(outputs, skip_special_tokens=True)

        self.assertListEqual(
            generated_text,
            [
                'The dragon flew over Paris, landing on the pavement.\n\n"Paris!"\n\n"Paris!"\n\n"'
                'Paris!"\n\n"Paris!"\n\n"Paris!"\n\n'
            ],
        )

    @slow
    def test_constrained_beam_search_example_translation_mixin(self):
        # PT-only test: TF doesn't have constrained beam search
        tokenizer = AutoTokenizer.from_pretrained("google-t5/t5-base")
        model = AutoModelForSeq2SeqLM.from_pretrained("google-t5/t5-base")

        encoder_input_str = "translate English to German: How old are you?"
        force_words = ["sind"]

        input_ids = tokenizer(encoder_input_str, return_tensors="pt").input_ids
        force_words_ids = tokenizer(force_words, add_special_tokens=False).input_ids

        outputs = model.generate(
            input_ids,
            force_words_ids=force_words_ids,
            num_beams=10,
            num_return_sequences=1,
            no_repeat_ngram_size=1,
            remove_invalid_values=True,
        )

        outputs = tokenizer.batch_decode(outputs, skip_special_tokens=True)

        self.assertListEqual(outputs, ["Wie alt sind Sie?"])

    @slow
    def test_constrained_beam_search_example_integration(self):
        # PT-only test: TF doesn't have constrained beam search
        tokenizer = AutoTokenizer.from_pretrained("google-t5/t5-base")
        model = AutoModelForSeq2SeqLM.from_pretrained("google-t5/t5-base")

        encoder_input_str = "translate English to German: How old are you?"
        encoder_input_ids = tokenizer(encoder_input_str, return_tensors="pt").input_ids

        # lets run beam search using 5 beams
        num_beams = 5
        # define decoder start token ids
        input_ids = torch.ones((1, 1), device=model.device, dtype=torch.long)
        input_ids = input_ids * model.config.decoder_start_token_id

        # add encoder_outputs to model keyword arguments
        model_kwargs = {"encoder_outputs": model.get_encoder()(encoder_input_ids, return_dict=True)}

        constraint_str = "sind"
        constraint_token_ids = tokenizer.encode(constraint_str)[:-1]  # remove eos token

        outputs = model.generate(
            input_ids,
            num_beams=num_beams,
            force_words_ids=[constraint_token_ids],
            min_length=5,
            eos_token_id=model.config.eos_token_id,
            **model_kwargs,
        )
        outputs = tokenizer.batch_decode(outputs, skip_special_tokens=True)

        self.assertListEqual(outputs, ["Wie alt sind Sie?"])

    @slow
    def test_per_row_stopping_criteria(self):
        text = [
            "They completed the challenging puzzle, revealing the hidden",
            "Today a dragon flew over France",
            "The aroma of freshly baked pizza filled the kitchen",
        ]
        stop_strings = ["secrets"]

        model = AutoModelForCausalLM.from_pretrained("openai-community/gpt2").to(torch_device)
        tokenizer = AutoTokenizer.from_pretrained("openai-community/gpt2")
        tokenizer.padding_side = "left"
        tokenizer.pad_token_id = tokenizer.eos_token_id
        input_ids = tokenizer(text, return_tensors="pt", padding="longest", add_special_tokens=False).input_ids.to(
            torch_device
        )

        # normal generation with one stopping criteria
        out = model.generate(input_ids, max_length=15)
        out_text = tokenizer.batch_decode(out)
        expected_out = [
            "They completed the challenging puzzle, revealing the hidden secrets of the world.\n",
            "<|endoftext|><|endoftext|><|endoftext|>Today a dragon flew over France and the French government was forced",
            "The aroma of freshly baked pizza filled the kitchen with a sense of freshness",
        ]
        self.assertListEqual(out_text, expected_out)

        # generation should stop at "secrets" for first batch only, filling the rest with eos tokens
        out = model.generate(input_ids, max_length=15, stop_strings=stop_strings, tokenizer=tokenizer)
        out_text = tokenizer.batch_decode(out)
        expected_out = [
            "They completed the challenging puzzle, revealing the hidden secrets<|endoftext|><|endoftext|><|endoftext|><|endoftext|><|endoftext|>",
            "<|endoftext|><|endoftext|><|endoftext|>Today a dragon flew over France and the French government was forced",
            "The aroma of freshly baked pizza filled the kitchen with a sense of freshness",
        ]
        self.assertListEqual(out_text, expected_out)

    def test_constrained_beam_search_mixin_type_checks(self):
        # PT-only test: TF doesn't have constrained beam search
        tokenizer = AutoTokenizer.from_pretrained("patrickvonplaten/t5-tiny-random")
        model = AutoModelForSeq2SeqLM.from_pretrained("patrickvonplaten/t5-tiny-random")

        encoder_input_str = "translate English to German: How old are you?"
        input_ids = tokenizer(encoder_input_str, return_tensors="pt").input_ids

        with self.assertRaises(ValueError):
            force_words = ["sind"]
            force_words_ids = tokenizer(force_words, return_tensors="pt").input_ids
            model.generate(
                input_ids,
                force_words_ids=force_words_ids,
                num_beams=10,
                num_return_sequences=1,
                no_repeat_ngram_size=1,
                remove_invalid_values=True,
            )

        with self.assertRaises(ValueError):
            force_words = ["sind"]
            force_words_ids = [tokenizer(force_words, return_tensors="pt").input_ids]
            model.generate(
                input_ids,
                force_words_ids=force_words_ids,
                num_beams=10,
                num_return_sequences=1,
                no_repeat_ngram_size=1,
                remove_invalid_values=True,
            )

        with self.assertRaises(ValueError):
            model.generate(input_ids, force_words_ids=[])

        with self.assertRaises(ValueError):
            model.generate(input_ids, force_words_ids=[[-1]])

        with self.assertRaises(ValueError):
            model.generate(input_ids, force_words_ids=[[[-1]]])

    def test_batched_decoder_start_id(self):
        # PT-only test: TF doesn't support batched_decoder_start_id
        articles = [
            "Justin Timberlake and Jessica Biel, welcome to parenthood.",
            "Michael Phelps is arguably the most decorated Olympian of all time.",
        ]
        bart_tokenizer = AutoTokenizer.from_pretrained("hf-internal-testing/tiny-random-bart")
        bart_model = BartForConditionalGeneration.from_pretrained("hf-internal-testing/tiny-random-bart").to(
            torch_device
        )
        input_ids = bart_tokenizer(articles, return_tensors="pt", padding=True).input_ids.to(torch_device)
        decoder_start_token_id = bart_model.generation_config.decoder_start_token_id
        decoder_start_token_id_batch = [decoder_start_token_id] * input_ids.shape[0]

        outputs = bart_model.generate(input_ids, decoder_start_token_id=decoder_start_token_id)

        outputs_batched_ids = bart_model.generate(input_ids, decoder_start_token_id=decoder_start_token_id_batch)

        self.assertListEqual(outputs.tolist(), outputs_batched_ids.tolist())

    def test_decoder_start_id_from_config(self):
        # Refer to: (#30899)
        articles = [
            "Justin Timberlake and Jessica Biel, welcome to parenthood.",
            "Michael Phelps is arguably the most decorated Olympian of all time.",
        ]
        bart_tokenizer = AutoTokenizer.from_pretrained("hf-internal-testing/tiny-random-bart")
        bart_model = BartForConditionalGeneration.from_pretrained("hf-internal-testing/tiny-random-bart").to(
            torch_device
        )
        input_ids = bart_tokenizer(articles, return_tensors="pt", padding=True).input_ids.to(torch_device)
        decoder_start_token_id = bart_model.generation_config.decoder_start_token_id

        # we should be able to take `decoder_start_token_id` from model's generation config if user passes a `GenerationConfig` type
        outputs = bart_model.generate(input_ids, generation_config=GenerationConfig(do_sample=False))

        # If the generatoin config has no `decoder_start_token_id` or `bos_token_id`, we will raise an error unless user passes it in config
        bart_model.generation_config.decoder_start_token_id = None
        bart_model.generation_config.bos_token_id = None
        outputs_with_user_id = bart_model.generate(
            input_ids,
            generation_config=GenerationConfig(do_sample=False, decoder_start_token_id=decoder_start_token_id),
        )

        self.assertListEqual(outputs.tolist(), outputs_with_user_id.tolist())

        with self.assertRaises(ValueError):
            outputs = bart_model.generate(input_ids, generation_config=GenerationConfig(do_sample=False))

    def test_contrastive_search_batched(self):
        # PT-only test: TF doesn't have constrained beam search
        # Tests that contrastive search works with batched inputs (i.e. has the same output as for non-batched inputs)
        articles = ["Foo", "Bar Baz"]
        tokenizer = BartTokenizer.from_pretrained("hf-internal-testing/tiny-random-bart")
        model = BartForConditionalGeneration.from_pretrained("hf-internal-testing/tiny-random-bart").to(torch_device)

        model.config.eos_token_id = None
        input_ids_batched = tokenizer(articles, padding=True, return_tensors="pt").input_ids.to(torch_device)
        input_ids = tokenizer(articles[1], return_tensors="pt").input_ids.to(torch_device)

        output_sequences_batched = model.generate(
            input_ids=input_ids_batched, penalty_alpha=0.6, top_k=4, return_dict_in_generate=True, output_scores=True
        )
        output_sequences = model.generate(
            input_ids=input_ids, penalty_alpha=0.6, top_k=4, return_dict_in_generate=True, output_scores=True
        )

        batched_out = tokenizer.decode(output_sequences_batched.sequences[1], skip_special_tokens=True)
        out = tokenizer.decode(output_sequences.sequences[0], skip_special_tokens=True)
        self.assertEqual(batched_out, out)

        # output_sequences_batched.scores[0][1] -> 1st set of logits, 2nd sequence
        max_score_diff = (output_sequences_batched.scores[0][1] - output_sequences.scores[0][0]).abs().max()
        self.assertTrue(max_score_diff < 1e-5)

    def test_logits_processor_not_inplace(self):
        # PT-only test: TF fixes were not made
        article = "Today a dragon flew over Paris."
        model = AutoModelForCausalLM.from_pretrained("hf-internal-testing/tiny-random-gpt2").to(torch_device)
        tokenizer = AutoTokenizer.from_pretrained("hf-internal-testing/tiny-random-gpt2")
        input_ids = tokenizer(article, return_tensors="pt").input_ids.to(torch_device)

        out = model.generate(input_ids, output_logits=True, output_scores=True, return_dict_in_generate=True)
        out_with_temp = model.generate(
            input_ids,
            temperature=0.5,
            do_sample=True,
            output_logits=True,
            output_scores=True,
            return_dict_in_generate=True,
        )

        # if no logits processor is used, scores == logits. Otherwise, the processor has to modify the scores
        self.assertListEqual(out.logits[-1].tolist(), out.scores[-1].tolist())
        self.assertNotEqual(out_with_temp.logits[-1].tolist(), out_with_temp.scores[-1].tolist())

    def test_eos_token_id_int_and_list_top_k_top_sampling(self):
        # Has TF equivalent: this test relies on random sampling
        generation_kwargs = {
            "do_sample": True,
            "num_beams": 1,
            "top_p": 0.7,
            "top_k": 10,
            "temperature": 0.7,
        }
        expectation = 20

        tokenizer = AutoTokenizer.from_pretrained("hf-internal-testing/tiny-random-gpt2")
        text = """Hello, my dog is cute and"""
        tokens = tokenizer(text, return_tensors="pt").to(torch_device)
        model = AutoModelForCausalLM.from_pretrained("hf-internal-testing/tiny-random-gpt2").to(torch_device)

        # Only some seeds will work both on CPU/GPU for a fixed `expectation` value.
        # The selected seed is not guaranteed to work on all torch versions.
        torch.manual_seed(1)
        eos_token_id = 846
        generated_tokens = model.generate(**tokens, eos_token_id=eos_token_id, **generation_kwargs)
        self.assertTrue(expectation == len(generated_tokens[0]))

        torch.manual_seed(1)
        eos_token_id = [846, 198]
        generated_tokens = model.generate(**tokens, eos_token_id=eos_token_id, **generation_kwargs)
        self.assertTrue(expectation == len(generated_tokens[0]))

    def test_model_kwarg_encoder_signature_filtering(self):
        # Has TF equivalent: ample use of framework-specific code
        bart_tokenizer = AutoTokenizer.from_pretrained("hf-internal-testing/tiny-random-bart")
        article = """Hugging Face is a technology company based in New York and Paris."""
        input_ids = bart_tokenizer(article, return_tensors="pt").input_ids.to(torch_device)
        bart_model = BartForConditionalGeneration.from_pretrained("hf-internal-testing/tiny-random-bart").to(
            torch_device
        )
        output = bart_model.generate(input_ids).cpu().numpy()

        # Let's create a fake model that has a different signature. In particular, this fake model accepts "foo" as an
        # argument. Because "foo" is not in the encoder signature and doesn't start with "decoder_", it will be part of
        # the encoder kwargs prior to signature filtering, which would lead to an exception. But filtering kicks in and
        # saves the day.
        class FakeBart(BartForConditionalGeneration):
            def forward(self, input_ids, foo=None, **kwargs):
                return super().forward(input_ids, **kwargs)

        bart_model = FakeBart.from_pretrained("hf-internal-testing/tiny-random-bart").to(torch_device)
        fake_output = bart_model.generate(input_ids, foo="bar").cpu().numpy()
        self.assertTrue(np.array_equal(output, fake_output))

        # Encoder signature filtering only kicks in if it doesn't accept wildcard kwargs. The following test will fail
        # because it doesn't do signature filtering.
        class FakeEncoder(bart_model.model.encoder.__class__):
            def forward(self, input_ids, **kwargs):
                return super().forward(input_ids, **kwargs)

        fake_encoder = FakeEncoder(bart_model.config, bart_model.model.shared).to(torch_device)
        bart_model.model.encoder = fake_encoder

        # Normal generation still works (the output will be different because the encoder weights are different)
        fake_output = bart_model.generate(input_ids).cpu().numpy()
        with self.assertRaises(TypeError):
            # FakeEncoder.forward() accepts **kwargs -> no filtering -> type error due to unexpected input "foo"
            bart_model.generate(input_ids, foo="bar")

    def test_default_max_length_warning(self):
        model = AutoModelForCausalLM.from_pretrained("hf-internal-testing/tiny-random-gpt2").to(torch_device)
        tokenizer = AutoTokenizer.from_pretrained("hf-internal-testing/tiny-random-gpt2")
        model.generation_config.pad_token_id = tokenizer.eos_token_id

        text = "Hello world"
        tokenized_inputs = tokenizer([text], return_tensors="pt")
        input_ids = tokenized_inputs.input_ids.to(torch_device)

        # Default generation config value of 20 -> emits warning
        with self.assertWarns(UserWarning):
            model.generate(input_ids)

        # Explicitly setting max_length to 20 -> no warning
        with warnings.catch_warnings(record=True) as warning_list:
            model.generate(input_ids, max_length=20)
            self.assertEqual(len(warning_list), 0)

        # Generation config max_length != 20 -> no warning
        with warnings.catch_warnings(record=True) as warning_list:
            # generation_config is modified -> legacy mode is disabled = generation_config takes precedence
            model.generation_config.max_length = 10
            model.generate(input_ids)
            self.assertEqual(len(warning_list), 0)

    def test_length_warning_assisted_generation(self):
        # PT-only test: TF doesn't support assisted decoding yet.
        model = AutoModelForCausalLM.from_pretrained("hf-internal-testing/tiny-random-gpt2").to(torch_device)
        assistant = AutoModelForCausalLM.from_pretrained("hf-internal-testing/tiny-random-gpt2").to(torch_device)
        tokenizer = AutoTokenizer.from_pretrained("hf-internal-testing/tiny-random-gpt2")
        model.generation_config.pad_token_id = tokenizer.eos_token_id
        assistant.generation_config.pad_token_id = tokenizer.eos_token_id

        text = "Hello world"
        tokenized_inputs = tokenizer([text], return_tensors="pt")
        input_ids = tokenized_inputs.input_ids.to(torch_device)

        # This should not raise any warning that min length is not feasible in candidate generation
        with warnings.catch_warnings(record=True) as warning_list:
            model.generate(
                input_ids,
                assistant_model=assistant,
                min_new_tokens=10,
                max_length=20,
            )
            self.assertEqual(len(warning_list), 0)

    def test_default_assisted_generation(self):
        # Initialize the GenerationConfig object
        config = GenerationConfig()

        # Check the default values
        self.assertEqual(config.num_assistant_tokens, 20)
        self.assertEqual(config.num_assistant_tokens_schedule, "constant")
        self.assertEqual(config.assistant_confidence_threshold, 0.4)
        self.assertEqual(config.is_assistant, False)

    def test_generated_length_assisted_generation(self):
        # PT-only test: TF doesn't support assisted decoding yet.
        model = AutoModelForCausalLM.from_pretrained("hf-internal-testing/tiny-random-gpt2").to(torch_device)
        assistant = AutoModelForCausalLM.from_pretrained("hf-internal-testing/tiny-random-gpt2").to(torch_device)
        tokenizer = AutoTokenizer.from_pretrained("hf-internal-testing/tiny-random-gpt2")
        model.generation_config.pad_token_id = tokenizer.eos_token_id
        assistant.generation_config.pad_token_id = tokenizer.eos_token_id

        text = "Hello world"
        tokenized_inputs = tokenizer([text], return_tensors="pt")
        input_ids = tokenized_inputs.input_ids.to(torch_device)
        input_length = input_ids.shape[-1]

        out = model.generate(
            input_ids,
            assistant_model=assistant,
            min_new_tokens=10,
            max_new_tokens=20,
        )
        self.assertTrue((10 + input_length) <= out.shape[-1] <= (20 + input_length))

        out = model.generate(
            input_ids,
            assistant_model=assistant,
            min_new_tokens=10,
        )
        self.assertTrue((input_length + 10) <= out.shape[-1] <= 20)

    def test_model_kwarg_assisted_decoding_decoder_only(self):
        # PT-only test: TF doesn't support assisted decoding yet.
        model = AutoModelForCausalLM.from_pretrained("hf-internal-testing/tiny-random-gpt2").to(torch_device)
        tokenizer = AutoTokenizer.from_pretrained("hf-internal-testing/tiny-random-gpt2")
        model.generation_config.pad_token_id = tokenizer.eos_token_id

        text = "Hello world"
        tokenized_inputs = tokenizer([text], return_tensors="pt")
        input_ids = tokenized_inputs.input_ids.to(torch_device)

        # Traditional way of generating text
        outputs_normal = model.generate(input_ids)
        self.assertEqual(outputs_normal.shape, (1, 20))

        # Should be different with token_type_ids
        outputs_tti = model.generate(
            input_ids,
            token_type_ids=torch.zeros(input_ids.shape, dtype=torch.long).to(torch_device),
        )
        with self.assertRaises(AssertionError):
            self.assertListEqual(outputs_tti.tolist(), outputs_normal.tolist())

        # Assistant model
        assistant = AutoModelForCausalLM.from_pretrained("hf-internal-testing/tiny-random-gpt2").to(torch_device)
        assistant.config.pad_token_id = tokenizer.eos_token_id

        # If assisted generation passes model_kwargs correctly, should be same as previous
        outputs_assisted = model.generate(
            input_ids,
            token_type_ids=torch.zeros(input_ids.shape, dtype=torch.long).to(torch_device),
            assistant_model=assistant,
        )
        self.assertListEqual(outputs_assisted.tolist(), outputs_tti.tolist())

    def test_model_kwarg_assisted_decoding_encoder_decoder(self):
        """
        Tests that the following scenario is compatible with assisted generation:
        1. encoder-decoder main model
        2. encoder-decoder assistant model
        3. both have a custom input
        (e.g. Whisper)
        """

        # PT-only test: TF doesn't support assisted decoding yet.
        # Bart subclass with a kwarg that distorts the output
        class FakeBart(BartForConditionalGeneration):
            def forward(self, input_ids, past_key_values, foo=False, **kwargs):
                outs = super().forward(input_ids, past_key_values=past_key_values, **kwargs)
                if foo:
                    outs["logits"][:, :, :] = 0.0
                return outs

            def prepare_inputs_for_generation(self, *args, foo=False, encoder_outputs=None, **kwargs):
                kwargs["encoder_outputs"] = encoder_outputs
                inputs = super().prepare_inputs_for_generation(*args, **kwargs)
                inputs["foo"] = foo
                return inputs

        model = FakeBart.from_pretrained("hf-internal-testing/tiny-random-BartForConditionalGeneration").to(
            torch_device
        )
        tokenizer = AutoTokenizer.from_pretrained("hf-internal-testing/tiny-random-BartForConditionalGeneration")

        text = "Hello world"
        tokenized_inputs = tokenizer([text], return_tensors="pt")
        input_ids = tokenized_inputs.input_ids.to(torch_device)

        # Traditional way of generating text
        outputs_normal = model.generate(input_ids)
        self.assertEqual(outputs_normal.shape, (1, 20))

        # Should be different with foo
        outputs_foo = model.generate(input_ids, foo=True)
        with self.assertRaises(AssertionError):
            self.assertListEqual(outputs_foo.tolist(), outputs_normal.tolist())

        # Assistant model
        assistant = FakeBart.from_pretrained("hf-internal-testing/tiny-random-BartForConditionalGeneration").to(
            torch_device
        )

        # If assisted generation passes model_kwargs correctly, should be same as previous
        outputs_assisted = model.generate(
            input_ids,
            foo=True,
            assistant_model=assistant,
        )
        self.assertListEqual(outputs_assisted.tolist(), outputs_foo.tolist())

        # Check that passing encoder_outputs directly also works as expected
        encoder_outputs = assistant.get_encoder()(input_ids)

        outputs_assisted = model.generate(
            foo=True,
            assistant_model=assistant,
            encoder_outputs=encoder_outputs,
            assistant_encoder_outputs=encoder_outputs,
        )
        self.assertListEqual(outputs_assisted.tolist(), outputs_foo.tolist())

    def test_assisted_decoding_encoder_decoder_shared_encoder(self):
        """
        Tests that the following scenario is compatible with assisted generation:
        1. encoder-decoder main model
        2. decoder-only assistant model
        3. both have a custom input
        (e.g. DistilWhisper)
        """

        # PT-only test: TF doesn't support assisted decoding yet.
        # Bart subclass with a kwarg called foo that distorts the output
        class FakeBartSeq2Seq(BartForConditionalGeneration):
            def forward(self, input_ids, foo=False, **kwargs):
                outs = super().forward(input_ids, **kwargs)
                if foo:
                    outs["logits"][:, :, :] = 0.0
                return outs

            def prepare_inputs_for_generation(self, *args, foo=False, encoder_outputs=None, **kwargs):
                kwargs["encoder_outputs"] = encoder_outputs
                inputs = super().prepare_inputs_for_generation(*args, **kwargs)
                inputs["foo"] = foo
                return inputs

        class FakeBartCausalLM(BartForCausalLM):
            def forward(self, input_ids, attention_mask, past_key_values, foo=False, **kwargs):
                outs = super().forward(input_ids, attention_mask, past_key_values=past_key_values, **kwargs)
                if foo:
                    outs["logits"][:, :, :] = 0.0
                return outs

            def prepare_inputs_for_generation(self, *args, foo=False, encoder_outputs=None, **kwargs):
                kwargs["encoder_outputs"] = encoder_outputs
                inputs = super().prepare_inputs_for_generation(*args, **kwargs)
                inputs["foo"] = foo
                return inputs

        model = FakeBartSeq2Seq.from_pretrained("hf-internal-testing/tiny-random-BartForConditionalGeneration").to(
            torch_device
        )
        tokenizer = AutoTokenizer.from_pretrained("hf-internal-testing/tiny-random-BartForConditionalGeneration")

        text = "Hello world"
        tokenized_inputs = tokenizer([text], return_tensors="pt")
        input_ids = tokenized_inputs.input_ids.to(torch_device)

        # Traditional way of generating text
        outputs_normal = model.generate(input_ids)
        self.assertEqual(outputs_normal.shape, (1, 20))

        # Should be different with foo
        outputs_foo = model.generate(input_ids, foo=True)
        with self.assertRaises(AssertionError):
            self.assertListEqual(outputs_foo.tolist(), outputs_normal.tolist())

        # Assistant model
        assistant = FakeBartCausalLM.from_pretrained(
            "hf-internal-testing/tiny-random-BartForConditionalGeneration"
        ).to(torch_device)

        # If assisted generation passes model_kwargs correctly, should be same as previous
        outputs_assisted = model.generate(
            input_ids,
            foo=True,
            assistant_model=assistant,
        )
        self.assertListEqual(outputs_assisted.tolist(), outputs_foo.tolist())

        # Check that passing encoder_outputs directly also works as expected
        encoder_outputs = model.get_encoder()(input_ids)

        outputs_assisted = model.generate(
            foo=True,
            assistant_model=assistant,
            encoder_outputs=encoder_outputs,
        )
        self.assertListEqual(outputs_assisted.tolist(), outputs_foo.tolist())

    def test_assisted_decoding_num_assistant_tokens_heuristic_schedule(self):
        # This test ensures that the assisted generation num_assistant_tokens 'heuristic' schedule works properly.

        prompt = "Alice and Bob"
        checkpoint = "EleutherAI/pythia-160m-deduped"
        tokenizer = AutoTokenizer.from_pretrained(checkpoint)
        inputs = tokenizer(prompt, return_tensors="pt")

        model = AutoModelForCausalLM.from_pretrained(checkpoint)

        assistant_model = model
        assistant_model.generation_config.num_assistant_tokens = 5
        assistant_model.generation_config.num_assistant_tokens_schedule = "heuristic"
        generation_kwargs = {
            "eos_token_id": -1,
            "max_new_tokens": 5,
            "do_sample": False,
            "assistant_model": assistant_model,
        }
        model.generate(**inputs, **generation_kwargs)
        # update_candidate_strategy is called only once and therefore, assistant_model.generation_config.num_assistant_tokens should be either 4 or 7
        self.assertTrue(assistant_model.generation_config.num_assistant_tokens in (4, 7))

    def test_assisted_decoding_num_assistant_tokens_heuristic_transient_schedule(self):
        # This test ensures that the assisted generation num_assistant_tokens 'heuristic' schedule works properly.

        prompt = "Alice and Bob"
        checkpoint = "EleutherAI/pythia-160m-deduped"
        tokenizer = AutoTokenizer.from_pretrained(checkpoint)
        inputs = tokenizer(prompt, return_tensors="pt")

        model = AutoModelForCausalLM.from_pretrained(checkpoint)

        assistant_model = model
        assistant_model.generation_config.num_assistant_tokens = 5
        assistant_model.generation_config.num_assistant_tokens_schedule = "heuristic_transient"
        generation_kwargs = {
            "eos_token_id": -1,
            "max_new_tokens": 5,
            "do_sample": False,
            "assistant_model": assistant_model,
        }
        model.generate(**inputs, **generation_kwargs)
        # update_candidate_strategy is called once but assistant_model.generation_config.num_assistant_tokens should stay 5
        self.assertEqual(assistant_model.generation_config.num_assistant_tokens, 5)

    @slow
    def test_validate_assistant(self):
        # Generate a random sample:
        inputs = np.random.rand(160000)

        # Load a main encoder-decoder model:
        model_id = "openai/whisper-large-v2"
        processor = AutoProcessor.from_pretrained(model_id)
        model = AutoModelForSpeechSeq2Seq.from_pretrained(
            model_id,
            low_cpu_mem_usage=True,
            use_safetensors=True,
        )
        model.to(torch_device)

        # process the input:
        features = processor(inputs, return_tensors="pt").to(torch_device)

        # Load an encoder-decoder assistant with same encoder as the main model:
        assistant_distil_model_id = "distil-whisper/distil-large-v2"
        assistant_seq_to_seq = AutoModelForSpeechSeq2Seq.from_pretrained(
            assistant_distil_model_id,
            use_safetensors=True,
        ).to(torch_device)
        self.assertTrue(model.generate(**features, assistant_model=assistant_seq_to_seq).sum())

        # Load its decoder only version:
        assistant_causal_lm = AutoModelForCausalLM.from_pretrained(
            assistant_distil_model_id,
            low_cpu_mem_usage=True,
            use_safetensors=True,
        ).to(torch_device)
        self.assertTrue(model.generate(**features, assistant_model=assistant_causal_lm).sum())

        # Load an encoder-decoder assistant with a different encoder than the main model:
        assistant_distil_model_id = "openai/whisper-tiny"
        assistant_seq_to_seq = AutoModelForSpeechSeq2Seq.from_pretrained(
            assistant_distil_model_id,
            use_safetensors=True,
        ).to(torch_device)
        self.assertTrue(model.generate(**features, assistant_model=assistant_seq_to_seq).sum())

        # Load its decoder only version:
        assistant_causal_lm = AutoModelForCausalLM.from_pretrained(
            assistant_distil_model_id,
            low_cpu_mem_usage=True,
            use_safetensors=True,
        ).to(torch_device)
        # It will raise an error as the encoder of the main and assistant model are not compatible:
        with self.assertRaises(ValueError):
            model.generate(**features, assistant_model=assistant_causal_lm)

        # Load an encoder-decoder model with a different tokenizer than the main model:
        assistant_distil_model_id = "hf-internal-testing/tiny-random-SeamlessM4Tv2ForSpeechToText"
        assistant_seq_to_seq = AutoModelForSpeechSeq2Seq.from_pretrained(
            assistant_distil_model_id,
        ).to(torch_device)
        # This should raise an error as the main and assistant model don't use the same tokenizer:
        with self.assertRaises(ValueError):
            model.generate(**features, assistant_model=assistant_seq_to_seq)

    def test_compare_unprocessed_logit_scores(self):
        # Get unprocessed logit scores back from model generate function.
        # Assert that unprocessed logits from generate() are same as those from modal eval()

        # tell model to generate text and return unprocessed/unwarped logit scores
        tokenizer = AutoTokenizer.from_pretrained("hf-internal-testing/tiny-random-gpt2")
        text = "generate yes or no: "
        input_ids = tokenizer([text], return_tensors="pt").input_ids.to(torch_device)

        model = AutoModelForCausalLM.from_pretrained("hf-internal-testing/tiny-random-gpt2").to(torch_device)

        with torch.no_grad():
            # Get logits for the next token from fwd pass
            logits_fwd = model(input_ids).logits[:, -1, :][0]

        # Get logits for the next token from generate function
        outputs = model.generate(
            input_ids=input_ids,
            return_dict_in_generate=True,
            output_logits=True,
            max_new_tokens=1,
            do_sample=True,
        )
        logits_gen = outputs.logits[0][0]

        # assert that unprocessed logits from generate() are same as those from modal eval()
        self.assertListEqual(logits_fwd.tolist(), logits_gen.tolist())

    def test_return_unprocessed_logit_scores(self):
        # tell model to generate text and return unprocessed/unwarped logit scores
        tokenizer = AutoTokenizer.from_pretrained("hf-internal-testing/tiny-random-gpt2")
        text = "generate yes or no: "
        input_ids = tokenizer([text], return_tensors="pt").input_ids.to(torch_device)
        model = AutoModelForCausalLM.from_pretrained("hf-internal-testing/tiny-random-gpt2").to(torch_device)

        outputs = model.generate(
            input_ids=input_ids, return_dict_in_generate=True, output_logits=True, max_new_tokens=3
        )

        # perform dummy check if unpreprocessed logits make sense.
        # do preselection on high probabilities; find scores of y and n tokens
        probs_all = torch.nn.functional.softmax(outputs.logits[2][0], dim=-1)
        indices = torch.argwhere(probs_all > 0.001)
        indices = indices[:, -1]
        tokens_max = tokenizer.batch_decode(indices, skip_special_tokens=True)
        probs_max = probs_all[probs_all > 0.001]

        self.assertTrue(len(indices) >= 2)
        next_token_dict = {str(t): p for t, p in zip(tokens_max, probs_max)}
        self.assertTrue("n" in next_token_dict)
        self.assertTrue("y" in next_token_dict)
        y_prob = next_token_dict["y"]
        n_prob = next_token_dict["n"]

        self.assertTrue(y_prob > 0.001 and n_prob > 0.001)
        self.assertTrue(y_prob <= 1.0 and n_prob <= 1.0)

    @slow
    @require_torch_multi_gpu
    def test_assisted_decoding_in_different_gpu(self):
        # PT-only test: TF doesn't support assisted decoding yet.
        model = AutoModelForCausalLM.from_pretrained("hf-internal-testing/tiny-random-MistralForCausalLM").to("cuda:0")
        assistant = AutoModelForCausalLM.from_pretrained("hf-internal-testing/tiny-random-MistralForCausalLM").to(
            "cuda:1"
        )
        tokenizer = AutoTokenizer.from_pretrained("hf-internal-testing/tiny-random-MistralForCausalLM")
        model.config.pad_token_id = tokenizer.eos_token_id
        assistant.config.pad_token_id = tokenizer.eos_token_id

        text = "Hello world"
        tokenized_inputs = tokenizer([text], return_tensors="pt")
        input_ids = tokenized_inputs.input_ids.to(torch_device)
        input_length = input_ids.shape[-1]

        out = model.generate(
            input_ids,
            assistant_model=assistant,
            max_new_tokens=20,
        )
        self.assertTrue(input_length <= out.shape[-1] <= input_length + 20)

    @slow
    @require_torch_gpu
    def test_assisted_decoding_model_in_gpu_assistant_in_cpu(self):
        # PT-only test: TF doesn't support assisted decoding yet.
        model = AutoModelForCausalLM.from_pretrained("hf-internal-testing/tiny-random-MistralForCausalLM").to("cuda")
        assistant = AutoModelForCausalLM.from_pretrained("hf-internal-testing/tiny-random-MistralForCausalLM").to(
            "cpu"
        )
        tokenizer = AutoTokenizer.from_pretrained("hf-internal-testing/tiny-random-MistralForCausalLM")
        model.config.pad_token_id = tokenizer.eos_token_id
        assistant.config.pad_token_id = tokenizer.eos_token_id

        text = "Hello world"
        tokenized_inputs = tokenizer([text], return_tensors="pt")
        input_ids = tokenized_inputs.input_ids.to(torch_device)
        input_length = input_ids.shape[-1]

        out = model.generate(
            input_ids,
            assistant_model=assistant,
            max_new_tokens=20,
        )
        self.assertTrue(input_length <= out.shape[-1] <= input_length + 20)

    def test_special_tokens_fall_back_to_model_default(self):
        # PT-only test: TF doesn't support assisted decoding yet.
        model = AutoModelForCausalLM.from_pretrained("hf-internal-testing/tiny-random-MistralForCausalLM").to(
            torch_device
        )
        test_bos_id = 50

        # Sanity-check: the model has a BOS token set, and the first generated token is a BOS token
        gen_output = model.generate()
        self.assertTrue(model.generation_config.bos_token_id is not None)
        self.assertTrue(model.generation_config.bos_token_id == gen_output[0, 0])

        # If we pass a generation config **with** a BOS token, `generate` will use it
        generation_config = GenerationConfig(bos_token_id=test_bos_id)
        gen_output = model.generate(generation_config=generation_config)
        self.assertFalse(model.generation_config.bos_token_id == gen_output[0, 0])
        self.assertTrue(generation_config.bos_token_id == gen_output[0, 0])
        self.assertTrue(test_bos_id == gen_output[0, 0])

        # If we pass a generation config **without** a BOS token, `generate` will fetch the BOS token from
        # `model.generation_config`
        generation_config = GenerationConfig(bos_token_id=None)
        gen_output = model.generate(generation_config=generation_config)
        self.assertTrue(model.generation_config.bos_token_id == gen_output[0, 0])
        self.assertFalse(test_bos_id == gen_output[0, 0])
        self.assertTrue(generation_config.bos_token_id is None)

        # Changing `model.generation_config` will affect fallback behavior
        model.generation_config.bos_token_id = test_bos_id
        gen_output = model.generate(generation_config=generation_config)
        self.assertTrue(model.generation_config.bos_token_id == gen_output[0, 0])
        self.assertTrue(test_bos_id == gen_output[0, 0])
        self.assertTrue(generation_config.bos_token_id is None)

    def test_speculative_decoding_equals_regular_decoding(self):
        draft_name = "double7/vicuna-68m"
        target_name = "Qwen/Qwen2-0.5B-Instruct"

        draft_model = AutoModelForCausalLM.from_pretrained(draft_name)
        target_model = AutoModelForCausalLM.from_pretrained(target_name)

        assistant_tokenizer = AutoTokenizer.from_pretrained(draft_name)
        target_tokenizer = AutoTokenizer.from_pretrained(target_name)

        prompt_size = torch.randint(low=20, high=100, size=(1,))
        max_new_tokens = torch.randint(low=10, high=50, size=(1,))
        input_ids = (torch.rand(1, prompt_size[0]) * 100).to(int) + 50

        max_new_tokens_item = max_new_tokens[0].item()
        expected_out = target_model.generate(input_ids, do_sample=False, max_new_tokens=max_new_tokens_item)
        predicted_out = target_model.generate(
            input_ids,
            do_sample=False,
            max_new_tokens=max_new_tokens_item,
            assistant_model=draft_model,
            target_tokenizer=target_tokenizer,
            assistant_tokenizer=assistant_tokenizer,
        )

        self.assertEqual(expected_out.shape, predicted_out.shape)
        self.assertTrue((expected_out == predicted_out).all().item())

    @pytest.mark.generate
    @require_torch_multi_gpu
    def test_generate_with_static_cache_multi_gpu(self):
        """
        Tests if the static cache has been set correctly and if generate works correctly when we are using multi-gpus.
        """
        # need to split manually as auto doesn't work well with unbalanced model
        device_map = {"model.embed_tokens": 0, "model.layers.0": 0, "model.layers.1": 1, "model.norm": 1, "lm_head": 0}
        model = AutoModelForCausalLM.from_pretrained(
            "hf-internal-testing/tiny-random-MistralForCausalLM", device_map=device_map
        )
        tokenizer = AutoTokenizer.from_pretrained("hf-internal-testing/tiny-random-MistralForCausalLM")

        text = "Hello world"
        tokenized_inputs = tokenizer([text], return_tensors="pt")
        input_ids = tokenized_inputs.input_ids.to(torch_device)

        generation_kwargs = {
            "max_new_tokens": 20,
            "cache_implementation": "static",
            "return_dict_in_generate": True,  # Required to return `past_key_values`
        }

        results = model.generate(input_ids, **generation_kwargs)
        self.assertTrue(isinstance(results.past_key_values, StaticCache))

        # check device of each layer
        key_cache_0 = results.past_key_values.key_cache[0]
        value_cache_0 = results.past_key_values.value_cache[0]
        self.assertTrue(key_cache_0.device == value_cache_0.device == torch.device(0))

        key_cache_1 = results.past_key_values.key_cache[1]
        value_cache_1 = results.past_key_values.value_cache[1]
        self.assertTrue(key_cache_1.device == value_cache_1.device == torch.device(1))

    @pytest.mark.generate
    @require_torch_multi_gpu
    def test_init_static_cache_multi_gpu(self):
        """
        Tests if the static cache has been set correctly when we initialize it manually in a multi-gpu setup.
        """
        # need to split manually as auto doesn't work well with unbalanced model
        device_map = {"model.embed_tokens": 0, "model.layers.0": 0, "model.layers.1": 1, "model.norm": 1, "lm_head": 0}
        model = AutoModelForCausalLM.from_pretrained(
            "hf-internal-testing/tiny-random-MistralForCausalLM", device_map=device_map
        )
        tokenizer = AutoTokenizer.from_pretrained("hf-internal-testing/tiny-random-MistralForCausalLM")

        text = "Hello world"
        tokenized_inputs = tokenizer([text], return_tensors="pt")
        input_ids = tokenized_inputs.input_ids.to(torch_device)

        generation_kwargs = {
            "max_new_tokens": 20,
            "return_dict_in_generate": True,  # Required to return `past_key_values`
        }

        # TODO: We need to raise a warning in case the cache is not set correctly
        # with self.assertRaisesRegex(ValueError, "If you are manually initializing the cache"):
        #     past_key_values = StaticCache(
        #         config=model.config, batch_size=1, max_cache_len=30, device=torch_device, dtype=model.dtype
        #     )
        #     results = model.generate(input_ids, past_key_values=past_key_values, **generation_kwargs)

        # deduced from the device_map : layer 0 on device 0 and layer 1 on device 1
        layer_device_map = {0: 0, 1: 1}
        past_key_values = StaticCache(
            config=model.config,
            batch_size=1,
            max_cache_len=30,
            device=torch_device,
            dtype=model.dtype,
            layer_device_map=layer_device_map,
        )
        results = model.generate(input_ids, past_key_values=past_key_values, **generation_kwargs)

        # check device of each layer
        key_cache_0 = results.past_key_values.key_cache[0]
        value_cache_0 = results.past_key_values.value_cache[0]
        self.assertTrue(key_cache_0.device == value_cache_0.device == torch.device(0))

        key_cache_1 = results.past_key_values.key_cache[1]
        value_cache_1 = results.past_key_values.value_cache[1]
        self.assertTrue(key_cache_1.device == value_cache_1.device == torch.device(1))

    @slow
    def test_padding_input_contrastive_search_gpt2(self):
        # Load the pre-trained GPT-2 model and tokenizer
        model = GPT2LMHeadModel.from_pretrained("openai-community/gpt2")
        model.to(torch_device)
        tokenizer = AutoTokenizer.from_pretrained("openai-community/gpt2", clean_up_tokenization_spaces=True)

        # Set the tokenizer to left-pad the sequences
        tokenizer.padding_side = "left"

        # Define the PAD token as the EOS token
        tokenizer.pad_token = tokenizer.eos_token
        model.generation_config.pad_token_id = model.generation_config.eos_token_id

        # Define the input prompt
        prompt_text = "The whispered legends of the haunted mansion spoke"

        # Tokenize the input prompt
        encoded_prompt = tokenizer(prompt_text, return_tensors="pt", padding=True)
        input_ids = encoded_prompt.input_ids.to(torch_device)
        attention_mask = encoded_prompt.attention_mask.to(torch_device)

        # Define the contrastive search params
        penalty_alpha = 0.6
        top_k = 4

        # Define the padding length to add to the input IDs and attention mask
        padding_length = 10

        # Generate text without padding
        outputs = model.generate(
            input_ids=input_ids,
            attention_mask=attention_mask,
            do_sample=False,
            penalty_alpha=penalty_alpha,
            top_k=top_k,
            max_new_tokens=64,
        )
        generated_text_no_padding = tokenizer.decode(outputs[0], skip_special_tokens=True)

        # Pad the input IDs and attention mask on the left
        padded_input_ids = F.pad(
            input_ids, (padding_length, 0), "constant", value=model.generation_config.pad_token_id
        )
        padded_attention_mask = F.pad(attention_mask, (padding_length, 0), "constant", value=0)

        # Generate text with padded inputs
        outputs_with_padding = model.generate(
            input_ids=padded_input_ids,
            attention_mask=padded_attention_mask,
            do_sample=False,
            penalty_alpha=penalty_alpha,
            top_k=top_k,
            max_new_tokens=64,
        )
        generated_text_with_padding = tokenizer.decode(outputs_with_padding[0], skip_special_tokens=True)

        # Assert that the generated texts are identical for padded and non-padded inputs
        self.assertEqual(generated_text_no_padding, generated_text_with_padding)
        self.assertEqual(
            generated_text_with_padding,
            'The whispered legends of the haunted mansion spoke of the "souls of the dead" who were "falling '
            'out of the sky" and "falling into the sea."\n\nThe ghostly apparitions were said to have been '
            'created by the spirits of the dead, who were "falling out of the sky" and "falling into the sea',
        )

    @slow
    def test_padding_input_contrastive_search_t5(self):
        # Load the pre-trained T5 model and tokenizer
        model = T5ForConditionalGeneration.from_pretrained("google-t5/t5-small")
        model.to(torch_device)
        tokenizer = AutoTokenizer.from_pretrained("google-t5/t5-small", clean_up_tokenization_spaces=True)

        # Define the input prompt
        prompt_text = "translate English to German: I need to finish this task before the end of the day."

        # Tokenize the input prompt
        encoded_prompt = tokenizer(prompt_text, return_tensors="pt")
        input_ids = encoded_prompt.input_ids.to(torch_device)
        attention_mask = encoded_prompt.attention_mask.to(torch_device)

        # Define the decoder prompt
        decoder_prompt_text = "Ich muss diese Aufgabe"
        encoded_decoder_prompt = tokenizer(decoder_prompt_text, add_special_tokens=False, return_tensors="pt")
        decoder_input_ids = encoded_decoder_prompt.input_ids.to(torch_device)
        decoder_attention_mask = encoded_decoder_prompt.attention_mask.to(torch_device)

        # Define the contrastive search params
        penalty_alpha = 0.6
        top_k = 4

        # Generate text without padding
        outputs = model.generate(
            input_ids=input_ids,
            attention_mask=attention_mask,
            decoder_input_ids=decoder_input_ids,
            decoder_attention_mask=decoder_attention_mask,
            do_sample=False,
            penalty_alpha=penalty_alpha,
            top_k=top_k,
            max_new_tokens=64,
        )
        generated_text_no_padding = tokenizer.decode(outputs[0], skip_special_tokens=True)

        # Define the padding length to add to the input IDs and attention mask
        padding_length = 10

        # Pad the decoder input IDs and attention mask on the left
        padded_decoder_input_ids = F.pad(
            decoder_input_ids, (padding_length, 0), "constant", value=model.generation_config.pad_token_id
        )
        padded_decoder_attention_mask = F.pad(decoder_attention_mask, (padding_length, 0), "constant", value=0)
        # Since the decoder_start_token_id is the same as the pad_token_id,
        # the last padded token represents the decoder start token.
        # Set the attention mask for the decoder_start_token_id to True (1).
        padded_decoder_attention_mask[:, padding_length - 1] = 1
        # Generate text with padded inputs
        outputs_with_padding = model.generate(
            input_ids=input_ids,
            attention_mask=attention_mask,
            decoder_input_ids=padded_decoder_input_ids,
            decoder_attention_mask=padded_decoder_attention_mask,
            do_sample=False,
            penalty_alpha=penalty_alpha,
            top_k=top_k,
            max_new_tokens=64,
        )
        generated_text_with_padding = tokenizer.decode(outputs_with_padding[0], skip_special_tokens=True)

        # Assert that the generated texts are identical for padded and non-padded inputs
        self.assertEqual(generated_text_no_padding, generated_text_with_padding)
        self.assertEqual(generated_text_no_padding, "Ich muss diese Aufgabe vor Ende des Tages beenden.")

    def test_prepare_inputs_for_generation_decoder_llm(self):
        """Tests GenerationMixin.prepare_inputs_for_generation against expected usage with decoder-only llms."""

        config = AutoConfig.from_pretrained("hf-internal-testing/tiny-random-LlamaForCausalLM")
        model = AutoModelForCausalLM.from_pretrained("hf-internal-testing/tiny-random-LlamaForCausalLM")
        model = model.to(torch_device)

        # 1. Sanity check: the model's `prepare_inputs_for_generation` comes from `GenerationMixin`
        self.assertTrue("GenerationMixin" in str(model.prepare_inputs_for_generation))

        # 2. If we pass input ids by themselves, we should get back the same input ids
        input_ids = torch.tensor([[1, 2, 3], [4, 5, 6]]).to(torch_device)
        model_inputs = model.prepare_inputs_for_generation(input_ids)
        self.assertTrue(torch.all(model_inputs["input_ids"] == input_ids))

        # 3. If we pass the attention mask too, we will get back the attention mask and position ids built from it
        attention_mask = torch.tensor([[1, 1, 1], [1, 1, 1]]).to(torch_device)
        model_inputs = model.prepare_inputs_for_generation(input_ids, attention_mask=attention_mask)
        self.assertTrue(torch.all(model_inputs["attention_mask"] == attention_mask))
        self.assertTrue(model_inputs["position_ids"].shape == input_ids.shape)

        # 4. `use_cache` (and other kwargs) are forwarded
        self.assertFalse("use_cache" in model_inputs)  # From the previous input, there is no `use_cache`
        model_inputs = model.prepare_inputs_for_generation(input_ids, use_cache=True, foo="bar")
        self.assertTrue(model_inputs["use_cache"] is True)
        self.assertTrue(model_inputs["foo"] == "bar")

        # 5. When we pass a cache, we discard data related to already seen tokens in some tensors. We are now also
        # forced to pass a correctly prepared `cache_positions` to slice the data accordingly.
        init_input_ids = input_ids[:, :2]
        dynamic_cache = DynamicCache()
        dynamic_cache = model(init_input_ids, past_key_values=dynamic_cache).past_key_values
        with self.assertRaises(AttributeError):  # past_key_values + no cache_position -> exception
            model_inputs = model.prepare_inputs_for_generation(input_ids, past_key_values=dynamic_cache)

        cache_position = torch.arange(input_ids.shape[-1], dtype=torch.long).to(torch_device)
        cache_position = cache_position[dynamic_cache.get_seq_length() :]
        model_inputs = model.prepare_inputs_for_generation(
            input_ids, past_key_values=dynamic_cache, cache_position=cache_position, attention_mask=attention_mask
        )
        self.assertTrue("past_key_values" in model_inputs)
        self.assertTrue(torch.all(model_inputs["cache_position"] == cache_position))
        self.assertTrue(model_inputs["input_ids"].shape[-1] == 1)  # 1 = 3 fed tokens - 2 tokens in the cache
        self.assertTrue(model_inputs["position_ids"].shape[-1] == 1)
        self.assertTrue(model_inputs["attention_mask"].shape[-1] == 3)  # we still need the full attention mask!

        # 6. If we pass a `static_cache`, the attention mask will be prepared as a static shape 4D mask
        max_cache_len = 10
        batch_size = 2
        query_length = input_ids.shape[-1] - init_input_ids.shape[-1]
        static_cache = StaticCache(
            config=config, batch_size=batch_size, max_cache_len=max_cache_len, device=torch_device, dtype=torch.float32
        )
        static_cache = model(init_input_ids, past_key_values=static_cache).past_key_values
        model_inputs = model.prepare_inputs_for_generation(
            input_ids, past_key_values=static_cache, cache_position=cache_position, attention_mask=attention_mask
        )
        self.assertTrue("past_key_values" in model_inputs)
        self.assertTrue(list(model_inputs["attention_mask"].shape) == [batch_size, 1, query_length, max_cache_len])

        # 7. We can also pass `inputs_embeds` as the embedded prompt. Because `generate` will append its result to
        # `input_ids` and the models will only accept one of the two inputs (`input_ids` or `inputs_embeds`), we
        # a) must use the cache b) must expect `input_ids` after the prompt is processed
        init_inputs_embeds = model.get_input_embeddings()(init_input_ids)
        init_cache_positions = torch.arange(init_input_ids.shape[-1], dtype=torch.long).to(torch_device)
        empty_cache = DynamicCache()

        # Prompt processing
        model_inputs = model.prepare_inputs_for_generation(
            init_input_ids,
            past_key_values=empty_cache,
            inputs_embeds=init_inputs_embeds,
            cache_position=init_cache_positions,
        )
        self.assertTrue(model_inputs["input_ids"] is None)
        self.assertTrue(model_inputs["inputs_embeds"] is not None)

        # After prompt processing
        model_inputs = model.prepare_inputs_for_generation(
            input_ids, past_key_values=dynamic_cache, inputs_embeds=init_inputs_embeds, cache_position=cache_position
        )
        self.assertTrue(model_inputs["input_ids"] is not None)
        self.assertTrue(model_inputs["inputs_embeds"] is None)

    def test_prepare_inputs_for_generation_encoder_decoder_llm(self):
        """
        Same as `test_prepare_inputs_for_generation_decoder_llm` but for encoder-decoder models. Main difference: we
        should look for `decoder_input_ids`, instead of `input_ids`.
        """
        model = AutoModelForSeq2SeqLM.from_pretrained("hf-internal-testing/tiny-random-t5")
        model = model.to(torch_device)

        # 1. Sanity check: the model's `prepare_inputs_for_generation` comes from `GenerationMixin`
        self.assertTrue("GenerationMixin" in str(model.prepare_inputs_for_generation))

        # 2. If we pass input ids by themselves, we should get back the same input ids -- with the encoder-decoder key
        decoder_input_ids = torch.tensor([[1, 2, 3], [4, 5, 6]]).to(torch_device)
        model_inputs = model.prepare_inputs_for_generation(decoder_input_ids)
        self.assertTrue(torch.all(model_inputs["decoder_input_ids"] == decoder_input_ids))

        # 3. If we pass the attention mask too, we will get back the attention mask. Encoder-decoder models usually
        # don't use `position_ids`
        decoder_attention_mask = torch.tensor([[1, 1, 1], [1, 1, 1]]).to(torch_device)
        model_inputs = model.prepare_inputs_for_generation(
            decoder_input_ids, decoder_attention_mask=decoder_attention_mask
        )
        self.assertTrue(torch.all(model_inputs["decoder_attention_mask"] == decoder_attention_mask))
        self.assertTrue("position_ids" not in model_inputs)

        # 4. `use_cache` (and other kwargs, like the encoder outputs) are forwarded
        self.assertFalse("use_cache" in model_inputs)  # From the previous input, there is no `use_cache`
        model_inputs = model.prepare_inputs_for_generation(decoder_input_ids, use_cache=True, encoder_outputs="foo")
        self.assertTrue(model_inputs["use_cache"] is True)
        self.assertTrue(model_inputs["encoder_outputs"] == "foo")
        # See the decoder-only test for more corner cases. The code is the same, so we don't repeat it here.

    def test_generate_compile_fullgraph_tiny(self):
        """
        Tests that we can call end-to-end generation with a tiny model (i.e. doesn't crash)
        NOTE: this test is quite slow (~20s on a consumer desktop), but it is important that we keep it as part of the
        non-slow tests to prevent regressions!
        """
        model = AutoModelForCausalLM.from_pretrained(
            "hf-internal-testing/tiny-random-LlamaForCausalLM", torch_dtype=torch.bfloat16, device_map="auto"
        )
        tokenizer = AutoTokenizer.from_pretrained("hf-internal-testing/tiny-random-LlamaForCausalLM")

        # compile generate
        compiled_generate = torch.compile(model.generate, fullgraph=True, mode="reduce-overhead")

        # compiled generate does NOT accept parameterization except a) model inputs b) a generation config
        generation_config = copy.deepcopy(model.generation_config)
        generation_config.pad_token_id = model.config.eos_token_id

        model_inputs = tokenizer(["Write a poem about the market crashing in summer"], return_tensors="pt")
        model_inputs = model_inputs.to(model.device)
        gen_out = compiled_generate(**model_inputs, generation_config=generation_config)
        self.assertTrue(gen_out.shape[1] > model_inputs["input_ids"].shape[1])  # some text was generated


@require_torch
class UtilsFunctionsTest(unittest.TestCase):
    def test_speculative_sampling(self):
        # assume vocab size 10, input length 5 + 3 generated candidates
        candidate_input_ids = torch.tensor([[8, 0, 3, 9, 8, 1, 4, 5]])  # input tokens
        candidate_logits = torch.tensor(
            [
                [
                    [-10.0, 10.0, -10.0, -10.0, -10.0, -10.0, -10.0, -10.0, -10.0, -10.0],  # generated 1
                    [-10.0, -10.0, -10.0, -10.0, 10.0, -10.0, -10.0, -10.0, -10.0, -10.0],  # generated 4
                    [-10.0, -10.0, -10.0, -10.0, -10.0, 10.0, -10.0, -10.0, -10.0, -10.0],  # generated 5
                ]
            ]
        )
        candidate_length = 3
        inf = float("inf")
        new_logits = torch.tensor(
            [
                [
                    [-10.0, 10.0, -10.0, -10.0, -10.0, -10.0, -10.0, -10.0, -10.0, -10.0],  # accepts 1
                    [-10.0, -10.0, -10.0, -10.0, 10.0, -10.0, -10.0, -10.0, -10.0, -10.0],  # accepts 4
                    [-inf, -inf, -inf, -inf, -inf, -inf, -inf, -inf, 10.0, -inf],  # rejects 5, accepts 8
                    [-10.0, -10.0, -10.0, -10.0, -10.0, -10.0, -10.0, -10.0, -10.0, -10.0],  # N/A
                ]
            ]
        )
        last_assistant_token_is_eos = False
        validated_tokens, n_matches = _speculative_sampling(
            candidate_input_ids,
            candidate_logits,
            candidate_length,
            new_logits,
            last_assistant_token_is_eos,
        )
        self.assertTrue(n_matches.item() == 2)
        self.assertTrue(validated_tokens.tolist()[0] == [1, 4, 8])


@require_torch
class TokenHealingTestCase(unittest.TestCase):
    @parameterized.expand(
        [
            ("url", 'The link is <a href="http:', 'The link is <a href="http://'),
            # aggressive_healing: "http" shouldn't be replaced with "https"
            ("aggressive_healing", 'The link is <a href="http', 'The link is <a href="http'),
            ("trailing_whitespace", "I read a book about ", "I read a book about"),
            ("nothing_to_heal", "I read a book about", "I read a book about"),
            ("single_token", "I", "I"),
            ("empty_prompt", "", ""),
        ]
    )
    def test_prompts(self, name, input, expected):
        model_name_or_path = "distilbert/distilgpt2"
        tokenizer = AutoTokenizer.from_pretrained(model_name_or_path, use_fast=True)
        completion_model = AutoModelForCausalLM.from_pretrained(
            model_name_or_path,
            device_map="auto",
            trust_remote_code=False,
            revision="main",
            use_cache=True,
        )

        """
        tokenizer.pad_token value can be empty but it is required in the latter codes
        so assigned it here with eos_token
		"""
        tokenizer.pad_token = tokenizer.eos_token

        input_ids = tokenizer(input, return_tensors="pt").input_ids.to(completion_model.device)

        healed_ids = completion_model.heal_tokens(input_ids, tokenizer=tokenizer)
        predicted = tokenizer.decode(healed_ids[0], skip_special_tokens=True)

        self.assertEqual(predicted, expected)

    def test_generate_from_inputs_embeds_with_bos_token_id_is_none(self):
        article = "Today a dragon flew over Paris."
        model = AutoModelForCausalLM.from_pretrained("hf-internal-testing/tiny-random-gpt2").to(torch_device)
        tokenizer = AutoTokenizer.from_pretrained("hf-internal-testing/tiny-random-gpt2")
        input_ids = tokenizer(article, return_tensors="pt").input_ids.to(torch_device)
        inputs_embeds = model.get_input_embeddings()(input_ids)

        model.generate(inputs_embeds=inputs_embeds, max_length=20, bos_token_id=None)

        # bos_token_id is required when no input ids nor inputs_embeds is passed
        with self.assertRaises(ValueError):
            model.generate(max_length=20, bos_token_id=None)


class TestAssistedCandidateGeneratorDifferentTokenizers(unittest.TestCase):
    def test_no_intersection(self):
        prompt = np.array([[1, 2, 3]])
        prompt_plus_new_tokens = np.array([[4, 5, 6]])
        result = AssistedCandidateGeneratorDifferentTokenizers._get_tokens_diag(prompt, prompt_plus_new_tokens)
        self.assertEqual(result, (None, None, None))

    def test_complete_overlap(self):
        prompt = np.array([[1, 2, 3]])
        prompt_plus_new_tokens = np.array([[1, 2, 3, 4, 5]])
        discrep_length, new_tokens_only, discrep_only = AssistedCandidateGeneratorDifferentTokenizers._get_tokens_diag(
            prompt, prompt_plus_new_tokens
        )
        self.assertEqual(discrep_length, 0)
        np.testing.assert_array_equal(new_tokens_only, np.array([[4, 5]]))
        np.testing.assert_array_equal(discrep_only, np.array([[]]))

    def test_partial_overlap(self):
        prompt = np.array([[1, 2, 3]])
        prompt_plus_new_tokens = np.array([[2, 3, 4, 5]])
        discrep_length, new_tokens_only, discrep_only = AssistedCandidateGeneratorDifferentTokenizers._get_tokens_diag(
            prompt, prompt_plus_new_tokens
        )
        self.assertEqual(discrep_length, 0)
        np.testing.assert_array_equal(new_tokens_only, np.array([[4, 5]]))
        np.testing.assert_array_equal(discrep_only, np.array([[]]))

    def test_no_new_tokens(self):
        prompt = np.array([[1, 2, 3]])
        prompt_plus_new_tokens = np.array([[1, 2, 3]])
        discrep_length, new_tokens_only, discrep_only = AssistedCandidateGeneratorDifferentTokenizers._get_tokens_diag(
            prompt, prompt_plus_new_tokens
        )
        self.assertEqual(discrep_length, 0)
        np.testing.assert_array_equal(new_tokens_only, np.array([[]]))
        np.testing.assert_array_equal(discrep_only, np.array([[]]))<|MERGE_RESOLUTION|>--- conflicted
+++ resolved
@@ -29,7 +29,6 @@
 from parameterized import parameterized
 from pytest import mark
 
-<<<<<<< HEAD
 from transformers import AutoTokenizer, GenerationConfig, is_torch_available, pipeline, set_seed
 from transformers.models.auto import get_values
 from transformers.models.auto.modeling_auto import MODEL_FOR_CAUSAL_LM_MAPPING_NAMES
@@ -39,12 +38,6 @@
     require_auto_gptq,
     require_flash_attn,
     require_read_token,
-=======
-from transformers import AutoConfig, is_torch_available, pipeline, set_seed
-from transformers.testing_utils import (
-    is_flaky,
-    require_accelerate,
->>>>>>> 186b8dc1
     require_optimum_quanto,
     require_torch,
     require_torch_gpu,
