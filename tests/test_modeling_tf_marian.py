--- conflicted
+++ resolved
@@ -14,6 +14,7 @@
 # limitations under the License.
 
 
+import tempfile
 import unittest
 import warnings
 
@@ -164,13 +165,8 @@
 
 
 @require_tf
-<<<<<<< HEAD
 class TFMarianModelTest(TFModelTesterMixin, unittest.TestCase):
     all_model_classes = (TFMarianMTModel, TFMarianModel) if is_tf_available() else ()
-=======
-class TFMarianMTModelTest(TFModelTesterMixin, unittest.TestCase):
-    all_model_classes = (TFMarianMTModel,) if is_tf_available() else ()
->>>>>>> 01a16840
     all_generative_model_classes = (TFMarianMTModel,) if is_tf_available() else ()
     is_encoder_decoder = True
     test_pruning = False
@@ -182,14 +178,9 @@
     def test_config(self):
         self.config_tester.run_common_tests()
 
-<<<<<<< HEAD
     def test_decoder_model_past_large_inputs(self):
         config_and_inputs = self.model_tester.prepare_config_and_inputs_for_common()
         self.model_tester.check_decoder_model_past_large_inputs(*config_and_inputs)
-=======
-    def test_inputs_embeds(self):
-        # inputs_embeds not supported
-        pass
 
     def test_compile_tf_model(self):
         config, inputs_dict = self.model_tester.prepare_config_and_inputs_for_common()
@@ -221,7 +212,6 @@
         # Compile extended model
         extended_model = tf.keras.Model(inputs=[input_ids], outputs=[outputs])
         extended_model.compile(optimizer=optimizer, loss=loss, metrics=[metric])
->>>>>>> 01a16840
 
     def test_model_common_attributes(self):
         config, inputs_dict = self.model_tester.prepare_config_and_inputs_for_common()
