# coding=utf-8
# Copyright 2018 The Google AI Language Team Authors.
#
# Licensed under the Apache License, Version 2.0 (the "License");
# you may not use this file except in compliance with the License.
# You may obtain a copy of the License at
#
#     http://www.apache.org/licenses/LICENSE-2.0
#
# Unless required by applicable law or agreed to in writing, software
# distributed under the License is distributed on an "AS IS" BASIS,
# WITHOUT WARRANTIES OR CONDITIONS OF ANY KIND, either express or implied.
# See the License for the specific language governing permissions and
# limitations under the License.


import unittest

from transformers import is_torch_available

from .test_configuration_common import ConfigTester
from .test_modeling_common import ModelTesterMixin, ids_tensor
from .utils import require_torch, slow, torch_device


if is_torch_available():
    from transformers import (
        ElectraConfig,
        ElectraModel,
        ElectraForMaskedLM,
        ElectraForTokenClassification,
        ElectraForPreTraining,
        ElectraForSequenceClassification,
        ElectraForQuestionAnswering,
    )
    from transformers.modeling_electra import ELECTRA_PRETRAINED_MODEL_ARCHIVE_LIST


@require_torch
class ElectraModelTest(ModelTesterMixin, unittest.TestCase):

    all_model_classes = (
<<<<<<< HEAD
        (ElectraModel, ElectraForMaskedLM, ElectraForTokenClassification, ElectraForQuestionAnswering)
=======
        (
            ElectraModel,
            ElectraForPreTraining,
            ElectraForMaskedLM,
            ElectraForTokenClassification,
            ElectraForSequenceClassification,
        )
>>>>>>> 5d63ca6c
        if is_torch_available()
        else ()
    )

    class ElectraModelTester(object):
        def __init__(
            self,
            parent,
            batch_size=13,
            seq_length=7,
            is_training=True,
            use_input_mask=True,
            use_token_type_ids=True,
            use_labels=True,
            vocab_size=99,
            hidden_size=32,
            num_hidden_layers=5,
            num_attention_heads=4,
            intermediate_size=37,
            hidden_act="gelu",
            hidden_dropout_prob=0.1,
            attention_probs_dropout_prob=0.1,
            max_position_embeddings=512,
            type_vocab_size=16,
            type_sequence_label_size=2,
            initializer_range=0.02,
            num_labels=3,
            num_choices=4,
            scope=None,
        ):
            self.parent = parent
            self.batch_size = batch_size
            self.seq_length = seq_length
            self.is_training = is_training
            self.use_input_mask = use_input_mask
            self.use_token_type_ids = use_token_type_ids
            self.use_labels = use_labels
            self.vocab_size = vocab_size
            self.hidden_size = hidden_size
            self.num_hidden_layers = num_hidden_layers
            self.num_attention_heads = num_attention_heads
            self.intermediate_size = intermediate_size
            self.hidden_act = hidden_act
            self.hidden_dropout_prob = hidden_dropout_prob
            self.attention_probs_dropout_prob = attention_probs_dropout_prob
            self.max_position_embeddings = max_position_embeddings
            self.type_vocab_size = type_vocab_size
            self.type_sequence_label_size = type_sequence_label_size
            self.initializer_range = initializer_range
            self.num_labels = num_labels
            self.num_choices = num_choices
            self.scope = scope

        def prepare_config_and_inputs(self):
            input_ids = ids_tensor([self.batch_size, self.seq_length], self.vocab_size)

            input_mask = None
            if self.use_input_mask:
                input_mask = ids_tensor([self.batch_size, self.seq_length], vocab_size=2)

            token_type_ids = None
            if self.use_token_type_ids:
                token_type_ids = ids_tensor([self.batch_size, self.seq_length], self.type_vocab_size)

            sequence_labels = None
            token_labels = None
            choice_labels = None
            if self.use_labels:
                sequence_labels = ids_tensor([self.batch_size], self.type_sequence_label_size)
                token_labels = ids_tensor([self.batch_size, self.seq_length], self.num_labels)
                choice_labels = ids_tensor([self.batch_size], self.num_choices)
                fake_token_labels = ids_tensor([self.batch_size, self.seq_length], 1)

            config = ElectraConfig(
                vocab_size=self.vocab_size,
                hidden_size=self.hidden_size,
                num_hidden_layers=self.num_hidden_layers,
                num_attention_heads=self.num_attention_heads,
                intermediate_size=self.intermediate_size,
                hidden_act=self.hidden_act,
                hidden_dropout_prob=self.hidden_dropout_prob,
                attention_probs_dropout_prob=self.attention_probs_dropout_prob,
                max_position_embeddings=self.max_position_embeddings,
                type_vocab_size=self.type_vocab_size,
                is_decoder=False,
                initializer_range=self.initializer_range,
            )

            return (
                config,
                input_ids,
                token_type_ids,
                input_mask,
                sequence_labels,
                token_labels,
                choice_labels,
                fake_token_labels,
            )

        def check_loss_output(self, result):
            self.parent.assertListEqual(list(result["loss"].size()), [])

        def create_and_check_electra_model(
            self,
            config,
            input_ids,
            token_type_ids,
            input_mask,
            sequence_labels,
            token_labels,
            choice_labels,
            fake_token_labels,
        ):
            model = ElectraModel(config=config)
            model.to(torch_device)
            model.eval()
            (sequence_output,) = model(input_ids, attention_mask=input_mask, token_type_ids=token_type_ids)
            (sequence_output,) = model(input_ids, token_type_ids=token_type_ids)
            (sequence_output,) = model(input_ids)

            result = {
                "sequence_output": sequence_output,
            }
            self.parent.assertListEqual(
                list(result["sequence_output"].size()), [self.batch_size, self.seq_length, self.hidden_size]
            )

        def create_and_check_electra_for_masked_lm(
            self,
            config,
            input_ids,
            token_type_ids,
            input_mask,
            sequence_labels,
            token_labels,
            choice_labels,
            fake_token_labels,
        ):
            model = ElectraForMaskedLM(config=config)
            model.to(torch_device)
            model.eval()
            loss, prediction_scores = model(
                input_ids, attention_mask=input_mask, token_type_ids=token_type_ids, labels=token_labels
            )
            result = {
                "loss": loss,
                "prediction_scores": prediction_scores,
            }
            self.parent.assertListEqual(
                list(result["prediction_scores"].size()), [self.batch_size, self.seq_length, self.vocab_size]
            )
            self.check_loss_output(result)

        def create_and_check_electra_for_token_classification(
            self,
            config,
            input_ids,
            token_type_ids,
            input_mask,
            sequence_labels,
            token_labels,
            choice_labels,
            fake_token_labels,
        ):
            config.num_labels = self.num_labels
            model = ElectraForTokenClassification(config=config)
            model.to(torch_device)
            model.eval()
            loss, logits = model(
                input_ids, attention_mask=input_mask, token_type_ids=token_type_ids, labels=token_labels
            )
            result = {
                "loss": loss,
                "logits": logits,
            }
            self.parent.assertListEqual(
                list(result["logits"].size()), [self.batch_size, self.seq_length, self.num_labels]
            )
            self.check_loss_output(result)

        def create_and_check_electra_for_pretraining(
            self,
            config,
            input_ids,
            token_type_ids,
            input_mask,
            sequence_labels,
            token_labels,
            choice_labels,
            fake_token_labels,
        ):
            config.num_labels = self.num_labels
            model = ElectraForPreTraining(config=config)
            model.to(torch_device)
            model.eval()
            loss, logits = model(
                input_ids, attention_mask=input_mask, token_type_ids=token_type_ids, labels=fake_token_labels
            )
            result = {
                "loss": loss,
                "logits": logits,
            }
            self.parent.assertListEqual(list(result["logits"].size()), [self.batch_size, self.seq_length])
            self.check_loss_output(result)

        def create_and_check_electra_for_sequence_classification(
            self,
            config,
            input_ids,
            token_type_ids,
            input_mask,
            sequence_labels,
            token_labels,
            choice_labels,
            fake_token_labels,
        ):
            config.num_labels = self.num_labels
            model = ElectraForSequenceClassification(config)
            model.to(torch_device)
            model.eval()
            loss, logits = model(
                input_ids, attention_mask=input_mask, token_type_ids=token_type_ids, labels=sequence_labels
            )
            result = {
                "loss": loss,
                "logits": logits,
            }
            self.parent.assertListEqual(list(result["logits"].size()), [self.batch_size, self.num_labels])
            self.check_loss_output(result)

        def create_and_check_electra_for_question_answering(
            self,
            config,
            input_ids,
            token_type_ids,
            input_mask,
            sequence_labels,
            token_labels,
            choice_labels,
            fake_token_labels,
        ):
            model = ElectraForQuestionAnswering(config=config)
            model.to(torch_device)
            model.eval()
            loss, start_logits, end_logits = model(
                input_ids,
                attention_mask=input_mask,
                token_type_ids=token_type_ids,
                start_positions=sequence_labels,
                end_positions=sequence_labels,
            )
            result = {
                "loss": loss,
                "start_logits": start_logits,
                "end_logits": end_logits,
            }
            self.parent.assertListEqual(list(result["start_logits"].size()), [self.batch_size, self.seq_length])
            self.parent.assertListEqual(list(result["end_logits"].size()), [self.batch_size, self.seq_length])
            self.check_loss_output(result)

        def prepare_config_and_inputs_for_common(self):
            config_and_inputs = self.prepare_config_and_inputs()
            (
                config,
                input_ids,
                token_type_ids,
                input_mask,
                sequence_labels,
                token_labels,
                choice_labels,
                fake_token_labels,
            ) = config_and_inputs
            inputs_dict = {"input_ids": input_ids, "token_type_ids": token_type_ids, "attention_mask": input_mask}
            return config, inputs_dict

    def setUp(self):
        self.model_tester = ElectraModelTest.ElectraModelTester(self)
        self.config_tester = ConfigTester(self, config_class=ElectraConfig, hidden_size=37)

    def test_config(self):
        self.config_tester.run_common_tests()

    def test_electra_model(self):
        config_and_inputs = self.model_tester.prepare_config_and_inputs()
        self.model_tester.create_and_check_electra_model(*config_and_inputs)

    def test_for_masked_lm(self):
        config_and_inputs = self.model_tester.prepare_config_and_inputs()
        self.model_tester.create_and_check_electra_for_masked_lm(*config_and_inputs)

    def test_for_token_classification(self):
        config_and_inputs = self.model_tester.prepare_config_and_inputs()
        self.model_tester.create_and_check_electra_for_token_classification(*config_and_inputs)

    def test_for_pre_training(self):
        config_and_inputs = self.model_tester.prepare_config_and_inputs()
        self.model_tester.create_and_check_electra_for_pretraining(*config_and_inputs)

    def test_for_sequence_classification(self):
        config_and_inputs = self.model_tester.prepare_config_and_inputs()
        self.model_tester.create_and_check_electra_for_sequence_classification(*config_and_inputs)

    def test_for_question_answering(self):
        config_and_inputs = self.model_tester.prepare_config_and_inputs()
        # self.model_tester.create_and_check_electra_for_question_answering(*config_and_inputs)
        self.model_tester.create_and_check_electra_for_question_answering(*config_and_inputs)

    @slow
    def test_model_from_pretrained(self):
        for model_name in ELECTRA_PRETRAINED_MODEL_ARCHIVE_LIST[:1]:
            model = ElectraModel.from_pretrained(model_name)
            self.assertIsNotNone(model)<|MERGE_RESOLUTION|>--- conflicted
+++ resolved
@@ -40,17 +40,14 @@
 class ElectraModelTest(ModelTesterMixin, unittest.TestCase):
 
     all_model_classes = (
-<<<<<<< HEAD
-        (ElectraModel, ElectraForMaskedLM, ElectraForTokenClassification, ElectraForQuestionAnswering)
-=======
         (
             ElectraModel,
             ElectraForPreTraining,
             ElectraForMaskedLM,
             ElectraForTokenClassification,
             ElectraForSequenceClassification,
+            ElectraForQuestionAnswering,
         )
->>>>>>> 5d63ca6c
         if is_torch_available()
         else ()
     )
