--- conflicted
+++ resolved
@@ -3443,12 +3443,9 @@
                 "Data2VecAudioForSequenceClassification",
                 "UniSpeechForSequenceClassification",
                 "PvtForImageClassification",
-<<<<<<< HEAD
                 "ModernBertForSequenceClassification",
                 "ModernBertForTokenClassification",
-=======
                 "TimmWrapperForImageClassification",
->>>>>>> 22834eeb
             ]
             special_param_names = [
                 r"^bit\.",
