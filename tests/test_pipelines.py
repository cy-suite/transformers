import unittest
from typing import Iterable, List, Optional

from transformers import pipeline
<<<<<<< HEAD
from transformers.pipelines import SUPPORTED_TASKS, DefaultArgumentHandler, Pipeline, Conversation

from .utils import require_tf, require_torch, slow, torch_device
=======
from transformers.pipelines import SUPPORTED_TASKS, DefaultArgumentHandler, Pipeline
from transformers.testing_utils import require_tf, require_torch, slow, torch_device
>>>>>>> 58cca47c

DEFAULT_DEVICE_NUM = -1 if torch_device == "cpu" else 0
VALID_INPUTS = ["A simple string", ["list of strings"]]

NER_FINETUNED_MODELS = ["sshleifer/tiny-dbmdz-bert-large-cased-finetuned-conll03-english"]

# xlnet-base-cased disabled for now, since it crashes TF2
FEATURE_EXTRACT_FINETUNED_MODELS = ["sshleifer/tiny-distilbert-base-cased"]
TEXT_CLASSIF_FINETUNED_MODELS = ["sshleifer/tiny-distilbert-base-uncased-finetuned-sst-2-english"]
TEXT_GENERATION_FINETUNED_MODELS = ["sshleifer/tiny-ctrl"]

FILL_MASK_FINETUNED_MODELS = ["sshleifer/tiny-distilroberta-base"]
LARGE_FILL_MASK_FINETUNED_MODELS = ["distilroberta-base"]  # @slow

SUMMARIZATION_FINETUNED_MODELS = ["sshleifer/bart-tiny-random", "patrickvonplaten/t5-tiny-random"]
TF_SUMMARIZATION_FINETUNED_MODELS = ["patrickvonplaten/t5-tiny-random"]

TRANSLATION_FINETUNED_MODELS = [
    ("patrickvonplaten/t5-tiny-random", "translation_en_to_de"),
    ("patrickvonplaten/t5-tiny-random", "translation_en_to_ro"),
]
TF_TRANSLATION_FINETUNED_MODELS = [("patrickvonplaten/t5-tiny-random", "translation_en_to_fr")]

DIALOGUE_FINETUNED_MODELS = ["microsoft/DialoGPT-medium"]

expected_fill_mask_result = [
    [
        {"sequence": "<s>My name is John</s>", "score": 0.00782308354973793, "token": 610, "token_str": "ĠJohn"},
        {"sequence": "<s>My name is Chris</s>", "score": 0.007475061342120171, "token": 1573, "token_str": "ĠChris"},
    ],
    [
        {"sequence": "<s>The largest city in France is Paris</s>", "score": 0.3185044229030609, "token": 2201},
        {"sequence": "<s>The largest city in France is Lyon</s>", "score": 0.21112334728240967, "token": 12790},
    ],
]
SUMMARIZATION_KWARGS = dict(num_beams=2, min_length=2, max_length=5)


class DefaultArgumentHandlerTestCase(unittest.TestCase):
    def setUp(self) -> None:
        self.handler = DefaultArgumentHandler()

    def test_kwargs_x(self):
        mono_data = {"X": "This is a sample input"}
        mono_args = self.handler(**mono_data)

        self.assertTrue(isinstance(mono_args, list))
        self.assertEqual(len(mono_args), 1)

        multi_data = {"x": ["This is a sample input", "This is a second sample input"]}
        multi_args = self.handler(**multi_data)

        self.assertTrue(isinstance(multi_args, list))
        self.assertEqual(len(multi_args), 2)

    def test_kwargs_data(self):
        mono_data = {"data": "This is a sample input"}
        mono_args = self.handler(**mono_data)

        self.assertTrue(isinstance(mono_args, list))
        self.assertEqual(len(mono_args), 1)

        multi_data = {"data": ["This is a sample input", "This is a second sample input"]}
        multi_args = self.handler(**multi_data)

        self.assertTrue(isinstance(multi_args, list))
        self.assertEqual(len(multi_args), 2)

    def test_multi_kwargs(self):
        mono_data = {"data": "This is a sample input", "X": "This is a sample input 2"}
        mono_args = self.handler(**mono_data)

        self.assertTrue(isinstance(mono_args, list))
        self.assertEqual(len(mono_args), 2)

        multi_data = {
            "data": ["This is a sample input", "This is a second sample input"],
            "test": ["This is a sample input 2", "This is a second sample input 2"],
        }
        multi_args = self.handler(**multi_data)

        self.assertTrue(isinstance(multi_args, list))
        self.assertEqual(len(multi_args), 4)

    def test_args(self):
        mono_data = "This is a sample input"
        mono_args = self.handler(mono_data)

        self.assertTrue(isinstance(mono_args, list))
        self.assertEqual(len(mono_args), 1)

        mono_data = ["This is a sample input"]
        mono_args = self.handler(mono_data)

        self.assertTrue(isinstance(mono_args, list))
        self.assertEqual(len(mono_args), 1)

        multi_data = ["This is a sample input", "This is a second sample input"]
        multi_args = self.handler(multi_data)

        self.assertTrue(isinstance(multi_args, list))
        self.assertEqual(len(multi_args), 2)

        multi_data = ["This is a sample input", "This is a second sample input"]
        multi_args = self.handler(*multi_data)

        self.assertTrue(isinstance(multi_args, list))
        self.assertEqual(len(multi_args), 2)


class MonoColumnInputTestCase(unittest.TestCase):
    def _test_mono_column_pipeline(
            self,
            nlp: Pipeline,
            valid_inputs: List,
            output_keys: Iterable[str],
            invalid_inputs: List = [None],
            expected_multi_result: Optional[List] = None,
            expected_check_keys: Optional[List[str]] = None,
            **kwargs,
    ):
        self.assertIsNotNone(nlp)

        mono_result = nlp(valid_inputs[0], **kwargs)
        self.assertIsInstance(mono_result, list)
        self.assertIsInstance(mono_result[0], (dict, list))

        if isinstance(mono_result[0], list):
            mono_result = mono_result[0]

        for key in output_keys:
            self.assertIn(key, mono_result[0])

        multi_result = [nlp(input) for input in valid_inputs]
        self.assertIsInstance(multi_result, list)
        self.assertIsInstance(multi_result[0], (dict, list))

        if expected_multi_result is not None:
            for result, expect in zip(multi_result, expected_multi_result):
                for key in expected_check_keys or []:
                    self.assertEqual(
                        set([o[key] for o in result]), set([o[key] for o in expect]),
                    )

        if isinstance(multi_result[0], list):
            multi_result = multi_result[0]

        for result in multi_result:
            for key in output_keys:
                self.assertIn(key, result)

        self.assertRaises(Exception, nlp, invalid_inputs)

    @require_torch
    def test_torch_ner(self):
        mandatory_keys = {"entity", "word", "score"}
        for model_name in NER_FINETUNED_MODELS:
            nlp = pipeline(task="ner", model=model_name, tokenizer=model_name)
            self._test_mono_column_pipeline(nlp, VALID_INPUTS, mandatory_keys)

    @require_torch
    def test_ner_grouped(self):
        mandatory_keys = {"entity_group", "word", "score"}
        for model_name in NER_FINETUNED_MODELS:
            nlp = pipeline(task="ner", model=model_name, tokenizer=model_name, grouped_entities=True)
            self._test_mono_column_pipeline(nlp, VALID_INPUTS, mandatory_keys)

    @require_tf
    def test_tf_ner(self):
        mandatory_keys = {"entity", "word", "score"}
        for model_name in NER_FINETUNED_MODELS:
            nlp = pipeline(task="ner", model=model_name, tokenizer=model_name, framework="tf")
            self._test_mono_column_pipeline(nlp, VALID_INPUTS, mandatory_keys)

    @require_tf
    def test_tf_ner_grouped(self):
        mandatory_keys = {"entity_group", "word", "score"}
        for model_name in NER_FINETUNED_MODELS:
            nlp = pipeline(task="ner", model=model_name, tokenizer=model_name, framework="tf", grouped_entities=True)
            self._test_mono_column_pipeline(nlp, VALID_INPUTS, mandatory_keys)

    @require_torch
    def test_torch_sentiment_analysis(self):
        mandatory_keys = {"label", "score"}
        for model_name in TEXT_CLASSIF_FINETUNED_MODELS:
            nlp = pipeline(task="sentiment-analysis", model=model_name, tokenizer=model_name)
            self._test_mono_column_pipeline(nlp, VALID_INPUTS, mandatory_keys)

    @require_tf
    def test_tf_sentiment_analysis(self):
        mandatory_keys = {"label", "score"}
        for model_name in TEXT_CLASSIF_FINETUNED_MODELS:
            nlp = pipeline(task="sentiment-analysis", model=model_name, tokenizer=model_name, framework="tf")
            self._test_mono_column_pipeline(nlp, VALID_INPUTS, mandatory_keys)

    @require_torch
    def test_torch_feature_extraction(self):
        for model_name in FEATURE_EXTRACT_FINETUNED_MODELS:
            nlp = pipeline(task="feature-extraction", model=model_name, tokenizer=model_name)
            self._test_mono_column_pipeline(nlp, VALID_INPUTS, {})

    @require_tf
    def test_tf_feature_extraction(self):
        for model_name in FEATURE_EXTRACT_FINETUNED_MODELS:
            nlp = pipeline(task="feature-extraction", model=model_name, tokenizer=model_name, framework="tf")
            self._test_mono_column_pipeline(nlp, VALID_INPUTS, {})

    @require_torch
    def test_torch_fill_mask(self):
        mandatory_keys = {"sequence", "score", "token"}
        valid_inputs = [
            "My name is <mask>",
            "The largest city in France is <mask>",
        ]
        invalid_inputs = [
            "This is <mask> <mask>"  # More than 1 mask_token in the input is not supported
            "This is"  # No mask_token is not supported
        ]
        for model_name in FILL_MASK_FINETUNED_MODELS:
<<<<<<< HEAD
            nlp = pipeline(task="fill-mask", model=model_name, tokenizer=model_name, framework="pt", topk=2, )
            self._test_mono_column_pipeline(nlp, valid_inputs, mandatory_keys, expected_check_keys=["sequence"])
=======
            nlp = pipeline(task="fill-mask", model=model_name, tokenizer=model_name, framework="pt", topk=2,)
            self._test_mono_column_pipeline(
                nlp, valid_inputs, mandatory_keys, invalid_inputs, expected_check_keys=["sequence"]
            )
>>>>>>> 58cca47c

    @require_tf
    def test_tf_fill_mask(self):
        mandatory_keys = {"sequence", "score", "token"}
        valid_inputs = [
            "My name is <mask>",
            "The largest city in France is <mask>",
        ]
        invalid_inputs = [
            "This is <mask> <mask>"  # More than 1 mask_token in the input is not supported
            "This is"  # No mask_token is not supported
        ]
        for model_name in FILL_MASK_FINETUNED_MODELS:
<<<<<<< HEAD
            nlp = pipeline(task="fill-mask", model=model_name, tokenizer=model_name, framework="tf", topk=2, )
            self._test_mono_column_pipeline(nlp, valid_inputs, mandatory_keys, expected_check_keys=["sequence"])
=======
            nlp = pipeline(task="fill-mask", model=model_name, tokenizer=model_name, framework="tf", topk=2,)
            self._test_mono_column_pipeline(
                nlp, valid_inputs, mandatory_keys, invalid_inputs, expected_check_keys=["sequence"]
            )
>>>>>>> 58cca47c

    @require_torch
    @slow
    def test_torch_fill_mask_results(self):
        mandatory_keys = {"sequence", "score", "token"}
        valid_inputs = [
            "My name is <mask>",
            "The largest city in France is <mask>",
        ]
        for model_name in LARGE_FILL_MASK_FINETUNED_MODELS:
            nlp = pipeline(task="fill-mask", model=model_name, tokenizer=model_name, framework="pt", topk=2, )
            self._test_mono_column_pipeline(
                nlp,
                valid_inputs,
                mandatory_keys,
                expected_multi_result=expected_fill_mask_result,
                expected_check_keys=["sequence"],
            )

    @require_tf
    @slow
    def test_tf_fill_mask_results(self):
        mandatory_keys = {"sequence", "score", "token"}
        valid_inputs = [
            "My name is <mask>",
            "The largest city in France is <mask>",
        ]
        for model_name in LARGE_FILL_MASK_FINETUNED_MODELS:
            nlp = pipeline(task="fill-mask", model=model_name, tokenizer=model_name, framework="tf", topk=2)
            self._test_mono_column_pipeline(
                nlp,
                valid_inputs,
                mandatory_keys,
                expected_multi_result=expected_fill_mask_result,
                expected_check_keys=["sequence"],
            )

    @require_torch
    def test_torch_summarization(self):
        invalid_inputs = [4, "<mask>"]
        mandatory_keys = ["summary_text"]
        for model in SUMMARIZATION_FINETUNED_MODELS:
            nlp = pipeline(task="summarization", model=model, tokenizer=model)
            self._test_mono_column_pipeline(
                nlp, VALID_INPUTS, mandatory_keys, invalid_inputs=invalid_inputs, **SUMMARIZATION_KWARGS
            )

    @slow
    @require_torch
    def test_integration_torch_summarization(self):
        nlp = pipeline(task="summarization", device=DEFAULT_DEVICE_NUM)
        cnn_article = ' (CNN)The Palestinian Authority officially became the 123rd member of the International Criminal Court on Wednesday, a step that gives the court jurisdiction over alleged crimes in Palestinian territories. The formal accession was marked with a ceremony at The Hague, in the Netherlands, where the court is based. The Palestinians signed the ICC\'s founding Rome Statute in January, when they also accepted its jurisdiction over alleged crimes committed "in the occupied Palestinian territory, including East Jerusalem, since June 13, 2014." Later that month, the ICC opened a preliminary examination into the situation in Palestinian territories, paving the way for possible war crimes investigations against Israelis. As members of the court, Palestinians may be subject to counter-charges as well. Israel and the United States, neither of which is an ICC member, opposed the Palestinians\' efforts to join the body. But Palestinian Foreign Minister Riad al-Malki, speaking at Wednesday\'s ceremony, said it was a move toward greater justice. "As Palestine formally becomes a State Party to the Rome Statute today, the world is also a step closer to ending a long era of impunity and injustice," he said, according to an ICC news release. "Indeed, today brings us closer to our shared goals of justice and peace." Judge Kuniko Ozaki, a vice president of the ICC, said acceding to the treaty was just the first step for the Palestinians. "As the Rome Statute today enters into force for the State of Palestine, Palestine acquires all the rights as well as responsibilities that come with being a State Party to the Statute. These are substantive commitments, which cannot be taken lightly," she said. Rights group Human Rights Watch welcomed the development. "Governments seeking to penalize Palestine for joining the ICC should immediately end their pressure, and countries that support universal acceptance of the court\'s treaty should speak out to welcome its membership," said Balkees Jarrah, international justice counsel for the group. "What\'s objectionable is the attempts to undermine international justice, not Palestine\'s decision to join a treaty to which over 100 countries around the world are members." In January, when the preliminary ICC examination was opened, Israeli Prime Minister Benjamin Netanyahu described it as an outrage, saying the court was overstepping its boundaries. The United States also said it "strongly" disagreed with the court\'s decision. "As we have said repeatedly, we do not believe that Palestine is a state and therefore we do not believe that it is eligible to join the ICC," the State Department said in a statement. It urged the warring sides to resolve their differences through direct negotiations. "We will continue to oppose actions against Israel at the ICC as counterproductive to the cause of peace," it said. But the ICC begs to differ with the definition of a state for its purposes and refers to the territories as "Palestine." While a preliminary examination is not a formal investigation, it allows the court to review evidence and determine whether to investigate suspects on both sides. Prosecutor Fatou Bensouda said her office would "conduct its analysis in full independence and impartiality." The war between Israel and Hamas militants in Gaza last summer left more than 2,000 people dead. The inquiry will include alleged war crimes committed since June. The International Criminal Court was set up in 2002 to prosecute genocide, crimes against humanity and war crimes. CNN\'s Vasco Cotovio, Kareem Khadder and Faith Karimi contributed to this report.'
        expected_cnn_summary = " The Palestinian Authority becomes the 123rd member of the International Criminal Court . The move gives the court jurisdiction over alleged crimes in Palestinian territories . Israel and the United States opposed the Palestinians' efforts to join the court . Rights group Human Rights Watch welcomes the move, says governments seeking to penalize Palestine should end pressure ."
        result = nlp(cnn_article)
        self.assertEqual(result[0]["summary_text"], expected_cnn_summary)

    @slow
    @require_tf
    def test_tf_summarization(self):
        invalid_inputs = [4, "<mask>"]
        mandatory_keys = ["summary_text"]
        for model_name in TF_SUMMARIZATION_FINETUNED_MODELS:
            nlp = pipeline(task="summarization", model=model_name, tokenizer=model_name, framework="tf", )
            self._test_mono_column_pipeline(
                nlp, VALID_INPUTS, mandatory_keys, invalid_inputs=invalid_inputs, **SUMMARIZATION_KWARGS
            )

    @require_torch
    def test_torch_translation(self):
        invalid_inputs = [4, "<mask>"]
        mandatory_keys = ["translation_text"]
        for model_name, task in TRANSLATION_FINETUNED_MODELS:
            nlp = pipeline(task=task, model=model_name, tokenizer=model_name)
            self._test_mono_column_pipeline(
                nlp, VALID_INPUTS, mandatory_keys, invalid_inputs,
            )

    @require_tf
    @slow
    def test_tf_translation(self):
        invalid_inputs = [4, "<mask>"]
        mandatory_keys = ["translation_text"]
        for model, task in TF_TRANSLATION_FINETUNED_MODELS:
            nlp = pipeline(task=task, model=model, tokenizer=model, framework="tf")
            self._test_mono_column_pipeline(nlp, VALID_INPUTS, mandatory_keys, invalid_inputs=invalid_inputs)

    @require_torch
    def test_torch_text_generation(self):
        for model_name in TEXT_GENERATION_FINETUNED_MODELS:
            nlp = pipeline(task="text-generation", model=model_name, tokenizer=model_name, framework="pt")
            self._test_mono_column_pipeline(nlp, VALID_INPUTS, {})

    @require_tf
    def test_tf_text_generation(self):
        for model_name in TEXT_GENERATION_FINETUNED_MODELS:
            nlp = pipeline(task="text-generation", model=model_name, tokenizer=model_name, framework="tf")
            self._test_mono_column_pipeline(nlp, VALID_INPUTS, {})

    @slow
    @require_torch
    def test_integration_torch_dialogue(self):
        # When
        nlp = pipeline(task="dialogue", device=DEFAULT_DEVICE_NUM)
        conversation_1 = Conversation("Going to the movies tonight - any suggestions?")
        conversation_2 = Conversation("What's the last book you have read?")
        # Then
        self.assertEqual(len(conversation_1.past_user_inputs), 0)
        self.assertEqual(len(conversation_2.past_user_inputs), 0)
        # When
        result = nlp([conversation_1, conversation_2], do_sample=False)
        # Then
        self.assertEqual(result, [conversation_1, conversation_2])
        self.assertEqual(len(result[0].past_user_inputs), 1)
        self.assertEqual(len(result[1].past_user_inputs), 1)
        self.assertEqual(len(result[0].generated_responses), 1)
        self.assertEqual(len(result[1].generated_responses), 1)
        self.assertEqual(result[0].past_user_inputs[0], "Going to the movies tonight - any suggestions?")
        self.assertEqual(result[0].generated_responses[0], "The Big Lebowski")
        self.assertEqual(result[1].past_user_inputs[0], "What's the last book you have read?")
        self.assertEqual(result[1].generated_responses[0], "The Last Question")
        # When
        conversation_2.add_user_input("Why do you recommend it?")
        result = nlp([conversation_1, conversation_2], do_sample=False)
        # Then
        self.assertEqual(result, [conversation_1, conversation_2])
        self.assertEqual(len(result[0].past_user_inputs), 1)
        self.assertEqual(len(result[1].past_user_inputs), 2)
        self.assertEqual(len(result[0].generated_responses), 1)
        self.assertEqual(len(result[1].generated_responses), 2)
        self.assertEqual(result[1].past_user_inputs[1], "Why do you recommend it?")
        self.assertEqual(result[1].generated_responses[1], "It's a good book.")


QA_FINETUNED_MODELS = ["sshleifer/tiny-distilbert-base-cased-distilled-squad"]


class QAPipelineTests(unittest.TestCase):
    def _test_qa_pipeline(self, nlp):
        output_keys = {"score", "answer", "start", "end"}
        valid_inputs = [
            {"question": "Where was HuggingFace founded ?", "context": "HuggingFace was founded in Paris."},
            {
                "question": "In what field is HuggingFace working ?",
                "context": "HuggingFace is a startup based in New-York founded in Paris which is trying to solve NLP.",
            },
        ]
        invalid_inputs = [
            {"question": "", "context": "This is a test to try empty question edge case"},
            {"question": None, "context": "This is a test to try empty question edge case"},
            {"question": "What is does with empty context ?", "context": ""},
            {"question": "What is does with empty context ?", "context": None},
        ]
        self.assertIsNotNone(nlp)

        mono_result = nlp(valid_inputs[0])
        self.assertIsInstance(mono_result, dict)

        for key in output_keys:
            self.assertIn(key, mono_result)

        multi_result = nlp(valid_inputs)
        self.assertIsInstance(multi_result, list)
        self.assertIsInstance(multi_result[0], dict)

        for result in multi_result:
            for key in output_keys:
                self.assertIn(key, result)
        for bad_input in invalid_inputs:
            self.assertRaises(Exception, nlp, bad_input)
        self.assertRaises(Exception, nlp, invalid_inputs)

    @require_torch
    def test_torch_question_answering(self):
        for model_name in QA_FINETUNED_MODELS:
            nlp = pipeline(task="question-answering", model=model_name, tokenizer=model_name)
            self._test_qa_pipeline(nlp)

    @require_tf
    def test_tf_question_answering(self):
        for model_name in QA_FINETUNED_MODELS:
            nlp = pipeline(task="question-answering", model=model_name, tokenizer=model_name, framework="tf")
            self._test_qa_pipeline(nlp)


class PipelineCommonTests(unittest.TestCase):
    pipelines = SUPPORTED_TASKS.keys()

    @slow
    @require_tf
    def test_tf_defaults(self):
        # Test that pipelines can be correctly loaded without any argument
        for task in self.pipelines:
            with self.subTest(msg="Testing TF defaults with TF and {}".format(task)):
                pipeline(task, framework="tf")

    @slow
    @require_torch
    def test_pt_defaults(self):
        # Test that pipelines can be correctly loaded without any argument
        for task in self.pipelines:
            with self.subTest(msg="Testing Torch defaults with PyTorch and {}".format(task)):
                pipeline(task, framework="pt")<|MERGE_RESOLUTION|>--- conflicted
+++ resolved
@@ -2,14 +2,9 @@
 from typing import Iterable, List, Optional
 
 from transformers import pipeline
-<<<<<<< HEAD
-from transformers.pipelines import SUPPORTED_TASKS, DefaultArgumentHandler, Pipeline, Conversation
-
-from .utils import require_tf, require_torch, slow, torch_device
-=======
 from transformers.pipelines import SUPPORTED_TASKS, DefaultArgumentHandler, Pipeline
 from transformers.testing_utils import require_tf, require_torch, slow, torch_device
->>>>>>> 58cca47c
+
 
 DEFAULT_DEVICE_NUM = -1 if torch_device == "cpu" else 0
 VALID_INPUTS = ["A simple string", ["list of strings"]]
@@ -122,14 +117,14 @@
 
 class MonoColumnInputTestCase(unittest.TestCase):
     def _test_mono_column_pipeline(
-            self,
-            nlp: Pipeline,
-            valid_inputs: List,
-            output_keys: Iterable[str],
-            invalid_inputs: List = [None],
-            expected_multi_result: Optional[List] = None,
-            expected_check_keys: Optional[List[str]] = None,
-            **kwargs,
+        self,
+        nlp: Pipeline,
+        valid_inputs: List,
+        output_keys: Iterable[str],
+        invalid_inputs: List = [None],
+        expected_multi_result: Optional[List] = None,
+        expected_check_keys: Optional[List[str]] = None,
+        **kwargs,
     ):
         self.assertIsNotNone(nlp)
 
@@ -229,15 +224,10 @@
             "This is"  # No mask_token is not supported
         ]
         for model_name in FILL_MASK_FINETUNED_MODELS:
-<<<<<<< HEAD
-            nlp = pipeline(task="fill-mask", model=model_name, tokenizer=model_name, framework="pt", topk=2, )
-            self._test_mono_column_pipeline(nlp, valid_inputs, mandatory_keys, expected_check_keys=["sequence"])
-=======
             nlp = pipeline(task="fill-mask", model=model_name, tokenizer=model_name, framework="pt", topk=2,)
             self._test_mono_column_pipeline(
                 nlp, valid_inputs, mandatory_keys, invalid_inputs, expected_check_keys=["sequence"]
             )
->>>>>>> 58cca47c
 
     @require_tf
     def test_tf_fill_mask(self):
@@ -251,15 +241,10 @@
             "This is"  # No mask_token is not supported
         ]
         for model_name in FILL_MASK_FINETUNED_MODELS:
-<<<<<<< HEAD
-            nlp = pipeline(task="fill-mask", model=model_name, tokenizer=model_name, framework="tf", topk=2, )
-            self._test_mono_column_pipeline(nlp, valid_inputs, mandatory_keys, expected_check_keys=["sequence"])
-=======
             nlp = pipeline(task="fill-mask", model=model_name, tokenizer=model_name, framework="tf", topk=2,)
             self._test_mono_column_pipeline(
                 nlp, valid_inputs, mandatory_keys, invalid_inputs, expected_check_keys=["sequence"]
             )
->>>>>>> 58cca47c
 
     @require_torch
     @slow
@@ -270,7 +255,7 @@
             "The largest city in France is <mask>",
         ]
         for model_name in LARGE_FILL_MASK_FINETUNED_MODELS:
-            nlp = pipeline(task="fill-mask", model=model_name, tokenizer=model_name, framework="pt", topk=2, )
+            nlp = pipeline(task="fill-mask", model=model_name, tokenizer=model_name, framework="pt", topk=2,)
             self._test_mono_column_pipeline(
                 nlp,
                 valid_inputs,
@@ -322,7 +307,7 @@
         invalid_inputs = [4, "<mask>"]
         mandatory_keys = ["summary_text"]
         for model_name in TF_SUMMARIZATION_FINETUNED_MODELS:
-            nlp = pipeline(task="summarization", model=model_name, tokenizer=model_name, framework="tf", )
+            nlp = pipeline(task="summarization", model=model_name, tokenizer=model_name, framework="tf",)
             self._test_mono_column_pipeline(
                 nlp, VALID_INPUTS, mandatory_keys, invalid_inputs=invalid_inputs, **SUMMARIZATION_KWARGS
             )
@@ -445,6 +430,7 @@
 
 
 class PipelineCommonTests(unittest.TestCase):
+
     pipelines = SUPPORTED_TASKS.keys()
 
     @slow
