# Copyright 2021 The HuggingFace Team. All rights reserved.
#
# Licensed under the Apache License, Version 2.0 (the "License");
# you may not use this file except in compliance with the License.
# You may obtain a copy of the License at
#
#     http://www.apache.org/licenses/LICENSE-2.0
#
# Unless required by applicable law or agreed to in writing, software
# distributed under the License is distributed on an "AS IS" BASIS,
# WITHOUT WARRANTIES OR CONDITIONS OF ANY KIND, either express or implied.
# See the License for the specific language governing permissions and
# limitations under the License.

import hashlib
import unittest

from transformers import MODEL_FOR_DEPTH_ESTIMATION_MAPPING, is_torch_available, is_vision_available
from transformers.pipelines import DepthEstimationPipeline, pipeline
from transformers.testing_utils import (
<<<<<<< HEAD
    nested_simplify,
    require_flax,
=======
    is_pipeline_test,
    nested_simplify,
>>>>>>> 50a8ed3e
    require_tf,
    require_timm,
    require_torch,
    require_vision,
    slow,
)

from .test_pipelines_common import ANY


if is_torch_available():
    import torch

if is_vision_available():
    from PIL import Image
else:

    class Image:
        @staticmethod
        def open(*args, **kwargs):
            pass


def hashimage(image: Image) -> str:
    m = hashlib.md5(image.tobytes())
    return m.hexdigest()


@is_pipeline_test
@require_vision
@require_timm
@require_torch
class DepthEstimationPipelineTests(unittest.TestCase):
    model_mapping = MODEL_FOR_DEPTH_ESTIMATION_MAPPING

    def get_test_pipeline(self, model, tokenizer, processor):
        depth_estimator = DepthEstimationPipeline(model=model, image_processor=processor)
        return depth_estimator, [
            "./tests/fixtures/tests_samples/COCO/000000039769.png",
            "./tests/fixtures/tests_samples/COCO/000000039769.png",
        ]

    def run_pipeline_test(self, depth_estimator, examples):
        outputs = depth_estimator("./tests/fixtures/tests_samples/COCO/000000039769.png")
        self.assertEqual({"predicted_depth": ANY(torch.Tensor), "depth": ANY(Image.Image)}, outputs)
        import datasets

        dataset = datasets.load_dataset("hf-internal-testing/fixtures_image_utils", "image", split="test")
        outputs = depth_estimator(
            [
                Image.open("./tests/fixtures/tests_samples/COCO/000000039769.png"),
                "http://images.cocodataset.org/val2017/000000039769.jpg",
                # RGBA
                dataset[0]["file"],
                # LA
                dataset[1]["file"],
                # L
                dataset[2]["file"],
            ]
        )
        self.assertEqual(
            [
                {"predicted_depth": ANY(torch.Tensor), "depth": ANY(Image.Image)},
                {"predicted_depth": ANY(torch.Tensor), "depth": ANY(Image.Image)},
                {"predicted_depth": ANY(torch.Tensor), "depth": ANY(Image.Image)},
                {"predicted_depth": ANY(torch.Tensor), "depth": ANY(Image.Image)},
                {"predicted_depth": ANY(torch.Tensor), "depth": ANY(Image.Image)},
            ],
            outputs,
        )

    @require_tf
    @unittest.skip("Depth estimation is not implemented in TF")
    def test_small_model_tf(self):
        pass

    @require_flax
    @unittest.skip("Depth estimation is not implemented in Flax")
    def test_small_model_flax(self):
        pass

    @slow
    @require_torch
    def test_large_model_pt(self):
        model_id = "Intel/dpt-large"
        depth_estimator = pipeline("depth-estimation", model=model_id)
        outputs = depth_estimator("http://images.cocodataset.org/val2017/000000039769.jpg")
        outputs["depth"] = hashimage(outputs["depth"])

        # This seems flaky.
        # self.assertEqual(outputs["depth"], "1a39394e282e9f3b0741a90b9f108977")
        self.assertEqual(nested_simplify(outputs["predicted_depth"].max().item()), 29.304)
        self.assertEqual(nested_simplify(outputs["predicted_depth"].min().item()), 2.662)

    @require_torch
    def test_small_model_pt(self):
        # This is highly irregular to have no small tests.
        self.skipTest("There is not hf-internal-testing tiny model for either GLPN nor DPT")<|MERGE_RESOLUTION|>--- conflicted
+++ resolved
@@ -18,13 +18,9 @@
 from transformers import MODEL_FOR_DEPTH_ESTIMATION_MAPPING, is_torch_available, is_vision_available
 from transformers.pipelines import DepthEstimationPipeline, pipeline
 from transformers.testing_utils import (
-<<<<<<< HEAD
+    is_pipeline_test,
     nested_simplify,
     require_flax,
-=======
-    is_pipeline_test,
-    nested_simplify,
->>>>>>> 50a8ed3e
     require_tf,
     require_timm,
     require_torch,
