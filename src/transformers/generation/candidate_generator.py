# coding=utf-8
# Copyright 2023 The HuggingFace Inc. team.
#
# Licensed under the Apache License, Version 2.0 (the "License");
# you may not use this file except in compliance with the License.
# You may obtain a copy of the License at
#
#     http://www.apache.org/licenses/LICENSE-2.0
#
# Unless required by applicable law or agreed to in writing, software
# distributed under the License is distributed on an "AS IS" BASIS,
# WITHOUT WARRANTIES OR CONDITIONS OF ANY KIND, either express or implied.
# See the License for the specific language governing permissions and
# limitations under the License.

import copy
from typing import TYPE_CHECKING, Any, Dict, Optional, Tuple

import numpy as np
import torch

from ..utils import is_sklearn_available


if is_sklearn_available():
    from sklearn.metrics import roc_curve

from ..cache_utils import DynamicCache
from ..pytorch_utils import isin_mps_friendly
from .logits_process import LogitsProcessorList, MinLengthLogitsProcessor


if TYPE_CHECKING:
    from ..modeling_utils import PreTrainedModel
    from ..tokenization_utils_base import PreTrainedTokenizerBase
    from .configuration_utils import GenerationConfig


class CandidateGenerator:
    """Abstract base class for all candidate generators that can be applied during assisted generation."""

    def get_candidates(self, input_ids: torch.LongTensor) -> Tuple[torch.LongTensor, Optional[torch.FloatTensor]]:
        """
        Fetches the candidates to be tried for the current input.

        Args:
            input_ids (`torch.LongTensor` of shape `(batch_size, sequence_length)`):
                Indices of input sequence tokens in the vocabulary. [What are input IDs?](../glossary#input-ids)

        Return:
            `torch.LongTensor` of shape `(batch_size, candidate_length)` containing the candidate sequences to be
            assessed by the model and, optionally, a `torch.FloatTensor` of shape `(batch_size, candidate_length,
            vocabulary_size)` containing the logits associated to each candidate.
        """
        raise NotImplementedError(
            f"{self.__class__} is an abstract class. Only classes inheriting this class can call `get_candidates`."
        )

    def update_candidate_strategy(self, input_ids: torch.LongTensor, scores: torch.FloatTensor, num_matches: int):
        """
        Updates the candidate generation strategy based on the outcomes.

        Args:
            input_ids (`torch.LongTensor` of shape `(batch_size, sequence_length)`):
                Indices of input sequence tokens in the vocabulary. [What are input IDs?](../glossary#input-ids)
            scores (`torch.FloatTensor` of shape `(batch_size, candidate_length, config.vocab_size)`):
                Prediction scores of a language modeling head. These can be logits for each vocabulary when not using
                beam search or log softmax for each vocabulary token when using beam search
            num_matches (`int`):
                The number of matches between the candidate sequences and the model predictions.
        """
        raise NotImplementedError(
            f"{self.__class__} is an abstract class. Only classes inheriting this class can call "
            "`update_candidate_strategy`."
        )


class AssistedCandidateGenerator(CandidateGenerator):
    """
    `CandidateGenerator` class to be used for assisted generation and speculative decoding. This class generates
    candidates through the use of a smaller model. Read the following blog post for more information:
    https://huggingface.co/blog/assisted-generation

    Args:
        input_ids (`torch.LongTensor` of shape `(batch_size, sequence_length)`):
            Indices of input sequence tokens in the vocabulary. [What are input IDs?](../glossary#input-ids)
        assistant_model (`PreTrainedModel`):
            The model to be used for generating candidates. This model should be smaller than the main model.
        generation_config (`~generation.GenerationConfig`, *optional*):
            The generation configuration to be used as base parametrization for the generation call.
        logits_processor (`LogitsProcessorList`):
            An instance of [`LogitsProcessorList`]. List of instances of class derived from [`LogitsProcessor`]
            used to modify the prediction scores of the language modeling head applied at each generation step.
        model_kwargs (`Dict`):
            The keyword arguments that will be passed to the main model, and are used as base inputs for the assistant
            model as well.
        inputs_tensor (`torch.Tensor`, *optional*):
            The model input tensor. In encoder-decoder models, this is the encoder input.
    """

    def __init__(
        self,
        input_ids: torch.LongTensor,
        assistant_model: "PreTrainedModel",
        generation_config: "GenerationConfig",
        model_kwargs: Dict,
        inputs_tensor: Optional[torch.Tensor] = None,
        logits_processor: "LogitsProcessorList" = None,
    ):
        # Make sure all data at the same device as assistant model
        device = assistant_model.device
        input_ids = input_ids.to(device)
        if inputs_tensor is not None:
            inputs_tensor = inputs_tensor.to(device)

        # Prepare the assistant and the starting number of candidate tokens
        self.assistant_model = assistant_model
        self.num_assistant_tokens = assistant_model.generation_config.num_assistant_tokens
        self.assistant_confidence_threshold = assistant_model.generation_config.assistant_confidence_threshold

        # Set eos in assistant same as in target model
        self.assistant_model.generation_config.eos_token_id = generation_config.eos_token_id

        # Prepare the kwargs for the assistant model
        assistant_kwargs = {}
        for key, value in model_kwargs.items():  # deepcopy crashes if we attempt to copy encoder outputs with grads
            if key not in ("encoder_outputs", "assistant_encoder_outputs", "past_key_values"):
                assistant_kwargs[key] = (
                    value.detach().to(device) if isinstance(value, torch.Tensor) else copy.deepcopy(value)
                )

        # Remove potential default "num_logits_to_keep" key
        if "num_logits_to_keep" in assistant_kwargs.keys() and not assistant_model._supports_num_logits_to_keep():
            del assistant_kwargs["num_logits_to_keep"]

        if "assistant_encoder_outputs" in model_kwargs:
            assistant_kwargs["encoder_outputs"] = model_kwargs["assistant_encoder_outputs"]
        elif assistant_model.config.is_encoder_decoder:
            inputs_tensor, model_input_name, assistant_kwargs = assistant_model._prepare_model_inputs(
                inputs_tensor, assistant_model.generation_config.bos_token_id, assistant_kwargs
            )
            assistant_kwargs = assistant_model._prepare_encoder_decoder_kwargs_for_generation(
                inputs_tensor, assistant_kwargs, model_input_name, assistant_model.generation_config
            )
        elif "encoder_outputs" in model_kwargs:
            assistant_kwargs["encoder_outputs"] = model_kwargs["encoder_outputs"]
        self.assistant_kwargs = assistant_kwargs

        # Prepare assistant model's keys of inputs
        if assistant_model.config.is_encoder_decoder:
            # both are encoder-decoder
            self.input_ids_key = "decoder_input_ids"
        elif "encoder_outputs" in assistant_kwargs:
            # special case for encoder-decoder with decoder-only assistant (like DistilWhisper)
            self.input_ids_key = "input_ids"
            self.assistant_kwargs["attention_mask"] = self.assistant_kwargs.get(
                "decoder_attention_mask",
                torch.ones((input_ids.shape[0], 1), device=input_ids.device, dtype=torch.long),
            )
        else:
            # both are decoder-only
            self.input_ids_key = "input_ids"

        # Prepare generation-related options.
        self.logits_processor = logits_processor if logits_processor is not None else LogitsProcessorList()
        self.generation_config = copy.deepcopy(generation_config)

        self.generation_config.return_dict_in_generate = True
        self.generation_config.output_scores = True
        self.generation_config.assistant_confidence_threshold = self.assistant_confidence_threshold
        # this flag allow us set the confidence stopping criteria for assistant model generation.
        self.generation_config.is_assistant = True

        # avoid unnecessary warnings that min_length is larger than max_new_tokens
        # remove the `MinLengthLogitsProcessor` if exists (NOTE: no need to check for `MinNewTokensLogitsProcessor`)
        self.main_model_min_length = self.generation_config.min_length
        self.generation_config.min_length = 0
        self.generation_config.min_new_tokens = None
        for processor in self.logits_processor:
            if isinstance(processor, MinLengthLogitsProcessor):
                raise ValueError(
                    "Passing `MinLengthLogitsProcessor` when using `assisted_generation is disabled. "
                    "Please pass in `min_length` into `.generate()` instead"
                )

        # We need to roll back the cache in assisted generation, only DynamicCache is supported
        self.generation_config.cache_implementation = None

        if (
            is_sklearn_available()
            and self.assistant_model.generation_config.assistant_confidence_threshold
            and type(self) is AssistedCandidateGenerator
        ):
            self.probs = []
            self.matches = []

    def get_candidates(self, input_ids: torch.LongTensor) -> Tuple[torch.LongTensor, Optional[torch.FloatTensor]]:
        """
        Fetches the candidates to be tried for the current input.

        Args:
            input_ids (`torch.LongTensor` of shape `(batch_size, sequence_length)`):
                Indices of input sequence tokens in the vocabulary. [What are input IDs?](../glossary#input-ids)

        Return:
            `torch.LongTensor` of shape `(batch_size, candidate_length)` containing the candidate sequences to be
            assessed by the model and a `torch.FloatTensor` of shape `(batch_size, candidate_length,
            vocabulary_size)` containing the logits associated to each candidate.
        """
        input_ids = input_ids.to(self.assistant_model.device)
        # Calculate new tokens to generate
        min_new_tokens, max_new_tokens = self._calculate_new_tokens(input_ids)
        if max_new_tokens == 0:
            return input_ids, None
<<<<<<< HEAD
        # Update past key values and masks
        self._update_past_and_masks(input_ids)
        # Generate candidates
        generation_args = self._prepare_generation_args(input_ids, min_new_tokens, max_new_tokens)
        candidate_ids, candidate_logits = self._generate_candidates(generation_args)
=======

        # 1. If it is not the first round of candidate generation, prepare the inputs based on the input_ids length
        # (which implicitly contains the number of accepted candidates from the previous round)
        has_past_key_values = self.assistant_kwargs.get("past_key_values", None) is not None
        if has_past_key_values:
            new_cache_size = new_cur_len - 1
            self.assistant_kwargs["past_key_values"] = _crop_past_key_values(
                self.assistant_model, self.assistant_kwargs["past_key_values"], new_cache_size - 1
            )  # the assistant does not have the token after the last match, hence the -1

            self.assistant_kwargs = _prepare_attention_mask(
                self.assistant_kwargs, new_cur_len, self.assistant_model.config.is_encoder_decoder
            )
            self.assistant_kwargs = _prepare_token_type_ids(self.assistant_kwargs, new_cur_len)

        # 2. Forecast next N tokens using the assistant model.
        assistant_generation_kwargs = {
            self.input_ids_key: input_ids,
            "min_new_tokens": min_new_tokens,
            "max_new_tokens": max_new_tokens,
            "generation_config": self.generation_config,
            "logits_processor": self.logits_processor,
        }

        assistant_output = self.assistant_model.generate(**assistant_generation_kwargs, **self.assistant_kwargs)

        # 3. Update variables for the next round of candidate generation
        self.assistant_kwargs["past_key_values"] = assistant_output.past_key_values

        if (
            is_sklearn_available()
            and self.assistant_model.generation_config.assistant_confidence_threshold
            and type(self) is AssistedCandidateGenerator
        ):
            scores_tensor = torch.cat(assistant_output.scores, dim=0)
            scores_softmax = torch.softmax(scores_tensor, dim=-1)
            ids = assistant_output.sequences[-1, -len(assistant_output.scores) :]
            p = scores_softmax[range(len(ids)), ids]
            self.probs.extend(p.tolist())

        # 4. Prepare variables for output
        candidate_logits = torch.stack(assistant_output.scores, dim=1)
        candidate_ids = assistant_output.sequences
>>>>>>> 80f2b161
        return candidate_ids, candidate_logits

    def update_candidate_strategy(self, input_ids: torch.LongTensor, scores: torch.FloatTensor, num_matches: int):
        """
        Updates the candidate generation strategy based on the outcomes.

        Args:
            input_ids (`torch.LongTensor` of shape `(batch_size, sequence_length)`):
                Indices of input sequence tokens in the vocabulary. [What are input IDs?](../glossary#input-ids)
            scores (`torch.FloatTensor` of shape `(batch_size, candidate_length, config.vocab_size)`):
                Prediction scores of a language modeling head. These can be logits for each vocabulary when not using
                beam search or log softmax for each vocabulary token when using beam search
            num_matches (`int`):
                The number of matches between the candidate sequences and the model predictions.
        """
        # Adjust the max number of assistant tokens to use in the next iteration. This is a simple heuristic,
        # probably can be improved -- we want to balance the benefits of getting assistant tokens correct with the
        # cost of forecasting incorrect assistant tokens.
        if self.assistant_model.generation_config.num_assistant_tokens_schedule in {
            "heuristic",
            "heuristic_transient",
        }:
            # len(scores[0])-1 is the number of candidates according to the target tokenizer.
            if num_matches == len(scores[0]) - 1:
                self.num_assistant_tokens += 2.0
            else:
                self.num_assistant_tokens = max(1.0, self.num_assistant_tokens - 1.0)

<<<<<<< HEAD
    def _calculate_new_tokens(self, input_ids: torch.LongTensor) -> Tuple[int, int]:
        """Calculate the minimum and maximum number of new tokens to generate."""
        new_cur_len = input_ids.shape[-1]
        max_new_tokens = min(int(self.num_assistant_tokens), self.generation_config.max_length - new_cur_len - 1)
        min_new_tokens = max(min(max_new_tokens, self.main_model_min_length - new_cur_len), 0)
        return min_new_tokens, max_new_tokens

    def _update_past_and_masks(self, input_ids: torch.LongTensor, remove_from_pkv: int = 0) -> bool:
        """Update past key values and attention masks for subsequent generation rounds."""
        has_past_key_values = self.assistant_kwargs.get("past_key_values", None) is not None
        if has_past_key_values:
            new_cache_size = input_ids.shape[-1] - 1 - remove_from_pkv
            self.assistant_kwargs["past_key_values"] = _crop_past_key_values(
                self.assistant_model, self.assistant_kwargs["past_key_values"], new_cache_size - 1
            )
            self.assistant_kwargs = _prepare_attention_mask(
                self.assistant_kwargs, input_ids.shape[-1], self.assistant_model.config.is_encoder_decoder
            )
            self.assistant_kwargs = _prepare_token_type_ids(self.assistant_kwargs, input_ids.shape[-1])
        return has_past_key_values

    def _prepare_generation_args(self, input_ids: torch.LongTensor, min_new_tokens: int, max_new_tokens: int) -> Dict:
        """Prepare arguments for the generation call."""
        return {
            self.input_ids_key: input_ids,
            "min_new_tokens": min_new_tokens,
            "max_new_tokens": max_new_tokens,
            "generation_config": self.generation_config,
            "logits_processor": self.logits_processor,
        }

    def _generate_candidates(self, generation_args: Dict) -> Tuple[torch.LongTensor, Optional[torch.FloatTensor]]:
        """Generate candidate sequences using the assistant model."""
        assistant_output = self.assistant_model.generate(**generation_args, **self.assistant_kwargs)
        self.assistant_kwargs["past_key_values"] = assistant_output.past_key_values
        candidate_logits = torch.stack(assistant_output.scores, dim=1)
        candidate_ids = assistant_output.sequences
        return candidate_ids, candidate_logits
=======
        # The assistant's confidence threshold is adjusted throughout the speculative iterations to reduce the number of unnecessary draft and target forward passes. The costs are estimated based on the ROC curve, which considers the probability of the draft token and its match with the target. A cost of 25% is assigned to false positives and 75% to false negatives.
        # This adaptation is not compatible with UAG, as it relies on the number of matched tokens based on the draft vocabulary, which is unavailable in UAG.
        if (
            is_sklearn_available()
            and self.assistant_model.generation_config.assistant_confidence_threshold
            and type(self) is AssistedCandidateGenerator
        ):
            # update self.matches
            self.matches.extend([1] * num_matches)
            if len(self.probs) > len(self.matches):
                self.matches.append(0)

            # update self.probs
            excess_length = len(self.probs) - len(self.matches)
            if excess_length > 0:
                del self.probs[-excess_length:]

            if (
                len(self.probs) > 5 and {0, 1}.issubset(self.matches)
            ):  # require at least 5 samples to calculate the ROC curve and at least one positive and one negative sample
                fpr, tpr, thresholds = roc_curve(self.matches, self.probs)
                fnr = 1 - tpr

                # Calculate the cost for each threshold
                costs = fpr + 3 * fnr

                # Find the threshold that minimizes the cost
                optimal_threshold_index = np.argmin(costs)
                best_threshold = thresholds[optimal_threshold_index]

                self.assistant_model.generation_config.assistant_confidence_threshold = best_threshold
>>>>>>> 80f2b161


class AssistedCandidateGeneratorDifferentTokenizers(AssistedCandidateGenerator):
    """
    `CandidateGenerator` class to be used for Universal Assisted Generation (UAD): assisted generation with different tokenizers
    for the assistant and main models. This class generates candidates through the use of a smaller
    model.

    The main model input tokens are re-encoded into assistant model tokens, then candidate tokens are generated in the assistant encoding, which are
    in turn re-encoded into main model candidate tokens. Validation then proceeds as explained above.
    The re-encoding steps involve decoding token ids into text and then encoding the text using a different tokenizer.
    Since re-encoding the tokens may result in tokenization discrepancies, UAD finds the longest common subsequence between the source and target encodings,
    to ensure the new tokens include the correct prompt suffix.

    Args:
        input_ids (`torch.LongTensor` of shape `(batch_size, sequence_length)`):
            Indices of input sequence tokens in the vocabulary. [What are input IDs?](../glossary#input-ids)
        assistant_model (`PreTrainedModel`):
            The model to be used for generating candidates. This model should be smaller than the main model.
        target_tokenizer (`PreTrainedTokenizerBase`):
            The tokenizer used for the target model.
        assistant_tokenizer (`PreTrainedTokenizerBase`):
            The tokenizer used for the assistant model.
        generation_config (`~generation.GenerationConfig`, *optional*):
            The generation configuration to be used as base parametrization for the generation call.
        logits_processor (`LogitsProcessorList`):
            An instance of [`LogitsProcessorList`]. List of instances of class derived from [`LogitsProcessor`]
            used to modify the prediction scores of the language modeling head applied at each generation step.
        model_kwargs (`Dict`):
            The keyword arguments that will be passed to the main model, and are used as base inputs for the assistant
            model as well.
        inputs_tensor (`torch.Tensor`, *optional*):
            The model input tensor. In encoder-decoder models, this is the encoder input.
    """

    def __init__(
        self,
        input_ids: torch.LongTensor,
        assistant_model: "PreTrainedModel",
        target_tokenizer: "PreTrainedTokenizerBase",
        assistant_tokenizer: "PreTrainedTokenizerBase",
        generation_config: "GenerationConfig",
        model_kwargs: Dict,
        inputs_tensor: Optional[torch.Tensor] = None,
        logits_processor: "LogitsProcessorList" = None,
    ):
        super().__init__(input_ids, assistant_model, generation_config, model_kwargs, inputs_tensor, logits_processor)

        self.target_tokenizer = target_tokenizer
        self.assistant_tokenizer = assistant_tokenizer
        self.prev_target_ids_len: Optional[int] = None
        self.prev_assistant_ids = None
        self.target_lookbehind = assistant_model.generation_config.target_lookbehind
        self.assistant_lookbehind = assistant_model.generation_config.assistant_lookbehind

    @staticmethod
    def _get_longest_diag_dict(input_matrix, nonzero_idx):
        """
        Calculates the length of the longest diagonal sequence in a given matrix.
        Args:
            input_matrix (torch.Tensor): The input matrix.
            nonzero_idx (torch.Tensor): The indices of the non-zero elements in the matrix.
        Returns:
            dict: A dictionary where the keys are the indices of the non-zero elements and the values are the lengths of the longest diagonal sequences starting from those indices.
        """

        visited = set()
        diags = {}
        for idx in nonzero_idx:
            start_idx = torch.clone(idx)
            tuple_start_idx = tuple(start_idx.tolist())

            if tuple_start_idx in visited:
                continue

            visited.add(tuple_start_idx)
            cur_diag_len = 1
            start_idx += 1
            while start_idx[0] < input_matrix.shape[0] and start_idx[1] < input_matrix.shape[1]:
                tuple_start_idx = tuple(start_idx.tolist())
                visited.add(tuple_start_idx)

                if input_matrix[start_idx[0], start_idx[1]] == 1:
                    cur_diag_len += 1
                    start_idx += 1
                else:
                    break

            diags[idx] = cur_diag_len
        return diags

    @staticmethod
    def _get_longest_diag_index(input_matrix):
        """
        Returns the start index and length of the longest diagonal in the given input.
        Args:
            input_matrix (numpy.ndarray): The input matrix.
        Returns:
            tuple: A tuple containing the start index and length of the longest diagonal.
        """

        diags = AssistedCandidateGeneratorDifferentTokenizers._get_longest_diag_dict(
            input_matrix, input_matrix.nonzero()
        )
        diags_values = list(diags.values())
        diags_keys = list(diags.keys())
        best_diag = np.argmax(diags_values)
        diag_start_index = diags_keys[best_diag]
        diag_start_length = diags_values[best_diag]
        return diag_start_index, diag_start_length

    @staticmethod
    def _get_tokens_diag(prompt, prompt_plus_new_tokens):
        """
        Input:
            prompt: 2D array of shape (batch_size, prompt_length), represents the original prompt tokens
            prompt_plus_new_tokens: 2D array of shape (batch_size, prompt_length), represents the suffix of the original prompt, with additional new tokens.
        Output:
            discrepancy_length: int, represents the number of tokens that need to be replaced from prompt
            new_tokens_only: 2D array of shape (batch_size, new_token_length), represents the new tokens that are not in prompt
            discrepancy_only: 2D array of shape (batch_size, discrepancy_length), represents the new tokens that are in prompt but not in prompt_plus_new_tokens
        """
        compare_mat = prompt_plus_new_tokens.T == prompt
        if not torch.is_tensor(compare_mat):
            compare_mat = torch.tensor(compare_mat)

        compare_mat_int = compare_mat.to(int)

        if not compare_mat_int.any().item():
            # empty intersection between prompt and prompt_plus_new_tokens
            return None, None, None

        longest_location, longest_diag_length = AssistedCandidateGeneratorDifferentTokenizers._get_longest_diag_index(
            compare_mat_int
        )
        new_token_start_index = longest_location[0] + longest_diag_length
        discrepancy_with_old = longest_location[1] + longest_diag_length
        discrepancy_length = (prompt.shape[1] - discrepancy_with_old).item()
        new_tokens_only = prompt_plus_new_tokens[:, new_token_start_index + discrepancy_length :]
        discrepancy_only = prompt_plus_new_tokens[
            :, new_token_start_index : new_token_start_index + discrepancy_length
        ]
        return discrepancy_length, new_tokens_only, discrepancy_only

    def convert_source_tokens_to_target_tokens(
        self,
        input_ids,
        source_tokenizer,
        destination_tokenizer,
    ):
        """
        Convert token IDs from one tokenizer to another.
        Args:
            input_ids: The input token IDs.
            source_tokenizer: The source tokenizer.
            destination_tokenizer: The destination tokenizer.
        Returns:
            The converted token IDs.
        """
        text = source_tokenizer.batch_decode(input_ids, skip_special_tokens=True, clean_up_tokenization_spaces=True)
        dest_ids = destination_tokenizer(text, add_special_tokens=True, return_tensors="pt")["input_ids"]
        return dest_ids.to(input_ids.device)

    def get_candidates(self, input_ids: torch.LongTensor) -> Tuple[torch.LongTensor, Optional[torch.FloatTensor]]:
        """
        Fetches the candidates to be tried for the current input.

        Args:
            input_ids (`torch.LongTensor` of shape `(batch_size, sequence_length)`):
                Indices of input sequence tokens in the vocabulary. [What are input IDs?](../glossary#input-ids)

        Return:
            `torch.LongTensor` of shape `(batch_size, candidate_length)` containing the candidate sequences to be
            assessed by the model and a `torch.FloatTensor` of shape `(batch_size, candidate_length,
            vocabulary_size)` containing the logits associated to each candidate.
        """
        max_new_tokens = int(self.num_assistant_tokens)
        if max_new_tokens == 0:
            return input_ids, None

        input_ids = input_ids.to(self.assistant_model.device)
        remove_from_pkv = 0

        assistant_input_ids, remove_from_pkv = self._prepare_assistant_input_ids(input_ids)
        self.prev_assistant_ids = assistant_input_ids

        min_new_tokens = max(min(max_new_tokens, self.main_model_min_length - assistant_input_ids.shape[-1]), 0)

        self._update_past_and_masks(assistant_input_ids, remove_from_pkv)
        generation_args = self._prepare_generation_args(assistant_input_ids, min_new_tokens, max_new_tokens)
        self.assistant_kwargs.pop("attention_mask", None)

        assistant_output = self.assistant_model.generate(**generation_args, **self.assistant_kwargs)
        new_target_ids = self._process_assistant_outputs(input_ids, assistant_output.sequences, assistant_input_ids)

        # Update state
        self.prev_target_ids_len = input_ids.shape[1]
        self.assistant_kwargs["past_key_values"] = assistant_output.past_key_values
        self.prev_assistant_ids = assistant_output.sequences

        if self.prev_target_ids_len >= new_target_ids.shape[1]:
            return input_ids, None

        return new_target_ids, None

    def _prepare_assistant_input_ids(self, input_ids: torch.LongTensor) -> Tuple[torch.LongTensor, int]:
        """Converts target input IDs to assistant input IDs, handling discrepancies."""
        convert_kwargs = {
            "source_tokenizer": self.target_tokenizer,
            "destination_tokenizer": self.assistant_tokenizer,
        }
        remove_from_pkv = 0

        if self.prev_assistant_ids is not None and self.prev_target_ids_len > self.target_lookbehind:
            # input_ids contains all target prompt input ids and some new target input ids
            start_index_in_target_window = self.prev_target_ids_len - self.target_lookbehind

            new_assistant_ids = self.convert_source_tokens_to_target_tokens(
                input_ids[:, start_index_in_target_window:], **convert_kwargs
            )
            prompt_use_length = new_assistant_ids.shape[1]
            prompt_use = self.prev_assistant_ids[:, -prompt_use_length:]

            discrepancy_length, new_tokens_only, discrepancy_only = self._get_tokens_diag(
                prompt_use, new_assistant_ids
            )
            assistant_input_ids = self.prev_assistant_ids

            if new_tokens_only is not None:
                if discrepancy_length > 0 and discrepancy_only.shape[1] > 0:
                    if discrepancy_length == discrepancy_only.shape[1]:
                        assistant_input_ids[:, -discrepancy_length:] = discrepancy_only

                    elif discrepancy_length > discrepancy_only.shape[1]:
                        discrepancy_length_diff = discrepancy_length - discrepancy_only.shape[1]
                        assistant_input_ids = assistant_input_ids[:, :-discrepancy_length_diff]
                        assistant_input_ids[:, -discrepancy_only.shape[1] :] = discrepancy_only

                    remove_from_pkv = discrepancy_length

                if new_tokens_only.shape[1] > 0:
                    assistant_input_ids = torch.cat([assistant_input_ids, new_tokens_only], dim=-1)
            else:
                # edge case: in case of no intersection between prompt and new_assistant_ids
                assistant_input_ids = torch.cat([assistant_input_ids, new_assistant_ids], dim=-1)
        else:
            assistant_input_ids = self.convert_source_tokens_to_target_tokens(input_ids, **convert_kwargs)
            self.prev_target_ids_len = input_ids.shape[1]

        return assistant_input_ids, remove_from_pkv

    def _process_assistant_outputs(
        self, input_ids: torch.LongTensor, assistant_sequences: torch.LongTensor, assistant_input_ids: torch.LongTensor
    ) -> torch.LongTensor:
        """Processes assistant outputs to obtain target input IDs."""
        num_prev_assistant = self.prev_assistant_ids.shape[1]
        start_assistant_look_index = num_prev_assistant - self.assistant_lookbehind

        new_target_ids_from_window = self.convert_source_tokens_to_target_tokens(
            assistant_sequences[:, start_assistant_look_index:],
            source_tokenizer=self.assistant_tokenizer,
            destination_tokenizer=self.target_tokenizer,
        )
        target_prompt_use_length = new_target_ids_from_window.shape[1]

        target_prompt_use = input_ids[:, -target_prompt_use_length:]

        _, target_new_tokens_only, _ = self._get_tokens_diag(target_prompt_use, new_target_ids_from_window)

        new_target_ids = input_ids

        if target_new_tokens_only is not None:
            if target_new_tokens_only.shape[1] > 0:
                new_target_ids = torch.cat([new_target_ids, target_new_tokens_only], dim=-1)
        else:
            # edge case: in case of no intersection between prompt and new_target_ids
            new_target_ids = torch.cat([new_target_ids, new_target_ids_from_window], dim=-1)

        if hasattr(self.generation_config, "max_length"):
            new_target_ids = new_target_ids[:, : self.generation_config.max_length]

        return new_target_ids


class PromptLookupCandidateGenerator(CandidateGenerator):
    """
    `CandidateGenerator` class to be used for prompt lookup generation. This class generates candidates by looking up
    likely continuations in the provided prompt (input_ids) itself.
    Read the following blog post for more information: https://github.com/apoorvumang/prompt-lookup-decoding

    Args:
        max_matching_ngram_size (`int`):
            The maximum ngram size to be considered for matching in the prompt
        num_output_tokens (`int`):
            The number of tokens to be output as candidate tokens.
        max_length (`int`):
            The number of total maximum tokens that can be generated. For decoder-only models that includes the prompt length.
            Defaults to 20, which is the max length used as default in generation config.
    """

    def __init__(
        self,
        eos_token_id: torch.Tensor = None,
        num_output_tokens: int = 10,
        max_matching_ngram_size: int = None,
        max_length: int = 20,
    ):
        self.num_output_tokens = num_output_tokens
        self.max_matching_ngram_size = max_matching_ngram_size if max_matching_ngram_size else 2
        self.max_length = max_length
        self.eos_token_id = eos_token_id

        if self.max_matching_ngram_size <= 0 or self.num_output_tokens <= 0:
            raise ValueError("Invalid max_matching_ngram_size or num_output_tokens")

    def get_candidates(self, input_ids: torch.LongTensor) -> Tuple[torch.LongTensor, Optional[torch.FloatTensor]]:
        """
        Fetches the candidates to be tried for the current input.

        Args:
            input_ids (`torch.LongTensor` of shape `(batch_size, sequence_length)`):
                Indices of input sequence tokens in the vocabulary. [What are input IDs?](../glossary#input-ids)

        Return:
            `torch.LongTensor` of shape `(num_candidates, candidate_length)`: The candidate sequences to be tried.
        """
        input_length = input_ids.size(1)

        # Don't generate more than `max_length - 1` candidates since the target model generates one extra token.
        if self.max_length == input_length + 1:
            return input_ids, None

        chosen_ids = None
        match_found = False
        for ngram_size in range(min(self.max_matching_ngram_size, input_length - 1), 0, -1):
            # Create sliding windows of size ngram_size
            windows = input_ids.unfold(dimension=1, size=ngram_size, step=1)

            # Convert ngram to a tensor for comparison
            ngram_tensor = input_ids[0, -ngram_size:]

            # Find where the windows match the ngram
            matches = (windows == ngram_tensor).all(dim=2)

            # Get the indices of matches
            match_indices = matches.nonzero(as_tuple=True)[1]

            # Iterate through match indices to find a valid continuation
            for idx in match_indices:
                start_idx = idx + ngram_size
                end_idx = start_idx + self.num_output_tokens
                end_idx = min(end_idx, input_length, self.max_length)

                if start_idx < end_idx:
                    chosen_ids = input_ids[0, start_idx:end_idx]
                    match_found = True

                    # remove remaining candidate ids if an "eos" token is found, otherwise the target model may
                    # accept eos and the rest as valid, thus not stopping generation after "eos"
                    # NOTE: below code is written based on the fact that assisted decoding supports only bs=1
                    mask = isin_mps_friendly(chosen_ids, self.eos_token_id)
                    match_indices_eos = torch.nonzero(mask)
                    if match_indices_eos.numel() > 0:
                        first_eos_index = match_indices_eos[0].item()
                        chosen_ids = chosen_ids[:first_eos_index]
                    break
            if match_found:
                break

        if chosen_ids is None or len(chosen_ids) == 0:
            # In case we didn't find a match return the input sequence unchanged, reverts back to autoregressive decoding
            return input_ids, None

        # Now need extend input_ids with chosen_ids
        chosen_ids = chosen_ids.unsqueeze(0)
        candidate_input_ids = torch.cat((input_ids, chosen_ids), dim=1)
        # assisted_generation expects logits as well, but we don't have those here, so returning None
        return candidate_input_ids, None

    def update_candidate_strategy(self, input_ids: torch.LongTensor, scores: torch.FloatTensor, num_matches: int):
        """
        Updates the candidate generation strategy based on the outcomes.

        Args:
            input_ids (`torch.LongTensor` of shape `(batch_size, sequence_length)`):
                Indices of input sequence tokens in the vocabulary. [What are input IDs?](../glossary#input-ids)
            scores (`torch.FloatTensor` of shape `(batch_size, candidate_length, config.vocab_size)`):
                Prediction scores of a language modeling head. These can be logits for each vocabulary when not using
                beam search or log softmax for each vocabulary token when using beam search
            num_matches (`int`):
                The number of matches between the candidate sequences and the model predictions.
        """
        # Currently does nothing
        return


class EarlyExitCandidateGenerator(AssistedCandidateGenerator):
    """
    `CandidateGenerator` class to be used for assisted generation and speculative decoding. This class generates
    candidates through the use of **the model itself**, exiting early. Can only be used with models that support early
    exit, e.g., `facebook/layerskip-llama3.2-1B`.

    Args:
        input_ids (`torch.LongTensor` of shape `(batch_size, sequence_length)`):
            Indices of input sequence tokens in the vocabulary. [What are input IDs?](../glossary#input-ids)
        assistant_model (`PreTrainedModel`):
            The original model. This model must support early exit (i.e. is trained to compute logits in earlier
            layers).
        generation_config (`~generation.GenerationConfig`, *optional*):
            The generation configuration to be used as base parametrization for the generation call.
        logits_processor (`LogitsProcessorList`):
            An instance of [`LogitsProcessorList`]. List of instances of class derived from [`LogitsProcessor`]
            used to modify the prediction scores of the language modeling head applied at each generation step.
        model_kwargs (`Dict`):
            The keyword arguments that will be passed to the main model, and are used as base inputs for the assistant
            model as well.
        inputs_tensor (`torch.Tensor`, *optional*):
            The model input tensor. In encoder-decoder models, this is the encoder input.
    """

    def __init__(
        self,
        input_ids: torch.LongTensor,
        assistant_model: "PreTrainedModel",
        generation_config: "GenerationConfig",
        model_kwargs: Dict,
        inputs_tensor: Optional[torch.Tensor] = None,
        logits_processor: "LogitsProcessorList" = None,
    ):
        super().__init__(
            input_ids=input_ids,
            assistant_model=assistant_model,
            generation_config=generation_config,
            model_kwargs=model_kwargs,
            inputs_tensor=inputs_tensor,
            logits_processor=logits_processor,
        )
        # We have to move early exit out of the generation config, otherwise the assistant will also call `generate`
        # with early exit
        self.assistant_early_exit = self.generation_config.assistant_early_exit
        self.generation_config.assistant_early_exit = None

    def get_candidates(self, input_ids: torch.LongTensor) -> Tuple[torch.LongTensor, Optional[torch.FloatTensor]]:
        # Temporarily sets the number of hidden layers to the early exit value
        base_model = getattr(self.assistant_model, self.assistant_model.base_model_prefix)
        original_num_hidden_layers = base_model.config.num_hidden_layers
        base_model.config.num_hidden_layers = self.assistant_early_exit
        candidate_ids, candidate_logits = super().get_candidates(input_ids)
        base_model.config.num_hidden_layers = original_num_hidden_layers
        return candidate_ids, candidate_logits


def _crop_past_key_values(model, past_key_values, max_length):
    """Crops the past key values up to a certain maximum length."""
    new_past = []
    if model.config.is_encoder_decoder:
        for idx in range(len(past_key_values)):
            new_past.append(
                (
                    past_key_values[idx][0][:, :, :max_length, :],
                    past_key_values[idx][1][:, :, :max_length, :],
                    past_key_values[idx][2],
                    past_key_values[idx][3],
                )
            )
        past_key_values = tuple(new_past)
    # gptbigcode is special and stores kv in shape (batch_size, seq_len, dim), if it's a multi_query model
    elif "gptbigcode" in model.__class__.__name__.lower() or (
        model.config.architectures is not None and "gptbigcode" in model.config.architectures[0].lower()
    ):
        if model.config.multi_query:
            for idx in range(len(past_key_values)):
                past_key_values[idx] = past_key_values[idx][:, :max_length, :]
        else:
            for idx in range(len(past_key_values)):
                past_key_values[idx] = past_key_values[idx][:, :, :max_length, :]
    elif isinstance(past_key_values, DynamicCache):
        past_key_values.crop(max_length)
    elif past_key_values is not None:
        for idx in range(len(past_key_values)):
            if past_key_values[idx] != ([], []):
                new_past.append(
                    (
                        past_key_values[idx][0][:, :, :max_length, :],
                        past_key_values[idx][1][:, :, :max_length, :],
                    )
                )
            else:
                new_past.append((past_key_values[idx][0], past_key_values[idx][1]))
        past_key_values = tuple(new_past)
    return past_key_values


def _prepare_attention_mask(model_kwargs: Dict[str, Any], new_length: int, is_encoder_decoder: bool) -> Dict[str, Any]:
    """Expands or crops the model's mask for decoding purposes, to the defined length"""

    mask_key = "decoder_attention_mask" if is_encoder_decoder else "attention_mask"
    if mask_key not in model_kwargs:
        return model_kwargs

    mask = model_kwargs[mask_key]
    mask_length_diff = new_length - mask.shape[1]

    if mask_length_diff < 0:
        model_kwargs[mask_key] = mask[:, :mask_length_diff]
    elif mask_length_diff > 0:
        model_kwargs[mask_key] = torch.cat([mask, mask.new_ones((mask.shape[0], mask_length_diff))], dim=-1)

    # Handle cross attention models
    if "cross_attention_mask" in model_kwargs:
        # Mllama case
        cross_mask = model_kwargs["cross_attention_mask"]
        if mask_length_diff < 0:
            model_kwargs["cross_attention_mask"] = cross_mask[:, :mask_length_diff]
        elif mask_length_diff > 0:
            new_mask = cross_mask[:, -1:, :, :].repeat(1, mask_length_diff, 1, 1)
            model_kwargs["cross_attention_mask"] = torch.cat([cross_mask, new_mask], dim=1)
    elif "image_attention_mask" in model_kwargs:
        # IDEFICS case
        cross_mask = model_kwargs["image_attention_mask"]
        if mask_length_diff < 0:
            model_kwargs["image_attention_mask"] = cross_mask[:, :mask_length_diff]
        elif mask_length_diff > 0:
            new_mask = cross_mask[:, -1:, :].repeat(1, mask_length_diff, 1)
            model_kwargs["image_attention_mask"] = torch.cat([cross_mask, new_mask], dim=1)

    return model_kwargs


def _prepare_token_type_ids(model_kwargs: Dict[str, Any], new_length: int) -> Dict[str, Any]:
    """Expands or crops the model's token_type_ids for decoding purposes, to the defined length"""
    if "token_type_ids" not in model_kwargs or model_kwargs["token_type_ids"] is None:
        return model_kwargs

    token_type_ids = model_kwargs["token_type_ids"]
    final_token_type = token_type_ids[:, -1].unsqueeze(-1)
    type_length_diff = new_length - token_type_ids.shape[1]

    if type_length_diff < 0:
        token_type_ids = token_type_ids[:, :type_length_diff]
    elif type_length_diff > 0:
        token_type_copies = final_token_type.repeat(1, type_length_diff)
        model_kwargs["token_type_ids"] = torch.cat([model_kwargs["token_type_ids"], token_type_copies], dim=-1)
    return model_kwargs<|MERGE_RESOLUTION|>--- conflicted
+++ resolved
@@ -212,57 +212,11 @@
         min_new_tokens, max_new_tokens = self._calculate_new_tokens(input_ids)
         if max_new_tokens == 0:
             return input_ids, None
-<<<<<<< HEAD
         # Update past key values and masks
         self._update_past_and_masks(input_ids)
         # Generate candidates
         generation_args = self._prepare_generation_args(input_ids, min_new_tokens, max_new_tokens)
         candidate_ids, candidate_logits = self._generate_candidates(generation_args)
-=======
-
-        # 1. If it is not the first round of candidate generation, prepare the inputs based on the input_ids length
-        # (which implicitly contains the number of accepted candidates from the previous round)
-        has_past_key_values = self.assistant_kwargs.get("past_key_values", None) is not None
-        if has_past_key_values:
-            new_cache_size = new_cur_len - 1
-            self.assistant_kwargs["past_key_values"] = _crop_past_key_values(
-                self.assistant_model, self.assistant_kwargs["past_key_values"], new_cache_size - 1
-            )  # the assistant does not have the token after the last match, hence the -1
-
-            self.assistant_kwargs = _prepare_attention_mask(
-                self.assistant_kwargs, new_cur_len, self.assistant_model.config.is_encoder_decoder
-            )
-            self.assistant_kwargs = _prepare_token_type_ids(self.assistant_kwargs, new_cur_len)
-
-        # 2. Forecast next N tokens using the assistant model.
-        assistant_generation_kwargs = {
-            self.input_ids_key: input_ids,
-            "min_new_tokens": min_new_tokens,
-            "max_new_tokens": max_new_tokens,
-            "generation_config": self.generation_config,
-            "logits_processor": self.logits_processor,
-        }
-
-        assistant_output = self.assistant_model.generate(**assistant_generation_kwargs, **self.assistant_kwargs)
-
-        # 3. Update variables for the next round of candidate generation
-        self.assistant_kwargs["past_key_values"] = assistant_output.past_key_values
-
-        if (
-            is_sklearn_available()
-            and self.assistant_model.generation_config.assistant_confidence_threshold
-            and type(self) is AssistedCandidateGenerator
-        ):
-            scores_tensor = torch.cat(assistant_output.scores, dim=0)
-            scores_softmax = torch.softmax(scores_tensor, dim=-1)
-            ids = assistant_output.sequences[-1, -len(assistant_output.scores) :]
-            p = scores_softmax[range(len(ids)), ids]
-            self.probs.extend(p.tolist())
-
-        # 4. Prepare variables for output
-        candidate_logits = torch.stack(assistant_output.scores, dim=1)
-        candidate_ids = assistant_output.sequences
->>>>>>> 80f2b161
         return candidate_ids, candidate_logits
 
     def update_candidate_strategy(self, input_ids: torch.LongTensor, scores: torch.FloatTensor, num_matches: int):
@@ -290,8 +244,39 @@
                 self.num_assistant_tokens += 2.0
             else:
                 self.num_assistant_tokens = max(1.0, self.num_assistant_tokens - 1.0)
-
-<<<<<<< HEAD
+                
+        # The assistant's confidence threshold is adjusted throughout the speculative iterations to reduce the number of unnecessary draft and target forward passes. The costs are estimated based on the ROC curve, which considers the probability of the draft token and its match with the target. A cost of 25% is assigned to false positives and 75% to false negatives.
+        # This adaptation is not compatible with UAG, as it relies on the number of matched tokens based on the draft vocabulary, which is unavailable in UAG.
+        if (
+            is_sklearn_available()
+            and self.assistant_model.generation_config.assistant_confidence_threshold
+            and type(self) is AssistedCandidateGenerator
+        ):
+            # update self.matches
+            self.matches.extend([1] * num_matches)
+            if len(self.probs) > len(self.matches):
+                self.matches.append(0)
+
+            # update self.probs
+            excess_length = len(self.probs) - len(self.matches)
+            if excess_length > 0:
+                del self.probs[-excess_length:]
+
+            if (
+                len(self.probs) > 5 and {0, 1}.issubset(self.matches)
+            ):  # require at least 5 samples to calculate the ROC curve and at least one positive and one negative sample
+                fpr, tpr, thresholds = roc_curve(self.matches, self.probs)
+                fnr = 1 - tpr
+
+                # Calculate the cost for each threshold
+                costs = fpr + 3 * fnr
+
+                # Find the threshold that minimizes the cost
+                optimal_threshold_index = np.argmin(costs)
+                best_threshold = thresholds[optimal_threshold_index]
+
+                self.assistant_model.generation_config.assistant_confidence_threshold = best_threshold 
+
     def _calculate_new_tokens(self, input_ids: torch.LongTensor) -> Tuple[int, int]:
         """Calculate the minimum and maximum number of new tokens to generate."""
         new_cur_len = input_ids.shape[-1]
@@ -327,43 +312,19 @@
         """Generate candidate sequences using the assistant model."""
         assistant_output = self.assistant_model.generate(**generation_args, **self.assistant_kwargs)
         self.assistant_kwargs["past_key_values"] = assistant_output.past_key_values
-        candidate_logits = torch.stack(assistant_output.scores, dim=1)
-        candidate_ids = assistant_output.sequences
-        return candidate_ids, candidate_logits
-=======
-        # The assistant's confidence threshold is adjusted throughout the speculative iterations to reduce the number of unnecessary draft and target forward passes. The costs are estimated based on the ROC curve, which considers the probability of the draft token and its match with the target. A cost of 25% is assigned to false positives and 75% to false negatives.
-        # This adaptation is not compatible with UAG, as it relies on the number of matched tokens based on the draft vocabulary, which is unavailable in UAG.
         if (
             is_sklearn_available()
             and self.assistant_model.generation_config.assistant_confidence_threshold
             and type(self) is AssistedCandidateGenerator
         ):
-            # update self.matches
-            self.matches.extend([1] * num_matches)
-            if len(self.probs) > len(self.matches):
-                self.matches.append(0)
-
-            # update self.probs
-            excess_length = len(self.probs) - len(self.matches)
-            if excess_length > 0:
-                del self.probs[-excess_length:]
-
-            if (
-                len(self.probs) > 5 and {0, 1}.issubset(self.matches)
-            ):  # require at least 5 samples to calculate the ROC curve and at least one positive and one negative sample
-                fpr, tpr, thresholds = roc_curve(self.matches, self.probs)
-                fnr = 1 - tpr
-
-                # Calculate the cost for each threshold
-                costs = fpr + 3 * fnr
-
-                # Find the threshold that minimizes the cost
-                optimal_threshold_index = np.argmin(costs)
-                best_threshold = thresholds[optimal_threshold_index]
-
-                self.assistant_model.generation_config.assistant_confidence_threshold = best_threshold
->>>>>>> 80f2b161
-
+            scores_tensor = torch.cat(assistant_output.scores, dim=0)
+            scores_softmax = torch.softmax(scores_tensor, dim=-1)
+            ids = assistant_output.sequences[-1, -len(assistant_output.scores) :]
+            p = scores_softmax[range(len(ids)), ids]
+            self.probs.extend(p.tolist())
+        candidate_logits = torch.stack(assistant_output.scores, dim=1)
+        candidate_ids = assistant_output.sequences
+        return candidate_ids, candidate_logits
 
 class AssistedCandidateGeneratorDifferentTokenizers(AssistedCandidateGenerator):
     """
