--- conflicted
+++ resolved
@@ -1970,24 +1970,7 @@
     else:
         from .utils.dummy_timm_objects import *
 
-<<<<<<< HEAD
-        from .models.vilbert import (
-            VILBERT_PRETRAINED_MODEL_ARCHIVE_LIST,
-            VilbertForMaskedLM,
-            VilbertForCausalLM,
-            VilbertForMultipleChoice,
-            VilbertForQuestionAnswering,
-            VilbertForSequenceClassification,
-            VilbertForTokenClassification,
-            VilbertLayer,
-            VilbertModel,
-            VilbertPreTrainedModel,
-            load_tf_weights_in_vilbert,
-        )
-
-=======
     if is_torch_available():
->>>>>>> 2e5dbdf2
         # Benchmarks
         from .benchmark.benchmark import PyTorchBenchmark
         from .benchmark.benchmark_args import PyTorchBenchmarkArguments
@@ -2478,6 +2461,19 @@
             TransfoXLPreTrainedModel,
             load_tf_weights_in_transfo_xl,
         )
+        from .models.vilbert import (
+            VILBERT_PRETRAINED_MODEL_ARCHIVE_LIST,
+            VilbertForMaskedLM,
+            VilbertForCausalLM,
+            VilbertForMultipleChoice,
+            VilbertForQuestionAnswering,
+            VilbertForSequenceClassification,
+            VilbertForTokenClassification,
+            VilbertLayer,
+            VilbertModel,
+            VilbertPreTrainedModel,
+            load_tf_weights_in_vilbert,
+        )
         from .models.visual_bert import (  # load_tf_weights_in_visual_bert,
             VISUAL_BERT_PRETRAINED_MODEL_ARCHIVE_LIST,
             VisualBertForMultipleChoice,
