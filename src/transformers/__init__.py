# Copyright 2020 The HuggingFace Team. All rights reserved.
#
# Licensed under the Apache License, Version 2.0 (the "License");
# you may not use this file except in compliance with the License.
# You may obtain a copy of the License at
#
#     http://www.apache.org/licenses/LICENSE-2.0
#
# Unless required by applicable law or agreed to in writing, software
# distributed under the License is distributed on an "AS IS" BASIS,
# WITHOUT WARRANTIES OR CONDITIONS OF ANY KIND, either express or implied.
# See the License for the specific language governing permissions and
# limitations under the License.

# When adding a new object to this init, remember to add it twice: once inside the `_import_structure` dictionary and
# once inside the `if TYPE_CHECKING` branch. The `TYPE_CHECKING` should have import statements as usual, but they are
# only there for type checking. The `_import_structure` is a dictionary submodule to list of object names, and is used
# to defer the actual importing for when the objects are requested. This way `import transformers` provides the names
# in the namespace without actually importing anything (and especially none of the backends).

__version__ = "4.39.0.dev0"

from typing import TYPE_CHECKING

# Check the dependencies satisfy the minimal versions required.
from . import dependency_versions_check
from .utils import (
    OptionalDependencyNotAvailable,
    _LazyModule,
    is_bitsandbytes_available,
    is_essentia_available,
    is_flax_available,
    is_g2p_en_available,
    is_keras_nlp_available,
    is_librosa_available,
    is_pretty_midi_available,
    is_scipy_available,
    is_sentencepiece_available,
    is_speech_available,
    is_tensorflow_text_available,
    is_tf_available,
    is_timm_available,
    is_tokenizers_available,
    is_torch_available,
    is_torchvision_available,
    is_vision_available,
    logging,
)


logger = logging.get_logger(__name__)  # pylint: disable=invalid-name


# Base objects, independent of any specific backend
_import_structure = {
    "audio_utils": [],
    "benchmark": [],
    "commands": [],
    "configuration_utils": ["PretrainedConfig"],
    "convert_graph_to_onnx": [],
    "convert_slow_tokenizers_checkpoints_to_fast": [],
    "convert_tf_hub_seq_to_seq_bert_to_pytorch": [],
    "data": [
        "DataProcessor",
        "InputExample",
        "InputFeatures",
        "SingleSentenceClassificationProcessor",
        "SquadExample",
        "SquadFeatures",
        "SquadV1Processor",
        "SquadV2Processor",
        "glue_compute_metrics",
        "glue_convert_examples_to_features",
        "glue_output_modes",
        "glue_processors",
        "glue_tasks_num_labels",
        "squad_convert_examples_to_features",
        "xnli_compute_metrics",
        "xnli_output_modes",
        "xnli_processors",
        "xnli_tasks_num_labels",
    ],
    "data.data_collator": [
        "DataCollator",
        "DataCollatorForLanguageModeling",
        "DataCollatorForPermutationLanguageModeling",
        "DataCollatorForSeq2Seq",
        "DataCollatorForSOP",
        "DataCollatorForTokenClassification",
        "DataCollatorForWholeWordMask",
        "DataCollatorWithPadding",
        "DefaultDataCollator",
        "default_data_collator",
    ],
    "data.metrics": [],
    "data.processors": [],
    "debug_utils": [],
    "deepspeed": [],
    "dependency_versions_check": [],
    "dependency_versions_table": [],
    "dynamic_module_utils": [],
    "feature_extraction_sequence_utils": ["SequenceFeatureExtractor"],
    "feature_extraction_utils": ["BatchFeature", "FeatureExtractionMixin"],
    "file_utils": [],
    "generation": ["GenerationConfig", "TextIteratorStreamer", "TextStreamer"],
    "hf_argparser": ["HfArgumentParser"],
    "hyperparameter_search": [],
    "image_transforms": [],
    "integrations": [
        "is_clearml_available",
        "is_comet_available",
        "is_dvclive_available",
        "is_neptune_available",
        "is_optuna_available",
        "is_ray_available",
        "is_ray_tune_available",
        "is_sigopt_available",
        "is_tensorboard_available",
        "is_wandb_available",
    ],
    "modelcard": ["ModelCard"],
    "modeling_tf_pytorch_utils": [
        "convert_tf_weight_name_to_pt_weight_name",
        "load_pytorch_checkpoint_in_tf2_model",
        "load_pytorch_model_in_tf2_model",
        "load_pytorch_weights_in_tf2_model",
        "load_tf2_checkpoint_in_pytorch_model",
        "load_tf2_model_in_pytorch_model",
        "load_tf2_weights_in_pytorch_model",
    ],
    "models": [],
    # Models
    "models.albert": ["ALBERT_PRETRAINED_CONFIG_ARCHIVE_MAP", "AlbertConfig"],
    "models.align": [
        "ALIGN_PRETRAINED_CONFIG_ARCHIVE_MAP",
        "AlignConfig",
        "AlignProcessor",
        "AlignTextConfig",
        "AlignVisionConfig",
    ],
    "models.altclip": [
        "ALTCLIP_PRETRAINED_CONFIG_ARCHIVE_MAP",
        "AltCLIPConfig",
        "AltCLIPProcessor",
        "AltCLIPTextConfig",
        "AltCLIPVisionConfig",
    ],
    "models.audio_spectrogram_transformer": [
        "AUDIO_SPECTROGRAM_TRANSFORMER_PRETRAINED_CONFIG_ARCHIVE_MAP",
        "ASTConfig",
        "ASTFeatureExtractor",
    ],
    "models.auto": [
        "ALL_PRETRAINED_CONFIG_ARCHIVE_MAP",
        "CONFIG_MAPPING",
        "FEATURE_EXTRACTOR_MAPPING",
        "IMAGE_PROCESSOR_MAPPING",
        "MODEL_NAMES_MAPPING",
        "PROCESSOR_MAPPING",
        "TOKENIZER_MAPPING",
        "AutoConfig",
        "AutoFeatureExtractor",
        "AutoImageProcessor",
        "AutoProcessor",
        "AutoTokenizer",
    ],
    "models.autoformer": [
        "AUTOFORMER_PRETRAINED_CONFIG_ARCHIVE_MAP",
        "AutoformerConfig",
    ],
    "models.bark": [
        "BarkCoarseConfig",
        "BarkConfig",
        "BarkFineConfig",
        "BarkProcessor",
        "BarkSemanticConfig",
    ],
    "models.bart": ["BartConfig", "BartTokenizer"],
    "models.barthez": [],
    "models.bartpho": [],
    "models.beit": ["BEIT_PRETRAINED_CONFIG_ARCHIVE_MAP", "BeitConfig"],
    "models.bert": [
        "BERT_PRETRAINED_CONFIG_ARCHIVE_MAP",
        "BasicTokenizer",
        "BertConfig",
        "BertTokenizer",
        "WordpieceTokenizer",
    ],
    "models.bert_generation": ["BertGenerationConfig"],
    "models.bert_japanese": [
        "BertJapaneseTokenizer",
        "CharacterTokenizer",
        "MecabTokenizer",
    ],
    "models.bertweet": ["BertweetTokenizer"],
    "models.big_bird": ["BIG_BIRD_PRETRAINED_CONFIG_ARCHIVE_MAP", "BigBirdConfig"],
    "models.bigbird_pegasus": [
        "BIGBIRD_PEGASUS_PRETRAINED_CONFIG_ARCHIVE_MAP",
        "BigBirdPegasusConfig",
    ],
    "models.biogpt": [
        "BIOGPT_PRETRAINED_CONFIG_ARCHIVE_MAP",
        "BioGptConfig",
        "BioGptTokenizer",
    ],
    "models.bit": ["BIT_PRETRAINED_CONFIG_ARCHIVE_MAP", "BitConfig"],
    "models.blenderbot": [
        "BLENDERBOT_PRETRAINED_CONFIG_ARCHIVE_MAP",
        "BlenderbotConfig",
        "BlenderbotTokenizer",
    ],
    "models.blenderbot_small": [
        "BLENDERBOT_SMALL_PRETRAINED_CONFIG_ARCHIVE_MAP",
        "BlenderbotSmallConfig",
        "BlenderbotSmallTokenizer",
    ],
    "models.blip": [
        "BLIP_PRETRAINED_CONFIG_ARCHIVE_MAP",
        "BlipConfig",
        "BlipProcessor",
        "BlipTextConfig",
        "BlipVisionConfig",
    ],
    "models.blip_2": [
        "BLIP_2_PRETRAINED_CONFIG_ARCHIVE_MAP",
        "Blip2Config",
        "Blip2Processor",
        "Blip2QFormerConfig",
        "Blip2VisionConfig",
    ],
    "models.bloom": ["BLOOM_PRETRAINED_CONFIG_ARCHIVE_MAP", "BloomConfig"],
    "models.bridgetower": [
        "BRIDGETOWER_PRETRAINED_CONFIG_ARCHIVE_MAP",
        "BridgeTowerConfig",
        "BridgeTowerProcessor",
        "BridgeTowerTextConfig",
        "BridgeTowerVisionConfig",
    ],
    "models.bros": [
        "BROS_PRETRAINED_CONFIG_ARCHIVE_MAP",
        "BrosConfig",
        "BrosProcessor",
    ],
    "models.byt5": ["ByT5Tokenizer"],
    "models.camembert": ["CAMEMBERT_PRETRAINED_CONFIG_ARCHIVE_MAP", "CamembertConfig"],
    "models.canine": [
        "CANINE_PRETRAINED_CONFIG_ARCHIVE_MAP",
        "CanineConfig",
        "CanineTokenizer",
    ],
    "models.chinese_clip": [
        "CHINESE_CLIP_PRETRAINED_CONFIG_ARCHIVE_MAP",
        "ChineseCLIPConfig",
        "ChineseCLIPProcessor",
        "ChineseCLIPTextConfig",
        "ChineseCLIPVisionConfig",
    ],
    "models.clap": [
        "CLAP_PRETRAINED_MODEL_ARCHIVE_LIST",
        "ClapAudioConfig",
        "ClapConfig",
        "ClapProcessor",
        "ClapTextConfig",
    ],
    "models.clip": [
        "CLIP_PRETRAINED_CONFIG_ARCHIVE_MAP",
        "CLIPConfig",
        "CLIPProcessor",
        "CLIPTextConfig",
        "CLIPTokenizer",
        "CLIPVisionConfig",
    ],
    "models.clipseg": [
        "CLIPSEG_PRETRAINED_CONFIG_ARCHIVE_MAP",
        "CLIPSegConfig",
        "CLIPSegProcessor",
        "CLIPSegTextConfig",
        "CLIPSegVisionConfig",
    ],
    "models.clvp": [
        "CLVP_PRETRAINED_CONFIG_ARCHIVE_MAP",
        "ClvpConfig",
        "ClvpDecoderConfig",
        "ClvpEncoderConfig",
        "ClvpFeatureExtractor",
        "ClvpProcessor",
        "ClvpTokenizer",
    ],
    "models.code_llama": [],
    "models.codegen": [
        "CODEGEN_PRETRAINED_CONFIG_ARCHIVE_MAP",
        "CodeGenConfig",
        "CodeGenTokenizer",
    ],
    "models.conditional_detr": [
        "CONDITIONAL_DETR_PRETRAINED_CONFIG_ARCHIVE_MAP",
        "ConditionalDetrConfig",
    ],
    "models.convbert": [
        "CONVBERT_PRETRAINED_CONFIG_ARCHIVE_MAP",
        "ConvBertConfig",
        "ConvBertTokenizer",
    ],
    "models.convnext": ["CONVNEXT_PRETRAINED_CONFIG_ARCHIVE_MAP", "ConvNextConfig"],
    "models.convnextv2": [
        "CONVNEXTV2_PRETRAINED_CONFIG_ARCHIVE_MAP",
        "ConvNextV2Config",
    ],
    "models.cpm": [],
    "models.cpmant": [
        "CPMANT_PRETRAINED_CONFIG_ARCHIVE_MAP",
        "CpmAntConfig",
        "CpmAntTokenizer",
    ],
    "models.ctrl": [
        "CTRL_PRETRAINED_CONFIG_ARCHIVE_MAP",
        "CTRLConfig",
        "CTRLTokenizer",
    ],
    "models.cvt": ["CVT_PRETRAINED_CONFIG_ARCHIVE_MAP", "CvtConfig"],
    "models.data2vec": [
        "DATA2VEC_TEXT_PRETRAINED_CONFIG_ARCHIVE_MAP",
        "DATA2VEC_VISION_PRETRAINED_CONFIG_ARCHIVE_MAP",
        "Data2VecAudioConfig",
        "Data2VecTextConfig",
        "Data2VecVisionConfig",
    ],
    "models.deberta": [
        "DEBERTA_PRETRAINED_CONFIG_ARCHIVE_MAP",
        "DebertaConfig",
        "DebertaTokenizer",
    ],
    "models.deberta_v2": [
        "DEBERTA_V2_PRETRAINED_CONFIG_ARCHIVE_MAP",
        "DebertaV2Config",
    ],
    "models.decision_transformer": [
        "DECISION_TRANSFORMER_PRETRAINED_CONFIG_ARCHIVE_MAP",
        "DecisionTransformerConfig",
    ],
    "models.deformable_detr": [
        "DEFORMABLE_DETR_PRETRAINED_CONFIG_ARCHIVE_MAP",
        "DeformableDetrConfig",
    ],
    "models.deit": ["DEIT_PRETRAINED_CONFIG_ARCHIVE_MAP", "DeiTConfig"],
    "models.deprecated": [],
    "models.deprecated.bort": [],
    "models.deprecated.mctct": [
        "MCTCT_PRETRAINED_CONFIG_ARCHIVE_MAP",
        "MCTCTConfig",
        "MCTCTFeatureExtractor",
        "MCTCTProcessor",
    ],
    "models.deprecated.mmbt": ["MMBTConfig"],
    "models.deprecated.open_llama": [
        "OPEN_LLAMA_PRETRAINED_CONFIG_ARCHIVE_MAP",
        "OpenLlamaConfig",
    ],
    "models.deprecated.retribert": [
        "RETRIBERT_PRETRAINED_CONFIG_ARCHIVE_MAP",
        "RetriBertConfig",
        "RetriBertTokenizer",
    ],
    "models.deprecated.tapex": ["TapexTokenizer"],
    "models.deprecated.trajectory_transformer": [
        "TRAJECTORY_TRANSFORMER_PRETRAINED_CONFIG_ARCHIVE_MAP",
        "TrajectoryTransformerConfig",
    ],
    "models.deprecated.transfo_xl": [
        "TRANSFO_XL_PRETRAINED_CONFIG_ARCHIVE_MAP",
        "TransfoXLConfig",
        "TransfoXLCorpus",
        "TransfoXLTokenizer",
    ],
    "models.deprecated.van": ["VAN_PRETRAINED_CONFIG_ARCHIVE_MAP", "VanConfig"],
    "models.depth_anything": [
        "DEPTH_ANYTHING_PRETRAINED_CONFIG_ARCHIVE_MAP",
        "DepthAnythingConfig",
    ],
    "models.deta": ["DETA_PRETRAINED_CONFIG_ARCHIVE_MAP", "DetaConfig"],
    "models.detr": ["DETR_PRETRAINED_CONFIG_ARCHIVE_MAP", "DetrConfig"],
    "models.dialogpt": [],
    "models.dinat": ["DINAT_PRETRAINED_CONFIG_ARCHIVE_MAP", "DinatConfig"],
    "models.dinov2": ["DINOV2_PRETRAINED_CONFIG_ARCHIVE_MAP", "Dinov2Config"],
    "models.distilbert": [
        "DISTILBERT_PRETRAINED_CONFIG_ARCHIVE_MAP",
        "DistilBertConfig",
        "DistilBertTokenizer",
    ],
    "models.dit": [],
    "models.donut": [
        "DONUT_SWIN_PRETRAINED_CONFIG_ARCHIVE_MAP",
        "DonutProcessor",
        "DonutSwinConfig",
    ],
    "models.dpr": [
        "DPR_PRETRAINED_CONFIG_ARCHIVE_MAP",
        "DPRConfig",
        "DPRContextEncoderTokenizer",
        "DPRQuestionEncoderTokenizer",
        "DPRReaderOutput",
        "DPRReaderTokenizer",
    ],
    "models.dpt": ["DPT_PRETRAINED_CONFIG_ARCHIVE_MAP", "DPTConfig"],
    "models.efficientformer": [
        "EFFICIENTFORMER_PRETRAINED_CONFIG_ARCHIVE_MAP",
        "EfficientFormerConfig",
    ],
    "models.efficientnet": [
        "EFFICIENTNET_PRETRAINED_CONFIG_ARCHIVE_MAP",
        "EfficientNetConfig",
    ],
    "models.electra": [
        "ELECTRA_PRETRAINED_CONFIG_ARCHIVE_MAP",
        "ElectraConfig",
        "ElectraTokenizer",
    ],
    "models.encodec": [
        "ENCODEC_PRETRAINED_CONFIG_ARCHIVE_MAP",
        "EncodecConfig",
        "EncodecFeatureExtractor",
    ],
    "models.encoder_decoder": ["EncoderDecoderConfig"],
    "models.ernie": [
        "ERNIE_PRETRAINED_CONFIG_ARCHIVE_MAP",
        "ErnieConfig",
    ],
    "models.ernie_m": ["ERNIE_M_PRETRAINED_CONFIG_ARCHIVE_MAP", "ErnieMConfig"],
    "models.esm": ["ESM_PRETRAINED_CONFIG_ARCHIVE_MAP", "EsmConfig", "EsmTokenizer"],
    "models.falcon": ["FALCON_PRETRAINED_CONFIG_ARCHIVE_MAP", "FalconConfig"],
    "models.fastspeech2_conformer": [
        "FASTSPEECH2_CONFORMER_HIFIGAN_PRETRAINED_CONFIG_ARCHIVE_MAP",
        "FASTSPEECH2_CONFORMER_PRETRAINED_CONFIG_ARCHIVE_MAP",
        "FASTSPEECH2_CONFORMER_WITH_HIFIGAN_PRETRAINED_CONFIG_ARCHIVE_MAP",
        "FastSpeech2ConformerConfig",
        "FastSpeech2ConformerHifiGanConfig",
        "FastSpeech2ConformerTokenizer",
        "FastSpeech2ConformerWithHifiGanConfig",
    ],
    "models.flaubert": [
        "FLAUBERT_PRETRAINED_CONFIG_ARCHIVE_MAP",
        "FlaubertConfig",
        "FlaubertTokenizer",
    ],
    "models.flava": [
        "FLAVA_PRETRAINED_CONFIG_ARCHIVE_MAP",
        "FlavaConfig",
        "FlavaImageCodebookConfig",
        "FlavaImageConfig",
        "FlavaMultimodalConfig",
        "FlavaTextConfig",
    ],
    "models.fnet": ["FNET_PRETRAINED_CONFIG_ARCHIVE_MAP", "FNetConfig"],
    "models.focalnet": ["FOCALNET_PRETRAINED_CONFIG_ARCHIVE_MAP", "FocalNetConfig"],
    "models.fsmt": [
        "FSMT_PRETRAINED_CONFIG_ARCHIVE_MAP",
        "FSMTConfig",
        "FSMTTokenizer",
    ],
    "models.funnel": [
        "FUNNEL_PRETRAINED_CONFIG_ARCHIVE_MAP",
        "FunnelConfig",
        "FunnelTokenizer",
    ],
    "models.fuyu": ["FUYU_PRETRAINED_CONFIG_ARCHIVE_MAP", "FuyuConfig"],
    "models.gemma": ["GEMMA_PRETRAINED_CONFIG_ARCHIVE_MAP", "GemmaConfig"],
    "models.git": [
        "GIT_PRETRAINED_CONFIG_ARCHIVE_MAP",
        "GitConfig",
        "GitProcessor",
        "GitVisionConfig",
    ],
    "models.glpn": ["GLPN_PRETRAINED_CONFIG_ARCHIVE_MAP", "GLPNConfig"],
    "models.gpt2": [
        "GPT2_PRETRAINED_CONFIG_ARCHIVE_MAP",
        "GPT2Config",
        "GPT2Tokenizer",
    ],
    "models.gpt_bigcode": [
        "GPT_BIGCODE_PRETRAINED_CONFIG_ARCHIVE_MAP",
        "GPTBigCodeConfig",
    ],
    "models.gpt_neo": ["GPT_NEO_PRETRAINED_CONFIG_ARCHIVE_MAP", "GPTNeoConfig"],
    "models.gpt_neox": ["GPT_NEOX_PRETRAINED_CONFIG_ARCHIVE_MAP", "GPTNeoXConfig"],
    "models.gpt_neox_japanese": [
        "GPT_NEOX_JAPANESE_PRETRAINED_CONFIG_ARCHIVE_MAP",
        "GPTNeoXJapaneseConfig",
    ],
    "models.gpt_sw3": [],
    "models.gptj": ["GPTJ_PRETRAINED_CONFIG_ARCHIVE_MAP", "GPTJConfig"],
    "models.gptsan_japanese": [
        "GPTSAN_JAPANESE_PRETRAINED_CONFIG_ARCHIVE_MAP",
        "GPTSanJapaneseConfig",
        "GPTSanJapaneseTokenizer",
    ],
    "models.graphormer": [
        "GRAPHORMER_PRETRAINED_CONFIG_ARCHIVE_MAP",
        "GraphormerConfig",
    ],
    "models.groupvit": [
        "GROUPVIT_PRETRAINED_CONFIG_ARCHIVE_MAP",
        "GroupViTConfig",
        "GroupViTTextConfig",
        "GroupViTVisionConfig",
    ],
    "models.herbert": ["HerbertTokenizer"],
    "models.hubert": ["HUBERT_PRETRAINED_CONFIG_ARCHIVE_MAP", "HubertConfig"],
    "models.ibert": ["IBERT_PRETRAINED_CONFIG_ARCHIVE_MAP", "IBertConfig"],
    "models.idefics": [
        "IDEFICS_PRETRAINED_CONFIG_ARCHIVE_MAP",
        "IdeficsConfig",
    ],
    "models.imagegpt": ["IMAGEGPT_PRETRAINED_CONFIG_ARCHIVE_MAP", "ImageGPTConfig"],
    "models.informer": ["INFORMER_PRETRAINED_CONFIG_ARCHIVE_MAP", "InformerConfig"],
    "models.instructblip": [
        "INSTRUCTBLIP_PRETRAINED_CONFIG_ARCHIVE_MAP",
        "InstructBlipConfig",
        "InstructBlipProcessor",
        "InstructBlipQFormerConfig",
        "InstructBlipVisionConfig",
    ],
    "models.jukebox": [
        "JUKEBOX_PRETRAINED_CONFIG_ARCHIVE_MAP",
        "JukeboxConfig",
        "JukeboxPriorConfig",
        "JukeboxTokenizer",
        "JukeboxVQVAEConfig",
    ],
    "models.kosmos2": [
        "KOSMOS2_PRETRAINED_CONFIG_ARCHIVE_MAP",
        "Kosmos2Config",
        "Kosmos2Processor",
    ],
    "models.layoutlm": [
        "LAYOUTLM_PRETRAINED_CONFIG_ARCHIVE_MAP",
        "LayoutLMConfig",
        "LayoutLMTokenizer",
    ],
    "models.layoutlmv2": [
        "LAYOUTLMV2_PRETRAINED_CONFIG_ARCHIVE_MAP",
        "LayoutLMv2Config",
        "LayoutLMv2FeatureExtractor",
        "LayoutLMv2ImageProcessor",
        "LayoutLMv2Processor",
        "LayoutLMv2Tokenizer",
    ],
    "models.layoutlmv3": [
        "LAYOUTLMV3_PRETRAINED_CONFIG_ARCHIVE_MAP",
        "LayoutLMv3Config",
        "LayoutLMv3FeatureExtractor",
        "LayoutLMv3ImageProcessor",
        "LayoutLMv3Processor",
        "LayoutLMv3Tokenizer",
    ],
    "models.layoutxlm": ["LayoutXLMProcessor"],
    "models.led": ["LED_PRETRAINED_CONFIG_ARCHIVE_MAP", "LEDConfig", "LEDTokenizer"],
    "models.levit": ["LEVIT_PRETRAINED_CONFIG_ARCHIVE_MAP", "LevitConfig"],
    "models.lilt": ["LILT_PRETRAINED_CONFIG_ARCHIVE_MAP", "LiltConfig"],
    "models.llama": ["LLAMA_PRETRAINED_CONFIG_ARCHIVE_MAP", "LlamaConfig"],
    "models.llava": [
        "LLAVA_PRETRAINED_CONFIG_ARCHIVE_MAP",
        "LlavaConfig",
    ],
    "models.longformer": [
        "LONGFORMER_PRETRAINED_CONFIG_ARCHIVE_MAP",
        "LongformerConfig",
        "LongformerTokenizer",
    ],
    "models.longt5": ["LONGT5_PRETRAINED_CONFIG_ARCHIVE_MAP", "LongT5Config"],
    "models.luke": [
        "LUKE_PRETRAINED_CONFIG_ARCHIVE_MAP",
        "LukeConfig",
        "LukeTokenizer",
    ],
    "models.lxmert": [
        "LXMERT_PRETRAINED_CONFIG_ARCHIVE_MAP",
        "LxmertConfig",
        "LxmertTokenizer",
    ],
    "models.m2m_100": ["M2M_100_PRETRAINED_CONFIG_ARCHIVE_MAP", "M2M100Config"],
    "models.marian": ["MarianConfig"],
    "models.markuplm": [
        "MARKUPLM_PRETRAINED_CONFIG_ARCHIVE_MAP",
        "MarkupLMConfig",
        "MarkupLMFeatureExtractor",
        "MarkupLMProcessor",
        "MarkupLMTokenizer",
    ],
    "models.mask2former": [
        "MASK2FORMER_PRETRAINED_CONFIG_ARCHIVE_MAP",
        "Mask2FormerConfig",
    ],
    "models.maskformer": [
        "MASKFORMER_PRETRAINED_CONFIG_ARCHIVE_MAP",
        "MaskFormerConfig",
        "MaskFormerSwinConfig",
    ],
    "models.mbart": ["MBartConfig"],
    "models.mbart50": [],
    "models.mega": ["MEGA_PRETRAINED_CONFIG_ARCHIVE_MAP", "MegaConfig"],
    "models.megatron_bert": [
        "MEGATRON_BERT_PRETRAINED_CONFIG_ARCHIVE_MAP",
        "MegatronBertConfig",
    ],
    "models.megatron_gpt2": [],
    "models.mgp_str": [
        "MGP_STR_PRETRAINED_CONFIG_ARCHIVE_MAP",
        "MgpstrConfig",
        "MgpstrProcessor",
        "MgpstrTokenizer",
    ],
    "models.mistral": ["MISTRAL_PRETRAINED_CONFIG_ARCHIVE_MAP", "MistralConfig"],
    "models.mixtral": ["MIXTRAL_PRETRAINED_CONFIG_ARCHIVE_MAP", "MixtralConfig"],
    "models.mluke": [],
    "models.mobilebert": [
        "MOBILEBERT_PRETRAINED_CONFIG_ARCHIVE_MAP",
        "MobileBertConfig",
        "MobileBertTokenizer",
    ],
    "models.mobilenet_v1": [
        "MOBILENET_V1_PRETRAINED_CONFIG_ARCHIVE_MAP",
        "MobileNetV1Config",
    ],
    "models.mobilenet_v2": [
        "MOBILENET_V2_PRETRAINED_CONFIG_ARCHIVE_MAP",
        "MobileNetV2Config",
    ],
    "models.mobilevit": ["MOBILEVIT_PRETRAINED_CONFIG_ARCHIVE_MAP", "MobileViTConfig"],
    "models.mobilevitv2": [
        "MOBILEVITV2_PRETRAINED_CONFIG_ARCHIVE_MAP",
        "MobileViTV2Config",
    ],
    "models.mpnet": [
        "MPNET_PRETRAINED_CONFIG_ARCHIVE_MAP",
        "MPNetConfig",
        "MPNetTokenizer",
    ],
    "models.mpt": ["MPT_PRETRAINED_CONFIG_ARCHIVE_MAP", "MptConfig"],
    "models.mra": ["MRA_PRETRAINED_CONFIG_ARCHIVE_MAP", "MraConfig"],
    "models.mt5": ["MT5Config"],
    "models.musicgen": [
        "MUSICGEN_PRETRAINED_CONFIG_ARCHIVE_MAP",
        "MusicgenConfig",
        "MusicgenDecoderConfig",
    ],
    "models.mvp": ["MvpConfig", "MvpTokenizer"],
    "models.nat": ["NAT_PRETRAINED_CONFIG_ARCHIVE_MAP", "NatConfig"],
    "models.nezha": ["NEZHA_PRETRAINED_CONFIG_ARCHIVE_MAP", "NezhaConfig"],
    "models.nllb": [],
    "models.nllb_moe": ["NLLB_MOE_PRETRAINED_CONFIG_ARCHIVE_MAP", "NllbMoeConfig"],
    "models.nougat": ["NougatProcessor"],
    "models.nystromformer": [
        "NYSTROMFORMER_PRETRAINED_CONFIG_ARCHIVE_MAP",
        "NystromformerConfig",
    ],
    "models.oneformer": [
        "ONEFORMER_PRETRAINED_CONFIG_ARCHIVE_MAP",
        "OneFormerConfig",
        "OneFormerProcessor",
    ],
    "models.openai": [
        "OPENAI_GPT_PRETRAINED_CONFIG_ARCHIVE_MAP",
        "OpenAIGPTConfig",
        "OpenAIGPTTokenizer",
    ],
    "models.opt": ["OPTConfig"],
    "models.owlv2": [
        "OWLV2_PRETRAINED_CONFIG_ARCHIVE_MAP",
        "Owlv2Config",
        "Owlv2Processor",
        "Owlv2TextConfig",
        "Owlv2VisionConfig",
    ],
    "models.owlvit": [
        "OWLVIT_PRETRAINED_CONFIG_ARCHIVE_MAP",
        "OwlViTConfig",
        "OwlViTProcessor",
        "OwlViTTextConfig",
        "OwlViTVisionConfig",
    ],
    "models.patchtsmixer": [
        "PATCHTSMIXER_PRETRAINED_CONFIG_ARCHIVE_MAP",
        "PatchTSMixerConfig",
    ],
    "models.patchtst": ["PATCHTST_PRETRAINED_CONFIG_ARCHIVE_MAP", "PatchTSTConfig"],
    "models.pegasus": [
        "PEGASUS_PRETRAINED_CONFIG_ARCHIVE_MAP",
        "PegasusConfig",
        "PegasusTokenizer",
    ],
    "models.pegasus_x": ["PEGASUS_X_PRETRAINED_CONFIG_ARCHIVE_MAP", "PegasusXConfig"],
    "models.perceiver": [
        "PERCEIVER_PRETRAINED_CONFIG_ARCHIVE_MAP",
        "PerceiverConfig",
        "PerceiverTokenizer",
    ],
    "models.persimmon": ["PERSIMMON_PRETRAINED_CONFIG_ARCHIVE_MAP", "PersimmonConfig"],
    "models.phi": ["PHI_PRETRAINED_CONFIG_ARCHIVE_MAP", "PhiConfig"],
    "models.phobert": ["PhobertTokenizer"],
    "models.pix2struct": [
        "PIX2STRUCT_PRETRAINED_CONFIG_ARCHIVE_MAP",
        "Pix2StructConfig",
        "Pix2StructProcessor",
        "Pix2StructTextConfig",
        "Pix2StructVisionConfig",
    ],
    "models.plbart": ["PLBART_PRETRAINED_CONFIG_ARCHIVE_MAP", "PLBartConfig"],
    "models.poolformer": [
        "POOLFORMER_PRETRAINED_CONFIG_ARCHIVE_MAP",
        "PoolFormerConfig",
    ],
    "models.pop2piano": [
        "POP2PIANO_PRETRAINED_CONFIG_ARCHIVE_MAP",
        "Pop2PianoConfig",
    ],
    "models.prophetnet": [
        "PROPHETNET_PRETRAINED_CONFIG_ARCHIVE_MAP",
        "ProphetNetConfig",
        "ProphetNetTokenizer",
    ],
    "models.pvt": ["PVT_PRETRAINED_CONFIG_ARCHIVE_MAP", "PvtConfig"],
    "models.qdqbert": ["QDQBERT_PRETRAINED_CONFIG_ARCHIVE_MAP", "QDQBertConfig"],
    "models.qwen2": [
        "QWEN2_PRETRAINED_CONFIG_ARCHIVE_MAP",
        "Qwen2Config",
        "Qwen2Tokenizer",
    ],
    "models.rag": ["RagConfig", "RagRetriever", "RagTokenizer"],
    "models.realm": [
        "REALM_PRETRAINED_CONFIG_ARCHIVE_MAP",
        "RealmConfig",
        "RealmTokenizer",
    ],
    "models.reformer": ["REFORMER_PRETRAINED_CONFIG_ARCHIVE_MAP", "ReformerConfig"],
    "models.regnet": ["REGNET_PRETRAINED_CONFIG_ARCHIVE_MAP", "RegNetConfig"],
    "models.rembert": ["REMBERT_PRETRAINED_CONFIG_ARCHIVE_MAP", "RemBertConfig"],
    "models.resnet": ["RESNET_PRETRAINED_CONFIG_ARCHIVE_MAP", "ResNetConfig"],
    "models.roberta": [
        "ROBERTA_PRETRAINED_CONFIG_ARCHIVE_MAP",
        "RobertaConfig",
        "RobertaTokenizer",
    ],
    "models.roberta_prelayernorm": [
        "ROBERTA_PRELAYERNORM_PRETRAINED_CONFIG_ARCHIVE_MAP",
        "RobertaPreLayerNormConfig",
    ],
    "models.roc_bert": [
        "ROC_BERT_PRETRAINED_CONFIG_ARCHIVE_MAP",
        "RoCBertConfig",
        "RoCBertTokenizer",
    ],
    "models.roformer": [
        "ROFORMER_PRETRAINED_CONFIG_ARCHIVE_MAP",
        "RoFormerConfig",
        "RoFormerTokenizer",
    ],
    "models.rt_detr": ["RT_DETR_PRETRAINED_CONFIG_ARCHIVE_MAP", "RTDetrConfig"],
    "models.rwkv": ["RWKV_PRETRAINED_CONFIG_ARCHIVE_MAP", "RwkvConfig"],
    "models.sam": [
        "SAM_PRETRAINED_CONFIG_ARCHIVE_MAP",
        "SamConfig",
        "SamMaskDecoderConfig",
        "SamProcessor",
        "SamPromptEncoderConfig",
        "SamVisionConfig",
    ],
    "models.seamless_m4t": [
        "SEAMLESS_M4T_PRETRAINED_CONFIG_ARCHIVE_MAP",
        "SeamlessM4TConfig",
        "SeamlessM4TFeatureExtractor",
        "SeamlessM4TProcessor",
    ],
    "models.seamless_m4t_v2": [
        "SEAMLESS_M4T_V2_PRETRAINED_CONFIG_ARCHIVE_MAP",
        "SeamlessM4Tv2Config",
    ],
    "models.segformer": ["SEGFORMER_PRETRAINED_CONFIG_ARCHIVE_MAP", "SegformerConfig"],
    "models.sew": ["SEW_PRETRAINED_CONFIG_ARCHIVE_MAP", "SEWConfig"],
    "models.sew_d": ["SEW_D_PRETRAINED_CONFIG_ARCHIVE_MAP", "SEWDConfig"],
    "models.siglip": [
        "SIGLIP_PRETRAINED_CONFIG_ARCHIVE_MAP",
        "SiglipConfig",
        "SiglipProcessor",
        "SiglipTextConfig",
        "SiglipVisionConfig",
    ],
    "models.speech_encoder_decoder": ["SpeechEncoderDecoderConfig"],
    "models.speech_to_text": [
        "SPEECH_TO_TEXT_PRETRAINED_CONFIG_ARCHIVE_MAP",
        "Speech2TextConfig",
        "Speech2TextFeatureExtractor",
        "Speech2TextProcessor",
    ],
    "models.speech_to_text_2": [
        "SPEECH_TO_TEXT_2_PRETRAINED_CONFIG_ARCHIVE_MAP",
        "Speech2Text2Config",
        "Speech2Text2Processor",
        "Speech2Text2Tokenizer",
    ],
    "models.speecht5": [
        "SPEECHT5_PRETRAINED_CONFIG_ARCHIVE_MAP",
        "SPEECHT5_PRETRAINED_HIFIGAN_CONFIG_ARCHIVE_MAP",
        "SpeechT5Config",
        "SpeechT5FeatureExtractor",
        "SpeechT5HifiGanConfig",
        "SpeechT5Processor",
    ],
    "models.splinter": [
        "SPLINTER_PRETRAINED_CONFIG_ARCHIVE_MAP",
        "SplinterConfig",
        "SplinterTokenizer",
    ],
    "models.squeezebert": [
        "SQUEEZEBERT_PRETRAINED_CONFIG_ARCHIVE_MAP",
        "SqueezeBertConfig",
        "SqueezeBertTokenizer",
    ],
    "models.stablelm": ["STABLELM_PRETRAINED_CONFIG_ARCHIVE_MAP", "StableLmConfig"],
    "models.swiftformer": [
        "SWIFTFORMER_PRETRAINED_CONFIG_ARCHIVE_MAP",
        "SwiftFormerConfig",
    ],
    "models.swin": ["SWIN_PRETRAINED_CONFIG_ARCHIVE_MAP", "SwinConfig"],
    "models.swin2sr": ["SWIN2SR_PRETRAINED_CONFIG_ARCHIVE_MAP", "Swin2SRConfig"],
    "models.swinv2": ["SWINV2_PRETRAINED_CONFIG_ARCHIVE_MAP", "Swinv2Config"],
    "models.switch_transformers": [
        "SWITCH_TRANSFORMERS_PRETRAINED_CONFIG_ARCHIVE_MAP",
        "SwitchTransformersConfig",
    ],
    "models.t5": ["T5_PRETRAINED_CONFIG_ARCHIVE_MAP", "T5Config"],
    "models.table_transformer": [
        "TABLE_TRANSFORMER_PRETRAINED_CONFIG_ARCHIVE_MAP",
        "TableTransformerConfig",
    ],
    "models.tapas": [
        "TAPAS_PRETRAINED_CONFIG_ARCHIVE_MAP",
        "TapasConfig",
        "TapasTokenizer",
    ],
    "models.time_series_transformer": [
        "TIME_SERIES_TRANSFORMER_PRETRAINED_CONFIG_ARCHIVE_MAP",
        "TimeSeriesTransformerConfig",
    ],
    "models.timesformer": [
        "TIMESFORMER_PRETRAINED_CONFIG_ARCHIVE_MAP",
        "TimesformerConfig",
    ],
    "models.timm_backbone": ["TimmBackboneConfig"],
    "models.trocr": [
        "TROCR_PRETRAINED_CONFIG_ARCHIVE_MAP",
        "TrOCRConfig",
        "TrOCRProcessor",
    ],
    "models.tvlt": [
        "TVLT_PRETRAINED_CONFIG_ARCHIVE_MAP",
        "TvltConfig",
        "TvltFeatureExtractor",
        "TvltProcessor",
    ],
    "models.tvp": [
        "TVP_PRETRAINED_CONFIG_ARCHIVE_MAP",
        "TvpConfig",
        "TvpProcessor",
    ],
    "models.umt5": ["UMT5Config"],
    "models.unispeech": [
        "UNISPEECH_PRETRAINED_CONFIG_ARCHIVE_MAP",
        "UniSpeechConfig",
    ],
    "models.unispeech_sat": [
        "UNISPEECH_SAT_PRETRAINED_CONFIG_ARCHIVE_MAP",
        "UniSpeechSatConfig",
    ],
    "models.univnet": [
        "UNIVNET_PRETRAINED_CONFIG_ARCHIVE_MAP",
        "UnivNetConfig",
        "UnivNetFeatureExtractor",
    ],
    "models.upernet": ["UperNetConfig"],
    "models.videomae": ["VIDEOMAE_PRETRAINED_CONFIG_ARCHIVE_MAP", "VideoMAEConfig"],
    "models.vilt": [
        "VILT_PRETRAINED_CONFIG_ARCHIVE_MAP",
        "ViltConfig",
        "ViltFeatureExtractor",
        "ViltImageProcessor",
        "ViltProcessor",
    ],
    "models.vipllava": [
        "VIPLLAVA_PRETRAINED_CONFIG_ARCHIVE_MAP",
        "VipLlavaConfig",
    ],
    "models.vision_encoder_decoder": ["VisionEncoderDecoderConfig"],
    "models.vision_text_dual_encoder": [
        "VisionTextDualEncoderConfig",
        "VisionTextDualEncoderProcessor",
    ],
    "models.visual_bert": [
        "VISUAL_BERT_PRETRAINED_CONFIG_ARCHIVE_MAP",
        "VisualBertConfig",
    ],
    "models.vit": ["VIT_PRETRAINED_CONFIG_ARCHIVE_MAP", "ViTConfig"],
    "models.vit_hybrid": [
        "VIT_HYBRID_PRETRAINED_CONFIG_ARCHIVE_MAP",
        "ViTHybridConfig",
    ],
    "models.vit_mae": ["VIT_MAE_PRETRAINED_CONFIG_ARCHIVE_MAP", "ViTMAEConfig"],
    "models.vit_msn": ["VIT_MSN_PRETRAINED_CONFIG_ARCHIVE_MAP", "ViTMSNConfig"],
    "models.vitdet": ["VITDET_PRETRAINED_CONFIG_ARCHIVE_MAP", "VitDetConfig"],
    "models.vitmatte": ["VITMATTE_PRETRAINED_CONFIG_ARCHIVE_MAP", "VitMatteConfig"],
    "models.vits": [
        "VITS_PRETRAINED_CONFIG_ARCHIVE_MAP",
        "VitsConfig",
        "VitsTokenizer",
    ],
    "models.vivit": [
        "VIVIT_PRETRAINED_CONFIG_ARCHIVE_MAP",
        "VivitConfig",
    ],
    "models.wav2vec2": [
        "WAV_2_VEC_2_PRETRAINED_CONFIG_ARCHIVE_MAP",
        "Wav2Vec2Config",
        "Wav2Vec2CTCTokenizer",
        "Wav2Vec2FeatureExtractor",
        "Wav2Vec2Processor",
        "Wav2Vec2Tokenizer",
    ],
    "models.wav2vec2_bert": [
        "WAV2VEC2_BERT_PRETRAINED_CONFIG_ARCHIVE_MAP",
        "Wav2Vec2BertConfig",
        "Wav2Vec2BertProcessor",
    ],
    "models.wav2vec2_conformer": [
        "WAV2VEC2_CONFORMER_PRETRAINED_CONFIG_ARCHIVE_MAP",
        "Wav2Vec2ConformerConfig",
    ],
    "models.wav2vec2_phoneme": ["Wav2Vec2PhonemeCTCTokenizer"],
    "models.wav2vec2_with_lm": ["Wav2Vec2ProcessorWithLM"],
    "models.wavlm": [
        "WAVLM_PRETRAINED_CONFIG_ARCHIVE_MAP",
        "WavLMConfig",
    ],
    "models.whisper": [
        "WHISPER_PRETRAINED_CONFIG_ARCHIVE_MAP",
        "WhisperConfig",
        "WhisperFeatureExtractor",
        "WhisperProcessor",
        "WhisperTokenizer",
    ],
    "models.x_clip": [
        "XCLIP_PRETRAINED_CONFIG_ARCHIVE_MAP",
        "XCLIPConfig",
        "XCLIPProcessor",
        "XCLIPTextConfig",
        "XCLIPVisionConfig",
    ],
    "models.xglm": ["XGLM_PRETRAINED_CONFIG_ARCHIVE_MAP", "XGLMConfig"],
    "models.xlm": ["XLM_PRETRAINED_CONFIG_ARCHIVE_MAP", "XLMConfig", "XLMTokenizer"],
    "models.xlm_prophetnet": [
        "XLM_PROPHETNET_PRETRAINED_CONFIG_ARCHIVE_MAP",
        "XLMProphetNetConfig",
    ],
    "models.xlm_roberta": [
        "XLM_ROBERTA_PRETRAINED_CONFIG_ARCHIVE_MAP",
        "XLMRobertaConfig",
    ],
    "models.xlm_roberta_xl": [
        "XLM_ROBERTA_XL_PRETRAINED_CONFIG_ARCHIVE_MAP",
        "XLMRobertaXLConfig",
    ],
    "models.xlnet": ["XLNET_PRETRAINED_CONFIG_ARCHIVE_MAP", "XLNetConfig"],
    "models.xmod": ["XMOD_PRETRAINED_CONFIG_ARCHIVE_MAP", "XmodConfig"],
    "models.yolos": ["YOLOS_PRETRAINED_CONFIG_ARCHIVE_MAP", "YolosConfig"],
    "models.yoso": ["YOSO_PRETRAINED_CONFIG_ARCHIVE_MAP", "YosoConfig"],
    "onnx": [],
    "pipelines": [
        "AudioClassificationPipeline",
        "AutomaticSpeechRecognitionPipeline",
        "Conversation",
        "ConversationalPipeline",
        "CsvPipelineDataFormat",
        "DepthEstimationPipeline",
        "DocumentQuestionAnsweringPipeline",
        "FeatureExtractionPipeline",
        "FillMaskPipeline",
        "ImageClassificationPipeline",
        "ImageFeatureExtractionPipeline",
        "ImageSegmentationPipeline",
        "ImageToImagePipeline",
        "ImageToTextPipeline",
        "JsonPipelineDataFormat",
        "MaskGenerationPipeline",
        "NerPipeline",
        "ObjectDetectionPipeline",
        "PipedPipelineDataFormat",
        "Pipeline",
        "PipelineDataFormat",
        "QuestionAnsweringPipeline",
        "SummarizationPipeline",
        "TableQuestionAnsweringPipeline",
        "Text2TextGenerationPipeline",
        "TextClassificationPipeline",
        "TextGenerationPipeline",
        "TextToAudioPipeline",
        "TokenClassificationPipeline",
        "TranslationPipeline",
        "VideoClassificationPipeline",
        "VisualQuestionAnsweringPipeline",
        "ZeroShotAudioClassificationPipeline",
        "ZeroShotClassificationPipeline",
        "ZeroShotImageClassificationPipeline",
        "ZeroShotObjectDetectionPipeline",
        "pipeline",
    ],
    "processing_utils": ["ProcessorMixin"],
    "quantizers": [],
    "testing_utils": [],
    "tokenization_utils": ["PreTrainedTokenizer"],
    "tokenization_utils_base": [
        "AddedToken",
        "BatchEncoding",
        "CharSpan",
        "PreTrainedTokenizerBase",
        "SpecialTokensMixin",
        "TokenSpan",
    ],
    "tools": [
        "Agent",
        "AzureOpenAiAgent",
        "HfAgent",
        "LocalAgent",
        "OpenAiAgent",
        "PipelineTool",
        "RemoteTool",
        "Tool",
        "launch_gradio_demo",
        "load_tool",
    ],
    "trainer_callback": [
        "DefaultFlowCallback",
        "EarlyStoppingCallback",
        "PrinterCallback",
        "ProgressCallback",
        "TrainerCallback",
        "TrainerControl",
        "TrainerState",
    ],
    "trainer_utils": [
        "EvalPrediction",
        "IntervalStrategy",
        "SchedulerType",
        "enable_full_determinism",
        "set_seed",
    ],
    "training_args": ["TrainingArguments"],
    "training_args_seq2seq": ["Seq2SeqTrainingArguments"],
    "training_args_tf": ["TFTrainingArguments"],
    "utils": [
        "CONFIG_NAME",
        "MODEL_CARD_NAME",
        "PYTORCH_PRETRAINED_BERT_CACHE",
        "PYTORCH_TRANSFORMERS_CACHE",
        "SPIECE_UNDERLINE",
        "TF2_WEIGHTS_NAME",
        "TF_WEIGHTS_NAME",
        "TRANSFORMERS_CACHE",
        "WEIGHTS_NAME",
        "TensorType",
        "add_end_docstrings",
        "add_start_docstrings",
        "is_apex_available",
        "is_bitsandbytes_available",
        "is_datasets_available",
        "is_decord_available",
        "is_faiss_available",
        "is_flax_available",
        "is_keras_nlp_available",
        "is_phonemizer_available",
        "is_psutil_available",
        "is_py3nvml_available",
        "is_pyctcdecode_available",
        "is_safetensors_available",
        "is_scipy_available",
        "is_sentencepiece_available",
        "is_sklearn_available",
        "is_speech_available",
        "is_tensorflow_text_available",
        "is_tf_available",
        "is_timm_available",
        "is_tokenizers_available",
        "is_torch_available",
        "is_torch_neuroncore_available",
        "is_torch_npu_available",
        "is_torch_tpu_available",
        "is_torchvision_available",
        "is_torch_xpu_available",
        "is_vision_available",
        "logging",
    ],
    "utils.quantization_config": ["AqlmConfig", "AwqConfig", "BitsAndBytesConfig", "GPTQConfig"],
}

# sentencepiece-backed objects
try:
    if not is_sentencepiece_available():
        raise OptionalDependencyNotAvailable()
except OptionalDependencyNotAvailable:
    from .utils import dummy_sentencepiece_objects

    _import_structure["utils.dummy_sentencepiece_objects"] = [
        name for name in dir(dummy_sentencepiece_objects) if not name.startswith("_")
    ]
else:
    _import_structure["models.albert"].append("AlbertTokenizer")
    _import_structure["models.barthez"].append("BarthezTokenizer")
    _import_structure["models.bartpho"].append("BartphoTokenizer")
    _import_structure["models.bert_generation"].append("BertGenerationTokenizer")
    _import_structure["models.big_bird"].append("BigBirdTokenizer")
    _import_structure["models.camembert"].append("CamembertTokenizer")
    _import_structure["models.code_llama"].append("CodeLlamaTokenizer")
    _import_structure["models.cpm"].append("CpmTokenizer")
    _import_structure["models.deberta_v2"].append("DebertaV2Tokenizer")
    _import_structure["models.ernie_m"].append("ErnieMTokenizer")
    _import_structure["models.fnet"].append("FNetTokenizer")
    _import_structure["models.gemma"].append("GemmaTokenizer")
    _import_structure["models.gpt_sw3"].append("GPTSw3Tokenizer")
    _import_structure["models.layoutxlm"].append("LayoutXLMTokenizer")
    _import_structure["models.llama"].append("LlamaTokenizer")
    _import_structure["models.m2m_100"].append("M2M100Tokenizer")
    _import_structure["models.marian"].append("MarianTokenizer")
    _import_structure["models.mbart"].append("MBartTokenizer")
    _import_structure["models.mbart50"].append("MBart50Tokenizer")
    _import_structure["models.mluke"].append("MLukeTokenizer")
    _import_structure["models.mt5"].append("MT5Tokenizer")
    _import_structure["models.nllb"].append("NllbTokenizer")
    _import_structure["models.pegasus"].append("PegasusTokenizer")
    _import_structure["models.plbart"].append("PLBartTokenizer")
    _import_structure["models.reformer"].append("ReformerTokenizer")
    _import_structure["models.rembert"].append("RemBertTokenizer")
    _import_structure["models.seamless_m4t"].append("SeamlessM4TTokenizer")
    _import_structure["models.siglip"].append("SiglipTokenizer")
    _import_structure["models.speech_to_text"].append("Speech2TextTokenizer")
    _import_structure["models.speecht5"].append("SpeechT5Tokenizer")
    _import_structure["models.t5"].append("T5Tokenizer")
    _import_structure["models.xglm"].append("XGLMTokenizer")
    _import_structure["models.xlm_prophetnet"].append("XLMProphetNetTokenizer")
    _import_structure["models.xlm_roberta"].append("XLMRobertaTokenizer")
    _import_structure["models.xlnet"].append("XLNetTokenizer")

# tokenizers-backed objects
try:
    if not is_tokenizers_available():
        raise OptionalDependencyNotAvailable()
except OptionalDependencyNotAvailable:
    from .utils import dummy_tokenizers_objects

    _import_structure["utils.dummy_tokenizers_objects"] = [
        name for name in dir(dummy_tokenizers_objects) if not name.startswith("_")
    ]
else:
    # Fast tokenizers structure
    _import_structure["models.albert"].append("AlbertTokenizerFast")
    _import_structure["models.bart"].append("BartTokenizerFast")
    _import_structure["models.barthez"].append("BarthezTokenizerFast")
    _import_structure["models.bert"].append("BertTokenizerFast")
    _import_structure["models.big_bird"].append("BigBirdTokenizerFast")
    _import_structure["models.blenderbot"].append("BlenderbotTokenizerFast")
    _import_structure["models.blenderbot_small"].append("BlenderbotSmallTokenizerFast")
    _import_structure["models.bloom"].append("BloomTokenizerFast")
    _import_structure["models.camembert"].append("CamembertTokenizerFast")
    _import_structure["models.clip"].append("CLIPTokenizerFast")
    _import_structure["models.code_llama"].append("CodeLlamaTokenizerFast")
    _import_structure["models.codegen"].append("CodeGenTokenizerFast")
    _import_structure["models.convbert"].append("ConvBertTokenizerFast")
    _import_structure["models.cpm"].append("CpmTokenizerFast")
    _import_structure["models.deberta"].append("DebertaTokenizerFast")
    _import_structure["models.deberta_v2"].append("DebertaV2TokenizerFast")
    _import_structure["models.deprecated.retribert"].append("RetriBertTokenizerFast")
    _import_structure["models.distilbert"].append("DistilBertTokenizerFast")
    _import_structure["models.dpr"].extend(
        [
            "DPRContextEncoderTokenizerFast",
            "DPRQuestionEncoderTokenizerFast",
            "DPRReaderTokenizerFast",
        ]
    )
    _import_structure["models.electra"].append("ElectraTokenizerFast")
    _import_structure["models.fnet"].append("FNetTokenizerFast")
    _import_structure["models.funnel"].append("FunnelTokenizerFast")
    _import_structure["models.gemma"].append("GemmaTokenizerFast")
    _import_structure["models.gpt2"].append("GPT2TokenizerFast")
    _import_structure["models.gpt_neox"].append("GPTNeoXTokenizerFast")
    _import_structure["models.gpt_neox_japanese"].append("GPTNeoXJapaneseTokenizer")
    _import_structure["models.herbert"].append("HerbertTokenizerFast")
    _import_structure["models.layoutlm"].append("LayoutLMTokenizerFast")
    _import_structure["models.layoutlmv2"].append("LayoutLMv2TokenizerFast")
    _import_structure["models.layoutlmv3"].append("LayoutLMv3TokenizerFast")
    _import_structure["models.layoutxlm"].append("LayoutXLMTokenizerFast")
    _import_structure["models.led"].append("LEDTokenizerFast")
    _import_structure["models.llama"].append("LlamaTokenizerFast")
    _import_structure["models.longformer"].append("LongformerTokenizerFast")
    _import_structure["models.lxmert"].append("LxmertTokenizerFast")
    _import_structure["models.markuplm"].append("MarkupLMTokenizerFast")
    _import_structure["models.mbart"].append("MBartTokenizerFast")
    _import_structure["models.mbart50"].append("MBart50TokenizerFast")
    _import_structure["models.mobilebert"].append("MobileBertTokenizerFast")
    _import_structure["models.mpnet"].append("MPNetTokenizerFast")
    _import_structure["models.mt5"].append("MT5TokenizerFast")
    _import_structure["models.mvp"].append("MvpTokenizerFast")
    _import_structure["models.nllb"].append("NllbTokenizerFast")
    _import_structure["models.nougat"].append("NougatTokenizerFast")
    _import_structure["models.openai"].append("OpenAIGPTTokenizerFast")
    _import_structure["models.pegasus"].append("PegasusTokenizerFast")
    _import_structure["models.qwen2"].append("Qwen2TokenizerFast")
    _import_structure["models.realm"].append("RealmTokenizerFast")
    _import_structure["models.reformer"].append("ReformerTokenizerFast")
    _import_structure["models.rembert"].append("RemBertTokenizerFast")
    _import_structure["models.roberta"].append("RobertaTokenizerFast")
    _import_structure["models.roformer"].append("RoFormerTokenizerFast")
    _import_structure["models.seamless_m4t"].append("SeamlessM4TTokenizerFast")
    _import_structure["models.splinter"].append("SplinterTokenizerFast")
    _import_structure["models.squeezebert"].append("SqueezeBertTokenizerFast")
    _import_structure["models.t5"].append("T5TokenizerFast")
    _import_structure["models.whisper"].append("WhisperTokenizerFast")
    _import_structure["models.xglm"].append("XGLMTokenizerFast")
    _import_structure["models.xlm_roberta"].append("XLMRobertaTokenizerFast")
    _import_structure["models.xlnet"].append("XLNetTokenizerFast")
    _import_structure["tokenization_utils_fast"] = ["PreTrainedTokenizerFast"]


try:
    if not (is_sentencepiece_available() and is_tokenizers_available()):
        raise OptionalDependencyNotAvailable()
except OptionalDependencyNotAvailable:
    from .utils import dummy_sentencepiece_and_tokenizers_objects

    _import_structure["utils.dummy_sentencepiece_and_tokenizers_objects"] = [
        name for name in dir(dummy_sentencepiece_and_tokenizers_objects) if not name.startswith("_")
    ]
else:
    _import_structure["convert_slow_tokenizer"] = [
        "SLOW_TO_FAST_CONVERTERS",
        "convert_slow_tokenizer",
    ]

# Tensorflow-text-specific objects
try:
    if not is_tensorflow_text_available():
        raise OptionalDependencyNotAvailable()
except OptionalDependencyNotAvailable:
    from .utils import dummy_tensorflow_text_objects

    _import_structure["utils.dummy_tensorflow_text_objects"] = [
        name for name in dir(dummy_tensorflow_text_objects) if not name.startswith("_")
    ]
else:
    _import_structure["models.bert"].append("TFBertTokenizer")

# keras-nlp-specific objects
try:
    if not is_keras_nlp_available():
        raise OptionalDependencyNotAvailable()
except OptionalDependencyNotAvailable:
    from .utils import dummy_keras_nlp_objects

    _import_structure["utils.dummy_keras_nlp_objects"] = [
        name for name in dir(dummy_keras_nlp_objects) if not name.startswith("_")
    ]
else:
    _import_structure["models.gpt2"].append("TFGPT2Tokenizer")

# Vision-specific objects
try:
    if not is_vision_available():
        raise OptionalDependencyNotAvailable()
except OptionalDependencyNotAvailable:
    from .utils import dummy_vision_objects

    _import_structure["utils.dummy_vision_objects"] = [
        name for name in dir(dummy_vision_objects) if not name.startswith("_")
    ]
else:
    _import_structure["image_processing_utils"] = ["ImageProcessingMixin"]
    _import_structure["image_utils"] = ["ImageFeatureExtractionMixin"]
    _import_structure["models.beit"].extend(["BeitFeatureExtractor", "BeitImageProcessor"])
    _import_structure["models.bit"].extend(["BitImageProcessor"])
    _import_structure["models.blip"].extend(["BlipImageProcessor"])
    _import_structure["models.bridgetower"].append("BridgeTowerImageProcessor")
    _import_structure["models.chinese_clip"].extend(["ChineseCLIPFeatureExtractor", "ChineseCLIPImageProcessor"])
    _import_structure["models.clip"].extend(["CLIPFeatureExtractor", "CLIPImageProcessor"])
    _import_structure["models.conditional_detr"].extend(
        ["ConditionalDetrFeatureExtractor", "ConditionalDetrImageProcessor"]
    )
    _import_structure["models.convnext"].extend(["ConvNextFeatureExtractor", "ConvNextImageProcessor"])
    _import_structure["models.deformable_detr"].extend(
        ["DeformableDetrFeatureExtractor", "DeformableDetrImageProcessor"]
    )
    _import_structure["models.deit"].extend(["DeiTFeatureExtractor", "DeiTImageProcessor"])
    _import_structure["models.deta"].append("DetaImageProcessor")
    _import_structure["models.detr"].extend(["DetrFeatureExtractor", "DetrImageProcessor"])
    _import_structure["models.donut"].extend(["DonutFeatureExtractor", "DonutImageProcessor"])
    _import_structure["models.dpt"].extend(["DPTFeatureExtractor", "DPTImageProcessor"])
    _import_structure["models.efficientformer"].append("EfficientFormerImageProcessor")
    _import_structure["models.efficientnet"].append("EfficientNetImageProcessor")
    _import_structure["models.flava"].extend(["FlavaFeatureExtractor", "FlavaImageProcessor", "FlavaProcessor"])
    _import_structure["models.fuyu"].extend(["FuyuImageProcessor", "FuyuProcessor"])
    _import_structure["models.glpn"].extend(["GLPNFeatureExtractor", "GLPNImageProcessor"])
    _import_structure["models.idefics"].extend(["IdeficsImageProcessor"])
    _import_structure["models.imagegpt"].extend(["ImageGPTFeatureExtractor", "ImageGPTImageProcessor"])
    _import_structure["models.layoutlmv2"].extend(["LayoutLMv2FeatureExtractor", "LayoutLMv2ImageProcessor"])
    _import_structure["models.layoutlmv3"].extend(["LayoutLMv3FeatureExtractor", "LayoutLMv3ImageProcessor"])
    _import_structure["models.levit"].extend(["LevitFeatureExtractor", "LevitImageProcessor"])
    _import_structure["models.mask2former"].append("Mask2FormerImageProcessor")
    _import_structure["models.maskformer"].extend(["MaskFormerFeatureExtractor", "MaskFormerImageProcessor"])
    _import_structure["models.mobilenet_v1"].extend(["MobileNetV1FeatureExtractor", "MobileNetV1ImageProcessor"])
    _import_structure["models.mobilenet_v2"].extend(["MobileNetV2FeatureExtractor", "MobileNetV2ImageProcessor"])
    _import_structure["models.mobilevit"].extend(["MobileViTFeatureExtractor", "MobileViTImageProcessor"])
    _import_structure["models.nougat"].append("NougatImageProcessor")
    _import_structure["models.oneformer"].extend(["OneFormerImageProcessor"])
    _import_structure["models.owlv2"].append("Owlv2ImageProcessor")
    _import_structure["models.owlvit"].extend(["OwlViTFeatureExtractor", "OwlViTImageProcessor"])
    _import_structure["models.perceiver"].extend(["PerceiverFeatureExtractor", "PerceiverImageProcessor"])
    _import_structure["models.pix2struct"].extend(["Pix2StructImageProcessor"])
    _import_structure["models.poolformer"].extend(["PoolFormerFeatureExtractor", "PoolFormerImageProcessor"])
    _import_structure["models.pvt"].extend(["PvtImageProcessor"])
    _import_structure["models.rt_detr"].extend(["RTDetrImageProcessor"])
    _import_structure["models.sam"].extend(["SamImageProcessor"])
    _import_structure["models.segformer"].extend(["SegformerFeatureExtractor", "SegformerImageProcessor"])
    _import_structure["models.siglip"].append("SiglipImageProcessor")
    _import_structure["models.swin2sr"].append("Swin2SRImageProcessor")
    _import_structure["models.tvlt"].append("TvltImageProcessor")
    _import_structure["models.tvp"].append("TvpImageProcessor")
    _import_structure["models.videomae"].extend(["VideoMAEFeatureExtractor", "VideoMAEImageProcessor"])
    _import_structure["models.vilt"].extend(["ViltFeatureExtractor", "ViltImageProcessor", "ViltProcessor"])
    _import_structure["models.vit"].extend(["ViTFeatureExtractor", "ViTImageProcessor"])
    _import_structure["models.vit_hybrid"].extend(["ViTHybridImageProcessor"])
    _import_structure["models.vitmatte"].append("VitMatteImageProcessor")
    _import_structure["models.vivit"].append("VivitImageProcessor")
    _import_structure["models.yolos"].extend(["YolosFeatureExtractor", "YolosImageProcessor"])


# PyTorch-backed objects
try:
    if not is_torch_available():
        raise OptionalDependencyNotAvailable()
except OptionalDependencyNotAvailable:
    from .utils import dummy_pt_objects

    _import_structure["utils.dummy_pt_objects"] = [name for name in dir(dummy_pt_objects) if not name.startswith("_")]
else:
    _import_structure["activations"] = []
    _import_structure["benchmark.benchmark"] = ["PyTorchBenchmark"]
    _import_structure["benchmark.benchmark_args"] = ["PyTorchBenchmarkArguments"]
    _import_structure["cache_utils"] = [
        "Cache",
        "DynamicCache",
        "SinkCache",
        "StaticCache",
    ]
    _import_structure["data.datasets"] = [
        "GlueDataset",
        "GlueDataTrainingArguments",
        "LineByLineTextDataset",
        "LineByLineWithRefDataset",
        "LineByLineWithSOPTextDataset",
        "SquadDataset",
        "SquadDataTrainingArguments",
        "TextDataset",
        "TextDatasetForNextSentencePrediction",
    ]
    _import_structure["generation"].extend(
        [
            "AlternatingCodebooksLogitsProcessor",
            "BeamScorer",
            "BeamSearchScorer",
            "ClassifierFreeGuidanceLogitsProcessor",
            "ConstrainedBeamSearchScorer",
            "Constraint",
            "ConstraintListState",
            "DisjunctiveConstraint",
            "EncoderNoRepeatNGramLogitsProcessor",
            "EncoderRepetitionPenaltyLogitsProcessor",
            "EpsilonLogitsWarper",
            "EtaLogitsWarper",
            "ExponentialDecayLengthPenalty",
            "ForcedBOSTokenLogitsProcessor",
            "ForcedEOSTokenLogitsProcessor",
            "ForceTokensLogitsProcessor",
            "GenerationMixin",
            "HammingDiversityLogitsProcessor",
            "InfNanRemoveLogitsProcessor",
            "LogitNormalization",
            "LogitsProcessor",
            "LogitsProcessorList",
            "LogitsWarper",
            "MaxLengthCriteria",
            "MaxTimeCriteria",
            "MinLengthLogitsProcessor",
            "MinNewTokensLengthLogitsProcessor",
            "NoBadWordsLogitsProcessor",
            "NoRepeatNGramLogitsProcessor",
            "PhrasalConstraint",
            "PrefixConstrainedLogitsProcessor",
            "RepetitionPenaltyLogitsProcessor",
            "SequenceBiasLogitsProcessor",
            "StoppingCriteria",
            "StoppingCriteriaList",
            "SuppressTokensAtBeginLogitsProcessor",
            "SuppressTokensLogitsProcessor",
            "TemperatureLogitsWarper",
            "TopKLogitsWarper",
            "TopPLogitsWarper",
            "TypicalLogitsWarper",
            "UnbatchedClassifierFreeGuidanceLogitsProcessor",
            "WhisperTimeStampLogitsProcessor",
            "top_k_top_p_filtering",
        ]
    )
    _import_structure["generation_utils"] = []
    _import_structure["modeling_outputs"] = []
    _import_structure["modeling_utils"] = ["PreTrainedModel"]

    # PyTorch models structure

    _import_structure["models.albert"].extend(
        [
            "ALBERT_PRETRAINED_MODEL_ARCHIVE_LIST",
            "AlbertForMaskedLM",
            "AlbertForMultipleChoice",
            "AlbertForPreTraining",
            "AlbertForQuestionAnswering",
            "AlbertForSequenceClassification",
            "AlbertForTokenClassification",
            "AlbertModel",
            "AlbertPreTrainedModel",
            "load_tf_weights_in_albert",
        ]
    )

    _import_structure["models.align"].extend(
        [
            "ALIGN_PRETRAINED_MODEL_ARCHIVE_LIST",
            "AlignModel",
            "AlignPreTrainedModel",
            "AlignTextModel",
            "AlignVisionModel",
        ]
    )
    _import_structure["models.altclip"].extend(
        [
            "ALTCLIP_PRETRAINED_MODEL_ARCHIVE_LIST",
            "AltCLIPModel",
            "AltCLIPPreTrainedModel",
            "AltCLIPTextModel",
            "AltCLIPVisionModel",
        ]
    )
    _import_structure["models.audio_spectrogram_transformer"].extend(
        [
            "AUDIO_SPECTROGRAM_TRANSFORMER_PRETRAINED_MODEL_ARCHIVE_LIST",
            "ASTForAudioClassification",
            "ASTModel",
            "ASTPreTrainedModel",
        ]
    )
    _import_structure["models.auto"].extend(
        [
            "MODEL_FOR_AUDIO_CLASSIFICATION_MAPPING",
            "MODEL_FOR_AUDIO_FRAME_CLASSIFICATION_MAPPING",
            "MODEL_FOR_AUDIO_XVECTOR_MAPPING",
            "MODEL_FOR_BACKBONE_MAPPING",
            "MODEL_FOR_CAUSAL_IMAGE_MODELING_MAPPING",
            "MODEL_FOR_CAUSAL_LM_MAPPING",
            "MODEL_FOR_CTC_MAPPING",
            "MODEL_FOR_DEPTH_ESTIMATION_MAPPING",
            "MODEL_FOR_DOCUMENT_QUESTION_ANSWERING_MAPPING",
            "MODEL_FOR_IMAGE_CLASSIFICATION_MAPPING",
            "MODEL_FOR_IMAGE_SEGMENTATION_MAPPING",
            "MODEL_FOR_IMAGE_TO_IMAGE_MAPPING",
            "MODEL_FOR_INSTANCE_SEGMENTATION_MAPPING",
            "MODEL_FOR_MASKED_IMAGE_MODELING_MAPPING",
            "MODEL_FOR_MASKED_LM_MAPPING",
            "MODEL_FOR_MASK_GENERATION_MAPPING",
            "MODEL_FOR_MULTIPLE_CHOICE_MAPPING",
            "MODEL_FOR_NEXT_SENTENCE_PREDICTION_MAPPING",
            "MODEL_FOR_OBJECT_DETECTION_MAPPING",
            "MODEL_FOR_PRETRAINING_MAPPING",
            "MODEL_FOR_QUESTION_ANSWERING_MAPPING",
            "MODEL_FOR_SEMANTIC_SEGMENTATION_MAPPING",
            "MODEL_FOR_SEQ_TO_SEQ_CAUSAL_LM_MAPPING",
            "MODEL_FOR_SEQUENCE_CLASSIFICATION_MAPPING",
            "MODEL_FOR_SPEECH_SEQ_2_SEQ_MAPPING",
            "MODEL_FOR_TABLE_QUESTION_ANSWERING_MAPPING",
            "MODEL_FOR_TEXT_ENCODING_MAPPING",
            "MODEL_FOR_TEXT_TO_SPECTROGRAM_MAPPING",
            "MODEL_FOR_TEXT_TO_WAVEFORM_MAPPING",
            "MODEL_FOR_TIME_SERIES_CLASSIFICATION_MAPPING",
            "MODEL_FOR_TIME_SERIES_REGRESSION_MAPPING",
            "MODEL_FOR_TOKEN_CLASSIFICATION_MAPPING",
            "MODEL_FOR_UNIVERSAL_SEGMENTATION_MAPPING",
            "MODEL_FOR_VIDEO_CLASSIFICATION_MAPPING",
            "MODEL_FOR_VISION_2_SEQ_MAPPING",
            "MODEL_FOR_VISUAL_QUESTION_ANSWERING_MAPPING",
            "MODEL_FOR_ZERO_SHOT_IMAGE_CLASSIFICATION_MAPPING",
            "MODEL_FOR_ZERO_SHOT_OBJECT_DETECTION_MAPPING",
            "MODEL_MAPPING",
            "MODEL_WITH_LM_HEAD_MAPPING",
            "AutoBackbone",
            "AutoModel",
            "AutoModelForAudioClassification",
            "AutoModelForAudioFrameClassification",
            "AutoModelForAudioXVector",
            "AutoModelForCausalLM",
            "AutoModelForCTC",
            "AutoModelForDepthEstimation",
            "AutoModelForDocumentQuestionAnswering",
            "AutoModelForImageClassification",
            "AutoModelForImageSegmentation",
            "AutoModelForImageToImage",
            "AutoModelForInstanceSegmentation",
            "AutoModelForMaskedImageModeling",
            "AutoModelForMaskedLM",
            "AutoModelForMaskGeneration",
            "AutoModelForMultipleChoice",
            "AutoModelForNextSentencePrediction",
            "AutoModelForObjectDetection",
            "AutoModelForPreTraining",
            "AutoModelForQuestionAnswering",
            "AutoModelForSemanticSegmentation",
            "AutoModelForSeq2SeqLM",
            "AutoModelForSequenceClassification",
            "AutoModelForSpeechSeq2Seq",
            "AutoModelForTableQuestionAnswering",
            "AutoModelForTextEncoding",
            "AutoModelForTextToSpectrogram",
            "AutoModelForTextToWaveform",
            "AutoModelForTokenClassification",
            "AutoModelForUniversalSegmentation",
            "AutoModelForVideoClassification",
            "AutoModelForVision2Seq",
            "AutoModelForVisualQuestionAnswering",
            "AutoModelForZeroShotImageClassification",
            "AutoModelForZeroShotObjectDetection",
            "AutoModelWithLMHead",
        ]
    )
    _import_structure["models.autoformer"].extend(
        [
            "AUTOFORMER_PRETRAINED_MODEL_ARCHIVE_LIST",
            "AutoformerForPrediction",
            "AutoformerModel",
            "AutoformerPreTrainedModel",
        ]
    )
    _import_structure["models.bark"].extend(
        [
            "BARK_PRETRAINED_MODEL_ARCHIVE_LIST",
            "BarkCausalModel",
            "BarkCoarseModel",
            "BarkFineModel",
            "BarkModel",
            "BarkPreTrainedModel",
            "BarkSemanticModel",
        ]
    )
    _import_structure["models.bart"].extend(
        [
            "BART_PRETRAINED_MODEL_ARCHIVE_LIST",
            "BartForCausalLM",
            "BartForConditionalGeneration",
            "BartForQuestionAnswering",
            "BartForSequenceClassification",
            "BartModel",
            "BartPretrainedModel",
            "BartPreTrainedModel",
            "PretrainedBartModel",
        ]
    )
    _import_structure["models.beit"].extend(
        [
            "BEIT_PRETRAINED_MODEL_ARCHIVE_LIST",
            "BeitBackbone",
            "BeitForImageClassification",
            "BeitForMaskedImageModeling",
            "BeitForSemanticSegmentation",
            "BeitModel",
            "BeitPreTrainedModel",
        ]
    )
    _import_structure["models.bert"].extend(
        [
            "BERT_PRETRAINED_MODEL_ARCHIVE_LIST",
            "BertForMaskedLM",
            "BertForMultipleChoice",
            "BertForNextSentencePrediction",
            "BertForPreTraining",
            "BertForQuestionAnswering",
            "BertForSequenceClassification",
            "BertForTokenClassification",
            "BertLayer",
            "BertLMHeadModel",
            "BertModel",
            "BertPreTrainedModel",
            "load_tf_weights_in_bert",
        ]
    )
    _import_structure["models.bert_generation"].extend(
        [
            "BertGenerationDecoder",
            "BertGenerationEncoder",
            "BertGenerationPreTrainedModel",
            "load_tf_weights_in_bert_generation",
        ]
    )
    _import_structure["models.big_bird"].extend(
        [
            "BIG_BIRD_PRETRAINED_MODEL_ARCHIVE_LIST",
            "BigBirdForCausalLM",
            "BigBirdForMaskedLM",
            "BigBirdForMultipleChoice",
            "BigBirdForPreTraining",
            "BigBirdForQuestionAnswering",
            "BigBirdForSequenceClassification",
            "BigBirdForTokenClassification",
            "BigBirdLayer",
            "BigBirdModel",
            "BigBirdPreTrainedModel",
            "load_tf_weights_in_big_bird",
        ]
    )
    _import_structure["models.bigbird_pegasus"].extend(
        [
            "BIGBIRD_PEGASUS_PRETRAINED_MODEL_ARCHIVE_LIST",
            "BigBirdPegasusForCausalLM",
            "BigBirdPegasusForConditionalGeneration",
            "BigBirdPegasusForQuestionAnswering",
            "BigBirdPegasusForSequenceClassification",
            "BigBirdPegasusModel",
            "BigBirdPegasusPreTrainedModel",
        ]
    )
    _import_structure["models.biogpt"].extend(
        [
            "BIOGPT_PRETRAINED_MODEL_ARCHIVE_LIST",
            "BioGptForCausalLM",
            "BioGptForSequenceClassification",
            "BioGptForTokenClassification",
            "BioGptModel",
            "BioGptPreTrainedModel",
        ]
    )
    _import_structure["models.bit"].extend(
        [
            "BIT_PRETRAINED_MODEL_ARCHIVE_LIST",
            "BitBackbone",
            "BitForImageClassification",
            "BitModel",
            "BitPreTrainedModel",
        ]
    )
    _import_structure["models.blenderbot"].extend(
        [
            "BLENDERBOT_PRETRAINED_MODEL_ARCHIVE_LIST",
            "BlenderbotForCausalLM",
            "BlenderbotForConditionalGeneration",
            "BlenderbotModel",
            "BlenderbotPreTrainedModel",
        ]
    )
    _import_structure["models.blenderbot_small"].extend(
        [
            "BLENDERBOT_SMALL_PRETRAINED_MODEL_ARCHIVE_LIST",
            "BlenderbotSmallForCausalLM",
            "BlenderbotSmallForConditionalGeneration",
            "BlenderbotSmallModel",
            "BlenderbotSmallPreTrainedModel",
        ]
    )
    _import_structure["models.blip"].extend(
        [
            "BLIP_PRETRAINED_MODEL_ARCHIVE_LIST",
            "BlipForConditionalGeneration",
            "BlipForImageTextRetrieval",
            "BlipForQuestionAnswering",
            "BlipModel",
            "BlipPreTrainedModel",
            "BlipTextModel",
            "BlipVisionModel",
        ]
    )
    _import_structure["models.blip_2"].extend(
        [
            "BLIP_2_PRETRAINED_MODEL_ARCHIVE_LIST",
            "Blip2ForConditionalGeneration",
            "Blip2Model",
            "Blip2PreTrainedModel",
            "Blip2QFormerModel",
            "Blip2VisionModel",
        ]
    )
    _import_structure["models.bloom"].extend(
        [
            "BLOOM_PRETRAINED_MODEL_ARCHIVE_LIST",
            "BloomForCausalLM",
            "BloomForQuestionAnswering",
            "BloomForSequenceClassification",
            "BloomForTokenClassification",
            "BloomModel",
            "BloomPreTrainedModel",
        ]
    )
    _import_structure["models.bridgetower"].extend(
        [
            "BRIDGETOWER_PRETRAINED_MODEL_ARCHIVE_LIST",
            "BridgeTowerForContrastiveLearning",
            "BridgeTowerForImageAndTextRetrieval",
            "BridgeTowerForMaskedLM",
            "BridgeTowerModel",
            "BridgeTowerPreTrainedModel",
        ]
    )
    _import_structure["models.bros"].extend(
        [
            "BROS_PRETRAINED_MODEL_ARCHIVE_LIST",
            "BrosForTokenClassification",
            "BrosModel",
            "BrosPreTrainedModel",
            "BrosProcessor",
            "BrosSpadeEEForTokenClassification",
            "BrosSpadeELForTokenClassification",
        ]
    )
    _import_structure["models.camembert"].extend(
        [
            "CAMEMBERT_PRETRAINED_MODEL_ARCHIVE_LIST",
            "CamembertForCausalLM",
            "CamembertForMaskedLM",
            "CamembertForMultipleChoice",
            "CamembertForQuestionAnswering",
            "CamembertForSequenceClassification",
            "CamembertForTokenClassification",
            "CamembertModel",
            "CamembertPreTrainedModel",
        ]
    )
    _import_structure["models.canine"].extend(
        [
            "CANINE_PRETRAINED_MODEL_ARCHIVE_LIST",
            "CanineForMultipleChoice",
            "CanineForQuestionAnswering",
            "CanineForSequenceClassification",
            "CanineForTokenClassification",
            "CanineLayer",
            "CanineModel",
            "CaninePreTrainedModel",
            "load_tf_weights_in_canine",
        ]
    )
    _import_structure["models.chinese_clip"].extend(
        [
            "CHINESE_CLIP_PRETRAINED_MODEL_ARCHIVE_LIST",
            "ChineseCLIPModel",
            "ChineseCLIPPreTrainedModel",
            "ChineseCLIPTextModel",
            "ChineseCLIPVisionModel",
        ]
    )
    _import_structure["models.clap"].extend(
        [
            "CLAP_PRETRAINED_MODEL_ARCHIVE_LIST",
            "ClapAudioModel",
            "ClapAudioModelWithProjection",
            "ClapFeatureExtractor",
            "ClapModel",
            "ClapPreTrainedModel",
            "ClapTextModel",
            "ClapTextModelWithProjection",
        ]
    )
    _import_structure["models.clip"].extend(
        [
            "CLIP_PRETRAINED_MODEL_ARCHIVE_LIST",
            "CLIPForImageClassification",
            "CLIPModel",
            "CLIPPreTrainedModel",
            "CLIPTextModel",
            "CLIPTextModelWithProjection",
            "CLIPVisionModel",
            "CLIPVisionModelWithProjection",
        ]
    )
    _import_structure["models.clipseg"].extend(
        [
            "CLIPSEG_PRETRAINED_MODEL_ARCHIVE_LIST",
            "CLIPSegForImageSegmentation",
            "CLIPSegModel",
            "CLIPSegPreTrainedModel",
            "CLIPSegTextModel",
            "CLIPSegVisionModel",
        ]
    )
    _import_structure["models.clvp"].extend(
        [
            "CLVP_PRETRAINED_MODEL_ARCHIVE_LIST",
            "ClvpDecoder",
            "ClvpEncoder",
            "ClvpForCausalLM",
            "ClvpModel",
            "ClvpModelForConditionalGeneration",
            "ClvpPreTrainedModel",
        ]
    )
    _import_structure["models.codegen"].extend(
        [
            "CODEGEN_PRETRAINED_MODEL_ARCHIVE_LIST",
            "CodeGenForCausalLM",
            "CodeGenModel",
            "CodeGenPreTrainedModel",
        ]
    )
    _import_structure["models.conditional_detr"].extend(
        [
            "CONDITIONAL_DETR_PRETRAINED_MODEL_ARCHIVE_LIST",
            "ConditionalDetrForObjectDetection",
            "ConditionalDetrForSegmentation",
            "ConditionalDetrModel",
            "ConditionalDetrPreTrainedModel",
        ]
    )
    _import_structure["models.convbert"].extend(
        [
            "CONVBERT_PRETRAINED_MODEL_ARCHIVE_LIST",
            "ConvBertForMaskedLM",
            "ConvBertForMultipleChoice",
            "ConvBertForQuestionAnswering",
            "ConvBertForSequenceClassification",
            "ConvBertForTokenClassification",
            "ConvBertLayer",
            "ConvBertModel",
            "ConvBertPreTrainedModel",
            "load_tf_weights_in_convbert",
        ]
    )
    _import_structure["models.convnext"].extend(
        [
            "CONVNEXT_PRETRAINED_MODEL_ARCHIVE_LIST",
            "ConvNextBackbone",
            "ConvNextForImageClassification",
            "ConvNextModel",
            "ConvNextPreTrainedModel",
        ]
    )
    _import_structure["models.convnextv2"].extend(
        [
            "CONVNEXTV2_PRETRAINED_MODEL_ARCHIVE_LIST",
            "ConvNextV2Backbone",
            "ConvNextV2ForImageClassification",
            "ConvNextV2Model",
            "ConvNextV2PreTrainedModel",
        ]
    )
    _import_structure["models.cpmant"].extend(
        [
            "CPMANT_PRETRAINED_MODEL_ARCHIVE_LIST",
            "CpmAntForCausalLM",
            "CpmAntModel",
            "CpmAntPreTrainedModel",
        ]
    )
    _import_structure["models.ctrl"].extend(
        [
            "CTRL_PRETRAINED_MODEL_ARCHIVE_LIST",
            "CTRLForSequenceClassification",
            "CTRLLMHeadModel",
            "CTRLModel",
            "CTRLPreTrainedModel",
        ]
    )
    _import_structure["models.cvt"].extend(
        [
            "CVT_PRETRAINED_MODEL_ARCHIVE_LIST",
            "CvtForImageClassification",
            "CvtModel",
            "CvtPreTrainedModel",
        ]
    )
    _import_structure["models.data2vec"].extend(
        [
            "DATA2VEC_AUDIO_PRETRAINED_MODEL_ARCHIVE_LIST",
            "DATA2VEC_TEXT_PRETRAINED_MODEL_ARCHIVE_LIST",
            "DATA2VEC_VISION_PRETRAINED_MODEL_ARCHIVE_LIST",
            "Data2VecAudioForAudioFrameClassification",
            "Data2VecAudioForCTC",
            "Data2VecAudioForSequenceClassification",
            "Data2VecAudioForXVector",
            "Data2VecAudioModel",
            "Data2VecAudioPreTrainedModel",
            "Data2VecTextForCausalLM",
            "Data2VecTextForMaskedLM",
            "Data2VecTextForMultipleChoice",
            "Data2VecTextForQuestionAnswering",
            "Data2VecTextForSequenceClassification",
            "Data2VecTextForTokenClassification",
            "Data2VecTextModel",
            "Data2VecTextPreTrainedModel",
            "Data2VecVisionForImageClassification",
            "Data2VecVisionForSemanticSegmentation",
            "Data2VecVisionModel",
            "Data2VecVisionPreTrainedModel",
        ]
    )
    _import_structure["models.deberta"].extend(
        [
            "DEBERTA_PRETRAINED_MODEL_ARCHIVE_LIST",
            "DebertaForMaskedLM",
            "DebertaForQuestionAnswering",
            "DebertaForSequenceClassification",
            "DebertaForTokenClassification",
            "DebertaModel",
            "DebertaPreTrainedModel",
        ]
    )
    _import_structure["models.deberta_v2"].extend(
        [
            "DEBERTA_V2_PRETRAINED_MODEL_ARCHIVE_LIST",
            "DebertaV2ForMaskedLM",
            "DebertaV2ForMultipleChoice",
            "DebertaV2ForQuestionAnswering",
            "DebertaV2ForSequenceClassification",
            "DebertaV2ForTokenClassification",
            "DebertaV2Model",
            "DebertaV2PreTrainedModel",
        ]
    )
    _import_structure["models.decision_transformer"].extend(
        [
            "DECISION_TRANSFORMER_PRETRAINED_MODEL_ARCHIVE_LIST",
            "DecisionTransformerGPT2Model",
            "DecisionTransformerGPT2PreTrainedModel",
            "DecisionTransformerModel",
            "DecisionTransformerPreTrainedModel",
        ]
    )
    _import_structure["models.deformable_detr"].extend(
        [
            "DEFORMABLE_DETR_PRETRAINED_MODEL_ARCHIVE_LIST",
            "DeformableDetrForObjectDetection",
            "DeformableDetrModel",
            "DeformableDetrPreTrainedModel",
        ]
    )
    _import_structure["models.deit"].extend(
        [
            "DEIT_PRETRAINED_MODEL_ARCHIVE_LIST",
            "DeiTForImageClassification",
            "DeiTForImageClassificationWithTeacher",
            "DeiTForMaskedImageModeling",
            "DeiTModel",
            "DeiTPreTrainedModel",
        ]
    )
    _import_structure["models.deprecated.mctct"].extend(
        [
            "MCTCT_PRETRAINED_MODEL_ARCHIVE_LIST",
            "MCTCTForCTC",
            "MCTCTModel",
            "MCTCTPreTrainedModel",
        ]
    )
    _import_structure["models.deprecated.mmbt"].extend(["MMBTForClassification", "MMBTModel", "ModalEmbeddings"])
    _import_structure["models.deprecated.open_llama"].extend(
        [
            "OpenLlamaForCausalLM",
            "OpenLlamaForSequenceClassification",
            "OpenLlamaModel",
            "OpenLlamaPreTrainedModel",
        ]
    )
    _import_structure["models.deprecated.retribert"].extend(
        [
            "RETRIBERT_PRETRAINED_MODEL_ARCHIVE_LIST",
            "RetriBertModel",
            "RetriBertPreTrainedModel",
        ]
    )
    _import_structure["models.deprecated.trajectory_transformer"].extend(
        [
            "TRAJECTORY_TRANSFORMER_PRETRAINED_MODEL_ARCHIVE_LIST",
            "TrajectoryTransformerModel",
            "TrajectoryTransformerPreTrainedModel",
        ]
    )
    _import_structure["models.deprecated.transfo_xl"].extend(
        [
            "TRANSFO_XL_PRETRAINED_MODEL_ARCHIVE_LIST",
            "AdaptiveEmbedding",
            "TransfoXLForSequenceClassification",
            "TransfoXLLMHeadModel",
            "TransfoXLModel",
            "TransfoXLPreTrainedModel",
            "load_tf_weights_in_transfo_xl",
        ]
    )
    _import_structure["models.deprecated.van"].extend(
        [
            "VAN_PRETRAINED_MODEL_ARCHIVE_LIST",
            "VanForImageClassification",
            "VanModel",
            "VanPreTrainedModel",
        ]
    )
    _import_structure["models.depth_anything"].extend(
        [
            "DEPTH_ANYTHING_PRETRAINED_MODEL_ARCHIVE_LIST",
            "DepthAnythingForDepthEstimation",
            "DepthAnythingPreTrainedModel",
        ]
    )
    _import_structure["models.deta"].extend(
        [
            "DETA_PRETRAINED_MODEL_ARCHIVE_LIST",
            "DetaForObjectDetection",
            "DetaModel",
            "DetaPreTrainedModel",
        ]
    )
    _import_structure["models.detr"].extend(
        [
            "DETR_PRETRAINED_MODEL_ARCHIVE_LIST",
            "DetrForObjectDetection",
            "DetrForSegmentation",
            "DetrModel",
            "DetrPreTrainedModel",
        ]
    )
    _import_structure["models.dinat"].extend(
        [
            "DINAT_PRETRAINED_MODEL_ARCHIVE_LIST",
            "DinatBackbone",
            "DinatForImageClassification",
            "DinatModel",
            "DinatPreTrainedModel",
        ]
    )
    _import_structure["models.dinov2"].extend(
        [
            "DINOV2_PRETRAINED_MODEL_ARCHIVE_LIST",
            "Dinov2Backbone",
            "Dinov2ForImageClassification",
            "Dinov2Model",
            "Dinov2PreTrainedModel",
        ]
    )
    _import_structure["models.distilbert"].extend(
        [
            "DISTILBERT_PRETRAINED_MODEL_ARCHIVE_LIST",
            "DistilBertForMaskedLM",
            "DistilBertForMultipleChoice",
            "DistilBertForQuestionAnswering",
            "DistilBertForSequenceClassification",
            "DistilBertForTokenClassification",
            "DistilBertModel",
            "DistilBertPreTrainedModel",
        ]
    )
    _import_structure["models.donut"].extend(
        [
            "DONUT_SWIN_PRETRAINED_MODEL_ARCHIVE_LIST",
            "DonutSwinModel",
            "DonutSwinPreTrainedModel",
        ]
    )
    _import_structure["models.dpr"].extend(
        [
            "DPR_CONTEXT_ENCODER_PRETRAINED_MODEL_ARCHIVE_LIST",
            "DPR_QUESTION_ENCODER_PRETRAINED_MODEL_ARCHIVE_LIST",
            "DPR_READER_PRETRAINED_MODEL_ARCHIVE_LIST",
            "DPRContextEncoder",
            "DPRPretrainedContextEncoder",
            "DPRPreTrainedModel",
            "DPRPretrainedQuestionEncoder",
            "DPRPretrainedReader",
            "DPRQuestionEncoder",
            "DPRReader",
        ]
    )
    _import_structure["models.dpt"].extend(
        [
            "DPT_PRETRAINED_MODEL_ARCHIVE_LIST",
            "DPTForDepthEstimation",
            "DPTForSemanticSegmentation",
            "DPTModel",
            "DPTPreTrainedModel",
        ]
    )
    _import_structure["models.efficientformer"].extend(
        [
            "EFFICIENTFORMER_PRETRAINED_MODEL_ARCHIVE_LIST",
            "EfficientFormerForImageClassification",
            "EfficientFormerForImageClassificationWithTeacher",
            "EfficientFormerModel",
            "EfficientFormerPreTrainedModel",
        ]
    )
    _import_structure["models.efficientnet"].extend(
        [
            "EFFICIENTNET_PRETRAINED_MODEL_ARCHIVE_LIST",
            "EfficientNetForImageClassification",
            "EfficientNetModel",
            "EfficientNetPreTrainedModel",
        ]
    )
    _import_structure["models.electra"].extend(
        [
            "ELECTRA_PRETRAINED_MODEL_ARCHIVE_LIST",
            "ElectraForCausalLM",
            "ElectraForMaskedLM",
            "ElectraForMultipleChoice",
            "ElectraForPreTraining",
            "ElectraForQuestionAnswering",
            "ElectraForSequenceClassification",
            "ElectraForTokenClassification",
            "ElectraModel",
            "ElectraPreTrainedModel",
            "load_tf_weights_in_electra",
        ]
    )
    _import_structure["models.encodec"].extend(
        [
            "ENCODEC_PRETRAINED_MODEL_ARCHIVE_LIST",
            "EncodecModel",
            "EncodecPreTrainedModel",
        ]
    )
    _import_structure["models.encoder_decoder"].append("EncoderDecoderModel")
    _import_structure["models.ernie"].extend(
        [
            "ERNIE_PRETRAINED_MODEL_ARCHIVE_LIST",
            "ErnieForCausalLM",
            "ErnieForMaskedLM",
            "ErnieForMultipleChoice",
            "ErnieForNextSentencePrediction",
            "ErnieForPreTraining",
            "ErnieForQuestionAnswering",
            "ErnieForSequenceClassification",
            "ErnieForTokenClassification",
            "ErnieModel",
            "ErniePreTrainedModel",
        ]
    )
    _import_structure["models.ernie_m"].extend(
        [
            "ERNIE_M_PRETRAINED_MODEL_ARCHIVE_LIST",
            "ErnieMForInformationExtraction",
            "ErnieMForMultipleChoice",
            "ErnieMForQuestionAnswering",
            "ErnieMForSequenceClassification",
            "ErnieMForTokenClassification",
            "ErnieMModel",
            "ErnieMPreTrainedModel",
        ]
    )
    _import_structure["models.esm"].extend(
        [
            "ESM_PRETRAINED_MODEL_ARCHIVE_LIST",
            "EsmFoldPreTrainedModel",
            "EsmForMaskedLM",
            "EsmForProteinFolding",
            "EsmForSequenceClassification",
            "EsmForTokenClassification",
            "EsmModel",
            "EsmPreTrainedModel",
        ]
    )
    _import_structure["models.falcon"].extend(
        [
            "FALCON_PRETRAINED_MODEL_ARCHIVE_LIST",
            "FalconForCausalLM",
            "FalconForQuestionAnswering",
            "FalconForSequenceClassification",
            "FalconForTokenClassification",
            "FalconModel",
            "FalconPreTrainedModel",
        ]
    )
    _import_structure["models.fastspeech2_conformer"].extend(
        [
            "FASTSPEECH2_CONFORMER_PRETRAINED_MODEL_ARCHIVE_LIST",
            "FastSpeech2ConformerHifiGan",
            "FastSpeech2ConformerModel",
            "FastSpeech2ConformerPreTrainedModel",
            "FastSpeech2ConformerWithHifiGan",
        ]
    )
    _import_structure["models.flaubert"].extend(
        [
            "FLAUBERT_PRETRAINED_MODEL_ARCHIVE_LIST",
            "FlaubertForMultipleChoice",
            "FlaubertForQuestionAnswering",
            "FlaubertForQuestionAnsweringSimple",
            "FlaubertForSequenceClassification",
            "FlaubertForTokenClassification",
            "FlaubertModel",
            "FlaubertPreTrainedModel",
            "FlaubertWithLMHeadModel",
        ]
    )
    _import_structure["models.flava"].extend(
        [
            "FLAVA_PRETRAINED_MODEL_ARCHIVE_LIST",
            "FlavaForPreTraining",
            "FlavaImageCodebook",
            "FlavaImageModel",
            "FlavaModel",
            "FlavaMultimodalModel",
            "FlavaPreTrainedModel",
            "FlavaTextModel",
        ]
    )
    _import_structure["models.fnet"].extend(
        [
            "FNET_PRETRAINED_MODEL_ARCHIVE_LIST",
            "FNetForMaskedLM",
            "FNetForMultipleChoice",
            "FNetForNextSentencePrediction",
            "FNetForPreTraining",
            "FNetForQuestionAnswering",
            "FNetForSequenceClassification",
            "FNetForTokenClassification",
            "FNetLayer",
            "FNetModel",
            "FNetPreTrainedModel",
        ]
    )
    _import_structure["models.focalnet"].extend(
        [
            "FOCALNET_PRETRAINED_MODEL_ARCHIVE_LIST",
            "FocalNetBackbone",
            "FocalNetForImageClassification",
            "FocalNetForMaskedImageModeling",
            "FocalNetModel",
            "FocalNetPreTrainedModel",
        ]
    )
    _import_structure["models.fsmt"].extend(["FSMTForConditionalGeneration", "FSMTModel", "PretrainedFSMTModel"])
    _import_structure["models.funnel"].extend(
        [
            "FUNNEL_PRETRAINED_MODEL_ARCHIVE_LIST",
            "FunnelBaseModel",
            "FunnelForMaskedLM",
            "FunnelForMultipleChoice",
            "FunnelForPreTraining",
            "FunnelForQuestionAnswering",
            "FunnelForSequenceClassification",
            "FunnelForTokenClassification",
            "FunnelModel",
            "FunnelPreTrainedModel",
            "load_tf_weights_in_funnel",
        ]
    )
    _import_structure["models.fuyu"].extend(["FuyuForCausalLM", "FuyuPreTrainedModel"])
    _import_structure["models.gemma"].extend(
        [
            "GemmaForCausalLM",
            "GemmaForSequenceClassification",
            "GemmaModel",
            "GemmaPreTrainedModel",
        ]
    )
    _import_structure["models.git"].extend(
        [
            "GIT_PRETRAINED_MODEL_ARCHIVE_LIST",
            "GitForCausalLM",
            "GitModel",
            "GitPreTrainedModel",
            "GitVisionModel",
        ]
    )
    _import_structure["models.glpn"].extend(
        [
            "GLPN_PRETRAINED_MODEL_ARCHIVE_LIST",
            "GLPNForDepthEstimation",
            "GLPNModel",
            "GLPNPreTrainedModel",
        ]
    )
    _import_structure["models.gpt2"].extend(
        [
            "GPT2_PRETRAINED_MODEL_ARCHIVE_LIST",
            "GPT2DoubleHeadsModel",
            "GPT2ForQuestionAnswering",
            "GPT2ForSequenceClassification",
            "GPT2ForTokenClassification",
            "GPT2LMHeadModel",
            "GPT2Model",
            "GPT2PreTrainedModel",
            "load_tf_weights_in_gpt2",
        ]
    )
    _import_structure["models.gpt_bigcode"].extend(
        [
            "GPT_BIGCODE_PRETRAINED_MODEL_ARCHIVE_LIST",
            "GPTBigCodeForCausalLM",
            "GPTBigCodeForSequenceClassification",
            "GPTBigCodeForTokenClassification",
            "GPTBigCodeModel",
            "GPTBigCodePreTrainedModel",
        ]
    )
    _import_structure["models.gpt_neo"].extend(
        [
            "GPT_NEO_PRETRAINED_MODEL_ARCHIVE_LIST",
            "GPTNeoForCausalLM",
            "GPTNeoForQuestionAnswering",
            "GPTNeoForSequenceClassification",
            "GPTNeoForTokenClassification",
            "GPTNeoModel",
            "GPTNeoPreTrainedModel",
            "load_tf_weights_in_gpt_neo",
        ]
    )
    _import_structure["models.gpt_neox"].extend(
        [
            "GPT_NEOX_PRETRAINED_MODEL_ARCHIVE_LIST",
            "GPTNeoXForCausalLM",
            "GPTNeoXForQuestionAnswering",
            "GPTNeoXForSequenceClassification",
            "GPTNeoXForTokenClassification",
            "GPTNeoXLayer",
            "GPTNeoXModel",
            "GPTNeoXPreTrainedModel",
        ]
    )
    _import_structure["models.gpt_neox_japanese"].extend(
        [
            "GPT_NEOX_JAPANESE_PRETRAINED_MODEL_ARCHIVE_LIST",
            "GPTNeoXJapaneseForCausalLM",
            "GPTNeoXJapaneseLayer",
            "GPTNeoXJapaneseModel",
            "GPTNeoXJapanesePreTrainedModel",
        ]
    )
    _import_structure["models.gptj"].extend(
        [
            "GPTJ_PRETRAINED_MODEL_ARCHIVE_LIST",
            "GPTJForCausalLM",
            "GPTJForQuestionAnswering",
            "GPTJForSequenceClassification",
            "GPTJModel",
            "GPTJPreTrainedModel",
        ]
    )
    _import_structure["models.gptsan_japanese"].extend(
        [
            "GPTSAN_JAPANESE_PRETRAINED_MODEL_ARCHIVE_LIST",
            "GPTSanJapaneseForConditionalGeneration",
            "GPTSanJapaneseModel",
            "GPTSanJapanesePreTrainedModel",
        ]
    )
    _import_structure["models.graphormer"].extend(
        [
            "GRAPHORMER_PRETRAINED_MODEL_ARCHIVE_LIST",
            "GraphormerForGraphClassification",
            "GraphormerModel",
            "GraphormerPreTrainedModel",
        ]
    )
    _import_structure["models.groupvit"].extend(
        [
            "GROUPVIT_PRETRAINED_MODEL_ARCHIVE_LIST",
            "GroupViTModel",
            "GroupViTPreTrainedModel",
            "GroupViTTextModel",
            "GroupViTVisionModel",
        ]
    )
    _import_structure["models.hubert"].extend(
        [
            "HUBERT_PRETRAINED_MODEL_ARCHIVE_LIST",
            "HubertForCTC",
            "HubertForSequenceClassification",
            "HubertModel",
            "HubertPreTrainedModel",
        ]
    )
    _import_structure["models.ibert"].extend(
        [
            "IBERT_PRETRAINED_MODEL_ARCHIVE_LIST",
            "IBertForMaskedLM",
            "IBertForMultipleChoice",
            "IBertForQuestionAnswering",
            "IBertForSequenceClassification",
            "IBertForTokenClassification",
            "IBertModel",
            "IBertPreTrainedModel",
        ]
    )
    _import_structure["models.idefics"].extend(
        [
            "IDEFICS_PRETRAINED_MODEL_ARCHIVE_LIST",
            "IdeficsForVisionText2Text",
            "IdeficsModel",
            "IdeficsPreTrainedModel",
            "IdeficsProcessor",
        ]
    )
    _import_structure["models.imagegpt"].extend(
        [
            "IMAGEGPT_PRETRAINED_MODEL_ARCHIVE_LIST",
            "ImageGPTForCausalImageModeling",
            "ImageGPTForImageClassification",
            "ImageGPTModel",
            "ImageGPTPreTrainedModel",
            "load_tf_weights_in_imagegpt",
        ]
    )
    _import_structure["models.informer"].extend(
        [
            "INFORMER_PRETRAINED_MODEL_ARCHIVE_LIST",
            "InformerForPrediction",
            "InformerModel",
            "InformerPreTrainedModel",
        ]
    )
    _import_structure["models.instructblip"].extend(
        [
            "INSTRUCTBLIP_PRETRAINED_MODEL_ARCHIVE_LIST",
            "InstructBlipForConditionalGeneration",
            "InstructBlipPreTrainedModel",
            "InstructBlipQFormerModel",
            "InstructBlipVisionModel",
        ]
    )
    _import_structure["models.jukebox"].extend(
        [
            "JUKEBOX_PRETRAINED_MODEL_ARCHIVE_LIST",
            "JukeboxModel",
            "JukeboxPreTrainedModel",
            "JukeboxPrior",
            "JukeboxVQVAE",
        ]
    )
    _import_structure["models.kosmos2"].extend(
        [
            "KOSMOS2_PRETRAINED_MODEL_ARCHIVE_LIST",
            "Kosmos2ForConditionalGeneration",
            "Kosmos2Model",
            "Kosmos2PreTrainedModel",
        ]
    )
    _import_structure["models.layoutlm"].extend(
        [
            "LAYOUTLM_PRETRAINED_MODEL_ARCHIVE_LIST",
            "LayoutLMForMaskedLM",
            "LayoutLMForQuestionAnswering",
            "LayoutLMForSequenceClassification",
            "LayoutLMForTokenClassification",
            "LayoutLMModel",
            "LayoutLMPreTrainedModel",
        ]
    )
    _import_structure["models.layoutlmv2"].extend(
        [
            "LAYOUTLMV2_PRETRAINED_MODEL_ARCHIVE_LIST",
            "LayoutLMv2ForQuestionAnswering",
            "LayoutLMv2ForSequenceClassification",
            "LayoutLMv2ForTokenClassification",
            "LayoutLMv2Model",
            "LayoutLMv2PreTrainedModel",
        ]
    )
    _import_structure["models.layoutlmv3"].extend(
        [
            "LAYOUTLMV3_PRETRAINED_MODEL_ARCHIVE_LIST",
            "LayoutLMv3ForQuestionAnswering",
            "LayoutLMv3ForSequenceClassification",
            "LayoutLMv3ForTokenClassification",
            "LayoutLMv3Model",
            "LayoutLMv3PreTrainedModel",
        ]
    )
    _import_structure["models.led"].extend(
        [
            "LED_PRETRAINED_MODEL_ARCHIVE_LIST",
            "LEDForConditionalGeneration",
            "LEDForQuestionAnswering",
            "LEDForSequenceClassification",
            "LEDModel",
            "LEDPreTrainedModel",
        ]
    )
    _import_structure["models.levit"].extend(
        [
            "LEVIT_PRETRAINED_MODEL_ARCHIVE_LIST",
            "LevitForImageClassification",
            "LevitForImageClassificationWithTeacher",
            "LevitModel",
            "LevitPreTrainedModel",
        ]
    )
    _import_structure["models.lilt"].extend(
        [
            "LILT_PRETRAINED_MODEL_ARCHIVE_LIST",
            "LiltForQuestionAnswering",
            "LiltForSequenceClassification",
            "LiltForTokenClassification",
            "LiltModel",
            "LiltPreTrainedModel",
        ]
    )
    _import_structure["models.llama"].extend(
        [
            "LlamaForCausalLM",
            "LlamaForQuestionAnswering",
            "LlamaForSequenceClassification",
            "LlamaModel",
            "LlamaPreTrainedModel",
        ]
    )
    _import_structure["models.llava"].extend(
        [
            "LLAVA_PRETRAINED_MODEL_ARCHIVE_LIST",
            "LlavaForConditionalGeneration",
            "LlavaPreTrainedModel",
            "LlavaProcessor",
        ]
    )
    _import_structure["models.longformer"].extend(
        [
            "LONGFORMER_PRETRAINED_MODEL_ARCHIVE_LIST",
            "LongformerForMaskedLM",
            "LongformerForMultipleChoice",
            "LongformerForQuestionAnswering",
            "LongformerForSequenceClassification",
            "LongformerForTokenClassification",
            "LongformerModel",
            "LongformerPreTrainedModel",
            "LongformerSelfAttention",
        ]
    )
    _import_structure["models.longt5"].extend(
        [
            "LONGT5_PRETRAINED_MODEL_ARCHIVE_LIST",
            "LongT5EncoderModel",
            "LongT5ForConditionalGeneration",
            "LongT5Model",
            "LongT5PreTrainedModel",
        ]
    )
    _import_structure["models.luke"].extend(
        [
            "LUKE_PRETRAINED_MODEL_ARCHIVE_LIST",
            "LukeForEntityClassification",
            "LukeForEntityPairClassification",
            "LukeForEntitySpanClassification",
            "LukeForMaskedLM",
            "LukeForMultipleChoice",
            "LukeForQuestionAnswering",
            "LukeForSequenceClassification",
            "LukeForTokenClassification",
            "LukeModel",
            "LukePreTrainedModel",
        ]
    )
    _import_structure["models.lxmert"].extend(
        [
            "LxmertEncoder",
            "LxmertForPreTraining",
            "LxmertForQuestionAnswering",
            "LxmertModel",
            "LxmertPreTrainedModel",
            "LxmertVisualFeatureEncoder",
            "LxmertXLayer",
        ]
    )
    _import_structure["models.m2m_100"].extend(
        [
            "M2M_100_PRETRAINED_MODEL_ARCHIVE_LIST",
            "M2M100ForConditionalGeneration",
            "M2M100Model",
            "M2M100PreTrainedModel",
        ]
    )
    _import_structure["models.marian"].extend(["MarianForCausalLM", "MarianModel", "MarianMTModel"])
    _import_structure["models.markuplm"].extend(
        [
            "MARKUPLM_PRETRAINED_MODEL_ARCHIVE_LIST",
            "MarkupLMForQuestionAnswering",
            "MarkupLMForSequenceClassification",
            "MarkupLMForTokenClassification",
            "MarkupLMModel",
            "MarkupLMPreTrainedModel",
        ]
    )
    _import_structure["models.mask2former"].extend(
        [
            "MASK2FORMER_PRETRAINED_MODEL_ARCHIVE_LIST",
            "Mask2FormerForUniversalSegmentation",
            "Mask2FormerModel",
            "Mask2FormerPreTrainedModel",
        ]
    )
    _import_structure["models.maskformer"].extend(
        [
            "MASKFORMER_PRETRAINED_MODEL_ARCHIVE_LIST",
            "MaskFormerForInstanceSegmentation",
            "MaskFormerModel",
            "MaskFormerPreTrainedModel",
            "MaskFormerSwinBackbone",
        ]
    )
    _import_structure["models.mbart"].extend(
        [
            "MBartForCausalLM",
            "MBartForConditionalGeneration",
            "MBartForQuestionAnswering",
            "MBartForSequenceClassification",
            "MBartModel",
            "MBartPreTrainedModel",
        ]
    )
    _import_structure["models.mega"].extend(
        [
            "MEGA_PRETRAINED_MODEL_ARCHIVE_LIST",
            "MegaForCausalLM",
            "MegaForMaskedLM",
            "MegaForMultipleChoice",
            "MegaForQuestionAnswering",
            "MegaForSequenceClassification",
            "MegaForTokenClassification",
            "MegaModel",
            "MegaPreTrainedModel",
        ]
    )
    _import_structure["models.megatron_bert"].extend(
        [
            "MEGATRON_BERT_PRETRAINED_MODEL_ARCHIVE_LIST",
            "MegatronBertForCausalLM",
            "MegatronBertForMaskedLM",
            "MegatronBertForMultipleChoice",
            "MegatronBertForNextSentencePrediction",
            "MegatronBertForPreTraining",
            "MegatronBertForQuestionAnswering",
            "MegatronBertForSequenceClassification",
            "MegatronBertForTokenClassification",
            "MegatronBertModel",
            "MegatronBertPreTrainedModel",
        ]
    )
    _import_structure["models.mgp_str"].extend(
        [
            "MGP_STR_PRETRAINED_MODEL_ARCHIVE_LIST",
            "MgpstrForSceneTextRecognition",
            "MgpstrModel",
            "MgpstrPreTrainedModel",
        ]
    )
    _import_structure["models.mistral"].extend(
        [
            "MistralForCausalLM",
            "MistralForSequenceClassification",
            "MistralModel",
            "MistralPreTrainedModel",
        ]
    )
    _import_structure["models.mixtral"].extend(
        [
            "MixtralForCausalLM",
            "MixtralForSequenceClassification",
            "MixtralModel",
            "MixtralPreTrainedModel",
        ]
    )
    _import_structure["models.mobilebert"].extend(
        [
            "MOBILEBERT_PRETRAINED_MODEL_ARCHIVE_LIST",
            "MobileBertForMaskedLM",
            "MobileBertForMultipleChoice",
            "MobileBertForNextSentencePrediction",
            "MobileBertForPreTraining",
            "MobileBertForQuestionAnswering",
            "MobileBertForSequenceClassification",
            "MobileBertForTokenClassification",
            "MobileBertLayer",
            "MobileBertModel",
            "MobileBertPreTrainedModel",
            "load_tf_weights_in_mobilebert",
        ]
    )
    _import_structure["models.mobilenet_v1"].extend(
        [
            "MOBILENET_V1_PRETRAINED_MODEL_ARCHIVE_LIST",
            "MobileNetV1ForImageClassification",
            "MobileNetV1Model",
            "MobileNetV1PreTrainedModel",
            "load_tf_weights_in_mobilenet_v1",
        ]
    )
    _import_structure["models.mobilenet_v2"].extend(
        [
            "MOBILENET_V2_PRETRAINED_MODEL_ARCHIVE_LIST",
            "MobileNetV2ForImageClassification",
            "MobileNetV2ForSemanticSegmentation",
            "MobileNetV2Model",
            "MobileNetV2PreTrainedModel",
            "load_tf_weights_in_mobilenet_v2",
        ]
    )
    _import_structure["models.mobilevit"].extend(
        [
            "MOBILEVIT_PRETRAINED_MODEL_ARCHIVE_LIST",
            "MobileViTForImageClassification",
            "MobileViTForSemanticSegmentation",
            "MobileViTModel",
            "MobileViTPreTrainedModel",
        ]
    )
    _import_structure["models.mobilevitv2"].extend(
        [
            "MOBILEVITV2_PRETRAINED_MODEL_ARCHIVE_LIST",
            "MobileViTV2ForImageClassification",
            "MobileViTV2ForSemanticSegmentation",
            "MobileViTV2Model",
            "MobileViTV2PreTrainedModel",
        ]
    )
    _import_structure["models.mpnet"].extend(
        [
            "MPNET_PRETRAINED_MODEL_ARCHIVE_LIST",
            "MPNetForMaskedLM",
            "MPNetForMultipleChoice",
            "MPNetForQuestionAnswering",
            "MPNetForSequenceClassification",
            "MPNetForTokenClassification",
            "MPNetLayer",
            "MPNetModel",
            "MPNetPreTrainedModel",
        ]
    )
    _import_structure["models.mpt"].extend(
        [
            "MPT_PRETRAINED_MODEL_ARCHIVE_LIST",
            "MptForCausalLM",
            "MptForQuestionAnswering",
            "MptForSequenceClassification",
            "MptForTokenClassification",
            "MptModel",
            "MptPreTrainedModel",
        ]
    )
    _import_structure["models.mra"].extend(
        [
            "MRA_PRETRAINED_MODEL_ARCHIVE_LIST",
            "MraForMaskedLM",
            "MraForMultipleChoice",
            "MraForQuestionAnswering",
            "MraForSequenceClassification",
            "MraForTokenClassification",
            "MraModel",
            "MraPreTrainedModel",
        ]
    )
    _import_structure["models.mt5"].extend(
        [
            "MT5EncoderModel",
            "MT5ForConditionalGeneration",
            "MT5ForQuestionAnswering",
            "MT5ForSequenceClassification",
            "MT5ForTokenClassification",
            "MT5Model",
            "MT5PreTrainedModel",
        ]
    )
    _import_structure["models.musicgen"].extend(
        [
            "MUSICGEN_PRETRAINED_MODEL_ARCHIVE_LIST",
            "MusicgenForCausalLM",
            "MusicgenForConditionalGeneration",
            "MusicgenModel",
            "MusicgenPreTrainedModel",
            "MusicgenProcessor",
        ]
    )
    _import_structure["models.mvp"].extend(
        [
            "MVP_PRETRAINED_MODEL_ARCHIVE_LIST",
            "MvpForCausalLM",
            "MvpForConditionalGeneration",
            "MvpForQuestionAnswering",
            "MvpForSequenceClassification",
            "MvpModel",
            "MvpPreTrainedModel",
        ]
    )
    _import_structure["models.nat"].extend(
        [
            "NAT_PRETRAINED_MODEL_ARCHIVE_LIST",
            "NatBackbone",
            "NatForImageClassification",
            "NatModel",
            "NatPreTrainedModel",
        ]
    )
    _import_structure["models.nezha"].extend(
        [
            "NEZHA_PRETRAINED_MODEL_ARCHIVE_LIST",
            "NezhaForMaskedLM",
            "NezhaForMultipleChoice",
            "NezhaForNextSentencePrediction",
            "NezhaForPreTraining",
            "NezhaForQuestionAnswering",
            "NezhaForSequenceClassification",
            "NezhaForTokenClassification",
            "NezhaModel",
            "NezhaPreTrainedModel",
        ]
    )
    _import_structure["models.nllb_moe"].extend(
        [
            "NLLB_MOE_PRETRAINED_MODEL_ARCHIVE_LIST",
            "NllbMoeForConditionalGeneration",
            "NllbMoeModel",
            "NllbMoePreTrainedModel",
            "NllbMoeSparseMLP",
            "NllbMoeTop2Router",
        ]
    )
    _import_structure["models.nystromformer"].extend(
        [
            "NYSTROMFORMER_PRETRAINED_MODEL_ARCHIVE_LIST",
            "NystromformerForMaskedLM",
            "NystromformerForMultipleChoice",
            "NystromformerForQuestionAnswering",
            "NystromformerForSequenceClassification",
            "NystromformerForTokenClassification",
            "NystromformerLayer",
            "NystromformerModel",
            "NystromformerPreTrainedModel",
        ]
    )
    _import_structure["models.oneformer"].extend(
        [
            "ONEFORMER_PRETRAINED_MODEL_ARCHIVE_LIST",
            "OneFormerForUniversalSegmentation",
            "OneFormerModel",
            "OneFormerPreTrainedModel",
        ]
    )
    _import_structure["models.openai"].extend(
        [
            "OPENAI_GPT_PRETRAINED_MODEL_ARCHIVE_LIST",
            "OpenAIGPTDoubleHeadsModel",
            "OpenAIGPTForSequenceClassification",
            "OpenAIGPTLMHeadModel",
            "OpenAIGPTModel",
            "OpenAIGPTPreTrainedModel",
            "load_tf_weights_in_openai_gpt",
        ]
    )
    _import_structure["models.opt"].extend(
        [
            "OPT_PRETRAINED_MODEL_ARCHIVE_LIST",
            "OPTForCausalLM",
            "OPTForQuestionAnswering",
            "OPTForSequenceClassification",
            "OPTModel",
            "OPTPreTrainedModel",
        ]
    )
    _import_structure["models.owlv2"].extend(
        [
            "OWLV2_PRETRAINED_MODEL_ARCHIVE_LIST",
            "Owlv2ForObjectDetection",
            "Owlv2Model",
            "Owlv2PreTrainedModel",
            "Owlv2TextModel",
            "Owlv2VisionModel",
        ]
    )
    _import_structure["models.owlvit"].extend(
        [
            "OWLVIT_PRETRAINED_MODEL_ARCHIVE_LIST",
            "OwlViTForObjectDetection",
            "OwlViTModel",
            "OwlViTPreTrainedModel",
            "OwlViTTextModel",
            "OwlViTVisionModel",
        ]
    )
    _import_structure["models.patchtsmixer"].extend(
        [
            "PATCHTSMIXER_PRETRAINED_MODEL_ARCHIVE_LIST",
            "PatchTSMixerForPrediction",
            "PatchTSMixerForPretraining",
            "PatchTSMixerForRegression",
            "PatchTSMixerForTimeSeriesClassification",
            "PatchTSMixerModel",
            "PatchTSMixerPreTrainedModel",
        ]
    )
    _import_structure["models.patchtst"].extend(
        [
            "PATCHTST_PRETRAINED_MODEL_ARCHIVE_LIST",
            "PatchTSTForClassification",
            "PatchTSTForPrediction",
            "PatchTSTForPretraining",
            "PatchTSTForRegression",
            "PatchTSTModel",
            "PatchTSTPreTrainedModel",
        ]
    )
    _import_structure["models.pegasus"].extend(
        [
            "PegasusForCausalLM",
            "PegasusForConditionalGeneration",
            "PegasusModel",
            "PegasusPreTrainedModel",
        ]
    )
    _import_structure["models.pegasus_x"].extend(
        [
            "PEGASUS_X_PRETRAINED_MODEL_ARCHIVE_LIST",
            "PegasusXForConditionalGeneration",
            "PegasusXModel",
            "PegasusXPreTrainedModel",
        ]
    )
    _import_structure["models.perceiver"].extend(
        [
            "PERCEIVER_PRETRAINED_MODEL_ARCHIVE_LIST",
            "PerceiverForImageClassificationConvProcessing",
            "PerceiverForImageClassificationFourier",
            "PerceiverForImageClassificationLearned",
            "PerceiverForMaskedLM",
            "PerceiverForMultimodalAutoencoding",
            "PerceiverForOpticalFlow",
            "PerceiverForSequenceClassification",
            "PerceiverLayer",
            "PerceiverModel",
            "PerceiverPreTrainedModel",
        ]
    )
    _import_structure["models.persimmon"].extend(
        [
            "PersimmonForCausalLM",
            "PersimmonForSequenceClassification",
            "PersimmonModel",
            "PersimmonPreTrainedModel",
        ]
    )
    _import_structure["models.phi"].extend(
        [
            "PHI_PRETRAINED_MODEL_ARCHIVE_LIST",
            "PhiForCausalLM",
            "PhiForSequenceClassification",
            "PhiForTokenClassification",
            "PhiModel",
            "PhiPreTrainedModel",
        ]
    )
    _import_structure["models.pix2struct"].extend(
        [
            "PIX2STRUCT_PRETRAINED_MODEL_ARCHIVE_LIST",
            "Pix2StructForConditionalGeneration",
            "Pix2StructPreTrainedModel",
            "Pix2StructTextModel",
            "Pix2StructVisionModel",
        ]
    )
    _import_structure["models.plbart"].extend(
        [
            "PLBART_PRETRAINED_MODEL_ARCHIVE_LIST",
            "PLBartForCausalLM",
            "PLBartForConditionalGeneration",
            "PLBartForSequenceClassification",
            "PLBartModel",
            "PLBartPreTrainedModel",
        ]
    )
    _import_structure["models.poolformer"].extend(
        [
            "POOLFORMER_PRETRAINED_MODEL_ARCHIVE_LIST",
            "PoolFormerForImageClassification",
            "PoolFormerModel",
            "PoolFormerPreTrainedModel",
        ]
    )
    _import_structure["models.pop2piano"].extend(
        [
            "POP2PIANO_PRETRAINED_MODEL_ARCHIVE_LIST",
            "Pop2PianoForConditionalGeneration",
            "Pop2PianoPreTrainedModel",
        ]
    )
    _import_structure["models.prophetnet"].extend(
        [
            "PROPHETNET_PRETRAINED_MODEL_ARCHIVE_LIST",
            "ProphetNetDecoder",
            "ProphetNetEncoder",
            "ProphetNetForCausalLM",
            "ProphetNetForConditionalGeneration",
            "ProphetNetModel",
            "ProphetNetPreTrainedModel",
        ]
    )
    _import_structure["models.pvt"].extend(
        [
            "PVT_PRETRAINED_MODEL_ARCHIVE_LIST",
            "PvtForImageClassification",
            "PvtModel",
            "PvtPreTrainedModel",
        ]
    )
    _import_structure["models.qdqbert"].extend(
        [
            "QDQBERT_PRETRAINED_MODEL_ARCHIVE_LIST",
            "QDQBertForMaskedLM",
            "QDQBertForMultipleChoice",
            "QDQBertForNextSentencePrediction",
            "QDQBertForQuestionAnswering",
            "QDQBertForSequenceClassification",
            "QDQBertForTokenClassification",
            "QDQBertLayer",
            "QDQBertLMHeadModel",
            "QDQBertModel",
            "QDQBertPreTrainedModel",
            "load_tf_weights_in_qdqbert",
        ]
    )
    _import_structure["models.qwen2"].extend(
        [
            "Qwen2ForCausalLM",
            "Qwen2ForSequenceClassification",
            "Qwen2Model",
            "Qwen2PreTrainedModel",
        ]
    )
    _import_structure["models.rag"].extend(
        [
            "RagModel",
            "RagPreTrainedModel",
            "RagSequenceForGeneration",
            "RagTokenForGeneration",
        ]
    )
    _import_structure["models.realm"].extend(
        [
            "REALM_PRETRAINED_MODEL_ARCHIVE_LIST",
            "RealmEmbedder",
            "RealmForOpenQA",
            "RealmKnowledgeAugEncoder",
            "RealmPreTrainedModel",
            "RealmReader",
            "RealmRetriever",
            "RealmScorer",
            "load_tf_weights_in_realm",
        ]
    )
    _import_structure["models.reformer"].extend(
        [
            "REFORMER_PRETRAINED_MODEL_ARCHIVE_LIST",
            "ReformerAttention",
            "ReformerForMaskedLM",
            "ReformerForQuestionAnswering",
            "ReformerForSequenceClassification",
            "ReformerLayer",
            "ReformerModel",
            "ReformerModelWithLMHead",
            "ReformerPreTrainedModel",
        ]
    )
    _import_structure["models.regnet"].extend(
        [
            "REGNET_PRETRAINED_MODEL_ARCHIVE_LIST",
            "RegNetForImageClassification",
            "RegNetModel",
            "RegNetPreTrainedModel",
        ]
    )
    _import_structure["models.rembert"].extend(
        [
            "REMBERT_PRETRAINED_MODEL_ARCHIVE_LIST",
            "RemBertForCausalLM",
            "RemBertForMaskedLM",
            "RemBertForMultipleChoice",
            "RemBertForQuestionAnswering",
            "RemBertForSequenceClassification",
            "RemBertForTokenClassification",
            "RemBertLayer",
            "RemBertModel",
            "RemBertPreTrainedModel",
            "load_tf_weights_in_rembert",
        ]
    )
    _import_structure["models.resnet"].extend(
        [
            "RESNET_PRETRAINED_MODEL_ARCHIVE_LIST",
            "ResNetBackbone",
            "ResNetForImageClassification",
            "ResNetModel",
            "ResNetPreTrainedModel",
        ]
    )
    _import_structure["models.roberta"].extend(
        [
            "ROBERTA_PRETRAINED_MODEL_ARCHIVE_LIST",
            "RobertaForCausalLM",
            "RobertaForMaskedLM",
            "RobertaForMultipleChoice",
            "RobertaForQuestionAnswering",
            "RobertaForSequenceClassification",
            "RobertaForTokenClassification",
            "RobertaModel",
            "RobertaPreTrainedModel",
        ]
    )
    _import_structure["models.roberta_prelayernorm"].extend(
        [
            "ROBERTA_PRELAYERNORM_PRETRAINED_MODEL_ARCHIVE_LIST",
            "RobertaPreLayerNormForCausalLM",
            "RobertaPreLayerNormForMaskedLM",
            "RobertaPreLayerNormForMultipleChoice",
            "RobertaPreLayerNormForQuestionAnswering",
            "RobertaPreLayerNormForSequenceClassification",
            "RobertaPreLayerNormForTokenClassification",
            "RobertaPreLayerNormModel",
            "RobertaPreLayerNormPreTrainedModel",
        ]
    )
    _import_structure["models.roc_bert"].extend(
        [
            "ROC_BERT_PRETRAINED_MODEL_ARCHIVE_LIST",
            "RoCBertForCausalLM",
            "RoCBertForMaskedLM",
            "RoCBertForMultipleChoice",
            "RoCBertForPreTraining",
            "RoCBertForQuestionAnswering",
            "RoCBertForSequenceClassification",
            "RoCBertForTokenClassification",
            "RoCBertLayer",
            "RoCBertModel",
            "RoCBertPreTrainedModel",
            "load_tf_weights_in_roc_bert",
        ]
    )
    _import_structure["models.roformer"].extend(
        [
            "ROFORMER_PRETRAINED_MODEL_ARCHIVE_LIST",
            "RoFormerForCausalLM",
            "RoFormerForMaskedLM",
            "RoFormerForMultipleChoice",
            "RoFormerForQuestionAnswering",
            "RoFormerForSequenceClassification",
            "RoFormerForTokenClassification",
            "RoFormerLayer",
            "RoFormerModel",
            "RoFormerPreTrainedModel",
            "load_tf_weights_in_roformer",
        ]
    )
    _import_structure["models.rt_detr"].extend(
        [
            "RTDETR_PRETRAINED_MODEL_ARCHIVE_LIST",
            "RTDetrForObjectDetection",
            "RTDetrModel",
            "RTDetrPreTrainedModel",
        ]
    )
    _import_structure["models.rwkv"].extend(
        [
            "RWKV_PRETRAINED_MODEL_ARCHIVE_LIST",
            "RwkvForCausalLM",
            "RwkvModel",
            "RwkvPreTrainedModel",
        ]
    )
    _import_structure["models.sam"].extend(
        [
            "SAM_PRETRAINED_MODEL_ARCHIVE_LIST",
            "SamModel",
            "SamPreTrainedModel",
        ]
    )
    _import_structure["models.seamless_m4t"].extend(
        [
            "SEAMLESS_M4T_PRETRAINED_MODEL_ARCHIVE_LIST",
            "SeamlessM4TCodeHifiGan",
            "SeamlessM4TForSpeechToSpeech",
            "SeamlessM4TForSpeechToText",
            "SeamlessM4TForTextToSpeech",
            "SeamlessM4TForTextToText",
            "SeamlessM4THifiGan",
            "SeamlessM4TModel",
            "SeamlessM4TPreTrainedModel",
            "SeamlessM4TTextToUnitForConditionalGeneration",
            "SeamlessM4TTextToUnitModel",
        ]
    )
    _import_structure["models.seamless_m4t_v2"].extend(
        [
            "SEAMLESS_M4T_V2_PRETRAINED_MODEL_ARCHIVE_LIST",
            "SeamlessM4Tv2ForSpeechToSpeech",
            "SeamlessM4Tv2ForSpeechToText",
            "SeamlessM4Tv2ForTextToSpeech",
            "SeamlessM4Tv2ForTextToText",
            "SeamlessM4Tv2Model",
            "SeamlessM4Tv2PreTrainedModel",
        ]
    )
    _import_structure["models.segformer"].extend(
        [
            "SEGFORMER_PRETRAINED_MODEL_ARCHIVE_LIST",
            "SegformerDecodeHead",
            "SegformerForImageClassification",
            "SegformerForSemanticSegmentation",
            "SegformerLayer",
            "SegformerModel",
            "SegformerPreTrainedModel",
        ]
    )
    _import_structure["models.sew"].extend(
        [
            "SEW_PRETRAINED_MODEL_ARCHIVE_LIST",
            "SEWForCTC",
            "SEWForSequenceClassification",
            "SEWModel",
            "SEWPreTrainedModel",
        ]
    )
    _import_structure["models.sew_d"].extend(
        [
            "SEW_D_PRETRAINED_MODEL_ARCHIVE_LIST",
            "SEWDForCTC",
            "SEWDForSequenceClassification",
            "SEWDModel",
            "SEWDPreTrainedModel",
        ]
    )
    _import_structure["models.siglip"].extend(
        [
            "SIGLIP_PRETRAINED_MODEL_ARCHIVE_LIST",
            "SiglipForImageClassification",
            "SiglipModel",
            "SiglipPreTrainedModel",
            "SiglipTextModel",
            "SiglipVisionModel",
        ]
    )
    _import_structure["models.speech_encoder_decoder"].extend(["SpeechEncoderDecoderModel"])
    _import_structure["models.speech_to_text"].extend(
        [
            "SPEECH_TO_TEXT_PRETRAINED_MODEL_ARCHIVE_LIST",
            "Speech2TextForConditionalGeneration",
            "Speech2TextModel",
            "Speech2TextPreTrainedModel",
        ]
    )
    _import_structure["models.speech_to_text_2"].extend(["Speech2Text2ForCausalLM", "Speech2Text2PreTrainedModel"])
    _import_structure["models.speecht5"].extend(
        [
            "SPEECHT5_PRETRAINED_MODEL_ARCHIVE_LIST",
            "SpeechT5ForSpeechToSpeech",
            "SpeechT5ForSpeechToText",
            "SpeechT5ForTextToSpeech",
            "SpeechT5HifiGan",
            "SpeechT5Model",
            "SpeechT5PreTrainedModel",
        ]
    )
    _import_structure["models.splinter"].extend(
        [
            "SPLINTER_PRETRAINED_MODEL_ARCHIVE_LIST",
            "SplinterForPreTraining",
            "SplinterForQuestionAnswering",
            "SplinterLayer",
            "SplinterModel",
            "SplinterPreTrainedModel",
        ]
    )
    _import_structure["models.squeezebert"].extend(
        [
            "SQUEEZEBERT_PRETRAINED_MODEL_ARCHIVE_LIST",
            "SqueezeBertForMaskedLM",
            "SqueezeBertForMultipleChoice",
            "SqueezeBertForQuestionAnswering",
            "SqueezeBertForSequenceClassification",
            "SqueezeBertForTokenClassification",
            "SqueezeBertModel",
            "SqueezeBertModule",
            "SqueezeBertPreTrainedModel",
        ]
    )
    _import_structure["models.stablelm"].extend(
        [
            "StableLmForCausalLM",
            "StableLmForSequenceClassification",
            "StableLmModel",
            "StableLmPreTrainedModel",
        ]
    )
    _import_structure["models.swiftformer"].extend(
        [
            "SWIFTFORMER_PRETRAINED_MODEL_ARCHIVE_LIST",
            "SwiftFormerForImageClassification",
            "SwiftFormerModel",
            "SwiftFormerPreTrainedModel",
        ]
    )
    _import_structure["models.swin"].extend(
        [
            "SWIN_PRETRAINED_MODEL_ARCHIVE_LIST",
            "SwinBackbone",
            "SwinForImageClassification",
            "SwinForMaskedImageModeling",
            "SwinModel",
            "SwinPreTrainedModel",
        ]
    )
    _import_structure["models.swin2sr"].extend(
        [
            "SWIN2SR_PRETRAINED_MODEL_ARCHIVE_LIST",
            "Swin2SRForImageSuperResolution",
            "Swin2SRModel",
            "Swin2SRPreTrainedModel",
        ]
    )
    _import_structure["models.swinv2"].extend(
        [
            "SWINV2_PRETRAINED_MODEL_ARCHIVE_LIST",
            "Swinv2Backbone",
            "Swinv2ForImageClassification",
            "Swinv2ForMaskedImageModeling",
            "Swinv2Model",
            "Swinv2PreTrainedModel",
        ]
    )
    _import_structure["models.switch_transformers"].extend(
        [
            "SWITCH_TRANSFORMERS_PRETRAINED_MODEL_ARCHIVE_LIST",
            "SwitchTransformersEncoderModel",
            "SwitchTransformersForConditionalGeneration",
            "SwitchTransformersModel",
            "SwitchTransformersPreTrainedModel",
            "SwitchTransformersSparseMLP",
            "SwitchTransformersTop1Router",
        ]
    )
    _import_structure["models.t5"].extend(
        [
            "T5_PRETRAINED_MODEL_ARCHIVE_LIST",
            "T5EncoderModel",
            "T5ForConditionalGeneration",
            "T5ForQuestionAnswering",
            "T5ForSequenceClassification",
            "T5ForTokenClassification",
            "T5Model",
            "T5PreTrainedModel",
            "load_tf_weights_in_t5",
        ]
    )
    _import_structure["models.table_transformer"].extend(
        [
            "TABLE_TRANSFORMER_PRETRAINED_MODEL_ARCHIVE_LIST",
            "TableTransformerForObjectDetection",
            "TableTransformerModel",
            "TableTransformerPreTrainedModel",
        ]
    )
    _import_structure["models.tapas"].extend(
        [
            "TAPAS_PRETRAINED_MODEL_ARCHIVE_LIST",
            "TapasForMaskedLM",
            "TapasForQuestionAnswering",
            "TapasForSequenceClassification",
            "TapasModel",
            "TapasPreTrainedModel",
            "load_tf_weights_in_tapas",
        ]
    )
    _import_structure["models.time_series_transformer"].extend(
        [
            "TIME_SERIES_TRANSFORMER_PRETRAINED_MODEL_ARCHIVE_LIST",
            "TimeSeriesTransformerForPrediction",
            "TimeSeriesTransformerModel",
            "TimeSeriesTransformerPreTrainedModel",
        ]
    )
    _import_structure["models.timesformer"].extend(
        [
            "TIMESFORMER_PRETRAINED_MODEL_ARCHIVE_LIST",
            "TimesformerForVideoClassification",
            "TimesformerModel",
            "TimesformerPreTrainedModel",
        ]
    )
    _import_structure["models.timm_backbone"].extend(["TimmBackbone"])
    _import_structure["models.trocr"].extend(
        [
            "TROCR_PRETRAINED_MODEL_ARCHIVE_LIST",
            "TrOCRForCausalLM",
            "TrOCRPreTrainedModel",
        ]
    )
    _import_structure["models.tvlt"].extend(
        [
            "TVLT_PRETRAINED_MODEL_ARCHIVE_LIST",
            "TvltForAudioVisualClassification",
            "TvltForPreTraining",
            "TvltModel",
            "TvltPreTrainedModel",
        ]
    )
    _import_structure["models.tvp"].extend(
        [
            "TVP_PRETRAINED_MODEL_ARCHIVE_LIST",
            "TvpForVideoGrounding",
            "TvpModel",
            "TvpPreTrainedModel",
        ]
    )
    _import_structure["models.umt5"].extend(
        [
            "UMT5EncoderModel",
            "UMT5ForConditionalGeneration",
            "UMT5ForQuestionAnswering",
            "UMT5ForSequenceClassification",
            "UMT5ForTokenClassification",
            "UMT5Model",
            "UMT5PreTrainedModel",
        ]
    )
    _import_structure["models.unispeech"].extend(
        [
            "UNISPEECH_PRETRAINED_MODEL_ARCHIVE_LIST",
            "UniSpeechForCTC",
            "UniSpeechForPreTraining",
            "UniSpeechForSequenceClassification",
            "UniSpeechModel",
            "UniSpeechPreTrainedModel",
        ]
    )
    _import_structure["models.unispeech_sat"].extend(
        [
            "UNISPEECH_SAT_PRETRAINED_MODEL_ARCHIVE_LIST",
            "UniSpeechSatForAudioFrameClassification",
            "UniSpeechSatForCTC",
            "UniSpeechSatForPreTraining",
            "UniSpeechSatForSequenceClassification",
            "UniSpeechSatForXVector",
            "UniSpeechSatModel",
            "UniSpeechSatPreTrainedModel",
        ]
    )
    _import_structure["models.univnet"].extend(
        [
            "UNIVNET_PRETRAINED_MODEL_ARCHIVE_LIST",
            "UnivNetModel",
        ]
    )
    _import_structure["models.upernet"].extend(
        [
            "UperNetForSemanticSegmentation",
            "UperNetPreTrainedModel",
        ]
    )
    _import_structure["models.videomae"].extend(
        [
            "VIDEOMAE_PRETRAINED_MODEL_ARCHIVE_LIST",
            "VideoMAEForPreTraining",
            "VideoMAEForVideoClassification",
            "VideoMAEModel",
            "VideoMAEPreTrainedModel",
        ]
    )
    _import_structure["models.vilt"].extend(
        [
            "VILT_PRETRAINED_MODEL_ARCHIVE_LIST",
            "ViltForImageAndTextRetrieval",
            "ViltForImagesAndTextClassification",
            "ViltForMaskedLM",
            "ViltForQuestionAnswering",
            "ViltForTokenClassification",
            "ViltLayer",
            "ViltModel",
            "ViltPreTrainedModel",
        ]
    )
    _import_structure["models.vipllava"].extend(
        [
            "VIPLLAVA_PRETRAINED_MODEL_ARCHIVE_LIST",
            "VipLlavaForConditionalGeneration",
            "VipLlavaPreTrainedModel",
        ]
    )
    _import_structure["models.vision_encoder_decoder"].extend(["VisionEncoderDecoderModel"])
    _import_structure["models.vision_text_dual_encoder"].extend(["VisionTextDualEncoderModel"])
    _import_structure["models.visual_bert"].extend(
        [
            "VISUAL_BERT_PRETRAINED_MODEL_ARCHIVE_LIST",
            "VisualBertForMultipleChoice",
            "VisualBertForPreTraining",
            "VisualBertForQuestionAnswering",
            "VisualBertForRegionToPhraseAlignment",
            "VisualBertForVisualReasoning",
            "VisualBertLayer",
            "VisualBertModel",
            "VisualBertPreTrainedModel",
        ]
    )
    _import_structure["models.vit"].extend(
        [
            "VIT_PRETRAINED_MODEL_ARCHIVE_LIST",
            "ViTForImageClassification",
            "ViTForMaskedImageModeling",
            "ViTModel",
            "ViTPreTrainedModel",
        ]
    )
    _import_structure["models.vit_hybrid"].extend(
        [
            "VIT_HYBRID_PRETRAINED_MODEL_ARCHIVE_LIST",
            "ViTHybridForImageClassification",
            "ViTHybridModel",
            "ViTHybridPreTrainedModel",
        ]
    )
    _import_structure["models.vit_mae"].extend(
        [
            "VIT_MAE_PRETRAINED_MODEL_ARCHIVE_LIST",
            "ViTMAEForPreTraining",
            "ViTMAELayer",
            "ViTMAEModel",
            "ViTMAEPreTrainedModel",
        ]
    )
    _import_structure["models.vit_msn"].extend(
        [
            "VIT_MSN_PRETRAINED_MODEL_ARCHIVE_LIST",
            "ViTMSNForImageClassification",
            "ViTMSNModel",
            "ViTMSNPreTrainedModel",
        ]
    )
    _import_structure["models.vitdet"].extend(
        [
            "VITDET_PRETRAINED_MODEL_ARCHIVE_LIST",
            "VitDetBackbone",
            "VitDetModel",
            "VitDetPreTrainedModel",
        ]
    )
    _import_structure["models.vitmatte"].extend(
        [
            "VITMATTE_PRETRAINED_MODEL_ARCHIVE_LIST",
            "VitMatteForImageMatting",
            "VitMattePreTrainedModel",
        ]
    )
    _import_structure["models.vits"].extend(
        [
            "VITS_PRETRAINED_MODEL_ARCHIVE_LIST",
            "VitsModel",
            "VitsPreTrainedModel",
        ]
    )
    _import_structure["models.vivit"].extend(
        [
            "VIVIT_PRETRAINED_MODEL_ARCHIVE_LIST",
            "VivitForVideoClassification",
            "VivitModel",
            "VivitPreTrainedModel",
        ]
    )
    _import_structure["models.wav2vec2"].extend(
        [
            "WAV_2_VEC_2_PRETRAINED_MODEL_ARCHIVE_LIST",
            "Wav2Vec2ForAudioFrameClassification",
            "Wav2Vec2ForCTC",
            "Wav2Vec2ForMaskedLM",
            "Wav2Vec2ForPreTraining",
            "Wav2Vec2ForSequenceClassification",
            "Wav2Vec2ForXVector",
            "Wav2Vec2Model",
            "Wav2Vec2PreTrainedModel",
        ]
    )
    _import_structure["models.wav2vec2_bert"].extend(
        [
            "WAV2VEC2_BERT_PRETRAINED_MODEL_ARCHIVE_LIST",
            "Wav2Vec2BertForAudioFrameClassification",
            "Wav2Vec2BertForCTC",
            "Wav2Vec2BertForSequenceClassification",
            "Wav2Vec2BertForXVector",
            "Wav2Vec2BertModel",
            "Wav2Vec2BertPreTrainedModel",
        ]
    )
    _import_structure["models.wav2vec2_conformer"].extend(
        [
            "WAV2VEC2_CONFORMER_PRETRAINED_MODEL_ARCHIVE_LIST",
            "Wav2Vec2ConformerForAudioFrameClassification",
            "Wav2Vec2ConformerForCTC",
            "Wav2Vec2ConformerForPreTraining",
            "Wav2Vec2ConformerForSequenceClassification",
            "Wav2Vec2ConformerForXVector",
            "Wav2Vec2ConformerModel",
            "Wav2Vec2ConformerPreTrainedModel",
        ]
    )
    _import_structure["models.wavlm"].extend(
        [
            "WAVLM_PRETRAINED_MODEL_ARCHIVE_LIST",
            "WavLMForAudioFrameClassification",
            "WavLMForCTC",
            "WavLMForSequenceClassification",
            "WavLMForXVector",
            "WavLMModel",
            "WavLMPreTrainedModel",
        ]
    )
    _import_structure["models.whisper"].extend(
        [
            "WHISPER_PRETRAINED_MODEL_ARCHIVE_LIST",
            "WhisperForAudioClassification",
            "WhisperForCausalLM",
            "WhisperForConditionalGeneration",
            "WhisperModel",
            "WhisperPreTrainedModel",
        ]
    )
    _import_structure["models.x_clip"].extend(
        [
            "XCLIP_PRETRAINED_MODEL_ARCHIVE_LIST",
            "XCLIPModel",
            "XCLIPPreTrainedModel",
            "XCLIPTextModel",
            "XCLIPVisionModel",
        ]
    )
    _import_structure["models.xglm"].extend(
        [
            "XGLM_PRETRAINED_MODEL_ARCHIVE_LIST",
            "XGLMForCausalLM",
            "XGLMModel",
            "XGLMPreTrainedModel",
        ]
    )
    _import_structure["models.xlm"].extend(
        [
            "XLM_PRETRAINED_MODEL_ARCHIVE_LIST",
            "XLMForMultipleChoice",
            "XLMForQuestionAnswering",
            "XLMForQuestionAnsweringSimple",
            "XLMForSequenceClassification",
            "XLMForTokenClassification",
            "XLMModel",
            "XLMPreTrainedModel",
            "XLMWithLMHeadModel",
        ]
    )
    _import_structure["models.xlm_prophetnet"].extend(
        [
            "XLM_PROPHETNET_PRETRAINED_MODEL_ARCHIVE_LIST",
            "XLMProphetNetDecoder",
            "XLMProphetNetEncoder",
            "XLMProphetNetForCausalLM",
            "XLMProphetNetForConditionalGeneration",
            "XLMProphetNetModel",
            "XLMProphetNetPreTrainedModel",
        ]
    )
    _import_structure["models.xlm_roberta"].extend(
        [
            "XLM_ROBERTA_PRETRAINED_MODEL_ARCHIVE_LIST",
            "XLMRobertaForCausalLM",
            "XLMRobertaForMaskedLM",
            "XLMRobertaForMultipleChoice",
            "XLMRobertaForQuestionAnswering",
            "XLMRobertaForSequenceClassification",
            "XLMRobertaForTokenClassification",
            "XLMRobertaModel",
            "XLMRobertaPreTrainedModel",
        ]
    )
    _import_structure["models.xlm_roberta_xl"].extend(
        [
            "XLM_ROBERTA_XL_PRETRAINED_MODEL_ARCHIVE_LIST",
            "XLMRobertaXLForCausalLM",
            "XLMRobertaXLForMaskedLM",
            "XLMRobertaXLForMultipleChoice",
            "XLMRobertaXLForQuestionAnswering",
            "XLMRobertaXLForSequenceClassification",
            "XLMRobertaXLForTokenClassification",
            "XLMRobertaXLModel",
            "XLMRobertaXLPreTrainedModel",
        ]
    )
    _import_structure["models.xlnet"].extend(
        [
            "XLNET_PRETRAINED_MODEL_ARCHIVE_LIST",
            "XLNetForMultipleChoice",
            "XLNetForQuestionAnswering",
            "XLNetForQuestionAnsweringSimple",
            "XLNetForSequenceClassification",
            "XLNetForTokenClassification",
            "XLNetLMHeadModel",
            "XLNetModel",
            "XLNetPreTrainedModel",
            "load_tf_weights_in_xlnet",
        ]
    )
    _import_structure["models.xmod"].extend(
        [
            "XMOD_PRETRAINED_MODEL_ARCHIVE_LIST",
            "XmodForCausalLM",
            "XmodForMaskedLM",
            "XmodForMultipleChoice",
            "XmodForQuestionAnswering",
            "XmodForSequenceClassification",
            "XmodForTokenClassification",
            "XmodModel",
            "XmodPreTrainedModel",
        ]
    )
    _import_structure["models.yolos"].extend(
        [
            "YOLOS_PRETRAINED_MODEL_ARCHIVE_LIST",
            "YolosForObjectDetection",
            "YolosModel",
            "YolosPreTrainedModel",
        ]
    )
    _import_structure["models.yoso"].extend(
        [
            "YOSO_PRETRAINED_MODEL_ARCHIVE_LIST",
            "YosoForMaskedLM",
            "YosoForMultipleChoice",
            "YosoForQuestionAnswering",
            "YosoForSequenceClassification",
            "YosoForTokenClassification",
            "YosoLayer",
            "YosoModel",
            "YosoPreTrainedModel",
        ]
    )
    _import_structure["optimization"] = [
        "Adafactor",
        "AdamW",
        "get_constant_schedule",
        "get_constant_schedule_with_warmup",
        "get_cosine_schedule_with_warmup",
        "get_cosine_with_hard_restarts_schedule_with_warmup",
        "get_inverse_sqrt_schedule",
        "get_linear_schedule_with_warmup",
        "get_polynomial_decay_schedule_with_warmup",
        "get_scheduler",
    ]
    _import_structure["pytorch_utils"] = [
        "Conv1D",
        "apply_chunking_to_forward",
        "prune_layer",
    ]
    _import_structure["sagemaker"] = []
    _import_structure["time_series_utils"] = []
    _import_structure["trainer"] = ["Trainer"]
    _import_structure["trainer_pt_utils"] = ["torch_distributed_zero_first"]
    _import_structure["trainer_seq2seq"] = ["Seq2SeqTrainer"]

# TensorFlow-backed objects
try:
    if not is_tf_available():
        raise OptionalDependencyNotAvailable()
except OptionalDependencyNotAvailable:
    from .utils import dummy_tf_objects

    _import_structure["utils.dummy_tf_objects"] = [name for name in dir(dummy_tf_objects) if not name.startswith("_")]
else:
    _import_structure["activations_tf"] = []
    _import_structure["benchmark.benchmark_args_tf"] = ["TensorFlowBenchmarkArguments"]
    _import_structure["benchmark.benchmark_tf"] = ["TensorFlowBenchmark"]
    _import_structure["generation"].extend(
        [
            "TFForcedBOSTokenLogitsProcessor",
            "TFForcedEOSTokenLogitsProcessor",
            "TFForceTokensLogitsProcessor",
            "TFGenerationMixin",
            "TFLogitsProcessor",
            "TFLogitsProcessorList",
            "TFLogitsWarper",
            "TFMinLengthLogitsProcessor",
            "TFNoBadWordsLogitsProcessor",
            "TFNoRepeatNGramLogitsProcessor",
            "TFRepetitionPenaltyLogitsProcessor",
            "TFSuppressTokensAtBeginLogitsProcessor",
            "TFSuppressTokensLogitsProcessor",
            "TFTemperatureLogitsWarper",
            "TFTopKLogitsWarper",
            "TFTopPLogitsWarper",
            "tf_top_k_top_p_filtering",
        ]
    )
    _import_structure["generation_tf_utils"] = []
    _import_structure["keras_callbacks"] = ["KerasMetricCallback", "PushToHubCallback"]
    _import_structure["modeling_tf_outputs"] = []
    _import_structure["modeling_tf_utils"] = [
        "TFPreTrainedModel",
        "TFSequenceSummary",
        "TFSharedEmbeddings",
        "shape_list",
    ]
    # TensorFlow models structure
    _import_structure["models.albert"].extend(
        [
            "TF_ALBERT_PRETRAINED_MODEL_ARCHIVE_LIST",
            "TFAlbertForMaskedLM",
            "TFAlbertForMultipleChoice",
            "TFAlbertForPreTraining",
            "TFAlbertForQuestionAnswering",
            "TFAlbertForSequenceClassification",
            "TFAlbertForTokenClassification",
            "TFAlbertMainLayer",
            "TFAlbertModel",
            "TFAlbertPreTrainedModel",
        ]
    )
    _import_structure["models.auto"].extend(
        [
            "TF_MODEL_FOR_AUDIO_CLASSIFICATION_MAPPING",
            "TF_MODEL_FOR_CAUSAL_LM_MAPPING",
            "TF_MODEL_FOR_DOCUMENT_QUESTION_ANSWERING_MAPPING",
            "TF_MODEL_FOR_IMAGE_CLASSIFICATION_MAPPING",
            "TF_MODEL_FOR_MASKED_IMAGE_MODELING_MAPPING",
            "TF_MODEL_FOR_MASKED_LM_MAPPING",
            "TF_MODEL_FOR_MASK_GENERATION_MAPPING",
            "TF_MODEL_FOR_MULTIPLE_CHOICE_MAPPING",
            "TF_MODEL_FOR_NEXT_SENTENCE_PREDICTION_MAPPING",
            "TF_MODEL_FOR_PRETRAINING_MAPPING",
            "TF_MODEL_FOR_QUESTION_ANSWERING_MAPPING",
            "TF_MODEL_FOR_SEMANTIC_SEGMENTATION_MAPPING",
            "TF_MODEL_FOR_SEQ_TO_SEQ_CAUSAL_LM_MAPPING",
            "TF_MODEL_FOR_SEQUENCE_CLASSIFICATION_MAPPING",
            "TF_MODEL_FOR_SPEECH_SEQ_2_SEQ_MAPPING",
            "TF_MODEL_FOR_TABLE_QUESTION_ANSWERING_MAPPING",
            "TF_MODEL_FOR_TEXT_ENCODING_MAPPING",
            "TF_MODEL_FOR_TOKEN_CLASSIFICATION_MAPPING",
            "TF_MODEL_FOR_VISION_2_SEQ_MAPPING",
            "TF_MODEL_FOR_ZERO_SHOT_IMAGE_CLASSIFICATION_MAPPING",
            "TF_MODEL_MAPPING",
            "TF_MODEL_WITH_LM_HEAD_MAPPING",
            "TFAutoModel",
            "TFAutoModelForAudioClassification",
            "TFAutoModelForCausalLM",
            "TFAutoModelForDocumentQuestionAnswering",
            "TFAutoModelForImageClassification",
            "TFAutoModelForMaskedImageModeling",
            "TFAutoModelForMaskedLM",
            "TFAutoModelForMaskGeneration",
            "TFAutoModelForMultipleChoice",
            "TFAutoModelForNextSentencePrediction",
            "TFAutoModelForPreTraining",
            "TFAutoModelForQuestionAnswering",
            "TFAutoModelForSemanticSegmentation",
            "TFAutoModelForSeq2SeqLM",
            "TFAutoModelForSequenceClassification",
            "TFAutoModelForSpeechSeq2Seq",
            "TFAutoModelForTableQuestionAnswering",
            "TFAutoModelForTextEncoding",
            "TFAutoModelForTokenClassification",
            "TFAutoModelForVision2Seq",
            "TFAutoModelForZeroShotImageClassification",
            "TFAutoModelWithLMHead",
        ]
    )
    _import_structure["models.bart"].extend(
        [
            "TFBartForConditionalGeneration",
            "TFBartForSequenceClassification",
            "TFBartModel",
            "TFBartPretrainedModel",
        ]
    )
    _import_structure["models.bert"].extend(
        [
            "TF_BERT_PRETRAINED_MODEL_ARCHIVE_LIST",
            "TFBertEmbeddings",
            "TFBertForMaskedLM",
            "TFBertForMultipleChoice",
            "TFBertForNextSentencePrediction",
            "TFBertForPreTraining",
            "TFBertForQuestionAnswering",
            "TFBertForSequenceClassification",
            "TFBertForTokenClassification",
            "TFBertLMHeadModel",
            "TFBertMainLayer",
            "TFBertModel",
            "TFBertPreTrainedModel",
        ]
    )
    _import_structure["models.blenderbot"].extend(
        [
            "TFBlenderbotForConditionalGeneration",
            "TFBlenderbotModel",
            "TFBlenderbotPreTrainedModel",
        ]
    )
    _import_structure["models.blenderbot_small"].extend(
        [
            "TFBlenderbotSmallForConditionalGeneration",
            "TFBlenderbotSmallModel",
            "TFBlenderbotSmallPreTrainedModel",
        ]
    )
    _import_structure["models.blip"].extend(
        [
            "TF_BLIP_PRETRAINED_MODEL_ARCHIVE_LIST",
            "TFBlipForConditionalGeneration",
            "TFBlipForImageTextRetrieval",
            "TFBlipForQuestionAnswering",
            "TFBlipModel",
            "TFBlipPreTrainedModel",
            "TFBlipTextModel",
            "TFBlipVisionModel",
        ]
    )
    _import_structure["models.camembert"].extend(
        [
            "TF_CAMEMBERT_PRETRAINED_MODEL_ARCHIVE_LIST",
            "TFCamembertForCausalLM",
            "TFCamembertForMaskedLM",
            "TFCamembertForMultipleChoice",
            "TFCamembertForQuestionAnswering",
            "TFCamembertForSequenceClassification",
            "TFCamembertForTokenClassification",
            "TFCamembertModel",
            "TFCamembertPreTrainedModel",
        ]
    )
    _import_structure["models.clip"].extend(
        [
            "TF_CLIP_PRETRAINED_MODEL_ARCHIVE_LIST",
            "TFCLIPModel",
            "TFCLIPPreTrainedModel",
            "TFCLIPTextModel",
            "TFCLIPVisionModel",
        ]
    )
    _import_structure["models.convbert"].extend(
        [
            "TF_CONVBERT_PRETRAINED_MODEL_ARCHIVE_LIST",
            "TFConvBertForMaskedLM",
            "TFConvBertForMultipleChoice",
            "TFConvBertForQuestionAnswering",
            "TFConvBertForSequenceClassification",
            "TFConvBertForTokenClassification",
            "TFConvBertLayer",
            "TFConvBertModel",
            "TFConvBertPreTrainedModel",
        ]
    )
    _import_structure["models.convnext"].extend(
        [
            "TFConvNextForImageClassification",
            "TFConvNextModel",
            "TFConvNextPreTrainedModel",
        ]
    )
    _import_structure["models.convnextv2"].extend(
        [
            "TFConvNextV2ForImageClassification",
            "TFConvNextV2Model",
            "TFConvNextV2PreTrainedModel",
        ]
    )
    _import_structure["models.ctrl"].extend(
        [
            "TF_CTRL_PRETRAINED_MODEL_ARCHIVE_LIST",
            "TFCTRLForSequenceClassification",
            "TFCTRLLMHeadModel",
            "TFCTRLModel",
            "TFCTRLPreTrainedModel",
        ]
    )
    _import_structure["models.cvt"].extend(
        [
            "TF_CVT_PRETRAINED_MODEL_ARCHIVE_LIST",
            "TFCvtForImageClassification",
            "TFCvtModel",
            "TFCvtPreTrainedModel",
        ]
    )
    _import_structure["models.data2vec"].extend(
        [
            "TFData2VecVisionForImageClassification",
            "TFData2VecVisionForSemanticSegmentation",
            "TFData2VecVisionModel",
            "TFData2VecVisionPreTrainedModel",
        ]
    )
    _import_structure["models.deberta"].extend(
        [
            "TF_DEBERTA_PRETRAINED_MODEL_ARCHIVE_LIST",
            "TFDebertaForMaskedLM",
            "TFDebertaForQuestionAnswering",
            "TFDebertaForSequenceClassification",
            "TFDebertaForTokenClassification",
            "TFDebertaModel",
            "TFDebertaPreTrainedModel",
        ]
    )
    _import_structure["models.deberta_v2"].extend(
        [
            "TF_DEBERTA_V2_PRETRAINED_MODEL_ARCHIVE_LIST",
            "TFDebertaV2ForMaskedLM",
            "TFDebertaV2ForMultipleChoice",
            "TFDebertaV2ForQuestionAnswering",
            "TFDebertaV2ForSequenceClassification",
            "TFDebertaV2ForTokenClassification",
            "TFDebertaV2Model",
            "TFDebertaV2PreTrainedModel",
        ]
    )
    _import_structure["models.deit"].extend(
        [
            "TF_DEIT_PRETRAINED_MODEL_ARCHIVE_LIST",
            "TFDeiTForImageClassification",
            "TFDeiTForImageClassificationWithTeacher",
            "TFDeiTForMaskedImageModeling",
            "TFDeiTModel",
            "TFDeiTPreTrainedModel",
        ]
    )
    _import_structure["models.deprecated.transfo_xl"].extend(
        [
            "TF_TRANSFO_XL_PRETRAINED_MODEL_ARCHIVE_LIST",
            "TFAdaptiveEmbedding",
            "TFTransfoXLForSequenceClassification",
            "TFTransfoXLLMHeadModel",
            "TFTransfoXLMainLayer",
            "TFTransfoXLModel",
            "TFTransfoXLPreTrainedModel",
        ]
    )
    _import_structure["models.distilbert"].extend(
        [
            "TF_DISTILBERT_PRETRAINED_MODEL_ARCHIVE_LIST",
            "TFDistilBertForMaskedLM",
            "TFDistilBertForMultipleChoice",
            "TFDistilBertForQuestionAnswering",
            "TFDistilBertForSequenceClassification",
            "TFDistilBertForTokenClassification",
            "TFDistilBertMainLayer",
            "TFDistilBertModel",
            "TFDistilBertPreTrainedModel",
        ]
    )
    _import_structure["models.dpr"].extend(
        [
            "TF_DPR_CONTEXT_ENCODER_PRETRAINED_MODEL_ARCHIVE_LIST",
            "TF_DPR_QUESTION_ENCODER_PRETRAINED_MODEL_ARCHIVE_LIST",
            "TF_DPR_READER_PRETRAINED_MODEL_ARCHIVE_LIST",
            "TFDPRContextEncoder",
            "TFDPRPretrainedContextEncoder",
            "TFDPRPretrainedQuestionEncoder",
            "TFDPRPretrainedReader",
            "TFDPRQuestionEncoder",
            "TFDPRReader",
        ]
    )
    _import_structure["models.efficientformer"].extend(
        [
            "TF_EFFICIENTFORMER_PRETRAINED_MODEL_ARCHIVE_LIST",
            "TFEfficientFormerForImageClassification",
            "TFEfficientFormerForImageClassificationWithTeacher",
            "TFEfficientFormerModel",
            "TFEfficientFormerPreTrainedModel",
        ]
    )
    _import_structure["models.electra"].extend(
        [
            "TF_ELECTRA_PRETRAINED_MODEL_ARCHIVE_LIST",
            "TFElectraForMaskedLM",
            "TFElectraForMultipleChoice",
            "TFElectraForPreTraining",
            "TFElectraForQuestionAnswering",
            "TFElectraForSequenceClassification",
            "TFElectraForTokenClassification",
            "TFElectraModel",
            "TFElectraPreTrainedModel",
        ]
    )
    _import_structure["models.encoder_decoder"].append("TFEncoderDecoderModel")
    _import_structure["models.esm"].extend(
        [
            "ESM_PRETRAINED_MODEL_ARCHIVE_LIST",
            "TFEsmForMaskedLM",
            "TFEsmForSequenceClassification",
            "TFEsmForTokenClassification",
            "TFEsmModel",
            "TFEsmPreTrainedModel",
        ]
    )
    _import_structure["models.flaubert"].extend(
        [
            "TF_FLAUBERT_PRETRAINED_MODEL_ARCHIVE_LIST",
            "TFFlaubertForMultipleChoice",
            "TFFlaubertForQuestionAnsweringSimple",
            "TFFlaubertForSequenceClassification",
            "TFFlaubertForTokenClassification",
            "TFFlaubertModel",
            "TFFlaubertPreTrainedModel",
            "TFFlaubertWithLMHeadModel",
        ]
    )
    _import_structure["models.funnel"].extend(
        [
            "TF_FUNNEL_PRETRAINED_MODEL_ARCHIVE_LIST",
            "TFFunnelBaseModel",
            "TFFunnelForMaskedLM",
            "TFFunnelForMultipleChoice",
            "TFFunnelForPreTraining",
            "TFFunnelForQuestionAnswering",
            "TFFunnelForSequenceClassification",
            "TFFunnelForTokenClassification",
            "TFFunnelModel",
            "TFFunnelPreTrainedModel",
        ]
    )
    _import_structure["models.gpt2"].extend(
        [
            "TF_GPT2_PRETRAINED_MODEL_ARCHIVE_LIST",
            "TFGPT2DoubleHeadsModel",
            "TFGPT2ForSequenceClassification",
            "TFGPT2LMHeadModel",
            "TFGPT2MainLayer",
            "TFGPT2Model",
            "TFGPT2PreTrainedModel",
        ]
    )
    _import_structure["models.gptj"].extend(
        [
            "TFGPTJForCausalLM",
            "TFGPTJForQuestionAnswering",
            "TFGPTJForSequenceClassification",
            "TFGPTJModel",
            "TFGPTJPreTrainedModel",
        ]
    )
    _import_structure["models.groupvit"].extend(
        [
            "TF_GROUPVIT_PRETRAINED_MODEL_ARCHIVE_LIST",
            "TFGroupViTModel",
            "TFGroupViTPreTrainedModel",
            "TFGroupViTTextModel",
            "TFGroupViTVisionModel",
        ]
    )
    _import_structure["models.hubert"].extend(
        [
            "TF_HUBERT_PRETRAINED_MODEL_ARCHIVE_LIST",
            "TFHubertForCTC",
            "TFHubertModel",
            "TFHubertPreTrainedModel",
        ]
    )
    _import_structure["models.layoutlm"].extend(
        [
            "TF_LAYOUTLM_PRETRAINED_MODEL_ARCHIVE_LIST",
            "TFLayoutLMForMaskedLM",
            "TFLayoutLMForQuestionAnswering",
            "TFLayoutLMForSequenceClassification",
            "TFLayoutLMForTokenClassification",
            "TFLayoutLMMainLayer",
            "TFLayoutLMModel",
            "TFLayoutLMPreTrainedModel",
        ]
    )
    _import_structure["models.layoutlmv3"].extend(
        [
            "TF_LAYOUTLMV3_PRETRAINED_MODEL_ARCHIVE_LIST",
            "TFLayoutLMv3ForQuestionAnswering",
            "TFLayoutLMv3ForSequenceClassification",
            "TFLayoutLMv3ForTokenClassification",
            "TFLayoutLMv3Model",
            "TFLayoutLMv3PreTrainedModel",
        ]
    )
    _import_structure["models.led"].extend(["TFLEDForConditionalGeneration", "TFLEDModel", "TFLEDPreTrainedModel"])
    _import_structure["models.longformer"].extend(
        [
            "TF_LONGFORMER_PRETRAINED_MODEL_ARCHIVE_LIST",
            "TFLongformerForMaskedLM",
            "TFLongformerForMultipleChoice",
            "TFLongformerForQuestionAnswering",
            "TFLongformerForSequenceClassification",
            "TFLongformerForTokenClassification",
            "TFLongformerModel",
            "TFLongformerPreTrainedModel",
            "TFLongformerSelfAttention",
        ]
    )
    _import_structure["models.lxmert"].extend(
        [
            "TF_LXMERT_PRETRAINED_MODEL_ARCHIVE_LIST",
            "TFLxmertForPreTraining",
            "TFLxmertMainLayer",
            "TFLxmertModel",
            "TFLxmertPreTrainedModel",
            "TFLxmertVisualFeatureEncoder",
        ]
    )
    _import_structure["models.marian"].extend(["TFMarianModel", "TFMarianMTModel", "TFMarianPreTrainedModel"])
    _import_structure["models.mbart"].extend(
        ["TFMBartForConditionalGeneration", "TFMBartModel", "TFMBartPreTrainedModel"]
    )
    _import_structure["models.mobilebert"].extend(
        [
            "TF_MOBILEBERT_PRETRAINED_MODEL_ARCHIVE_LIST",
            "TFMobileBertForMaskedLM",
            "TFMobileBertForMultipleChoice",
            "TFMobileBertForNextSentencePrediction",
            "TFMobileBertForPreTraining",
            "TFMobileBertForQuestionAnswering",
            "TFMobileBertForSequenceClassification",
            "TFMobileBertForTokenClassification",
            "TFMobileBertMainLayer",
            "TFMobileBertModel",
            "TFMobileBertPreTrainedModel",
        ]
    )
    _import_structure["models.mobilevit"].extend(
        [
            "TF_MOBILEVIT_PRETRAINED_MODEL_ARCHIVE_LIST",
            "TFMobileViTForImageClassification",
            "TFMobileViTForSemanticSegmentation",
            "TFMobileViTModel",
            "TFMobileViTPreTrainedModel",
        ]
    )
    _import_structure["models.mpnet"].extend(
        [
            "TF_MPNET_PRETRAINED_MODEL_ARCHIVE_LIST",
            "TFMPNetForMaskedLM",
            "TFMPNetForMultipleChoice",
            "TFMPNetForQuestionAnswering",
            "TFMPNetForSequenceClassification",
            "TFMPNetForTokenClassification",
            "TFMPNetMainLayer",
            "TFMPNetModel",
            "TFMPNetPreTrainedModel",
        ]
    )
    _import_structure["models.mt5"].extend(["TFMT5EncoderModel", "TFMT5ForConditionalGeneration", "TFMT5Model"])
    _import_structure["models.openai"].extend(
        [
            "TF_OPENAI_GPT_PRETRAINED_MODEL_ARCHIVE_LIST",
            "TFOpenAIGPTDoubleHeadsModel",
            "TFOpenAIGPTForSequenceClassification",
            "TFOpenAIGPTLMHeadModel",
            "TFOpenAIGPTMainLayer",
            "TFOpenAIGPTModel",
            "TFOpenAIGPTPreTrainedModel",
        ]
    )
    _import_structure["models.opt"].extend(
        [
            "TFOPTForCausalLM",
            "TFOPTModel",
            "TFOPTPreTrainedModel",
        ]
    )
    _import_structure["models.pegasus"].extend(
        [
            "TFPegasusForConditionalGeneration",
            "TFPegasusModel",
            "TFPegasusPreTrainedModel",
        ]
    )
    _import_structure["models.rag"].extend(
        [
            "TFRagModel",
            "TFRagPreTrainedModel",
            "TFRagSequenceForGeneration",
            "TFRagTokenForGeneration",
        ]
    )
    _import_structure["models.regnet"].extend(
        [
            "TF_REGNET_PRETRAINED_MODEL_ARCHIVE_LIST",
            "TFRegNetForImageClassification",
            "TFRegNetModel",
            "TFRegNetPreTrainedModel",
        ]
    )
    _import_structure["models.rembert"].extend(
        [
            "TF_REMBERT_PRETRAINED_MODEL_ARCHIVE_LIST",
            "TFRemBertForCausalLM",
            "TFRemBertForMaskedLM",
            "TFRemBertForMultipleChoice",
            "TFRemBertForQuestionAnswering",
            "TFRemBertForSequenceClassification",
            "TFRemBertForTokenClassification",
            "TFRemBertLayer",
            "TFRemBertModel",
            "TFRemBertPreTrainedModel",
        ]
    )
    _import_structure["models.resnet"].extend(
        [
            "TF_RESNET_PRETRAINED_MODEL_ARCHIVE_LIST",
            "TFResNetForImageClassification",
            "TFResNetModel",
            "TFResNetPreTrainedModel",
        ]
    )
    _import_structure["models.roberta"].extend(
        [
            "TF_ROBERTA_PRETRAINED_MODEL_ARCHIVE_LIST",
            "TFRobertaForCausalLM",
            "TFRobertaForMaskedLM",
            "TFRobertaForMultipleChoice",
            "TFRobertaForQuestionAnswering",
            "TFRobertaForSequenceClassification",
            "TFRobertaForTokenClassification",
            "TFRobertaMainLayer",
            "TFRobertaModel",
            "TFRobertaPreTrainedModel",
        ]
    )
    _import_structure["models.roberta_prelayernorm"].extend(
        [
            "TF_ROBERTA_PRELAYERNORM_PRETRAINED_MODEL_ARCHIVE_LIST",
            "TFRobertaPreLayerNormForCausalLM",
            "TFRobertaPreLayerNormForMaskedLM",
            "TFRobertaPreLayerNormForMultipleChoice",
            "TFRobertaPreLayerNormForQuestionAnswering",
            "TFRobertaPreLayerNormForSequenceClassification",
            "TFRobertaPreLayerNormForTokenClassification",
            "TFRobertaPreLayerNormMainLayer",
            "TFRobertaPreLayerNormModel",
            "TFRobertaPreLayerNormPreTrainedModel",
        ]
    )
    _import_structure["models.roformer"].extend(
        [
            "TF_ROFORMER_PRETRAINED_MODEL_ARCHIVE_LIST",
            "TFRoFormerForCausalLM",
            "TFRoFormerForMaskedLM",
            "TFRoFormerForMultipleChoice",
            "TFRoFormerForQuestionAnswering",
            "TFRoFormerForSequenceClassification",
            "TFRoFormerForTokenClassification",
            "TFRoFormerLayer",
            "TFRoFormerModel",
            "TFRoFormerPreTrainedModel",
        ]
    )
    _import_structure["models.sam"].extend(
        [
            "TF_SAM_PRETRAINED_MODEL_ARCHIVE_LIST",
            "TFSamModel",
            "TFSamPreTrainedModel",
        ]
    )
    _import_structure["models.segformer"].extend(
        [
            "TF_SEGFORMER_PRETRAINED_MODEL_ARCHIVE_LIST",
            "TFSegformerDecodeHead",
            "TFSegformerForImageClassification",
            "TFSegformerForSemanticSegmentation",
            "TFSegformerModel",
            "TFSegformerPreTrainedModel",
        ]
    )
    _import_structure["models.speech_to_text"].extend(
        [
            "TF_SPEECH_TO_TEXT_PRETRAINED_MODEL_ARCHIVE_LIST",
            "TFSpeech2TextForConditionalGeneration",
            "TFSpeech2TextModel",
            "TFSpeech2TextPreTrainedModel",
        ]
    )
    _import_structure["models.swin"].extend(
        [
            "TF_SWIN_PRETRAINED_MODEL_ARCHIVE_LIST",
            "TFSwinForImageClassification",
            "TFSwinForMaskedImageModeling",
            "TFSwinModel",
            "TFSwinPreTrainedModel",
        ]
    )
    _import_structure["models.t5"].extend(
        [
            "TF_T5_PRETRAINED_MODEL_ARCHIVE_LIST",
            "TFT5EncoderModel",
            "TFT5ForConditionalGeneration",
            "TFT5Model",
            "TFT5PreTrainedModel",
        ]
    )
    _import_structure["models.tapas"].extend(
        [
            "TF_TAPAS_PRETRAINED_MODEL_ARCHIVE_LIST",
            "TFTapasForMaskedLM",
            "TFTapasForQuestionAnswering",
            "TFTapasForSequenceClassification",
            "TFTapasModel",
            "TFTapasPreTrainedModel",
        ]
    )
    _import_structure["models.vision_encoder_decoder"].extend(["TFVisionEncoderDecoderModel"])
    _import_structure["models.vision_text_dual_encoder"].extend(["TFVisionTextDualEncoderModel"])
    _import_structure["models.vit"].extend(
        [
            "TFViTForImageClassification",
            "TFViTModel",
            "TFViTPreTrainedModel",
        ]
    )
    _import_structure["models.vit_mae"].extend(
        [
            "TFViTMAEForPreTraining",
            "TFViTMAEModel",
            "TFViTMAEPreTrainedModel",
        ]
    )
    _import_structure["models.wav2vec2"].extend(
        [
            "TF_WAV_2_VEC_2_PRETRAINED_MODEL_ARCHIVE_LIST",
            "TFWav2Vec2ForCTC",
            "TFWav2Vec2ForSequenceClassification",
            "TFWav2Vec2Model",
            "TFWav2Vec2PreTrainedModel",
        ]
    )
    _import_structure["models.whisper"].extend(
        [
            "TF_WHISPER_PRETRAINED_MODEL_ARCHIVE_LIST",
            "TFWhisperForConditionalGeneration",
            "TFWhisperModel",
            "TFWhisperPreTrainedModel",
        ]
    )
    _import_structure["models.xglm"].extend(
        [
            "TF_XGLM_PRETRAINED_MODEL_ARCHIVE_LIST",
            "TFXGLMForCausalLM",
            "TFXGLMModel",
            "TFXGLMPreTrainedModel",
        ]
    )
    _import_structure["models.xlm"].extend(
        [
            "TF_XLM_PRETRAINED_MODEL_ARCHIVE_LIST",
            "TFXLMForMultipleChoice",
            "TFXLMForQuestionAnsweringSimple",
            "TFXLMForSequenceClassification",
            "TFXLMForTokenClassification",
            "TFXLMMainLayer",
            "TFXLMModel",
            "TFXLMPreTrainedModel",
            "TFXLMWithLMHeadModel",
        ]
    )
    _import_structure["models.xlm_roberta"].extend(
        [
            "TF_XLM_ROBERTA_PRETRAINED_MODEL_ARCHIVE_LIST",
            "TFXLMRobertaForCausalLM",
            "TFXLMRobertaForMaskedLM",
            "TFXLMRobertaForMultipleChoice",
            "TFXLMRobertaForQuestionAnswering",
            "TFXLMRobertaForSequenceClassification",
            "TFXLMRobertaForTokenClassification",
            "TFXLMRobertaModel",
            "TFXLMRobertaPreTrainedModel",
        ]
    )
    _import_structure["models.xlnet"].extend(
        [
            "TF_XLNET_PRETRAINED_MODEL_ARCHIVE_LIST",
            "TFXLNetForMultipleChoice",
            "TFXLNetForQuestionAnsweringSimple",
            "TFXLNetForSequenceClassification",
            "TFXLNetForTokenClassification",
            "TFXLNetLMHeadModel",
            "TFXLNetMainLayer",
            "TFXLNetModel",
            "TFXLNetPreTrainedModel",
        ]
    )
    _import_structure["optimization_tf"] = [
        "AdamWeightDecay",
        "GradientAccumulator",
        "WarmUp",
        "create_optimizer",
    ]
    _import_structure["tf_utils"] = []


try:
    if not (
        is_librosa_available()
        and is_essentia_available()
        and is_scipy_available()
        and is_torch_available()
        and is_pretty_midi_available()
    ):
        raise OptionalDependencyNotAvailable()
except OptionalDependencyNotAvailable:
    from .utils import (
        dummy_essentia_and_librosa_and_pretty_midi_and_scipy_and_torch_objects,
    )

    _import_structure["utils.dummy_essentia_and_librosa_and_pretty_midi_and_scipy_and_torch_objects"] = [
        name
        for name in dir(dummy_essentia_and_librosa_and_pretty_midi_and_scipy_and_torch_objects)
        if not name.startswith("_")
    ]
else:
    _import_structure["models.pop2piano"].append("Pop2PianoFeatureExtractor")
    _import_structure["models.pop2piano"].append("Pop2PianoTokenizer")
    _import_structure["models.pop2piano"].append("Pop2PianoProcessor")


# FLAX-backed objects
try:
    if not is_flax_available():
        raise OptionalDependencyNotAvailable()
except OptionalDependencyNotAvailable:
    from .utils import dummy_flax_objects

    _import_structure["utils.dummy_flax_objects"] = [
        name for name in dir(dummy_flax_objects) if not name.startswith("_")
    ]
else:
    _import_structure["generation"].extend(
        [
            "FlaxForcedBOSTokenLogitsProcessor",
            "FlaxForcedEOSTokenLogitsProcessor",
            "FlaxForceTokensLogitsProcessor",
            "FlaxGenerationMixin",
            "FlaxLogitsProcessor",
            "FlaxLogitsProcessorList",
            "FlaxLogitsWarper",
            "FlaxMinLengthLogitsProcessor",
            "FlaxTemperatureLogitsWarper",
            "FlaxSuppressTokensAtBeginLogitsProcessor",
            "FlaxSuppressTokensLogitsProcessor",
            "FlaxTopKLogitsWarper",
            "FlaxTopPLogitsWarper",
            "FlaxWhisperTimeStampLogitsProcessor",
        ]
    )
    _import_structure["generation_flax_utils"] = []
    _import_structure["modeling_flax_outputs"] = []
    _import_structure["modeling_flax_utils"] = ["FlaxPreTrainedModel"]
    _import_structure["models.albert"].extend(
        [
            "FlaxAlbertForMaskedLM",
            "FlaxAlbertForMultipleChoice",
            "FlaxAlbertForPreTraining",
            "FlaxAlbertForQuestionAnswering",
            "FlaxAlbertForSequenceClassification",
            "FlaxAlbertForTokenClassification",
            "FlaxAlbertModel",
            "FlaxAlbertPreTrainedModel",
        ]
    )
    _import_structure["models.auto"].extend(
        [
            "FLAX_MODEL_FOR_AUDIO_CLASSIFICATION_MAPPING",
            "FLAX_MODEL_FOR_CAUSAL_LM_MAPPING",
            "FLAX_MODEL_FOR_IMAGE_CLASSIFICATION_MAPPING",
            "FLAX_MODEL_FOR_MASKED_LM_MAPPING",
            "FLAX_MODEL_FOR_MULTIPLE_CHOICE_MAPPING",
            "FLAX_MODEL_FOR_NEXT_SENTENCE_PREDICTION_MAPPING",
            "FLAX_MODEL_FOR_PRETRAINING_MAPPING",
            "FLAX_MODEL_FOR_QUESTION_ANSWERING_MAPPING",
            "FLAX_MODEL_FOR_SEQ_TO_SEQ_CAUSAL_LM_MAPPING",
            "FLAX_MODEL_FOR_SEQUENCE_CLASSIFICATION_MAPPING",
            "FLAX_MODEL_FOR_SPEECH_SEQ_2_SEQ_MAPPING",
            "FLAX_MODEL_FOR_TOKEN_CLASSIFICATION_MAPPING",
            "FLAX_MODEL_FOR_VISION_2_SEQ_MAPPING",
            "FLAX_MODEL_MAPPING",
            "FlaxAutoModel",
            "FlaxAutoModelForCausalLM",
            "FlaxAutoModelForImageClassification",
            "FlaxAutoModelForMaskedLM",
            "FlaxAutoModelForMultipleChoice",
            "FlaxAutoModelForNextSentencePrediction",
            "FlaxAutoModelForPreTraining",
            "FlaxAutoModelForQuestionAnswering",
            "FlaxAutoModelForSeq2SeqLM",
            "FlaxAutoModelForSequenceClassification",
            "FlaxAutoModelForSpeechSeq2Seq",
            "FlaxAutoModelForTokenClassification",
            "FlaxAutoModelForVision2Seq",
        ]
    )

    # Flax models structure

    _import_structure["models.bart"].extend(
        [
            "FlaxBartDecoderPreTrainedModel",
            "FlaxBartForCausalLM",
            "FlaxBartForConditionalGeneration",
            "FlaxBartForQuestionAnswering",
            "FlaxBartForSequenceClassification",
            "FlaxBartModel",
            "FlaxBartPreTrainedModel",
        ]
    )
    _import_structure["models.beit"].extend(
        [
            "FlaxBeitForImageClassification",
            "FlaxBeitForMaskedImageModeling",
            "FlaxBeitModel",
            "FlaxBeitPreTrainedModel",
        ]
    )

    _import_structure["models.bert"].extend(
        [
            "FlaxBertForCausalLM",
            "FlaxBertForMaskedLM",
            "FlaxBertForMultipleChoice",
            "FlaxBertForNextSentencePrediction",
            "FlaxBertForPreTraining",
            "FlaxBertForQuestionAnswering",
            "FlaxBertForSequenceClassification",
            "FlaxBertForTokenClassification",
            "FlaxBertModel",
            "FlaxBertPreTrainedModel",
        ]
    )
    _import_structure["models.big_bird"].extend(
        [
            "FlaxBigBirdForCausalLM",
            "FlaxBigBirdForMaskedLM",
            "FlaxBigBirdForMultipleChoice",
            "FlaxBigBirdForPreTraining",
            "FlaxBigBirdForQuestionAnswering",
            "FlaxBigBirdForSequenceClassification",
            "FlaxBigBirdForTokenClassification",
            "FlaxBigBirdModel",
            "FlaxBigBirdPreTrainedModel",
        ]
    )
    _import_structure["models.blenderbot"].extend(
        [
            "FlaxBlenderbotForConditionalGeneration",
            "FlaxBlenderbotModel",
            "FlaxBlenderbotPreTrainedModel",
        ]
    )
    _import_structure["models.blenderbot_small"].extend(
        [
            "FlaxBlenderbotSmallForConditionalGeneration",
            "FlaxBlenderbotSmallModel",
            "FlaxBlenderbotSmallPreTrainedModel",
        ]
    )
    _import_structure["models.bloom"].extend(
        [
            "FlaxBloomForCausalLM",
            "FlaxBloomModel",
            "FlaxBloomPreTrainedModel",
        ]
    )
    _import_structure["models.clip"].extend(
        [
            "FlaxCLIPModel",
            "FlaxCLIPPreTrainedModel",
            "FlaxCLIPTextModel",
            "FlaxCLIPTextPreTrainedModel",
            "FlaxCLIPTextModelWithProjection",
            "FlaxCLIPVisionModel",
            "FlaxCLIPVisionPreTrainedModel",
        ]
    )
    _import_structure["models.distilbert"].extend(
        [
            "FlaxDistilBertForMaskedLM",
            "FlaxDistilBertForMultipleChoice",
            "FlaxDistilBertForQuestionAnswering",
            "FlaxDistilBertForSequenceClassification",
            "FlaxDistilBertForTokenClassification",
            "FlaxDistilBertModel",
            "FlaxDistilBertPreTrainedModel",
        ]
    )
    _import_structure["models.electra"].extend(
        [
            "FlaxElectraForCausalLM",
            "FlaxElectraForMaskedLM",
            "FlaxElectraForMultipleChoice",
            "FlaxElectraForPreTraining",
            "FlaxElectraForQuestionAnswering",
            "FlaxElectraForSequenceClassification",
            "FlaxElectraForTokenClassification",
            "FlaxElectraModel",
            "FlaxElectraPreTrainedModel",
        ]
    )
    _import_structure["models.encoder_decoder"].append("FlaxEncoderDecoderModel")
    _import_structure["models.gpt2"].extend(["FlaxGPT2LMHeadModel", "FlaxGPT2Model", "FlaxGPT2PreTrainedModel"])
    _import_structure["models.gpt_neo"].extend(
        ["FlaxGPTNeoForCausalLM", "FlaxGPTNeoModel", "FlaxGPTNeoPreTrainedModel"]
    )
    _import_structure["models.gptj"].extend(["FlaxGPTJForCausalLM", "FlaxGPTJModel", "FlaxGPTJPreTrainedModel"])
    _import_structure["models.llama"].extend(["FlaxLlamaForCausalLM", "FlaxLlamaModel", "FlaxLlamaPreTrainedModel"])
    _import_structure["models.gemma"].extend(["FlaxGemmaForCausalLM", "FlaxGemmaModel", "FlaxGemmaPreTrainedModel"])
    _import_structure["models.longt5"].extend(
        [
            "FlaxLongT5ForConditionalGeneration",
            "FlaxLongT5Model",
            "FlaxLongT5PreTrainedModel",
        ]
    )
    _import_structure["models.marian"].extend(
        [
            "FlaxMarianModel",
            "FlaxMarianMTModel",
            "FlaxMarianPreTrainedModel",
        ]
    )
    _import_structure["models.mbart"].extend(
        [
            "FlaxMBartForConditionalGeneration",
            "FlaxMBartForQuestionAnswering",
            "FlaxMBartForSequenceClassification",
            "FlaxMBartModel",
            "FlaxMBartPreTrainedModel",
        ]
    )
    _import_structure["models.mistral"].extend(
        [
            "FlaxMistralForCausalLM",
            "FlaxMistralModel",
            "FlaxMistralPreTrainedModel",
        ]
    )
    _import_structure["models.mt5"].extend(["FlaxMT5EncoderModel", "FlaxMT5ForConditionalGeneration", "FlaxMT5Model"])
    _import_structure["models.opt"].extend(
        [
            "FlaxOPTForCausalLM",
            "FlaxOPTModel",
            "FlaxOPTPreTrainedModel",
        ]
    )
    _import_structure["models.pegasus"].extend(
        [
            "FlaxPegasusForConditionalGeneration",
            "FlaxPegasusModel",
            "FlaxPegasusPreTrainedModel",
        ]
    )
    _import_structure["models.regnet"].extend(
        [
            "FlaxRegNetForImageClassification",
            "FlaxRegNetModel",
            "FlaxRegNetPreTrainedModel",
        ]
    )
    _import_structure["models.resnet"].extend(
        [
            "FlaxResNetForImageClassification",
            "FlaxResNetModel",
            "FlaxResNetPreTrainedModel",
        ]
    )
    _import_structure["models.roberta"].extend(
        [
            "FlaxRobertaForCausalLM",
            "FlaxRobertaForMaskedLM",
            "FlaxRobertaForMultipleChoice",
            "FlaxRobertaForQuestionAnswering",
            "FlaxRobertaForSequenceClassification",
            "FlaxRobertaForTokenClassification",
            "FlaxRobertaModel",
            "FlaxRobertaPreTrainedModel",
        ]
    )
    _import_structure["models.roberta_prelayernorm"].extend(
        [
            "FlaxRobertaPreLayerNormForCausalLM",
            "FlaxRobertaPreLayerNormForMaskedLM",
            "FlaxRobertaPreLayerNormForMultipleChoice",
            "FlaxRobertaPreLayerNormForQuestionAnswering",
            "FlaxRobertaPreLayerNormForSequenceClassification",
            "FlaxRobertaPreLayerNormForTokenClassification",
            "FlaxRobertaPreLayerNormModel",
            "FlaxRobertaPreLayerNormPreTrainedModel",
        ]
    )
    _import_structure["models.roformer"].extend(
        [
            "FlaxRoFormerForMaskedLM",
            "FlaxRoFormerForMultipleChoice",
            "FlaxRoFormerForQuestionAnswering",
            "FlaxRoFormerForSequenceClassification",
            "FlaxRoFormerForTokenClassification",
            "FlaxRoFormerModel",
            "FlaxRoFormerPreTrainedModel",
        ]
    )
    _import_structure["models.speech_encoder_decoder"].append("FlaxSpeechEncoderDecoderModel")
    _import_structure["models.t5"].extend(
        [
            "FlaxT5EncoderModel",
            "FlaxT5ForConditionalGeneration",
            "FlaxT5Model",
            "FlaxT5PreTrainedModel",
        ]
    )
    _import_structure["models.vision_encoder_decoder"].append("FlaxVisionEncoderDecoderModel")
    _import_structure["models.vision_text_dual_encoder"].extend(["FlaxVisionTextDualEncoderModel"])
    _import_structure["models.vit"].extend(["FlaxViTForImageClassification", "FlaxViTModel", "FlaxViTPreTrainedModel"])
    _import_structure["models.wav2vec2"].extend(
        [
            "FlaxWav2Vec2ForCTC",
            "FlaxWav2Vec2ForPreTraining",
            "FlaxWav2Vec2Model",
            "FlaxWav2Vec2PreTrainedModel",
        ]
    )
    _import_structure["models.whisper"].extend(
        [
            "FlaxWhisperForConditionalGeneration",
            "FlaxWhisperModel",
            "FlaxWhisperPreTrainedModel",
            "FlaxWhisperForAudioClassification",
        ]
    )
    _import_structure["models.xglm"].extend(
        [
            "FlaxXGLMForCausalLM",
            "FlaxXGLMModel",
            "FlaxXGLMPreTrainedModel",
        ]
    )
    _import_structure["models.xlm_roberta"].extend(
        [
            "FLAX_XLM_ROBERTA_PRETRAINED_MODEL_ARCHIVE_LIST",
            "FlaxXLMRobertaForMaskedLM",
            "FlaxXLMRobertaForMultipleChoice",
            "FlaxXLMRobertaForQuestionAnswering",
            "FlaxXLMRobertaForSequenceClassification",
            "FlaxXLMRobertaForTokenClassification",
            "FlaxXLMRobertaModel",
            "FlaxXLMRobertaForCausalLM",
            "FlaxXLMRobertaPreTrainedModel",
        ]
    )


# Direct imports for type-checking
if TYPE_CHECKING:
    # Configuration
    from .configuration_utils import PretrainedConfig

    # Data
    from .data import (
        DataProcessor,
        InputExample,
        InputFeatures,
        SingleSentenceClassificationProcessor,
        SquadExample,
        SquadFeatures,
        SquadV1Processor,
        SquadV2Processor,
        glue_compute_metrics,
        glue_convert_examples_to_features,
        glue_output_modes,
        glue_processors,
        glue_tasks_num_labels,
        squad_convert_examples_to_features,
        xnli_compute_metrics,
        xnli_output_modes,
        xnli_processors,
        xnli_tasks_num_labels,
    )
    from .data.data_collator import (
        DataCollator,
        DataCollatorForLanguageModeling,
        DataCollatorForPermutationLanguageModeling,
        DataCollatorForSeq2Seq,
        DataCollatorForSOP,
        DataCollatorForTokenClassification,
        DataCollatorForWholeWordMask,
        DataCollatorWithPadding,
        DefaultDataCollator,
        default_data_collator,
    )
    from .feature_extraction_sequence_utils import SequenceFeatureExtractor

    # Feature Extractor
    from .feature_extraction_utils import BatchFeature, FeatureExtractionMixin

    # Generation
    from .generation import GenerationConfig, TextIteratorStreamer, TextStreamer
    from .hf_argparser import HfArgumentParser

    # Integrations
    from .integrations import (
        is_clearml_available,
        is_comet_available,
        is_dvclive_available,
        is_neptune_available,
        is_optuna_available,
        is_ray_available,
        is_ray_tune_available,
        is_sigopt_available,
        is_tensorboard_available,
        is_wandb_available,
    )

    # Model Cards
    from .modelcard import ModelCard

    # TF 2.0 <=> PyTorch conversion utilities
    from .modeling_tf_pytorch_utils import (
        convert_tf_weight_name_to_pt_weight_name,
        load_pytorch_checkpoint_in_tf2_model,
        load_pytorch_model_in_tf2_model,
        load_pytorch_weights_in_tf2_model,
        load_tf2_checkpoint_in_pytorch_model,
        load_tf2_model_in_pytorch_model,
        load_tf2_weights_in_pytorch_model,
    )
    from .models.albert import ALBERT_PRETRAINED_CONFIG_ARCHIVE_MAP, AlbertConfig
    from .models.align import (
        ALIGN_PRETRAINED_CONFIG_ARCHIVE_MAP,
        AlignConfig,
        AlignProcessor,
        AlignTextConfig,
        AlignVisionConfig,
    )
    from .models.altclip import (
        ALTCLIP_PRETRAINED_CONFIG_ARCHIVE_MAP,
        AltCLIPConfig,
        AltCLIPProcessor,
        AltCLIPTextConfig,
        AltCLIPVisionConfig,
    )
    from .models.audio_spectrogram_transformer import (
        AUDIO_SPECTROGRAM_TRANSFORMER_PRETRAINED_CONFIG_ARCHIVE_MAP,
        ASTConfig,
        ASTFeatureExtractor,
    )
    from .models.auto import (
        ALL_PRETRAINED_CONFIG_ARCHIVE_MAP,
        CONFIG_MAPPING,
        FEATURE_EXTRACTOR_MAPPING,
        IMAGE_PROCESSOR_MAPPING,
        MODEL_NAMES_MAPPING,
        PROCESSOR_MAPPING,
        TOKENIZER_MAPPING,
        AutoConfig,
        AutoFeatureExtractor,
        AutoImageProcessor,
        AutoProcessor,
        AutoTokenizer,
    )
    from .models.autoformer import (
        AUTOFORMER_PRETRAINED_CONFIG_ARCHIVE_MAP,
        AutoformerConfig,
    )
    from .models.bark import (
        BarkCoarseConfig,
        BarkConfig,
        BarkFineConfig,
        BarkProcessor,
        BarkSemanticConfig,
    )
    from .models.bart import BartConfig, BartTokenizer
    from .models.beit import BEIT_PRETRAINED_CONFIG_ARCHIVE_MAP, BeitConfig
    from .models.bert import (
        BERT_PRETRAINED_CONFIG_ARCHIVE_MAP,
        BasicTokenizer,
        BertConfig,
        BertTokenizer,
        WordpieceTokenizer,
    )
    from .models.bert_generation import BertGenerationConfig
    from .models.bert_japanese import (
        BertJapaneseTokenizer,
        CharacterTokenizer,
        MecabTokenizer,
    )
    from .models.bertweet import BertweetTokenizer
    from .models.big_bird import BIG_BIRD_PRETRAINED_CONFIG_ARCHIVE_MAP, BigBirdConfig
    from .models.bigbird_pegasus import (
        BIGBIRD_PEGASUS_PRETRAINED_CONFIG_ARCHIVE_MAP,
        BigBirdPegasusConfig,
    )
    from .models.biogpt import (
        BIOGPT_PRETRAINED_CONFIG_ARCHIVE_MAP,
        BioGptConfig,
        BioGptTokenizer,
    )
    from .models.bit import BIT_PRETRAINED_CONFIG_ARCHIVE_MAP, BitConfig
    from .models.blenderbot import (
        BLENDERBOT_PRETRAINED_CONFIG_ARCHIVE_MAP,
        BlenderbotConfig,
        BlenderbotTokenizer,
    )
    from .models.blenderbot_small import (
        BLENDERBOT_SMALL_PRETRAINED_CONFIG_ARCHIVE_MAP,
        BlenderbotSmallConfig,
        BlenderbotSmallTokenizer,
    )
    from .models.blip import (
        BLIP_PRETRAINED_CONFIG_ARCHIVE_MAP,
        BlipConfig,
        BlipProcessor,
        BlipTextConfig,
        BlipVisionConfig,
    )
    from .models.blip_2 import (
        BLIP_2_PRETRAINED_CONFIG_ARCHIVE_MAP,
        Blip2Config,
        Blip2Processor,
        Blip2QFormerConfig,
        Blip2VisionConfig,
    )
    from .models.bloom import BLOOM_PRETRAINED_CONFIG_ARCHIVE_MAP, BloomConfig
    from .models.bridgetower import (
        BRIDGETOWER_PRETRAINED_CONFIG_ARCHIVE_MAP,
        BridgeTowerConfig,
        BridgeTowerProcessor,
        BridgeTowerTextConfig,
        BridgeTowerVisionConfig,
    )
    from .models.bros import (
        BROS_PRETRAINED_CONFIG_ARCHIVE_MAP,
        BrosConfig,
        BrosProcessor,
    )
    from .models.byt5 import ByT5Tokenizer
    from .models.camembert import (
        CAMEMBERT_PRETRAINED_CONFIG_ARCHIVE_MAP,
        CamembertConfig,
    )
    from .models.canine import (
        CANINE_PRETRAINED_CONFIG_ARCHIVE_MAP,
        CanineConfig,
        CanineTokenizer,
    )
    from .models.chinese_clip import (
        CHINESE_CLIP_PRETRAINED_CONFIG_ARCHIVE_MAP,
        ChineseCLIPConfig,
        ChineseCLIPProcessor,
        ChineseCLIPTextConfig,
        ChineseCLIPVisionConfig,
    )
    from .models.clap import (
        CLAP_PRETRAINED_MODEL_ARCHIVE_LIST,
        ClapAudioConfig,
        ClapConfig,
        ClapProcessor,
        ClapTextConfig,
    )
    from .models.clip import (
        CLIP_PRETRAINED_CONFIG_ARCHIVE_MAP,
        CLIPConfig,
        CLIPProcessor,
        CLIPTextConfig,
        CLIPTokenizer,
        CLIPVisionConfig,
    )
    from .models.clipseg import (
        CLIPSEG_PRETRAINED_CONFIG_ARCHIVE_MAP,
        CLIPSegConfig,
        CLIPSegProcessor,
        CLIPSegTextConfig,
        CLIPSegVisionConfig,
    )
    from .models.clvp import (
        CLVP_PRETRAINED_CONFIG_ARCHIVE_MAP,
        ClvpConfig,
        ClvpDecoderConfig,
        ClvpEncoderConfig,
        ClvpFeatureExtractor,
        ClvpProcessor,
        ClvpTokenizer,
    )
    from .models.codegen import (
        CODEGEN_PRETRAINED_CONFIG_ARCHIVE_MAP,
        CodeGenConfig,
        CodeGenTokenizer,
    )
    from .models.conditional_detr import (
        CONDITIONAL_DETR_PRETRAINED_CONFIG_ARCHIVE_MAP,
        ConditionalDetrConfig,
    )
    from .models.convbert import (
        CONVBERT_PRETRAINED_CONFIG_ARCHIVE_MAP,
        ConvBertConfig,
        ConvBertTokenizer,
    )
    from .models.convnext import CONVNEXT_PRETRAINED_CONFIG_ARCHIVE_MAP, ConvNextConfig
    from .models.convnextv2 import (
        CONVNEXTV2_PRETRAINED_CONFIG_ARCHIVE_MAP,
        ConvNextV2Config,
    )
    from .models.cpmant import (
        CPMANT_PRETRAINED_CONFIG_ARCHIVE_MAP,
        CpmAntConfig,
        CpmAntTokenizer,
    )
    from .models.ctrl import (
        CTRL_PRETRAINED_CONFIG_ARCHIVE_MAP,
        CTRLConfig,
        CTRLTokenizer,
    )
    from .models.cvt import CVT_PRETRAINED_CONFIG_ARCHIVE_MAP, CvtConfig
    from .models.data2vec import (
        DATA2VEC_TEXT_PRETRAINED_CONFIG_ARCHIVE_MAP,
        DATA2VEC_VISION_PRETRAINED_CONFIG_ARCHIVE_MAP,
        Data2VecAudioConfig,
        Data2VecTextConfig,
        Data2VecVisionConfig,
    )
    from .models.deberta import (
        DEBERTA_PRETRAINED_CONFIG_ARCHIVE_MAP,
        DebertaConfig,
        DebertaTokenizer,
    )
    from .models.deberta_v2 import (
        DEBERTA_V2_PRETRAINED_CONFIG_ARCHIVE_MAP,
        DebertaV2Config,
    )
    from .models.decision_transformer import (
        DECISION_TRANSFORMER_PRETRAINED_CONFIG_ARCHIVE_MAP,
        DecisionTransformerConfig,
    )
    from .models.deformable_detr import (
        DEFORMABLE_DETR_PRETRAINED_CONFIG_ARCHIVE_MAP,
        DeformableDetrConfig,
    )
    from .models.deit import DEIT_PRETRAINED_CONFIG_ARCHIVE_MAP, DeiTConfig
    from .models.deprecated.mctct import (
        MCTCT_PRETRAINED_CONFIG_ARCHIVE_MAP,
        MCTCTConfig,
        MCTCTFeatureExtractor,
        MCTCTProcessor,
    )
    from .models.deprecated.mmbt import MMBTConfig
    from .models.deprecated.open_llama import (
        OPEN_LLAMA_PRETRAINED_CONFIG_ARCHIVE_MAP,
        OpenLlamaConfig,
    )
    from .models.deprecated.retribert import (
        RETRIBERT_PRETRAINED_CONFIG_ARCHIVE_MAP,
        RetriBertConfig,
        RetriBertTokenizer,
    )
    from .models.deprecated.tapex import TapexTokenizer
    from .models.deprecated.trajectory_transformer import (
        TRAJECTORY_TRANSFORMER_PRETRAINED_CONFIG_ARCHIVE_MAP,
        TrajectoryTransformerConfig,
    )
    from .models.deprecated.transfo_xl import (
        TRANSFO_XL_PRETRAINED_CONFIG_ARCHIVE_MAP,
        TransfoXLConfig,
        TransfoXLCorpus,
        TransfoXLTokenizer,
    )
    from .models.deprecated.van import VAN_PRETRAINED_CONFIG_ARCHIVE_MAP, VanConfig
    from .models.depth_anything import (
        DEPTH_ANYTHING_PRETRAINED_CONFIG_ARCHIVE_MAP,
        DepthAnythingConfig,
    )
    from .models.deta import DETA_PRETRAINED_CONFIG_ARCHIVE_MAP, DetaConfig
    from .models.detr import DETR_PRETRAINED_CONFIG_ARCHIVE_MAP, DetrConfig
    from .models.dinat import DINAT_PRETRAINED_CONFIG_ARCHIVE_MAP, DinatConfig
    from .models.dinov2 import DINOV2_PRETRAINED_CONFIG_ARCHIVE_MAP, Dinov2Config
    from .models.distilbert import (
        DISTILBERT_PRETRAINED_CONFIG_ARCHIVE_MAP,
        DistilBertConfig,
        DistilBertTokenizer,
    )
    from .models.donut import (
        DONUT_SWIN_PRETRAINED_CONFIG_ARCHIVE_MAP,
        DonutProcessor,
        DonutSwinConfig,
    )
    from .models.dpr import (
        DPR_PRETRAINED_CONFIG_ARCHIVE_MAP,
        DPRConfig,
        DPRContextEncoderTokenizer,
        DPRQuestionEncoderTokenizer,
        DPRReaderOutput,
        DPRReaderTokenizer,
    )
    from .models.dpt import DPT_PRETRAINED_CONFIG_ARCHIVE_MAP, DPTConfig
    from .models.efficientformer import (
        EFFICIENTFORMER_PRETRAINED_CONFIG_ARCHIVE_MAP,
        EfficientFormerConfig,
    )
    from .models.efficientnet import (
        EFFICIENTNET_PRETRAINED_CONFIG_ARCHIVE_MAP,
        EfficientNetConfig,
    )
    from .models.electra import (
        ELECTRA_PRETRAINED_CONFIG_ARCHIVE_MAP,
        ElectraConfig,
        ElectraTokenizer,
    )
    from .models.encodec import (
        ENCODEC_PRETRAINED_CONFIG_ARCHIVE_MAP,
        EncodecConfig,
        EncodecFeatureExtractor,
    )
    from .models.encoder_decoder import EncoderDecoderConfig
    from .models.ernie import ERNIE_PRETRAINED_CONFIG_ARCHIVE_MAP, ErnieConfig
    from .models.ernie_m import ERNIE_M_PRETRAINED_CONFIG_ARCHIVE_MAP, ErnieMConfig
    from .models.esm import ESM_PRETRAINED_CONFIG_ARCHIVE_MAP, EsmConfig, EsmTokenizer
    from .models.falcon import FALCON_PRETRAINED_CONFIG_ARCHIVE_MAP, FalconConfig
    from .models.fastspeech2_conformer import (
        FASTSPEECH2_CONFORMER_HIFIGAN_PRETRAINED_CONFIG_ARCHIVE_MAP,
        FASTSPEECH2_CONFORMER_PRETRAINED_CONFIG_ARCHIVE_MAP,
        FASTSPEECH2_CONFORMER_WITH_HIFIGAN_PRETRAINED_CONFIG_ARCHIVE_MAP,
        FastSpeech2ConformerConfig,
        FastSpeech2ConformerHifiGanConfig,
        FastSpeech2ConformerTokenizer,
        FastSpeech2ConformerWithHifiGanConfig,
    )
    from .models.flaubert import (
        FLAUBERT_PRETRAINED_CONFIG_ARCHIVE_MAP,
        FlaubertConfig,
        FlaubertTokenizer,
    )
    from .models.flava import (
        FLAVA_PRETRAINED_CONFIG_ARCHIVE_MAP,
        FlavaConfig,
        FlavaImageCodebookConfig,
        FlavaImageConfig,
        FlavaMultimodalConfig,
        FlavaTextConfig,
    )
    from .models.fnet import FNET_PRETRAINED_CONFIG_ARCHIVE_MAP, FNetConfig
    from .models.focalnet import FOCALNET_PRETRAINED_CONFIG_ARCHIVE_MAP, FocalNetConfig
    from .models.fsmt import (
        FSMT_PRETRAINED_CONFIG_ARCHIVE_MAP,
        FSMTConfig,
        FSMTTokenizer,
    )
    from .models.funnel import (
        FUNNEL_PRETRAINED_CONFIG_ARCHIVE_MAP,
        FunnelConfig,
        FunnelTokenizer,
    )
    from .models.fuyu import FUYU_PRETRAINED_CONFIG_ARCHIVE_MAP, FuyuConfig
    from .models.gemma import GEMMA_PRETRAINED_CONFIG_ARCHIVE_MAP, GemmaConfig
    from .models.git import (
        GIT_PRETRAINED_CONFIG_ARCHIVE_MAP,
        GitConfig,
        GitProcessor,
        GitVisionConfig,
    )
    from .models.glpn import GLPN_PRETRAINED_CONFIG_ARCHIVE_MAP, GLPNConfig
    from .models.gpt2 import (
        GPT2_PRETRAINED_CONFIG_ARCHIVE_MAP,
        GPT2Config,
        GPT2Tokenizer,
    )
    from .models.gpt_bigcode import (
        GPT_BIGCODE_PRETRAINED_CONFIG_ARCHIVE_MAP,
        GPTBigCodeConfig,
    )
    from .models.gpt_neo import GPT_NEO_PRETRAINED_CONFIG_ARCHIVE_MAP, GPTNeoConfig
    from .models.gpt_neox import GPT_NEOX_PRETRAINED_CONFIG_ARCHIVE_MAP, GPTNeoXConfig
    from .models.gpt_neox_japanese import (
        GPT_NEOX_JAPANESE_PRETRAINED_CONFIG_ARCHIVE_MAP,
        GPTNeoXJapaneseConfig,
    )
    from .models.gptj import GPTJ_PRETRAINED_CONFIG_ARCHIVE_MAP, GPTJConfig
    from .models.gptsan_japanese import (
        GPTSAN_JAPANESE_PRETRAINED_CONFIG_ARCHIVE_MAP,
        GPTSanJapaneseConfig,
        GPTSanJapaneseTokenizer,
    )
    from .models.graphormer import (
        GRAPHORMER_PRETRAINED_CONFIG_ARCHIVE_MAP,
        GraphormerConfig,
    )
    from .models.groupvit import (
        GROUPVIT_PRETRAINED_CONFIG_ARCHIVE_MAP,
        GroupViTConfig,
        GroupViTTextConfig,
        GroupViTVisionConfig,
    )
    from .models.herbert import HerbertTokenizer
    from .models.hubert import HUBERT_PRETRAINED_CONFIG_ARCHIVE_MAP, HubertConfig
    from .models.ibert import IBERT_PRETRAINED_CONFIG_ARCHIVE_MAP, IBertConfig
    from .models.idefics import IDEFICS_PRETRAINED_CONFIG_ARCHIVE_MAP, IdeficsConfig
    from .models.imagegpt import IMAGEGPT_PRETRAINED_CONFIG_ARCHIVE_MAP, ImageGPTConfig
    from .models.informer import INFORMER_PRETRAINED_CONFIG_ARCHIVE_MAP, InformerConfig
    from .models.instructblip import (
        INSTRUCTBLIP_PRETRAINED_CONFIG_ARCHIVE_MAP,
        InstructBlipConfig,
        InstructBlipProcessor,
        InstructBlipQFormerConfig,
        InstructBlipVisionConfig,
    )
    from .models.jukebox import (
        JUKEBOX_PRETRAINED_CONFIG_ARCHIVE_MAP,
        JukeboxConfig,
        JukeboxPriorConfig,
        JukeboxTokenizer,
        JukeboxVQVAEConfig,
    )
    from .models.kosmos2 import (
        KOSMOS2_PRETRAINED_CONFIG_ARCHIVE_MAP,
        Kosmos2Config,
        Kosmos2Processor,
    )
    from .models.layoutlm import (
        LAYOUTLM_PRETRAINED_CONFIG_ARCHIVE_MAP,
        LayoutLMConfig,
        LayoutLMTokenizer,
    )
    from .models.layoutlmv2 import (
        LAYOUTLMV2_PRETRAINED_CONFIG_ARCHIVE_MAP,
        LayoutLMv2Config,
        LayoutLMv2FeatureExtractor,
        LayoutLMv2ImageProcessor,
        LayoutLMv2Processor,
        LayoutLMv2Tokenizer,
    )
    from .models.layoutlmv3 import (
        LAYOUTLMV3_PRETRAINED_CONFIG_ARCHIVE_MAP,
        LayoutLMv3Config,
        LayoutLMv3FeatureExtractor,
        LayoutLMv3ImageProcessor,
        LayoutLMv3Processor,
        LayoutLMv3Tokenizer,
    )
    from .models.layoutxlm import LayoutXLMProcessor
    from .models.led import LED_PRETRAINED_CONFIG_ARCHIVE_MAP, LEDConfig, LEDTokenizer
    from .models.levit import LEVIT_PRETRAINED_CONFIG_ARCHIVE_MAP, LevitConfig
    from .models.lilt import LILT_PRETRAINED_CONFIG_ARCHIVE_MAP, LiltConfig
    from .models.llama import LLAMA_PRETRAINED_CONFIG_ARCHIVE_MAP, LlamaConfig
    from .models.llava import LLAVA_PRETRAINED_CONFIG_ARCHIVE_MAP, LlavaConfig
    from .models.longformer import (
        LONGFORMER_PRETRAINED_CONFIG_ARCHIVE_MAP,
        LongformerConfig,
        LongformerTokenizer,
    )
    from .models.longt5 import LONGT5_PRETRAINED_CONFIG_ARCHIVE_MAP, LongT5Config
    from .models.luke import (
        LUKE_PRETRAINED_CONFIG_ARCHIVE_MAP,
        LukeConfig,
        LukeTokenizer,
    )
    from .models.lxmert import (
        LXMERT_PRETRAINED_CONFIG_ARCHIVE_MAP,
        LxmertConfig,
        LxmertTokenizer,
    )
    from .models.m2m_100 import M2M_100_PRETRAINED_CONFIG_ARCHIVE_MAP, M2M100Config
    from .models.marian import MarianConfig
    from .models.markuplm import (
        MARKUPLM_PRETRAINED_CONFIG_ARCHIVE_MAP,
        MarkupLMConfig,
        MarkupLMFeatureExtractor,
        MarkupLMProcessor,
        MarkupLMTokenizer,
    )
    from .models.mask2former import (
        MASK2FORMER_PRETRAINED_CONFIG_ARCHIVE_MAP,
        Mask2FormerConfig,
    )
    from .models.maskformer import (
        MASKFORMER_PRETRAINED_CONFIG_ARCHIVE_MAP,
        MaskFormerConfig,
        MaskFormerSwinConfig,
    )
    from .models.mbart import MBartConfig
    from .models.mega import MEGA_PRETRAINED_CONFIG_ARCHIVE_MAP, MegaConfig
    from .models.megatron_bert import (
        MEGATRON_BERT_PRETRAINED_CONFIG_ARCHIVE_MAP,
        MegatronBertConfig,
    )
    from .models.mgp_str import (
        MGP_STR_PRETRAINED_CONFIG_ARCHIVE_MAP,
        MgpstrConfig,
        MgpstrProcessor,
        MgpstrTokenizer,
    )
    from .models.mistral import MISTRAL_PRETRAINED_CONFIG_ARCHIVE_MAP, MistralConfig
    from .models.mixtral import MIXTRAL_PRETRAINED_CONFIG_ARCHIVE_MAP, MixtralConfig
    from .models.mobilebert import (
        MOBILEBERT_PRETRAINED_CONFIG_ARCHIVE_MAP,
        MobileBertConfig,
        MobileBertTokenizer,
    )
    from .models.mobilenet_v1 import (
        MOBILENET_V1_PRETRAINED_CONFIG_ARCHIVE_MAP,
        MobileNetV1Config,
    )
    from .models.mobilenet_v2 import (
        MOBILENET_V2_PRETRAINED_CONFIG_ARCHIVE_MAP,
        MobileNetV2Config,
    )
    from .models.mobilevit import (
        MOBILEVIT_PRETRAINED_CONFIG_ARCHIVE_MAP,
        MobileViTConfig,
    )
    from .models.mobilevitv2 import (
        MOBILEVITV2_PRETRAINED_CONFIG_ARCHIVE_MAP,
        MobileViTV2Config,
    )
    from .models.mpnet import (
        MPNET_PRETRAINED_CONFIG_ARCHIVE_MAP,
        MPNetConfig,
        MPNetTokenizer,
    )
    from .models.mpt import MPT_PRETRAINED_CONFIG_ARCHIVE_MAP, MptConfig
    from .models.mra import MRA_PRETRAINED_CONFIG_ARCHIVE_MAP, MraConfig
    from .models.mt5 import MT5Config
    from .models.musicgen import (
        MUSICGEN_PRETRAINED_CONFIG_ARCHIVE_MAP,
        MusicgenConfig,
        MusicgenDecoderConfig,
    )
    from .models.mvp import MvpConfig, MvpTokenizer
    from .models.nat import NAT_PRETRAINED_CONFIG_ARCHIVE_MAP, NatConfig
    from .models.nezha import NEZHA_PRETRAINED_CONFIG_ARCHIVE_MAP, NezhaConfig
    from .models.nllb_moe import NLLB_MOE_PRETRAINED_CONFIG_ARCHIVE_MAP, NllbMoeConfig
    from .models.nougat import NougatProcessor
    from .models.nystromformer import (
        NYSTROMFORMER_PRETRAINED_CONFIG_ARCHIVE_MAP,
        NystromformerConfig,
    )
    from .models.oneformer import (
        ONEFORMER_PRETRAINED_CONFIG_ARCHIVE_MAP,
        OneFormerConfig,
        OneFormerProcessor,
    )
    from .models.openai import (
        OPENAI_GPT_PRETRAINED_CONFIG_ARCHIVE_MAP,
        OpenAIGPTConfig,
        OpenAIGPTTokenizer,
    )
    from .models.opt import OPTConfig
    from .models.owlv2 import (
        OWLV2_PRETRAINED_CONFIG_ARCHIVE_MAP,
        Owlv2Config,
        Owlv2Processor,
        Owlv2TextConfig,
        Owlv2VisionConfig,
    )
    from .models.owlvit import (
        OWLVIT_PRETRAINED_CONFIG_ARCHIVE_MAP,
        OwlViTConfig,
        OwlViTProcessor,
        OwlViTTextConfig,
        OwlViTVisionConfig,
    )
    from .models.patchtsmixer import (
        PATCHTSMIXER_PRETRAINED_CONFIG_ARCHIVE_MAP,
        PatchTSMixerConfig,
    )
    from .models.patchtst import PATCHTST_PRETRAINED_CONFIG_ARCHIVE_MAP, PatchTSTConfig
    from .models.pegasus import (
        PEGASUS_PRETRAINED_CONFIG_ARCHIVE_MAP,
        PegasusConfig,
        PegasusTokenizer,
    )
    from .models.pegasus_x import (
        PEGASUS_X_PRETRAINED_CONFIG_ARCHIVE_MAP,
        PegasusXConfig,
    )
    from .models.perceiver import (
        PERCEIVER_PRETRAINED_CONFIG_ARCHIVE_MAP,
        PerceiverConfig,
        PerceiverTokenizer,
    )
    from .models.persimmon import (
        PERSIMMON_PRETRAINED_CONFIG_ARCHIVE_MAP,
        PersimmonConfig,
    )
    from .models.phi import PHI_PRETRAINED_CONFIG_ARCHIVE_MAP, PhiConfig
    from .models.phobert import PhobertTokenizer
    from .models.pix2struct import (
        PIX2STRUCT_PRETRAINED_CONFIG_ARCHIVE_MAP,
        Pix2StructConfig,
        Pix2StructProcessor,
        Pix2StructTextConfig,
        Pix2StructVisionConfig,
    )
    from .models.plbart import PLBART_PRETRAINED_CONFIG_ARCHIVE_MAP, PLBartConfig
    from .models.poolformer import (
        POOLFORMER_PRETRAINED_CONFIG_ARCHIVE_MAP,
        PoolFormerConfig,
    )
    from .models.pop2piano import (
        POP2PIANO_PRETRAINED_CONFIG_ARCHIVE_MAP,
        Pop2PianoConfig,
    )
    from .models.prophetnet import (
        PROPHETNET_PRETRAINED_CONFIG_ARCHIVE_MAP,
        ProphetNetConfig,
        ProphetNetTokenizer,
    )
    from .models.pvt import PVT_PRETRAINED_CONFIG_ARCHIVE_MAP, PvtConfig
    from .models.qdqbert import QDQBERT_PRETRAINED_CONFIG_ARCHIVE_MAP, QDQBertConfig
    from .models.qwen2 import (
        QWEN2_PRETRAINED_CONFIG_ARCHIVE_MAP,
        Qwen2Config,
        Qwen2Tokenizer,
    )
    from .models.rag import RagConfig, RagRetriever, RagTokenizer
    from .models.realm import (
        REALM_PRETRAINED_CONFIG_ARCHIVE_MAP,
        RealmConfig,
        RealmTokenizer,
    )
    from .models.reformer import REFORMER_PRETRAINED_CONFIG_ARCHIVE_MAP, ReformerConfig
    from .models.regnet import REGNET_PRETRAINED_CONFIG_ARCHIVE_MAP, RegNetConfig
    from .models.rembert import REMBERT_PRETRAINED_CONFIG_ARCHIVE_MAP, RemBertConfig
    from .models.resnet import RESNET_PRETRAINED_CONFIG_ARCHIVE_MAP, ResNetConfig
    from .models.roberta import (
        ROBERTA_PRETRAINED_CONFIG_ARCHIVE_MAP,
        RobertaConfig,
        RobertaTokenizer,
    )
    from .models.roberta_prelayernorm import (
        ROBERTA_PRELAYERNORM_PRETRAINED_CONFIG_ARCHIVE_MAP,
        RobertaPreLayerNormConfig,
    )
    from .models.roc_bert import (
        ROC_BERT_PRETRAINED_CONFIG_ARCHIVE_MAP,
        RoCBertConfig,
        RoCBertTokenizer,
    )
    from .models.roformer import (
        ROFORMER_PRETRAINED_CONFIG_ARCHIVE_MAP,
        RoFormerConfig,
        RoFormerTokenizer,
    )
    from .models.rt_detr import RT_DETR_PRETRAINED_CONFIG_ARCHIVE_MAP, RTDetrConfig
    from .models.rwkv import RWKV_PRETRAINED_CONFIG_ARCHIVE_MAP, RwkvConfig
    from .models.sam import (
        SAM_PRETRAINED_CONFIG_ARCHIVE_MAP,
        SamConfig,
        SamMaskDecoderConfig,
        SamProcessor,
        SamPromptEncoderConfig,
        SamVisionConfig,
    )
    from .models.seamless_m4t import (
        SEAMLESS_M4T_PRETRAINED_CONFIG_ARCHIVE_MAP,
        SeamlessM4TConfig,
        SeamlessM4TFeatureExtractor,
        SeamlessM4TProcessor,
    )
    from .models.seamless_m4t_v2 import (
        SEAMLESS_M4T_V2_PRETRAINED_CONFIG_ARCHIVE_MAP,
        SeamlessM4Tv2Config,
    )
    from .models.segformer import (
        SEGFORMER_PRETRAINED_CONFIG_ARCHIVE_MAP,
        SegformerConfig,
    )
    from .models.sew import SEW_PRETRAINED_CONFIG_ARCHIVE_MAP, SEWConfig
    from .models.sew_d import SEW_D_PRETRAINED_CONFIG_ARCHIVE_MAP, SEWDConfig
    from .models.siglip import (
        SIGLIP_PRETRAINED_CONFIG_ARCHIVE_MAP,
        SiglipConfig,
        SiglipProcessor,
        SiglipTextConfig,
        SiglipVisionConfig,
    )
    from .models.speech_encoder_decoder import SpeechEncoderDecoderConfig
    from .models.speech_to_text import (
        SPEECH_TO_TEXT_PRETRAINED_CONFIG_ARCHIVE_MAP,
        Speech2TextConfig,
        Speech2TextFeatureExtractor,
        Speech2TextProcessor,
    )
    from .models.speech_to_text_2 import (
        SPEECH_TO_TEXT_2_PRETRAINED_CONFIG_ARCHIVE_MAP,
        Speech2Text2Config,
        Speech2Text2Processor,
        Speech2Text2Tokenizer,
    )
    from .models.speecht5 import (
        SPEECHT5_PRETRAINED_CONFIG_ARCHIVE_MAP,
        SPEECHT5_PRETRAINED_HIFIGAN_CONFIG_ARCHIVE_MAP,
        SpeechT5Config,
        SpeechT5FeatureExtractor,
        SpeechT5HifiGanConfig,
        SpeechT5Processor,
    )
    from .models.splinter import (
        SPLINTER_PRETRAINED_CONFIG_ARCHIVE_MAP,
        SplinterConfig,
        SplinterTokenizer,
    )
    from .models.squeezebert import (
        SQUEEZEBERT_PRETRAINED_CONFIG_ARCHIVE_MAP,
        SqueezeBertConfig,
        SqueezeBertTokenizer,
    )
    from .models.stablelm import STABLELM_PRETRAINED_CONFIG_ARCHIVE_MAP, StableLmConfig
    from .models.swiftformer import (
        SWIFTFORMER_PRETRAINED_CONFIG_ARCHIVE_MAP,
        SwiftFormerConfig,
    )
    from .models.swin import SWIN_PRETRAINED_CONFIG_ARCHIVE_MAP, SwinConfig
    from .models.swin2sr import SWIN2SR_PRETRAINED_CONFIG_ARCHIVE_MAP, Swin2SRConfig
    from .models.swinv2 import SWINV2_PRETRAINED_CONFIG_ARCHIVE_MAP, Swinv2Config
    from .models.switch_transformers import (
        SWITCH_TRANSFORMERS_PRETRAINED_CONFIG_ARCHIVE_MAP,
        SwitchTransformersConfig,
    )
    from .models.t5 import T5_PRETRAINED_CONFIG_ARCHIVE_MAP, T5Config
    from .models.table_transformer import (
        TABLE_TRANSFORMER_PRETRAINED_CONFIG_ARCHIVE_MAP,
        TableTransformerConfig,
    )
    from .models.tapas import (
        TAPAS_PRETRAINED_CONFIG_ARCHIVE_MAP,
        TapasConfig,
        TapasTokenizer,
    )
    from .models.time_series_transformer import (
        TIME_SERIES_TRANSFORMER_PRETRAINED_CONFIG_ARCHIVE_MAP,
        TimeSeriesTransformerConfig,
    )
    from .models.timesformer import (
        TIMESFORMER_PRETRAINED_CONFIG_ARCHIVE_MAP,
        TimesformerConfig,
    )
    from .models.timm_backbone import TimmBackboneConfig
    from .models.trocr import (
        TROCR_PRETRAINED_CONFIG_ARCHIVE_MAP,
        TrOCRConfig,
        TrOCRProcessor,
    )
    from .models.tvlt import (
        TVLT_PRETRAINED_CONFIG_ARCHIVE_MAP,
        TvltConfig,
        TvltFeatureExtractor,
        TvltProcessor,
    )
    from .models.tvp import TVP_PRETRAINED_CONFIG_ARCHIVE_MAP, TvpConfig, TvpProcessor
    from .models.umt5 import UMT5Config
    from .models.unispeech import (
        UNISPEECH_PRETRAINED_CONFIG_ARCHIVE_MAP,
        UniSpeechConfig,
    )
    from .models.unispeech_sat import (
        UNISPEECH_SAT_PRETRAINED_CONFIG_ARCHIVE_MAP,
        UniSpeechSatConfig,
    )
    from .models.univnet import (
        UNIVNET_PRETRAINED_CONFIG_ARCHIVE_MAP,
        UnivNetConfig,
        UnivNetFeatureExtractor,
    )
    from .models.upernet import UperNetConfig
    from .models.videomae import VIDEOMAE_PRETRAINED_CONFIG_ARCHIVE_MAP, VideoMAEConfig
    from .models.vilt import (
        VILT_PRETRAINED_CONFIG_ARCHIVE_MAP,
        ViltConfig,
        ViltFeatureExtractor,
        ViltImageProcessor,
        ViltProcessor,
    )
    from .models.vipllava import VIPLLAVA_PRETRAINED_CONFIG_ARCHIVE_MAP, VipLlavaConfig
    from .models.vision_encoder_decoder import VisionEncoderDecoderConfig
    from .models.vision_text_dual_encoder import (
        VisionTextDualEncoderConfig,
        VisionTextDualEncoderProcessor,
    )
    from .models.visual_bert import (
        VISUAL_BERT_PRETRAINED_CONFIG_ARCHIVE_MAP,
        VisualBertConfig,
    )
    from .models.vit import VIT_PRETRAINED_CONFIG_ARCHIVE_MAP, ViTConfig
    from .models.vit_hybrid import (
        VIT_HYBRID_PRETRAINED_CONFIG_ARCHIVE_MAP,
        ViTHybridConfig,
    )
    from .models.vit_mae import VIT_MAE_PRETRAINED_CONFIG_ARCHIVE_MAP, ViTMAEConfig
    from .models.vit_msn import VIT_MSN_PRETRAINED_CONFIG_ARCHIVE_MAP, ViTMSNConfig
    from .models.vitdet import VITDET_PRETRAINED_CONFIG_ARCHIVE_MAP, VitDetConfig
    from .models.vitmatte import VITMATTE_PRETRAINED_CONFIG_ARCHIVE_MAP, VitMatteConfig
    from .models.vits import (
        VITS_PRETRAINED_CONFIG_ARCHIVE_MAP,
        VitsConfig,
        VitsTokenizer,
    )
    from .models.vivit import VIVIT_PRETRAINED_CONFIG_ARCHIVE_MAP, VivitConfig
    from .models.wav2vec2 import (
        WAV_2_VEC_2_PRETRAINED_CONFIG_ARCHIVE_MAP,
        Wav2Vec2Config,
        Wav2Vec2CTCTokenizer,
        Wav2Vec2FeatureExtractor,
        Wav2Vec2Processor,
        Wav2Vec2Tokenizer,
    )
    from .models.wav2vec2_bert import (
        WAV2VEC2_BERT_PRETRAINED_CONFIG_ARCHIVE_MAP,
        Wav2Vec2BertConfig,
        Wav2Vec2BertProcessor,
    )
    from .models.wav2vec2_conformer import (
        WAV2VEC2_CONFORMER_PRETRAINED_CONFIG_ARCHIVE_MAP,
        Wav2Vec2ConformerConfig,
    )
    from .models.wav2vec2_phoneme import Wav2Vec2PhonemeCTCTokenizer
    from .models.wav2vec2_with_lm import Wav2Vec2ProcessorWithLM
    from .models.wavlm import WAVLM_PRETRAINED_CONFIG_ARCHIVE_MAP, WavLMConfig
    from .models.whisper import (
        WHISPER_PRETRAINED_CONFIG_ARCHIVE_MAP,
        WhisperConfig,
        WhisperFeatureExtractor,
        WhisperProcessor,
        WhisperTokenizer,
    )
    from .models.x_clip import (
        XCLIP_PRETRAINED_CONFIG_ARCHIVE_MAP,
        XCLIPConfig,
        XCLIPProcessor,
        XCLIPTextConfig,
        XCLIPVisionConfig,
    )
    from .models.xglm import XGLM_PRETRAINED_CONFIG_ARCHIVE_MAP, XGLMConfig
    from .models.xlm import XLM_PRETRAINED_CONFIG_ARCHIVE_MAP, XLMConfig, XLMTokenizer
    from .models.xlm_prophetnet import (
        XLM_PROPHETNET_PRETRAINED_CONFIG_ARCHIVE_MAP,
        XLMProphetNetConfig,
    )
    from .models.xlm_roberta import (
        XLM_ROBERTA_PRETRAINED_CONFIG_ARCHIVE_MAP,
        XLMRobertaConfig,
    )
    from .models.xlm_roberta_xl import (
        XLM_ROBERTA_XL_PRETRAINED_CONFIG_ARCHIVE_MAP,
        XLMRobertaXLConfig,
    )
    from .models.xlnet import XLNET_PRETRAINED_CONFIG_ARCHIVE_MAP, XLNetConfig
    from .models.xmod import XMOD_PRETRAINED_CONFIG_ARCHIVE_MAP, XmodConfig
    from .models.yolos import YOLOS_PRETRAINED_CONFIG_ARCHIVE_MAP, YolosConfig
    from .models.yoso import YOSO_PRETRAINED_CONFIG_ARCHIVE_MAP, YosoConfig

    # Pipelines
    from .pipelines import (
        AudioClassificationPipeline,
        AutomaticSpeechRecognitionPipeline,
        Conversation,
        ConversationalPipeline,
        CsvPipelineDataFormat,
        DepthEstimationPipeline,
        DocumentQuestionAnsweringPipeline,
        FeatureExtractionPipeline,
        FillMaskPipeline,
        ImageClassificationPipeline,
        ImageFeatureExtractionPipeline,
        ImageSegmentationPipeline,
        ImageToImagePipeline,
        ImageToTextPipeline,
        JsonPipelineDataFormat,
        MaskGenerationPipeline,
        NerPipeline,
        ObjectDetectionPipeline,
        PipedPipelineDataFormat,
        Pipeline,
        PipelineDataFormat,
        QuestionAnsweringPipeline,
        SummarizationPipeline,
        TableQuestionAnsweringPipeline,
        Text2TextGenerationPipeline,
        TextClassificationPipeline,
        TextGenerationPipeline,
        TextToAudioPipeline,
        TokenClassificationPipeline,
        TranslationPipeline,
        VideoClassificationPipeline,
        VisualQuestionAnsweringPipeline,
        ZeroShotAudioClassificationPipeline,
        ZeroShotClassificationPipeline,
        ZeroShotImageClassificationPipeline,
        ZeroShotObjectDetectionPipeline,
        pipeline,
    )
    from .processing_utils import ProcessorMixin

    # Tokenization
    from .tokenization_utils import PreTrainedTokenizer
    from .tokenization_utils_base import (
        AddedToken,
        BatchEncoding,
        CharSpan,
        PreTrainedTokenizerBase,
        SpecialTokensMixin,
        TokenSpan,
    )

    # Tools
    from .tools import (
        Agent,
        AzureOpenAiAgent,
        HfAgent,
        LocalAgent,
        OpenAiAgent,
        PipelineTool,
        RemoteTool,
        Tool,
        launch_gradio_demo,
        load_tool,
    )

    # Trainer
    from .trainer_callback import (
        DefaultFlowCallback,
        EarlyStoppingCallback,
        PrinterCallback,
        ProgressCallback,
        TrainerCallback,
        TrainerControl,
        TrainerState,
    )
    from .trainer_utils import (
        EvalPrediction,
        IntervalStrategy,
        SchedulerType,
        enable_full_determinism,
        set_seed,
    )
    from .training_args import TrainingArguments
    from .training_args_seq2seq import Seq2SeqTrainingArguments
    from .training_args_tf import TFTrainingArguments

    # Files and general utilities
    from .utils import (
        CONFIG_NAME,
        MODEL_CARD_NAME,
        PYTORCH_PRETRAINED_BERT_CACHE,
        PYTORCH_TRANSFORMERS_CACHE,
        SPIECE_UNDERLINE,
        TF2_WEIGHTS_NAME,
        TF_WEIGHTS_NAME,
        TRANSFORMERS_CACHE,
        WEIGHTS_NAME,
        TensorType,
        add_end_docstrings,
        add_start_docstrings,
        is_apex_available,
        is_bitsandbytes_available,
        is_datasets_available,
        is_decord_available,
        is_faiss_available,
        is_flax_available,
        is_keras_nlp_available,
        is_phonemizer_available,
        is_psutil_available,
        is_py3nvml_available,
        is_pyctcdecode_available,
        is_safetensors_available,
        is_scipy_available,
        is_sentencepiece_available,
        is_sklearn_available,
        is_speech_available,
        is_tensorflow_text_available,
        is_tf_available,
        is_timm_available,
        is_tokenizers_available,
        is_torch_available,
        is_torch_neuroncore_available,
        is_torch_npu_available,
        is_torch_tpu_available,
        is_torch_xpu_available,
        is_torchvision_available,
        is_vision_available,
        logging,
    )

    # bitsandbytes config
    from .utils.quantization_config import AqlmConfig, AwqConfig, BitsAndBytesConfig, GPTQConfig

    try:
        if not is_sentencepiece_available():
            raise OptionalDependencyNotAvailable()
    except OptionalDependencyNotAvailable:
        from .utils.dummy_sentencepiece_objects import *
    else:
        from .models.albert import AlbertTokenizer
        from .models.barthez import BarthezTokenizer
        from .models.bartpho import BartphoTokenizer
        from .models.bert_generation import BertGenerationTokenizer
        from .models.big_bird import BigBirdTokenizer
        from .models.camembert import CamembertTokenizer
        from .models.code_llama import CodeLlamaTokenizer
        from .models.cpm import CpmTokenizer
        from .models.deberta_v2 import DebertaV2Tokenizer
        from .models.ernie_m import ErnieMTokenizer
        from .models.fnet import FNetTokenizer
        from .models.gemma import GemmaTokenizer
        from .models.gpt_sw3 import GPTSw3Tokenizer
        from .models.layoutxlm import LayoutXLMTokenizer
        from .models.llama import LlamaTokenizer
        from .models.m2m_100 import M2M100Tokenizer
        from .models.marian import MarianTokenizer
        from .models.mbart import MBart50Tokenizer, MBartTokenizer
        from .models.mluke import MLukeTokenizer
        from .models.mt5 import MT5Tokenizer
        from .models.nllb import NllbTokenizer
        from .models.pegasus import PegasusTokenizer
        from .models.plbart import PLBartTokenizer
        from .models.reformer import ReformerTokenizer
        from .models.rembert import RemBertTokenizer
        from .models.seamless_m4t import SeamlessM4TTokenizer
        from .models.siglip import SiglipTokenizer
        from .models.speech_to_text import Speech2TextTokenizer
        from .models.speecht5 import SpeechT5Tokenizer
        from .models.t5 import T5Tokenizer
        from .models.xglm import XGLMTokenizer
        from .models.xlm_prophetnet import XLMProphetNetTokenizer
        from .models.xlm_roberta import XLMRobertaTokenizer
        from .models.xlnet import XLNetTokenizer

    try:
        if not is_tokenizers_available():
            raise OptionalDependencyNotAvailable()
    except OptionalDependencyNotAvailable:
        from .utils.dummy_tokenizers_objects import *
    else:
        # Fast tokenizers imports
        from .models.albert import AlbertTokenizerFast
        from .models.bart import BartTokenizerFast
        from .models.barthez import BarthezTokenizerFast
        from .models.bert import BertTokenizerFast
        from .models.big_bird import BigBirdTokenizerFast
        from .models.blenderbot import BlenderbotTokenizerFast
        from .models.blenderbot_small import BlenderbotSmallTokenizerFast
        from .models.bloom import BloomTokenizerFast
        from .models.camembert import CamembertTokenizerFast
        from .models.clip import CLIPTokenizerFast
        from .models.code_llama import CodeLlamaTokenizerFast
        from .models.codegen import CodeGenTokenizerFast
        from .models.convbert import ConvBertTokenizerFast
        from .models.cpm import CpmTokenizerFast
        from .models.deberta import DebertaTokenizerFast
        from .models.deberta_v2 import DebertaV2TokenizerFast
        from .models.deprecated.retribert import RetriBertTokenizerFast
        from .models.distilbert import DistilBertTokenizerFast
        from .models.dpr import (
            DPRContextEncoderTokenizerFast,
            DPRQuestionEncoderTokenizerFast,
            DPRReaderTokenizerFast,
        )
        from .models.electra import ElectraTokenizerFast
        from .models.fnet import FNetTokenizerFast
        from .models.funnel import FunnelTokenizerFast
        from .models.gemma import GemmaTokenizerFast
        from .models.gpt2 import GPT2TokenizerFast
        from .models.gpt_neox import GPTNeoXTokenizerFast
        from .models.gpt_neox_japanese import GPTNeoXJapaneseTokenizer
        from .models.herbert import HerbertTokenizerFast
        from .models.layoutlm import LayoutLMTokenizerFast
        from .models.layoutlmv2 import LayoutLMv2TokenizerFast
        from .models.layoutlmv3 import LayoutLMv3TokenizerFast
        from .models.layoutxlm import LayoutXLMTokenizerFast
        from .models.led import LEDTokenizerFast
        from .models.llama import LlamaTokenizerFast
        from .models.longformer import LongformerTokenizerFast
        from .models.lxmert import LxmertTokenizerFast
        from .models.markuplm import MarkupLMTokenizerFast
        from .models.mbart import MBartTokenizerFast
        from .models.mbart50 import MBart50TokenizerFast
        from .models.mobilebert import MobileBertTokenizerFast
        from .models.mpnet import MPNetTokenizerFast
        from .models.mt5 import MT5TokenizerFast
        from .models.mvp import MvpTokenizerFast
        from .models.nllb import NllbTokenizerFast
        from .models.nougat import NougatTokenizerFast
        from .models.openai import OpenAIGPTTokenizerFast
        from .models.pegasus import PegasusTokenizerFast
        from .models.qwen2 import Qwen2TokenizerFast
        from .models.realm import RealmTokenizerFast
        from .models.reformer import ReformerTokenizerFast
        from .models.rembert import RemBertTokenizerFast
        from .models.roberta import RobertaTokenizerFast
        from .models.roformer import RoFormerTokenizerFast
        from .models.seamless_m4t import SeamlessM4TTokenizerFast
        from .models.splinter import SplinterTokenizerFast
        from .models.squeezebert import SqueezeBertTokenizerFast
        from .models.t5 import T5TokenizerFast
        from .models.whisper import WhisperTokenizerFast
        from .models.xglm import XGLMTokenizerFast
        from .models.xlm_roberta import XLMRobertaTokenizerFast
        from .models.xlnet import XLNetTokenizerFast
        from .tokenization_utils_fast import PreTrainedTokenizerFast

    try:
        if not (is_sentencepiece_available() and is_tokenizers_available()):
            raise OptionalDependencyNotAvailable()
    except OptionalDependencyNotAvailable:
        from .utils.dummies_sentencepiece_and_tokenizers_objects import *
    else:
        from .convert_slow_tokenizer import (
            SLOW_TO_FAST_CONVERTERS,
            convert_slow_tokenizer,
        )

    try:
        if not is_tensorflow_text_available():
            raise OptionalDependencyNotAvailable()
    except OptionalDependencyNotAvailable:
        from .utils.dummy_tensorflow_text_objects import *
    else:
        from .models.bert import TFBertTokenizer

    try:
        if not is_keras_nlp_available():
            raise OptionalDependencyNotAvailable()
    except OptionalDependencyNotAvailable:
        from .utils.dummy_keras_nlp_objects import *
    else:
        from .models.gpt2 import TFGPT2Tokenizer

    try:
        if not is_vision_available():
            raise OptionalDependencyNotAvailable()
    except OptionalDependencyNotAvailable:
        from .utils.dummy_vision_objects import *
    else:
        from .image_processing_utils import ImageProcessingMixin
        from .image_utils import ImageFeatureExtractionMixin
        from .models.beit import BeitFeatureExtractor, BeitImageProcessor
        from .models.bit import BitImageProcessor
        from .models.blip import BlipImageProcessor
        from .models.bridgetower import BridgeTowerImageProcessor
        from .models.chinese_clip import (
            ChineseCLIPFeatureExtractor,
            ChineseCLIPImageProcessor,
        )
        from .models.clip import CLIPFeatureExtractor, CLIPImageProcessor
        from .models.conditional_detr import (
            ConditionalDetrFeatureExtractor,
            ConditionalDetrImageProcessor,
        )
        from .models.convnext import ConvNextFeatureExtractor, ConvNextImageProcessor
        from .models.deformable_detr import (
            DeformableDetrFeatureExtractor,
            DeformableDetrImageProcessor,
        )
        from .models.deit import DeiTFeatureExtractor, DeiTImageProcessor
        from .models.deta import DetaImageProcessor
        from .models.detr import DetrFeatureExtractor, DetrImageProcessor
        from .models.donut import DonutFeatureExtractor, DonutImageProcessor
        from .models.dpt import DPTFeatureExtractor, DPTImageProcessor
        from .models.efficientformer import EfficientFormerImageProcessor
        from .models.efficientnet import EfficientNetImageProcessor
        from .models.flava import (
            FlavaFeatureExtractor,
            FlavaImageProcessor,
            FlavaProcessor,
        )
        from .models.fuyu import FuyuImageProcessor, FuyuProcessor
        from .models.glpn import GLPNFeatureExtractor, GLPNImageProcessor
        from .models.idefics import IdeficsImageProcessor
        from .models.imagegpt import ImageGPTFeatureExtractor, ImageGPTImageProcessor
        from .models.layoutlmv2 import (
            LayoutLMv2FeatureExtractor,
            LayoutLMv2ImageProcessor,
        )
        from .models.layoutlmv3 import (
            LayoutLMv3FeatureExtractor,
            LayoutLMv3ImageProcessor,
        )
        from .models.levit import LevitFeatureExtractor, LevitImageProcessor
        from .models.mask2former import Mask2FormerImageProcessor
        from .models.maskformer import (
            MaskFormerFeatureExtractor,
            MaskFormerImageProcessor,
        )
        from .models.mobilenet_v1 import (
            MobileNetV1FeatureExtractor,
            MobileNetV1ImageProcessor,
        )
        from .models.mobilenet_v2 import (
            MobileNetV2FeatureExtractor,
            MobileNetV2ImageProcessor,
        )
        from .models.mobilevit import MobileViTFeatureExtractor, MobileViTImageProcessor
        from .models.nougat import NougatImageProcessor
        from .models.oneformer import OneFormerImageProcessor
        from .models.owlv2 import Owlv2ImageProcessor
        from .models.owlvit import OwlViTFeatureExtractor, OwlViTImageProcessor
        from .models.perceiver import PerceiverFeatureExtractor, PerceiverImageProcessor
        from .models.pix2struct import Pix2StructImageProcessor
        from .models.poolformer import (
            PoolFormerFeatureExtractor,
            PoolFormerImageProcessor,
        )
        from .models.pvt import PvtImageProcessor
        from .models.rt_detr import RTDetrImageProcessor
        from .models.sam import SamImageProcessor
        from .models.segformer import SegformerFeatureExtractor, SegformerImageProcessor
        from .models.siglip import SiglipImageProcessor
        from .models.swin2sr import Swin2SRImageProcessor
        from .models.tvlt import TvltImageProcessor
        from .models.tvp import TvpImageProcessor
        from .models.videomae import VideoMAEFeatureExtractor, VideoMAEImageProcessor
        from .models.vilt import ViltFeatureExtractor, ViltImageProcessor, ViltProcessor
        from .models.vit import ViTFeatureExtractor, ViTImageProcessor
        from .models.vit_hybrid import ViTHybridImageProcessor
        from .models.vitmatte import VitMatteImageProcessor
        from .models.vivit import VivitImageProcessor
        from .models.yolos import YolosFeatureExtractor, YolosImageProcessor

    # Modeling
    try:
        if not is_torch_available():
            raise OptionalDependencyNotAvailable()
    except OptionalDependencyNotAvailable:
        from .utils.dummy_pt_objects import *
    else:
        # Benchmarks
        from .benchmark.benchmark import PyTorchBenchmark
        from .benchmark.benchmark_args import PyTorchBenchmarkArguments
        from .cache_utils import Cache, DynamicCache, SinkCache, StaticCache
        from .data.datasets import (
            GlueDataset,
            GlueDataTrainingArguments,
            LineByLineTextDataset,
            LineByLineWithRefDataset,
            LineByLineWithSOPTextDataset,
            SquadDataset,
            SquadDataTrainingArguments,
            TextDataset,
            TextDatasetForNextSentencePrediction,
        )
        from .generation import (
            AlternatingCodebooksLogitsProcessor,
            BeamScorer,
            BeamSearchScorer,
            ClassifierFreeGuidanceLogitsProcessor,
            ConstrainedBeamSearchScorer,
            Constraint,
            ConstraintListState,
            DisjunctiveConstraint,
            EncoderNoRepeatNGramLogitsProcessor,
            EncoderRepetitionPenaltyLogitsProcessor,
            EpsilonLogitsWarper,
            EtaLogitsWarper,
            ExponentialDecayLengthPenalty,
            ForcedBOSTokenLogitsProcessor,
            ForcedEOSTokenLogitsProcessor,
            ForceTokensLogitsProcessor,
            GenerationMixin,
            HammingDiversityLogitsProcessor,
            InfNanRemoveLogitsProcessor,
            LogitNormalization,
            LogitsProcessor,
            LogitsProcessorList,
            LogitsWarper,
            MaxLengthCriteria,
            MaxTimeCriteria,
            MinLengthLogitsProcessor,
            MinNewTokensLengthLogitsProcessor,
            NoBadWordsLogitsProcessor,
            NoRepeatNGramLogitsProcessor,
            PhrasalConstraint,
            PrefixConstrainedLogitsProcessor,
            RepetitionPenaltyLogitsProcessor,
            SequenceBiasLogitsProcessor,
            StoppingCriteria,
            StoppingCriteriaList,
            SuppressTokensAtBeginLogitsProcessor,
            SuppressTokensLogitsProcessor,
            TemperatureLogitsWarper,
            TopKLogitsWarper,
            TopPLogitsWarper,
            TypicalLogitsWarper,
            UnbatchedClassifierFreeGuidanceLogitsProcessor,
            WhisperTimeStampLogitsProcessor,
            top_k_top_p_filtering,
        )
        from .modeling_utils import PreTrainedModel
        from .models.albert import (
            ALBERT_PRETRAINED_MODEL_ARCHIVE_LIST,
            AlbertForMaskedLM,
            AlbertForMultipleChoice,
            AlbertForPreTraining,
            AlbertForQuestionAnswering,
            AlbertForSequenceClassification,
            AlbertForTokenClassification,
            AlbertModel,
            AlbertPreTrainedModel,
            load_tf_weights_in_albert,
        )
        from .models.align import (
            ALIGN_PRETRAINED_MODEL_ARCHIVE_LIST,
            AlignModel,
            AlignPreTrainedModel,
            AlignTextModel,
            AlignVisionModel,
        )
        from .models.altclip import (
            ALTCLIP_PRETRAINED_MODEL_ARCHIVE_LIST,
            AltCLIPModel,
            AltCLIPPreTrainedModel,
            AltCLIPTextModel,
            AltCLIPVisionModel,
        )
        from .models.audio_spectrogram_transformer import (
            AUDIO_SPECTROGRAM_TRANSFORMER_PRETRAINED_MODEL_ARCHIVE_LIST,
            ASTForAudioClassification,
            ASTModel,
            ASTPreTrainedModel,
        )
        from .models.auto import (
            MODEL_FOR_AUDIO_CLASSIFICATION_MAPPING,
            MODEL_FOR_AUDIO_FRAME_CLASSIFICATION_MAPPING,
            MODEL_FOR_AUDIO_XVECTOR_MAPPING,
            MODEL_FOR_BACKBONE_MAPPING,
            MODEL_FOR_CAUSAL_IMAGE_MODELING_MAPPING,
            MODEL_FOR_CAUSAL_LM_MAPPING,
            MODEL_FOR_CTC_MAPPING,
            MODEL_FOR_DEPTH_ESTIMATION_MAPPING,
            MODEL_FOR_DOCUMENT_QUESTION_ANSWERING_MAPPING,
            MODEL_FOR_IMAGE_CLASSIFICATION_MAPPING,
            MODEL_FOR_IMAGE_SEGMENTATION_MAPPING,
            MODEL_FOR_IMAGE_TO_IMAGE_MAPPING,
            MODEL_FOR_INSTANCE_SEGMENTATION_MAPPING,
            MODEL_FOR_MASK_GENERATION_MAPPING,
            MODEL_FOR_MASKED_IMAGE_MODELING_MAPPING,
            MODEL_FOR_MASKED_LM_MAPPING,
            MODEL_FOR_MULTIPLE_CHOICE_MAPPING,
            MODEL_FOR_NEXT_SENTENCE_PREDICTION_MAPPING,
            MODEL_FOR_OBJECT_DETECTION_MAPPING,
            MODEL_FOR_PRETRAINING_MAPPING,
            MODEL_FOR_QUESTION_ANSWERING_MAPPING,
            MODEL_FOR_SEMANTIC_SEGMENTATION_MAPPING,
            MODEL_FOR_SEQ_TO_SEQ_CAUSAL_LM_MAPPING,
            MODEL_FOR_SEQUENCE_CLASSIFICATION_MAPPING,
            MODEL_FOR_SPEECH_SEQ_2_SEQ_MAPPING,
            MODEL_FOR_TABLE_QUESTION_ANSWERING_MAPPING,
            MODEL_FOR_TEXT_ENCODING_MAPPING,
            MODEL_FOR_TEXT_TO_SPECTROGRAM_MAPPING,
            MODEL_FOR_TEXT_TO_WAVEFORM_MAPPING,
            MODEL_FOR_TIME_SERIES_CLASSIFICATION_MAPPING,
            MODEL_FOR_TIME_SERIES_REGRESSION_MAPPING,
            MODEL_FOR_TOKEN_CLASSIFICATION_MAPPING,
            MODEL_FOR_UNIVERSAL_SEGMENTATION_MAPPING,
            MODEL_FOR_VIDEO_CLASSIFICATION_MAPPING,
            MODEL_FOR_VISION_2_SEQ_MAPPING,
            MODEL_FOR_VISUAL_QUESTION_ANSWERING_MAPPING,
            MODEL_FOR_ZERO_SHOT_IMAGE_CLASSIFICATION_MAPPING,
            MODEL_FOR_ZERO_SHOT_OBJECT_DETECTION_MAPPING,
            MODEL_MAPPING,
            MODEL_WITH_LM_HEAD_MAPPING,
            AutoBackbone,
            AutoModel,
            AutoModelForAudioClassification,
            AutoModelForAudioFrameClassification,
            AutoModelForAudioXVector,
            AutoModelForCausalLM,
            AutoModelForCTC,
            AutoModelForDepthEstimation,
            AutoModelForDocumentQuestionAnswering,
            AutoModelForImageClassification,
            AutoModelForImageSegmentation,
            AutoModelForImageToImage,
            AutoModelForInstanceSegmentation,
            AutoModelForMaskedImageModeling,
            AutoModelForMaskedLM,
            AutoModelForMaskGeneration,
            AutoModelForMultipleChoice,
            AutoModelForNextSentencePrediction,
            AutoModelForObjectDetection,
            AutoModelForPreTraining,
            AutoModelForQuestionAnswering,
            AutoModelForSemanticSegmentation,
            AutoModelForSeq2SeqLM,
            AutoModelForSequenceClassification,
            AutoModelForSpeechSeq2Seq,
            AutoModelForTableQuestionAnswering,
            AutoModelForTextEncoding,
            AutoModelForTextToSpectrogram,
            AutoModelForTextToWaveform,
            AutoModelForTokenClassification,
            AutoModelForUniversalSegmentation,
            AutoModelForVideoClassification,
            AutoModelForVision2Seq,
            AutoModelForVisualQuestionAnswering,
            AutoModelForZeroShotImageClassification,
            AutoModelForZeroShotObjectDetection,
            AutoModelWithLMHead,
        )
        from .models.autoformer import (
            AUTOFORMER_PRETRAINED_MODEL_ARCHIVE_LIST,
            AutoformerForPrediction,
            AutoformerModel,
            AutoformerPreTrainedModel,
        )
        from .models.bark import (
            BARK_PRETRAINED_MODEL_ARCHIVE_LIST,
            BarkCausalModel,
            BarkCoarseModel,
            BarkFineModel,
            BarkModel,
            BarkPreTrainedModel,
            BarkSemanticModel,
        )
        from .models.bart import (
            BART_PRETRAINED_MODEL_ARCHIVE_LIST,
            BartForCausalLM,
            BartForConditionalGeneration,
            BartForQuestionAnswering,
            BartForSequenceClassification,
            BartModel,
            BartPreTrainedModel,
            BartPretrainedModel,
            PretrainedBartModel,
        )
        from .models.beit import (
            BEIT_PRETRAINED_MODEL_ARCHIVE_LIST,
            BeitBackbone,
            BeitForImageClassification,
            BeitForMaskedImageModeling,
            BeitForSemanticSegmentation,
            BeitModel,
            BeitPreTrainedModel,
        )
        from .models.bert import (
            BERT_PRETRAINED_MODEL_ARCHIVE_LIST,
            BertForMaskedLM,
            BertForMultipleChoice,
            BertForNextSentencePrediction,
            BertForPreTraining,
            BertForQuestionAnswering,
            BertForSequenceClassification,
            BertForTokenClassification,
            BertLayer,
            BertLMHeadModel,
            BertModel,
            BertPreTrainedModel,
            load_tf_weights_in_bert,
        )
        from .models.bert_generation import (
            BertGenerationDecoder,
            BertGenerationEncoder,
            BertGenerationPreTrainedModel,
            load_tf_weights_in_bert_generation,
        )
        from .models.big_bird import (
            BIG_BIRD_PRETRAINED_MODEL_ARCHIVE_LIST,
            BigBirdForCausalLM,
            BigBirdForMaskedLM,
            BigBirdForMultipleChoice,
            BigBirdForPreTraining,
            BigBirdForQuestionAnswering,
            BigBirdForSequenceClassification,
            BigBirdForTokenClassification,
            BigBirdLayer,
            BigBirdModel,
            BigBirdPreTrainedModel,
            load_tf_weights_in_big_bird,
        )
        from .models.bigbird_pegasus import (
            BIGBIRD_PEGASUS_PRETRAINED_MODEL_ARCHIVE_LIST,
            BigBirdPegasusForCausalLM,
            BigBirdPegasusForConditionalGeneration,
            BigBirdPegasusForQuestionAnswering,
            BigBirdPegasusForSequenceClassification,
            BigBirdPegasusModel,
            BigBirdPegasusPreTrainedModel,
        )
        from .models.biogpt import (
            BIOGPT_PRETRAINED_MODEL_ARCHIVE_LIST,
            BioGptForCausalLM,
            BioGptForSequenceClassification,
            BioGptForTokenClassification,
            BioGptModel,
            BioGptPreTrainedModel,
        )
        from .models.bit import (
            BIT_PRETRAINED_MODEL_ARCHIVE_LIST,
            BitBackbone,
            BitForImageClassification,
            BitModel,
            BitPreTrainedModel,
        )
        from .models.blenderbot import (
            BLENDERBOT_PRETRAINED_MODEL_ARCHIVE_LIST,
            BlenderbotForCausalLM,
            BlenderbotForConditionalGeneration,
            BlenderbotModel,
            BlenderbotPreTrainedModel,
        )
        from .models.blenderbot_small import (
            BLENDERBOT_SMALL_PRETRAINED_MODEL_ARCHIVE_LIST,
            BlenderbotSmallForCausalLM,
            BlenderbotSmallForConditionalGeneration,
            BlenderbotSmallModel,
            BlenderbotSmallPreTrainedModel,
        )
        from .models.blip import (
            BLIP_PRETRAINED_MODEL_ARCHIVE_LIST,
            BlipForConditionalGeneration,
            BlipForImageTextRetrieval,
            BlipForQuestionAnswering,
            BlipModel,
            BlipPreTrainedModel,
            BlipTextModel,
            BlipVisionModel,
        )
        from .models.blip_2 import (
            BLIP_2_PRETRAINED_MODEL_ARCHIVE_LIST,
            Blip2ForConditionalGeneration,
            Blip2Model,
            Blip2PreTrainedModel,
            Blip2QFormerModel,
            Blip2VisionModel,
        )
        from .models.bloom import (
            BLOOM_PRETRAINED_MODEL_ARCHIVE_LIST,
            BloomForCausalLM,
            BloomForQuestionAnswering,
            BloomForSequenceClassification,
            BloomForTokenClassification,
            BloomModel,
            BloomPreTrainedModel,
        )
        from .models.bridgetower import (
            BRIDGETOWER_PRETRAINED_MODEL_ARCHIVE_LIST,
            BridgeTowerForContrastiveLearning,
            BridgeTowerForImageAndTextRetrieval,
            BridgeTowerForMaskedLM,
            BridgeTowerModel,
            BridgeTowerPreTrainedModel,
        )
        from .models.bros import (
            BROS_PRETRAINED_MODEL_ARCHIVE_LIST,
            BrosForTokenClassification,
            BrosModel,
            BrosPreTrainedModel,
            BrosProcessor,
            BrosSpadeEEForTokenClassification,
            BrosSpadeELForTokenClassification,
        )
        from .models.camembert import (
            CAMEMBERT_PRETRAINED_MODEL_ARCHIVE_LIST,
            CamembertForCausalLM,
            CamembertForMaskedLM,
            CamembertForMultipleChoice,
            CamembertForQuestionAnswering,
            CamembertForSequenceClassification,
            CamembertForTokenClassification,
            CamembertModel,
            CamembertPreTrainedModel,
        )
        from .models.canine import (
            CANINE_PRETRAINED_MODEL_ARCHIVE_LIST,
            CanineForMultipleChoice,
            CanineForQuestionAnswering,
            CanineForSequenceClassification,
            CanineForTokenClassification,
            CanineLayer,
            CanineModel,
            CaninePreTrainedModel,
            load_tf_weights_in_canine,
        )
        from .models.chinese_clip import (
            CHINESE_CLIP_PRETRAINED_MODEL_ARCHIVE_LIST,
            ChineseCLIPModel,
            ChineseCLIPPreTrainedModel,
            ChineseCLIPTextModel,
            ChineseCLIPVisionModel,
        )
        from .models.clap import (
            CLAP_PRETRAINED_MODEL_ARCHIVE_LIST,
            ClapAudioModel,
            ClapAudioModelWithProjection,
            ClapFeatureExtractor,
            ClapModel,
            ClapPreTrainedModel,
            ClapTextModel,
            ClapTextModelWithProjection,
        )
        from .models.clip import (
            CLIP_PRETRAINED_MODEL_ARCHIVE_LIST,
            CLIPForImageClassification,
            CLIPModel,
            CLIPPreTrainedModel,
            CLIPTextModel,
            CLIPTextModelWithProjection,
            CLIPVisionModel,
            CLIPVisionModelWithProjection,
        )
        from .models.clipseg import (
            CLIPSEG_PRETRAINED_MODEL_ARCHIVE_LIST,
            CLIPSegForImageSegmentation,
            CLIPSegModel,
            CLIPSegPreTrainedModel,
            CLIPSegTextModel,
            CLIPSegVisionModel,
        )
        from .models.clvp import (
            CLVP_PRETRAINED_MODEL_ARCHIVE_LIST,
            ClvpDecoder,
            ClvpEncoder,
            ClvpForCausalLM,
            ClvpModel,
            ClvpModelForConditionalGeneration,
            ClvpPreTrainedModel,
        )
        from .models.codegen import (
            CODEGEN_PRETRAINED_MODEL_ARCHIVE_LIST,
            CodeGenForCausalLM,
            CodeGenModel,
            CodeGenPreTrainedModel,
        )
        from .models.conditional_detr import (
            CONDITIONAL_DETR_PRETRAINED_MODEL_ARCHIVE_LIST,
            ConditionalDetrForObjectDetection,
            ConditionalDetrForSegmentation,
            ConditionalDetrModel,
            ConditionalDetrPreTrainedModel,
        )
        from .models.convbert import (
            CONVBERT_PRETRAINED_MODEL_ARCHIVE_LIST,
            ConvBertForMaskedLM,
            ConvBertForMultipleChoice,
            ConvBertForQuestionAnswering,
            ConvBertForSequenceClassification,
            ConvBertForTokenClassification,
            ConvBertLayer,
            ConvBertModel,
            ConvBertPreTrainedModel,
            load_tf_weights_in_convbert,
        )
        from .models.convnext import (
            CONVNEXT_PRETRAINED_MODEL_ARCHIVE_LIST,
            ConvNextBackbone,
            ConvNextForImageClassification,
            ConvNextModel,
            ConvNextPreTrainedModel,
        )
        from .models.convnextv2 import (
            CONVNEXTV2_PRETRAINED_MODEL_ARCHIVE_LIST,
            ConvNextV2Backbone,
            ConvNextV2ForImageClassification,
            ConvNextV2Model,
            ConvNextV2PreTrainedModel,
        )
        from .models.cpmant import (
            CPMANT_PRETRAINED_MODEL_ARCHIVE_LIST,
            CpmAntForCausalLM,
            CpmAntModel,
            CpmAntPreTrainedModel,
        )
        from .models.ctrl import (
            CTRL_PRETRAINED_MODEL_ARCHIVE_LIST,
            CTRLForSequenceClassification,
            CTRLLMHeadModel,
            CTRLModel,
            CTRLPreTrainedModel,
        )
        from .models.cvt import (
            CVT_PRETRAINED_MODEL_ARCHIVE_LIST,
            CvtForImageClassification,
            CvtModel,
            CvtPreTrainedModel,
        )
        from .models.data2vec import (
            DATA2VEC_AUDIO_PRETRAINED_MODEL_ARCHIVE_LIST,
            DATA2VEC_TEXT_PRETRAINED_MODEL_ARCHIVE_LIST,
            DATA2VEC_VISION_PRETRAINED_MODEL_ARCHIVE_LIST,
            Data2VecAudioForAudioFrameClassification,
            Data2VecAudioForCTC,
            Data2VecAudioForSequenceClassification,
            Data2VecAudioForXVector,
            Data2VecAudioModel,
            Data2VecAudioPreTrainedModel,
            Data2VecTextForCausalLM,
            Data2VecTextForMaskedLM,
            Data2VecTextForMultipleChoice,
            Data2VecTextForQuestionAnswering,
            Data2VecTextForSequenceClassification,
            Data2VecTextForTokenClassification,
            Data2VecTextModel,
            Data2VecTextPreTrainedModel,
            Data2VecVisionForImageClassification,
            Data2VecVisionForSemanticSegmentation,
            Data2VecVisionModel,
            Data2VecVisionPreTrainedModel,
        )
        from .models.deberta import (
            DEBERTA_PRETRAINED_MODEL_ARCHIVE_LIST,
            DebertaForMaskedLM,
            DebertaForQuestionAnswering,
            DebertaForSequenceClassification,
            DebertaForTokenClassification,
            DebertaModel,
            DebertaPreTrainedModel,
        )
        from .models.deberta_v2 import (
            DEBERTA_V2_PRETRAINED_MODEL_ARCHIVE_LIST,
            DebertaV2ForMaskedLM,
            DebertaV2ForMultipleChoice,
            DebertaV2ForQuestionAnswering,
            DebertaV2ForSequenceClassification,
            DebertaV2ForTokenClassification,
            DebertaV2Model,
            DebertaV2PreTrainedModel,
        )
        from .models.decision_transformer import (
            DECISION_TRANSFORMER_PRETRAINED_MODEL_ARCHIVE_LIST,
            DecisionTransformerGPT2Model,
            DecisionTransformerGPT2PreTrainedModel,
            DecisionTransformerModel,
            DecisionTransformerPreTrainedModel,
        )
        from .models.deformable_detr import (
            DEFORMABLE_DETR_PRETRAINED_MODEL_ARCHIVE_LIST,
            DeformableDetrForObjectDetection,
            DeformableDetrModel,
            DeformableDetrPreTrainedModel,
        )
        from .models.deit import (
            DEIT_PRETRAINED_MODEL_ARCHIVE_LIST,
            DeiTForImageClassification,
            DeiTForImageClassificationWithTeacher,
            DeiTForMaskedImageModeling,
            DeiTModel,
            DeiTPreTrainedModel,
        )
        from .models.deprecated.mctct import (
            MCTCT_PRETRAINED_MODEL_ARCHIVE_LIST,
            MCTCTForCTC,
            MCTCTModel,
            MCTCTPreTrainedModel,
        )
        from .models.deprecated.mmbt import (
            MMBTForClassification,
            MMBTModel,
            ModalEmbeddings,
        )
        from .models.deprecated.open_llama import (
            OpenLlamaForCausalLM,
            OpenLlamaForSequenceClassification,
            OpenLlamaModel,
            OpenLlamaPreTrainedModel,
        )
        from .models.deprecated.retribert import (
            RETRIBERT_PRETRAINED_MODEL_ARCHIVE_LIST,
            RetriBertModel,
            RetriBertPreTrainedModel,
        )
        from .models.deprecated.trajectory_transformer import (
            TRAJECTORY_TRANSFORMER_PRETRAINED_MODEL_ARCHIVE_LIST,
            TrajectoryTransformerModel,
            TrajectoryTransformerPreTrainedModel,
        )
        from .models.deprecated.transfo_xl import (
            TRANSFO_XL_PRETRAINED_MODEL_ARCHIVE_LIST,
            AdaptiveEmbedding,
            TransfoXLForSequenceClassification,
            TransfoXLLMHeadModel,
            TransfoXLModel,
            TransfoXLPreTrainedModel,
            load_tf_weights_in_transfo_xl,
        )
        from .models.deprecated.van import (
            VAN_PRETRAINED_MODEL_ARCHIVE_LIST,
            VanForImageClassification,
            VanModel,
            VanPreTrainedModel,
        )
        from .models.depth_anything import (
            DEPTH_ANYTHING_PRETRAINED_MODEL_ARCHIVE_LIST,
            DepthAnythingForDepthEstimation,
            DepthAnythingPreTrainedModel,
        )
        from .models.deta import (
            DETA_PRETRAINED_MODEL_ARCHIVE_LIST,
            DetaForObjectDetection,
            DetaModel,
            DetaPreTrainedModel,
        )
        from .models.detr import (
            DETR_PRETRAINED_MODEL_ARCHIVE_LIST,
            DetrForObjectDetection,
            DetrForSegmentation,
            DetrModel,
            DetrPreTrainedModel,
        )
        from .models.dinat import (
            DINAT_PRETRAINED_MODEL_ARCHIVE_LIST,
            DinatBackbone,
            DinatForImageClassification,
            DinatModel,
            DinatPreTrainedModel,
        )
        from .models.dinov2 import (
            DINOV2_PRETRAINED_MODEL_ARCHIVE_LIST,
            Dinov2Backbone,
            Dinov2ForImageClassification,
            Dinov2Model,
            Dinov2PreTrainedModel,
        )
        from .models.distilbert import (
            DISTILBERT_PRETRAINED_MODEL_ARCHIVE_LIST,
            DistilBertForMaskedLM,
            DistilBertForMultipleChoice,
            DistilBertForQuestionAnswering,
            DistilBertForSequenceClassification,
            DistilBertForTokenClassification,
            DistilBertModel,
            DistilBertPreTrainedModel,
        )
        from .models.donut import (
            DONUT_SWIN_PRETRAINED_MODEL_ARCHIVE_LIST,
            DonutSwinModel,
            DonutSwinPreTrainedModel,
        )
        from .models.dpr import (
            DPR_CONTEXT_ENCODER_PRETRAINED_MODEL_ARCHIVE_LIST,
            DPR_QUESTION_ENCODER_PRETRAINED_MODEL_ARCHIVE_LIST,
            DPR_READER_PRETRAINED_MODEL_ARCHIVE_LIST,
            DPRContextEncoder,
            DPRPretrainedContextEncoder,
            DPRPreTrainedModel,
            DPRPretrainedQuestionEncoder,
            DPRPretrainedReader,
            DPRQuestionEncoder,
            DPRReader,
        )
        from .models.dpt import (
            DPT_PRETRAINED_MODEL_ARCHIVE_LIST,
            DPTForDepthEstimation,
            DPTForSemanticSegmentation,
            DPTModel,
            DPTPreTrainedModel,
        )
        from .models.efficientformer import (
            EFFICIENTFORMER_PRETRAINED_MODEL_ARCHIVE_LIST,
            EfficientFormerForImageClassification,
            EfficientFormerForImageClassificationWithTeacher,
            EfficientFormerModel,
            EfficientFormerPreTrainedModel,
        )
        from .models.efficientnet import (
            EFFICIENTNET_PRETRAINED_MODEL_ARCHIVE_LIST,
            EfficientNetForImageClassification,
            EfficientNetModel,
            EfficientNetPreTrainedModel,
        )
        from .models.electra import (
            ELECTRA_PRETRAINED_MODEL_ARCHIVE_LIST,
            ElectraForCausalLM,
            ElectraForMaskedLM,
            ElectraForMultipleChoice,
            ElectraForPreTraining,
            ElectraForQuestionAnswering,
            ElectraForSequenceClassification,
            ElectraForTokenClassification,
            ElectraModel,
            ElectraPreTrainedModel,
            load_tf_weights_in_electra,
        )
        from .models.encodec import (
            ENCODEC_PRETRAINED_MODEL_ARCHIVE_LIST,
            EncodecModel,
            EncodecPreTrainedModel,
        )
        from .models.encoder_decoder import EncoderDecoderModel
        from .models.ernie import (
            ERNIE_PRETRAINED_MODEL_ARCHIVE_LIST,
            ErnieForCausalLM,
            ErnieForMaskedLM,
            ErnieForMultipleChoice,
            ErnieForNextSentencePrediction,
            ErnieForPreTraining,
            ErnieForQuestionAnswering,
            ErnieForSequenceClassification,
            ErnieForTokenClassification,
            ErnieModel,
            ErniePreTrainedModel,
        )
        from .models.ernie_m import (
            ERNIE_M_PRETRAINED_MODEL_ARCHIVE_LIST,
            ErnieMForInformationExtraction,
            ErnieMForMultipleChoice,
            ErnieMForQuestionAnswering,
            ErnieMForSequenceClassification,
            ErnieMForTokenClassification,
            ErnieMModel,
            ErnieMPreTrainedModel,
        )
        from .models.esm import (
            ESM_PRETRAINED_MODEL_ARCHIVE_LIST,
            EsmFoldPreTrainedModel,
            EsmForMaskedLM,
            EsmForProteinFolding,
            EsmForSequenceClassification,
            EsmForTokenClassification,
            EsmModel,
            EsmPreTrainedModel,
        )
        from .models.falcon import (
            FALCON_PRETRAINED_MODEL_ARCHIVE_LIST,
            FalconForCausalLM,
            FalconForQuestionAnswering,
            FalconForSequenceClassification,
            FalconForTokenClassification,
            FalconModel,
            FalconPreTrainedModel,
        )
        from .models.fastspeech2_conformer import (
            FASTSPEECH2_CONFORMER_PRETRAINED_MODEL_ARCHIVE_LIST,
            FastSpeech2ConformerHifiGan,
            FastSpeech2ConformerModel,
            FastSpeech2ConformerPreTrainedModel,
            FastSpeech2ConformerWithHifiGan,
        )
        from .models.flaubert import (
            FLAUBERT_PRETRAINED_MODEL_ARCHIVE_LIST,
            FlaubertForMultipleChoice,
            FlaubertForQuestionAnswering,
            FlaubertForQuestionAnsweringSimple,
            FlaubertForSequenceClassification,
            FlaubertForTokenClassification,
            FlaubertModel,
            FlaubertPreTrainedModel,
            FlaubertWithLMHeadModel,
        )
        from .models.flava import (
            FLAVA_PRETRAINED_MODEL_ARCHIVE_LIST,
            FlavaForPreTraining,
            FlavaImageCodebook,
            FlavaImageModel,
            FlavaModel,
            FlavaMultimodalModel,
            FlavaPreTrainedModel,
            FlavaTextModel,
        )
        from .models.fnet import (
            FNET_PRETRAINED_MODEL_ARCHIVE_LIST,
            FNetForMaskedLM,
            FNetForMultipleChoice,
            FNetForNextSentencePrediction,
            FNetForPreTraining,
            FNetForQuestionAnswering,
            FNetForSequenceClassification,
            FNetForTokenClassification,
            FNetLayer,
            FNetModel,
            FNetPreTrainedModel,
        )
        from .models.focalnet import (
            FOCALNET_PRETRAINED_MODEL_ARCHIVE_LIST,
            FocalNetBackbone,
            FocalNetForImageClassification,
            FocalNetForMaskedImageModeling,
            FocalNetModel,
            FocalNetPreTrainedModel,
        )
        from .models.fsmt import (
            FSMTForConditionalGeneration,
            FSMTModel,
            PretrainedFSMTModel,
        )
        from .models.funnel import (
            FUNNEL_PRETRAINED_MODEL_ARCHIVE_LIST,
            FunnelBaseModel,
            FunnelForMaskedLM,
            FunnelForMultipleChoice,
            FunnelForPreTraining,
            FunnelForQuestionAnswering,
            FunnelForSequenceClassification,
            FunnelForTokenClassification,
            FunnelModel,
            FunnelPreTrainedModel,
            load_tf_weights_in_funnel,
        )
<<<<<<< HEAD
        from .models.fuyu import FuyuForCausalLM, FuyuPreTrainedModel
=======
        from .models.fuyu import (
            FuyuForCausalLM,
            FuyuPreTrainedModel,
        )
        from .models.gemma import (
            GemmaForCausalLM,
            GemmaForSequenceClassification,
            GemmaModel,
            GemmaPreTrainedModel,
        )
>>>>>>> c8d98405
        from .models.git import (
            GIT_PRETRAINED_MODEL_ARCHIVE_LIST,
            GitForCausalLM,
            GitModel,
            GitPreTrainedModel,
            GitVisionModel,
        )
        from .models.glpn import (
            GLPN_PRETRAINED_MODEL_ARCHIVE_LIST,
            GLPNForDepthEstimation,
            GLPNModel,
            GLPNPreTrainedModel,
        )
        from .models.gpt2 import (
            GPT2_PRETRAINED_MODEL_ARCHIVE_LIST,
            GPT2DoubleHeadsModel,
            GPT2ForQuestionAnswering,
            GPT2ForSequenceClassification,
            GPT2ForTokenClassification,
            GPT2LMHeadModel,
            GPT2Model,
            GPT2PreTrainedModel,
            load_tf_weights_in_gpt2,
        )
        from .models.gpt_bigcode import (
            GPT_BIGCODE_PRETRAINED_MODEL_ARCHIVE_LIST,
            GPTBigCodeForCausalLM,
            GPTBigCodeForSequenceClassification,
            GPTBigCodeForTokenClassification,
            GPTBigCodeModel,
            GPTBigCodePreTrainedModel,
        )
        from .models.gpt_neo import (
            GPT_NEO_PRETRAINED_MODEL_ARCHIVE_LIST,
            GPTNeoForCausalLM,
            GPTNeoForQuestionAnswering,
            GPTNeoForSequenceClassification,
            GPTNeoForTokenClassification,
            GPTNeoModel,
            GPTNeoPreTrainedModel,
            load_tf_weights_in_gpt_neo,
        )
        from .models.gpt_neox import (
            GPT_NEOX_PRETRAINED_MODEL_ARCHIVE_LIST,
            GPTNeoXForCausalLM,
            GPTNeoXForQuestionAnswering,
            GPTNeoXForSequenceClassification,
            GPTNeoXForTokenClassification,
            GPTNeoXLayer,
            GPTNeoXModel,
            GPTNeoXPreTrainedModel,
        )
        from .models.gpt_neox_japanese import (
            GPT_NEOX_JAPANESE_PRETRAINED_MODEL_ARCHIVE_LIST,
            GPTNeoXJapaneseForCausalLM,
            GPTNeoXJapaneseLayer,
            GPTNeoXJapaneseModel,
            GPTNeoXJapanesePreTrainedModel,
        )
        from .models.gptj import (
            GPTJ_PRETRAINED_MODEL_ARCHIVE_LIST,
            GPTJForCausalLM,
            GPTJForQuestionAnswering,
            GPTJForSequenceClassification,
            GPTJModel,
            GPTJPreTrainedModel,
        )
        from .models.gptsan_japanese import (
            GPTSAN_JAPANESE_PRETRAINED_MODEL_ARCHIVE_LIST,
            GPTSanJapaneseForConditionalGeneration,
            GPTSanJapaneseModel,
            GPTSanJapanesePreTrainedModel,
        )
        from .models.graphormer import (
            GRAPHORMER_PRETRAINED_MODEL_ARCHIVE_LIST,
            GraphormerForGraphClassification,
            GraphormerModel,
            GraphormerPreTrainedModel,
        )
        from .models.groupvit import (
            GROUPVIT_PRETRAINED_MODEL_ARCHIVE_LIST,
            GroupViTModel,
            GroupViTPreTrainedModel,
            GroupViTTextModel,
            GroupViTVisionModel,
        )
        from .models.hubert import (
            HUBERT_PRETRAINED_MODEL_ARCHIVE_LIST,
            HubertForCTC,
            HubertForSequenceClassification,
            HubertModel,
            HubertPreTrainedModel,
        )
        from .models.ibert import (
            IBERT_PRETRAINED_MODEL_ARCHIVE_LIST,
            IBertForMaskedLM,
            IBertForMultipleChoice,
            IBertForQuestionAnswering,
            IBertForSequenceClassification,
            IBertForTokenClassification,
            IBertModel,
            IBertPreTrainedModel,
        )
        from .models.idefics import (
            IDEFICS_PRETRAINED_MODEL_ARCHIVE_LIST,
            IdeficsForVisionText2Text,
            IdeficsModel,
            IdeficsPreTrainedModel,
            IdeficsProcessor,
        )
        from .models.imagegpt import (
            IMAGEGPT_PRETRAINED_MODEL_ARCHIVE_LIST,
            ImageGPTForCausalImageModeling,
            ImageGPTForImageClassification,
            ImageGPTModel,
            ImageGPTPreTrainedModel,
            load_tf_weights_in_imagegpt,
        )
        from .models.informer import (
            INFORMER_PRETRAINED_MODEL_ARCHIVE_LIST,
            InformerForPrediction,
            InformerModel,
            InformerPreTrainedModel,
        )
        from .models.instructblip import (
            INSTRUCTBLIP_PRETRAINED_MODEL_ARCHIVE_LIST,
            InstructBlipForConditionalGeneration,
            InstructBlipPreTrainedModel,
            InstructBlipQFormerModel,
            InstructBlipVisionModel,
        )
        from .models.jukebox import (
            JUKEBOX_PRETRAINED_MODEL_ARCHIVE_LIST,
            JukeboxModel,
            JukeboxPreTrainedModel,
            JukeboxPrior,
            JukeboxVQVAE,
        )
        from .models.kosmos2 import (
            KOSMOS2_PRETRAINED_MODEL_ARCHIVE_LIST,
            Kosmos2ForConditionalGeneration,
            Kosmos2Model,
            Kosmos2PreTrainedModel,
        )
        from .models.layoutlm import (
            LAYOUTLM_PRETRAINED_MODEL_ARCHIVE_LIST,
            LayoutLMForMaskedLM,
            LayoutLMForQuestionAnswering,
            LayoutLMForSequenceClassification,
            LayoutLMForTokenClassification,
            LayoutLMModel,
            LayoutLMPreTrainedModel,
        )
        from .models.layoutlmv2 import (
            LAYOUTLMV2_PRETRAINED_MODEL_ARCHIVE_LIST,
            LayoutLMv2ForQuestionAnswering,
            LayoutLMv2ForSequenceClassification,
            LayoutLMv2ForTokenClassification,
            LayoutLMv2Model,
            LayoutLMv2PreTrainedModel,
        )
        from .models.layoutlmv3 import (
            LAYOUTLMV3_PRETRAINED_MODEL_ARCHIVE_LIST,
            LayoutLMv3ForQuestionAnswering,
            LayoutLMv3ForSequenceClassification,
            LayoutLMv3ForTokenClassification,
            LayoutLMv3Model,
            LayoutLMv3PreTrainedModel,
        )
        from .models.led import (
            LED_PRETRAINED_MODEL_ARCHIVE_LIST,
            LEDForConditionalGeneration,
            LEDForQuestionAnswering,
            LEDForSequenceClassification,
            LEDModel,
            LEDPreTrainedModel,
        )
        from .models.levit import (
            LEVIT_PRETRAINED_MODEL_ARCHIVE_LIST,
            LevitForImageClassification,
            LevitForImageClassificationWithTeacher,
            LevitModel,
            LevitPreTrainedModel,
        )
        from .models.lilt import (
            LILT_PRETRAINED_MODEL_ARCHIVE_LIST,
            LiltForQuestionAnswering,
            LiltForSequenceClassification,
            LiltForTokenClassification,
            LiltModel,
            LiltPreTrainedModel,
        )
        from .models.llama import (
            LlamaForCausalLM,
            LlamaForQuestionAnswering,
            LlamaForSequenceClassification,
            LlamaModel,
            LlamaPreTrainedModel,
        )
        from .models.llava import (
            LLAVA_PRETRAINED_MODEL_ARCHIVE_LIST,
            LlavaForConditionalGeneration,
            LlavaPreTrainedModel,
            LlavaProcessor,
        )
        from .models.longformer import (
            LONGFORMER_PRETRAINED_MODEL_ARCHIVE_LIST,
            LongformerForMaskedLM,
            LongformerForMultipleChoice,
            LongformerForQuestionAnswering,
            LongformerForSequenceClassification,
            LongformerForTokenClassification,
            LongformerModel,
            LongformerPreTrainedModel,
            LongformerSelfAttention,
        )
        from .models.longt5 import (
            LONGT5_PRETRAINED_MODEL_ARCHIVE_LIST,
            LongT5EncoderModel,
            LongT5ForConditionalGeneration,
            LongT5Model,
            LongT5PreTrainedModel,
        )
        from .models.luke import (
            LUKE_PRETRAINED_MODEL_ARCHIVE_LIST,
            LukeForEntityClassification,
            LukeForEntityPairClassification,
            LukeForEntitySpanClassification,
            LukeForMaskedLM,
            LukeForMultipleChoice,
            LukeForQuestionAnswering,
            LukeForSequenceClassification,
            LukeForTokenClassification,
            LukeModel,
            LukePreTrainedModel,
        )
        from .models.lxmert import (
            LxmertEncoder,
            LxmertForPreTraining,
            LxmertForQuestionAnswering,
            LxmertModel,
            LxmertPreTrainedModel,
            LxmertVisualFeatureEncoder,
            LxmertXLayer,
        )
        from .models.m2m_100 import (
            M2M_100_PRETRAINED_MODEL_ARCHIVE_LIST,
            M2M100ForConditionalGeneration,
            M2M100Model,
            M2M100PreTrainedModel,
        )
        from .models.marian import MarianForCausalLM, MarianModel, MarianMTModel
        from .models.markuplm import (
            MARKUPLM_PRETRAINED_MODEL_ARCHIVE_LIST,
            MarkupLMForQuestionAnswering,
            MarkupLMForSequenceClassification,
            MarkupLMForTokenClassification,
            MarkupLMModel,
            MarkupLMPreTrainedModel,
        )
        from .models.mask2former import (
            MASK2FORMER_PRETRAINED_MODEL_ARCHIVE_LIST,
            Mask2FormerForUniversalSegmentation,
            Mask2FormerModel,
            Mask2FormerPreTrainedModel,
        )
        from .models.maskformer import (
            MASKFORMER_PRETRAINED_MODEL_ARCHIVE_LIST,
            MaskFormerForInstanceSegmentation,
            MaskFormerModel,
            MaskFormerPreTrainedModel,
            MaskFormerSwinBackbone,
        )
        from .models.mbart import (
            MBartForCausalLM,
            MBartForConditionalGeneration,
            MBartForQuestionAnswering,
            MBartForSequenceClassification,
            MBartModel,
            MBartPreTrainedModel,
        )
        from .models.mega import (
            MEGA_PRETRAINED_MODEL_ARCHIVE_LIST,
            MegaForCausalLM,
            MegaForMaskedLM,
            MegaForMultipleChoice,
            MegaForQuestionAnswering,
            MegaForSequenceClassification,
            MegaForTokenClassification,
            MegaModel,
            MegaPreTrainedModel,
        )
        from .models.megatron_bert import (
            MEGATRON_BERT_PRETRAINED_MODEL_ARCHIVE_LIST,
            MegatronBertForCausalLM,
            MegatronBertForMaskedLM,
            MegatronBertForMultipleChoice,
            MegatronBertForNextSentencePrediction,
            MegatronBertForPreTraining,
            MegatronBertForQuestionAnswering,
            MegatronBertForSequenceClassification,
            MegatronBertForTokenClassification,
            MegatronBertModel,
            MegatronBertPreTrainedModel,
        )
        from .models.mgp_str import (
            MGP_STR_PRETRAINED_MODEL_ARCHIVE_LIST,
            MgpstrForSceneTextRecognition,
            MgpstrModel,
            MgpstrPreTrainedModel,
        )
        from .models.mistral import (
            MistralForCausalLM,
            MistralForSequenceClassification,
            MistralModel,
            MistralPreTrainedModel,
        )
        from .models.mixtral import (
            MixtralForCausalLM,
            MixtralForSequenceClassification,
            MixtralModel,
            MixtralPreTrainedModel,
        )
        from .models.mobilebert import (
            MOBILEBERT_PRETRAINED_MODEL_ARCHIVE_LIST,
            MobileBertForMaskedLM,
            MobileBertForMultipleChoice,
            MobileBertForNextSentencePrediction,
            MobileBertForPreTraining,
            MobileBertForQuestionAnswering,
            MobileBertForSequenceClassification,
            MobileBertForTokenClassification,
            MobileBertLayer,
            MobileBertModel,
            MobileBertPreTrainedModel,
            load_tf_weights_in_mobilebert,
        )
        from .models.mobilenet_v1 import (
            MOBILENET_V1_PRETRAINED_MODEL_ARCHIVE_LIST,
            MobileNetV1ForImageClassification,
            MobileNetV1Model,
            MobileNetV1PreTrainedModel,
            load_tf_weights_in_mobilenet_v1,
        )
        from .models.mobilenet_v2 import (
            MOBILENET_V2_PRETRAINED_MODEL_ARCHIVE_LIST,
            MobileNetV2ForImageClassification,
            MobileNetV2ForSemanticSegmentation,
            MobileNetV2Model,
            MobileNetV2PreTrainedModel,
            load_tf_weights_in_mobilenet_v2,
        )
        from .models.mobilevit import (
            MOBILEVIT_PRETRAINED_MODEL_ARCHIVE_LIST,
            MobileViTForImageClassification,
            MobileViTForSemanticSegmentation,
            MobileViTModel,
            MobileViTPreTrainedModel,
        )
        from .models.mobilevitv2 import (
            MOBILEVITV2_PRETRAINED_MODEL_ARCHIVE_LIST,
            MobileViTV2ForImageClassification,
            MobileViTV2ForSemanticSegmentation,
            MobileViTV2Model,
            MobileViTV2PreTrainedModel,
        )
        from .models.mpnet import (
            MPNET_PRETRAINED_MODEL_ARCHIVE_LIST,
            MPNetForMaskedLM,
            MPNetForMultipleChoice,
            MPNetForQuestionAnswering,
            MPNetForSequenceClassification,
            MPNetForTokenClassification,
            MPNetLayer,
            MPNetModel,
            MPNetPreTrainedModel,
        )
        from .models.mpt import (
            MPT_PRETRAINED_MODEL_ARCHIVE_LIST,
            MptForCausalLM,
            MptForQuestionAnswering,
            MptForSequenceClassification,
            MptForTokenClassification,
            MptModel,
            MptPreTrainedModel,
        )
        from .models.mra import (
            MRA_PRETRAINED_MODEL_ARCHIVE_LIST,
            MraForMaskedLM,
            MraForMultipleChoice,
            MraForQuestionAnswering,
            MraForSequenceClassification,
            MraForTokenClassification,
            MraModel,
            MraPreTrainedModel,
        )
        from .models.mt5 import (
            MT5EncoderModel,
            MT5ForConditionalGeneration,
            MT5ForQuestionAnswering,
            MT5ForSequenceClassification,
            MT5ForTokenClassification,
            MT5Model,
            MT5PreTrainedModel,
        )
        from .models.musicgen import (
            MUSICGEN_PRETRAINED_MODEL_ARCHIVE_LIST,
            MusicgenForCausalLM,
            MusicgenForConditionalGeneration,
            MusicgenModel,
            MusicgenPreTrainedModel,
            MusicgenProcessor,
        )
        from .models.mvp import (
            MVP_PRETRAINED_MODEL_ARCHIVE_LIST,
            MvpForCausalLM,
            MvpForConditionalGeneration,
            MvpForQuestionAnswering,
            MvpForSequenceClassification,
            MvpModel,
            MvpPreTrainedModel,
        )
        from .models.nat import (
            NAT_PRETRAINED_MODEL_ARCHIVE_LIST,
            NatBackbone,
            NatForImageClassification,
            NatModel,
            NatPreTrainedModel,
        )
        from .models.nezha import (
            NEZHA_PRETRAINED_MODEL_ARCHIVE_LIST,
            NezhaForMaskedLM,
            NezhaForMultipleChoice,
            NezhaForNextSentencePrediction,
            NezhaForPreTraining,
            NezhaForQuestionAnswering,
            NezhaForSequenceClassification,
            NezhaForTokenClassification,
            NezhaModel,
            NezhaPreTrainedModel,
        )
        from .models.nllb_moe import (
            NLLB_MOE_PRETRAINED_MODEL_ARCHIVE_LIST,
            NllbMoeForConditionalGeneration,
            NllbMoeModel,
            NllbMoePreTrainedModel,
            NllbMoeSparseMLP,
            NllbMoeTop2Router,
        )
        from .models.nystromformer import (
            NYSTROMFORMER_PRETRAINED_MODEL_ARCHIVE_LIST,
            NystromformerForMaskedLM,
            NystromformerForMultipleChoice,
            NystromformerForQuestionAnswering,
            NystromformerForSequenceClassification,
            NystromformerForTokenClassification,
            NystromformerLayer,
            NystromformerModel,
            NystromformerPreTrainedModel,
        )
        from .models.oneformer import (
            ONEFORMER_PRETRAINED_MODEL_ARCHIVE_LIST,
            OneFormerForUniversalSegmentation,
            OneFormerModel,
            OneFormerPreTrainedModel,
        )
        from .models.openai import (
            OPENAI_GPT_PRETRAINED_MODEL_ARCHIVE_LIST,
            OpenAIGPTDoubleHeadsModel,
            OpenAIGPTForSequenceClassification,
            OpenAIGPTLMHeadModel,
            OpenAIGPTModel,
            OpenAIGPTPreTrainedModel,
            load_tf_weights_in_openai_gpt,
        )
        from .models.opt import (
            OPT_PRETRAINED_MODEL_ARCHIVE_LIST,
            OPTForCausalLM,
            OPTForQuestionAnswering,
            OPTForSequenceClassification,
            OPTModel,
            OPTPreTrainedModel,
        )
        from .models.owlv2 import (
            OWLV2_PRETRAINED_MODEL_ARCHIVE_LIST,
            Owlv2ForObjectDetection,
            Owlv2Model,
            Owlv2PreTrainedModel,
            Owlv2TextModel,
            Owlv2VisionModel,
        )
        from .models.owlvit import (
            OWLVIT_PRETRAINED_MODEL_ARCHIVE_LIST,
            OwlViTForObjectDetection,
            OwlViTModel,
            OwlViTPreTrainedModel,
            OwlViTTextModel,
            OwlViTVisionModel,
        )
        from .models.patchtsmixer import (
            PATCHTSMIXER_PRETRAINED_MODEL_ARCHIVE_LIST,
            PatchTSMixerForPrediction,
            PatchTSMixerForPretraining,
            PatchTSMixerForRegression,
            PatchTSMixerForTimeSeriesClassification,
            PatchTSMixerModel,
            PatchTSMixerPreTrainedModel,
        )
        from .models.patchtst import (
            PATCHTST_PRETRAINED_MODEL_ARCHIVE_LIST,
            PatchTSTForClassification,
            PatchTSTForPrediction,
            PatchTSTForPretraining,
            PatchTSTForRegression,
            PatchTSTModel,
            PatchTSTPreTrainedModel,
        )
        from .models.pegasus import (
            PegasusForCausalLM,
            PegasusForConditionalGeneration,
            PegasusModel,
            PegasusPreTrainedModel,
        )
        from .models.pegasus_x import (
            PEGASUS_X_PRETRAINED_MODEL_ARCHIVE_LIST,
            PegasusXForConditionalGeneration,
            PegasusXModel,
            PegasusXPreTrainedModel,
        )
        from .models.perceiver import (
            PERCEIVER_PRETRAINED_MODEL_ARCHIVE_LIST,
            PerceiverForImageClassificationConvProcessing,
            PerceiverForImageClassificationFourier,
            PerceiverForImageClassificationLearned,
            PerceiverForMaskedLM,
            PerceiverForMultimodalAutoencoding,
            PerceiverForOpticalFlow,
            PerceiverForSequenceClassification,
            PerceiverLayer,
            PerceiverModel,
            PerceiverPreTrainedModel,
        )
        from .models.persimmon import (
            PersimmonForCausalLM,
            PersimmonForSequenceClassification,
            PersimmonModel,
            PersimmonPreTrainedModel,
        )
        from .models.phi import (
            PHI_PRETRAINED_MODEL_ARCHIVE_LIST,
            PhiForCausalLM,
            PhiForSequenceClassification,
            PhiForTokenClassification,
            PhiModel,
            PhiPreTrainedModel,
        )
        from .models.pix2struct import (
            PIX2STRUCT_PRETRAINED_MODEL_ARCHIVE_LIST,
            Pix2StructForConditionalGeneration,
            Pix2StructPreTrainedModel,
            Pix2StructTextModel,
            Pix2StructVisionModel,
        )
        from .models.plbart import (
            PLBART_PRETRAINED_MODEL_ARCHIVE_LIST,
            PLBartForCausalLM,
            PLBartForConditionalGeneration,
            PLBartForSequenceClassification,
            PLBartModel,
            PLBartPreTrainedModel,
        )
        from .models.poolformer import (
            POOLFORMER_PRETRAINED_MODEL_ARCHIVE_LIST,
            PoolFormerForImageClassification,
            PoolFormerModel,
            PoolFormerPreTrainedModel,
        )
        from .models.pop2piano import (
            POP2PIANO_PRETRAINED_MODEL_ARCHIVE_LIST,
            Pop2PianoForConditionalGeneration,
            Pop2PianoPreTrainedModel,
        )
        from .models.prophetnet import (
            PROPHETNET_PRETRAINED_MODEL_ARCHIVE_LIST,
            ProphetNetDecoder,
            ProphetNetEncoder,
            ProphetNetForCausalLM,
            ProphetNetForConditionalGeneration,
            ProphetNetModel,
            ProphetNetPreTrainedModel,
        )
        from .models.pvt import (
            PVT_PRETRAINED_MODEL_ARCHIVE_LIST,
            PvtForImageClassification,
            PvtModel,
            PvtPreTrainedModel,
        )
        from .models.qdqbert import (
            QDQBERT_PRETRAINED_MODEL_ARCHIVE_LIST,
            QDQBertForMaskedLM,
            QDQBertForMultipleChoice,
            QDQBertForNextSentencePrediction,
            QDQBertForQuestionAnswering,
            QDQBertForSequenceClassification,
            QDQBertForTokenClassification,
            QDQBertLayer,
            QDQBertLMHeadModel,
            QDQBertModel,
            QDQBertPreTrainedModel,
            load_tf_weights_in_qdqbert,
        )
        from .models.qwen2 import (
            Qwen2ForCausalLM,
            Qwen2ForSequenceClassification,
            Qwen2Model,
            Qwen2PreTrainedModel,
        )
        from .models.rag import (
            RagModel,
            RagPreTrainedModel,
            RagSequenceForGeneration,
            RagTokenForGeneration,
        )
        from .models.realm import (
            REALM_PRETRAINED_MODEL_ARCHIVE_LIST,
            RealmEmbedder,
            RealmForOpenQA,
            RealmKnowledgeAugEncoder,
            RealmPreTrainedModel,
            RealmReader,
            RealmRetriever,
            RealmScorer,
            load_tf_weights_in_realm,
        )
        from .models.reformer import (
            REFORMER_PRETRAINED_MODEL_ARCHIVE_LIST,
            ReformerAttention,
            ReformerForMaskedLM,
            ReformerForQuestionAnswering,
            ReformerForSequenceClassification,
            ReformerLayer,
            ReformerModel,
            ReformerModelWithLMHead,
            ReformerPreTrainedModel,
        )
        from .models.regnet import (
            REGNET_PRETRAINED_MODEL_ARCHIVE_LIST,
            RegNetForImageClassification,
            RegNetModel,
            RegNetPreTrainedModel,
        )
        from .models.rembert import (
            REMBERT_PRETRAINED_MODEL_ARCHIVE_LIST,
            RemBertForCausalLM,
            RemBertForMaskedLM,
            RemBertForMultipleChoice,
            RemBertForQuestionAnswering,
            RemBertForSequenceClassification,
            RemBertForTokenClassification,
            RemBertLayer,
            RemBertModel,
            RemBertPreTrainedModel,
            load_tf_weights_in_rembert,
        )
        from .models.resnet import (
            RESNET_PRETRAINED_MODEL_ARCHIVE_LIST,
            ResNetBackbone,
            ResNetForImageClassification,
            ResNetModel,
            ResNetPreTrainedModel,
        )
        from .models.roberta import (
            ROBERTA_PRETRAINED_MODEL_ARCHIVE_LIST,
            RobertaForCausalLM,
            RobertaForMaskedLM,
            RobertaForMultipleChoice,
            RobertaForQuestionAnswering,
            RobertaForSequenceClassification,
            RobertaForTokenClassification,
            RobertaModel,
            RobertaPreTrainedModel,
        )
        from .models.roberta_prelayernorm import (
            ROBERTA_PRELAYERNORM_PRETRAINED_MODEL_ARCHIVE_LIST,
            RobertaPreLayerNormForCausalLM,
            RobertaPreLayerNormForMaskedLM,
            RobertaPreLayerNormForMultipleChoice,
            RobertaPreLayerNormForQuestionAnswering,
            RobertaPreLayerNormForSequenceClassification,
            RobertaPreLayerNormForTokenClassification,
            RobertaPreLayerNormModel,
            RobertaPreLayerNormPreTrainedModel,
        )
        from .models.roc_bert import (
            ROC_BERT_PRETRAINED_MODEL_ARCHIVE_LIST,
            RoCBertForCausalLM,
            RoCBertForMaskedLM,
            RoCBertForMultipleChoice,
            RoCBertForPreTraining,
            RoCBertForQuestionAnswering,
            RoCBertForSequenceClassification,
            RoCBertForTokenClassification,
            RoCBertLayer,
            RoCBertModel,
            RoCBertPreTrainedModel,
            load_tf_weights_in_roc_bert,
        )
        from .models.roformer import (
            ROFORMER_PRETRAINED_MODEL_ARCHIVE_LIST,
            RoFormerForCausalLM,
            RoFormerForMaskedLM,
            RoFormerForMultipleChoice,
            RoFormerForQuestionAnswering,
            RoFormerForSequenceClassification,
            RoFormerForTokenClassification,
            RoFormerLayer,
            RoFormerModel,
            RoFormerPreTrainedModel,
            load_tf_weights_in_roformer,
        )
        from .models.rt_detr import (
            RTDETR_PRETRAINED_MODEL_ARCHIVE_LIST,
            RTDetrForObjectDetection,
            RTDetrModel,
            RTDetrPreTrainedModel,
        )
        from .models.rwkv import (
            RWKV_PRETRAINED_MODEL_ARCHIVE_LIST,
            RwkvForCausalLM,
            RwkvModel,
            RwkvPreTrainedModel,
        )
        from .models.sam import (
            SAM_PRETRAINED_MODEL_ARCHIVE_LIST,
            SamModel,
            SamPreTrainedModel,
        )

        # PyTorch model imports
        from .models.seamless_m4t import (
            SEAMLESS_M4T_PRETRAINED_MODEL_ARCHIVE_LIST,
            SeamlessM4TCodeHifiGan,
            SeamlessM4TForSpeechToSpeech,
            SeamlessM4TForSpeechToText,
            SeamlessM4TForTextToSpeech,
            SeamlessM4TForTextToText,
            SeamlessM4THifiGan,
            SeamlessM4TModel,
            SeamlessM4TPreTrainedModel,
            SeamlessM4TTextToUnitForConditionalGeneration,
            SeamlessM4TTextToUnitModel,
        )
        from .models.seamless_m4t_v2 import (
            SEAMLESS_M4T_V2_PRETRAINED_MODEL_ARCHIVE_LIST,
            SeamlessM4Tv2ForSpeechToSpeech,
            SeamlessM4Tv2ForSpeechToText,
            SeamlessM4Tv2ForTextToSpeech,
            SeamlessM4Tv2ForTextToText,
            SeamlessM4Tv2Model,
            SeamlessM4Tv2PreTrainedModel,
        )
        from .models.segformer import (
            SEGFORMER_PRETRAINED_MODEL_ARCHIVE_LIST,
            SegformerDecodeHead,
            SegformerForImageClassification,
            SegformerForSemanticSegmentation,
            SegformerLayer,
            SegformerModel,
            SegformerPreTrainedModel,
        )
        from .models.sew import (
            SEW_PRETRAINED_MODEL_ARCHIVE_LIST,
            SEWForCTC,
            SEWForSequenceClassification,
            SEWModel,
            SEWPreTrainedModel,
        )
        from .models.sew_d import (
            SEW_D_PRETRAINED_MODEL_ARCHIVE_LIST,
            SEWDForCTC,
            SEWDForSequenceClassification,
            SEWDModel,
            SEWDPreTrainedModel,
        )
        from .models.siglip import (
            SIGLIP_PRETRAINED_MODEL_ARCHIVE_LIST,
            SiglipForImageClassification,
            SiglipModel,
            SiglipPreTrainedModel,
            SiglipTextModel,
            SiglipVisionModel,
        )
        from .models.speech_encoder_decoder import SpeechEncoderDecoderModel
        from .models.speech_to_text import (
            SPEECH_TO_TEXT_PRETRAINED_MODEL_ARCHIVE_LIST,
            Speech2TextForConditionalGeneration,
            Speech2TextModel,
            Speech2TextPreTrainedModel,
        )
        from .models.speech_to_text_2 import (
            Speech2Text2ForCausalLM,
            Speech2Text2PreTrainedModel,
        )
        from .models.speecht5 import (
            SPEECHT5_PRETRAINED_MODEL_ARCHIVE_LIST,
            SpeechT5ForSpeechToSpeech,
            SpeechT5ForSpeechToText,
            SpeechT5ForTextToSpeech,
            SpeechT5HifiGan,
            SpeechT5Model,
            SpeechT5PreTrainedModel,
        )
        from .models.splinter import (
            SPLINTER_PRETRAINED_MODEL_ARCHIVE_LIST,
            SplinterForPreTraining,
            SplinterForQuestionAnswering,
            SplinterLayer,
            SplinterModel,
            SplinterPreTrainedModel,
        )
        from .models.squeezebert import (
            SQUEEZEBERT_PRETRAINED_MODEL_ARCHIVE_LIST,
            SqueezeBertForMaskedLM,
            SqueezeBertForMultipleChoice,
            SqueezeBertForQuestionAnswering,
            SqueezeBertForSequenceClassification,
            SqueezeBertForTokenClassification,
            SqueezeBertModel,
            SqueezeBertModule,
            SqueezeBertPreTrainedModel,
        )
        from .models.stablelm import (
            StableLmForCausalLM,
            StableLmForSequenceClassification,
            StableLmModel,
            StableLmPreTrainedModel,
        )
        from .models.swiftformer import (
            SWIFTFORMER_PRETRAINED_MODEL_ARCHIVE_LIST,
            SwiftFormerForImageClassification,
            SwiftFormerModel,
            SwiftFormerPreTrainedModel,
        )
        from .models.swin import (
            SWIN_PRETRAINED_MODEL_ARCHIVE_LIST,
            SwinBackbone,
            SwinForImageClassification,
            SwinForMaskedImageModeling,
            SwinModel,
            SwinPreTrainedModel,
        )
        from .models.swin2sr import (
            SWIN2SR_PRETRAINED_MODEL_ARCHIVE_LIST,
            Swin2SRForImageSuperResolution,
            Swin2SRModel,
            Swin2SRPreTrainedModel,
        )
        from .models.swinv2 import (
            SWINV2_PRETRAINED_MODEL_ARCHIVE_LIST,
            Swinv2Backbone,
            Swinv2ForImageClassification,
            Swinv2ForMaskedImageModeling,
            Swinv2Model,
            Swinv2PreTrainedModel,
        )
        from .models.switch_transformers import (
            SWITCH_TRANSFORMERS_PRETRAINED_MODEL_ARCHIVE_LIST,
            SwitchTransformersEncoderModel,
            SwitchTransformersForConditionalGeneration,
            SwitchTransformersModel,
            SwitchTransformersPreTrainedModel,
            SwitchTransformersSparseMLP,
            SwitchTransformersTop1Router,
        )
        from .models.t5 import (
            T5_PRETRAINED_MODEL_ARCHIVE_LIST,
            T5EncoderModel,
            T5ForConditionalGeneration,
            T5ForQuestionAnswering,
            T5ForSequenceClassification,
            T5ForTokenClassification,
            T5Model,
            T5PreTrainedModel,
            load_tf_weights_in_t5,
        )
        from .models.table_transformer import (
            TABLE_TRANSFORMER_PRETRAINED_MODEL_ARCHIVE_LIST,
            TableTransformerForObjectDetection,
            TableTransformerModel,
            TableTransformerPreTrainedModel,
        )
        from .models.tapas import (
            TAPAS_PRETRAINED_MODEL_ARCHIVE_LIST,
            TapasForMaskedLM,
            TapasForQuestionAnswering,
            TapasForSequenceClassification,
            TapasModel,
            TapasPreTrainedModel,
            load_tf_weights_in_tapas,
        )
        from .models.time_series_transformer import (
            TIME_SERIES_TRANSFORMER_PRETRAINED_MODEL_ARCHIVE_LIST,
            TimeSeriesTransformerForPrediction,
            TimeSeriesTransformerModel,
            TimeSeriesTransformerPreTrainedModel,
        )
        from .models.timesformer import (
            TIMESFORMER_PRETRAINED_MODEL_ARCHIVE_LIST,
            TimesformerForVideoClassification,
            TimesformerModel,
            TimesformerPreTrainedModel,
        )
        from .models.timm_backbone import TimmBackbone
        from .models.trocr import (
            TROCR_PRETRAINED_MODEL_ARCHIVE_LIST,
            TrOCRForCausalLM,
            TrOCRPreTrainedModel,
        )
        from .models.tvlt import (
            TVLT_PRETRAINED_MODEL_ARCHIVE_LIST,
            TvltForAudioVisualClassification,
            TvltForPreTraining,
            TvltModel,
            TvltPreTrainedModel,
        )
        from .models.tvp import (
            TVP_PRETRAINED_MODEL_ARCHIVE_LIST,
            TvpForVideoGrounding,
            TvpModel,
            TvpPreTrainedModel,
        )
        from .models.umt5 import (
            UMT5EncoderModel,
            UMT5ForConditionalGeneration,
            UMT5ForQuestionAnswering,
            UMT5ForSequenceClassification,
            UMT5ForTokenClassification,
            UMT5Model,
            UMT5PreTrainedModel,
        )
        from .models.unispeech import (
            UNISPEECH_PRETRAINED_MODEL_ARCHIVE_LIST,
            UniSpeechForCTC,
            UniSpeechForPreTraining,
            UniSpeechForSequenceClassification,
            UniSpeechModel,
            UniSpeechPreTrainedModel,
        )
        from .models.unispeech_sat import (
            UNISPEECH_SAT_PRETRAINED_MODEL_ARCHIVE_LIST,
            UniSpeechSatForAudioFrameClassification,
            UniSpeechSatForCTC,
            UniSpeechSatForPreTraining,
            UniSpeechSatForSequenceClassification,
            UniSpeechSatForXVector,
            UniSpeechSatModel,
            UniSpeechSatPreTrainedModel,
        )
        from .models.univnet import UNIVNET_PRETRAINED_MODEL_ARCHIVE_LIST, UnivNetModel
        from .models.upernet import (
            UperNetForSemanticSegmentation,
            UperNetPreTrainedModel,
        )
        from .models.videomae import (
            VIDEOMAE_PRETRAINED_MODEL_ARCHIVE_LIST,
            VideoMAEForPreTraining,
            VideoMAEForVideoClassification,
            VideoMAEModel,
            VideoMAEPreTrainedModel,
        )
        from .models.vilt import (
            VILT_PRETRAINED_MODEL_ARCHIVE_LIST,
            ViltForImageAndTextRetrieval,
            ViltForImagesAndTextClassification,
            ViltForMaskedLM,
            ViltForQuestionAnswering,
            ViltForTokenClassification,
            ViltLayer,
            ViltModel,
            ViltPreTrainedModel,
        )
        from .models.vipllava import (
            VIPLLAVA_PRETRAINED_MODEL_ARCHIVE_LIST,
            VipLlavaForConditionalGeneration,
            VipLlavaPreTrainedModel,
        )
        from .models.vision_encoder_decoder import VisionEncoderDecoderModel
        from .models.vision_text_dual_encoder import VisionTextDualEncoderModel
        from .models.visual_bert import (
            VISUAL_BERT_PRETRAINED_MODEL_ARCHIVE_LIST,
            VisualBertForMultipleChoice,
            VisualBertForPreTraining,
            VisualBertForQuestionAnswering,
            VisualBertForRegionToPhraseAlignment,
            VisualBertForVisualReasoning,
            VisualBertLayer,
            VisualBertModel,
            VisualBertPreTrainedModel,
        )
        from .models.vit import (
            VIT_PRETRAINED_MODEL_ARCHIVE_LIST,
            ViTForImageClassification,
            ViTForMaskedImageModeling,
            ViTModel,
            ViTPreTrainedModel,
        )
        from .models.vit_hybrid import (
            VIT_HYBRID_PRETRAINED_MODEL_ARCHIVE_LIST,
            ViTHybridForImageClassification,
            ViTHybridModel,
            ViTHybridPreTrainedModel,
        )
        from .models.vit_mae import (
            VIT_MAE_PRETRAINED_MODEL_ARCHIVE_LIST,
            ViTMAEForPreTraining,
            ViTMAELayer,
            ViTMAEModel,
            ViTMAEPreTrainedModel,
        )
        from .models.vit_msn import (
            VIT_MSN_PRETRAINED_MODEL_ARCHIVE_LIST,
            ViTMSNForImageClassification,
            ViTMSNModel,
            ViTMSNPreTrainedModel,
        )
        from .models.vitdet import (
            VITDET_PRETRAINED_MODEL_ARCHIVE_LIST,
            VitDetBackbone,
            VitDetModel,
            VitDetPreTrainedModel,
        )
        from .models.vitmatte import (
            VITMATTE_PRETRAINED_MODEL_ARCHIVE_LIST,
            VitMatteForImageMatting,
            VitMattePreTrainedModel,
        )
        from .models.vits import (
            VITS_PRETRAINED_MODEL_ARCHIVE_LIST,
            VitsModel,
            VitsPreTrainedModel,
        )
        from .models.vivit import (
            VIVIT_PRETRAINED_MODEL_ARCHIVE_LIST,
            VivitForVideoClassification,
            VivitModel,
            VivitPreTrainedModel,
        )
        from .models.wav2vec2 import (
            WAV_2_VEC_2_PRETRAINED_MODEL_ARCHIVE_LIST,
            Wav2Vec2ForAudioFrameClassification,
            Wav2Vec2ForCTC,
            Wav2Vec2ForMaskedLM,
            Wav2Vec2ForPreTraining,
            Wav2Vec2ForSequenceClassification,
            Wav2Vec2ForXVector,
            Wav2Vec2Model,
            Wav2Vec2PreTrainedModel,
        )
        from .models.wav2vec2_bert import (
            WAV2VEC2_BERT_PRETRAINED_MODEL_ARCHIVE_LIST,
            Wav2Vec2BertForAudioFrameClassification,
            Wav2Vec2BertForCTC,
            Wav2Vec2BertForSequenceClassification,
            Wav2Vec2BertForXVector,
            Wav2Vec2BertModel,
            Wav2Vec2BertPreTrainedModel,
        )
        from .models.wav2vec2_conformer import (
            WAV2VEC2_CONFORMER_PRETRAINED_MODEL_ARCHIVE_LIST,
            Wav2Vec2ConformerForAudioFrameClassification,
            Wav2Vec2ConformerForCTC,
            Wav2Vec2ConformerForPreTraining,
            Wav2Vec2ConformerForSequenceClassification,
            Wav2Vec2ConformerForXVector,
            Wav2Vec2ConformerModel,
            Wav2Vec2ConformerPreTrainedModel,
        )
        from .models.wavlm import (
            WAVLM_PRETRAINED_MODEL_ARCHIVE_LIST,
            WavLMForAudioFrameClassification,
            WavLMForCTC,
            WavLMForSequenceClassification,
            WavLMForXVector,
            WavLMModel,
            WavLMPreTrainedModel,
        )
        from .models.whisper import (
            WHISPER_PRETRAINED_MODEL_ARCHIVE_LIST,
            WhisperForAudioClassification,
            WhisperForCausalLM,
            WhisperForConditionalGeneration,
            WhisperModel,
            WhisperPreTrainedModel,
        )
        from .models.x_clip import (
            XCLIP_PRETRAINED_MODEL_ARCHIVE_LIST,
            XCLIPModel,
            XCLIPPreTrainedModel,
            XCLIPTextModel,
            XCLIPVisionModel,
        )
        from .models.xglm import (
            XGLM_PRETRAINED_MODEL_ARCHIVE_LIST,
            XGLMForCausalLM,
            XGLMModel,
            XGLMPreTrainedModel,
        )
        from .models.xlm import (
            XLM_PRETRAINED_MODEL_ARCHIVE_LIST,
            XLMForMultipleChoice,
            XLMForQuestionAnswering,
            XLMForQuestionAnsweringSimple,
            XLMForSequenceClassification,
            XLMForTokenClassification,
            XLMModel,
            XLMPreTrainedModel,
            XLMWithLMHeadModel,
        )
        from .models.xlm_prophetnet import (
            XLM_PROPHETNET_PRETRAINED_MODEL_ARCHIVE_LIST,
            XLMProphetNetDecoder,
            XLMProphetNetEncoder,
            XLMProphetNetForCausalLM,
            XLMProphetNetForConditionalGeneration,
            XLMProphetNetModel,
            XLMProphetNetPreTrainedModel,
        )
        from .models.xlm_roberta import (
            XLM_ROBERTA_PRETRAINED_MODEL_ARCHIVE_LIST,
            XLMRobertaForCausalLM,
            XLMRobertaForMaskedLM,
            XLMRobertaForMultipleChoice,
            XLMRobertaForQuestionAnswering,
            XLMRobertaForSequenceClassification,
            XLMRobertaForTokenClassification,
            XLMRobertaModel,
            XLMRobertaPreTrainedModel,
        )
        from .models.xlm_roberta_xl import (
            XLM_ROBERTA_XL_PRETRAINED_MODEL_ARCHIVE_LIST,
            XLMRobertaXLForCausalLM,
            XLMRobertaXLForMaskedLM,
            XLMRobertaXLForMultipleChoice,
            XLMRobertaXLForQuestionAnswering,
            XLMRobertaXLForSequenceClassification,
            XLMRobertaXLForTokenClassification,
            XLMRobertaXLModel,
            XLMRobertaXLPreTrainedModel,
        )
        from .models.xlnet import (
            XLNET_PRETRAINED_MODEL_ARCHIVE_LIST,
            XLNetForMultipleChoice,
            XLNetForQuestionAnswering,
            XLNetForQuestionAnsweringSimple,
            XLNetForSequenceClassification,
            XLNetForTokenClassification,
            XLNetLMHeadModel,
            XLNetModel,
            XLNetPreTrainedModel,
            load_tf_weights_in_xlnet,
        )
        from .models.xmod import (
            XMOD_PRETRAINED_MODEL_ARCHIVE_LIST,
            XmodForCausalLM,
            XmodForMaskedLM,
            XmodForMultipleChoice,
            XmodForQuestionAnswering,
            XmodForSequenceClassification,
            XmodForTokenClassification,
            XmodModel,
            XmodPreTrainedModel,
        )
        from .models.yolos import (
            YOLOS_PRETRAINED_MODEL_ARCHIVE_LIST,
            YolosForObjectDetection,
            YolosModel,
            YolosPreTrainedModel,
        )
        from .models.yoso import (
            YOSO_PRETRAINED_MODEL_ARCHIVE_LIST,
            YosoForMaskedLM,
            YosoForMultipleChoice,
            YosoForQuestionAnswering,
            YosoForSequenceClassification,
            YosoForTokenClassification,
            YosoLayer,
            YosoModel,
            YosoPreTrainedModel,
        )

        # Optimization
        from .optimization import (
            Adafactor,
            AdamW,
            get_constant_schedule,
            get_constant_schedule_with_warmup,
            get_cosine_schedule_with_warmup,
            get_cosine_with_hard_restarts_schedule_with_warmup,
            get_inverse_sqrt_schedule,
            get_linear_schedule_with_warmup,
            get_polynomial_decay_schedule_with_warmup,
            get_scheduler,
        )
        from .pytorch_utils import Conv1D, apply_chunking_to_forward, prune_layer

        # Trainer
        from .trainer import Trainer
        from .trainer_pt_utils import torch_distributed_zero_first
        from .trainer_seq2seq import Seq2SeqTrainer

    # TensorFlow
    try:
        if not is_tf_available():
            raise OptionalDependencyNotAvailable()
    except OptionalDependencyNotAvailable:
        # Import the same objects as dummies to get them in the namespace.
        # They will raise an import error if the user tries to instantiate / use them.
        from .utils.dummy_tf_objects import *
    else:
        from .benchmark.benchmark_args_tf import TensorFlowBenchmarkArguments

        # Benchmarks
        from .benchmark.benchmark_tf import TensorFlowBenchmark
        from .generation import (
            TFForcedBOSTokenLogitsProcessor,
            TFForcedEOSTokenLogitsProcessor,
            TFForceTokensLogitsProcessor,
            TFGenerationMixin,
            TFLogitsProcessor,
            TFLogitsProcessorList,
            TFLogitsWarper,
            TFMinLengthLogitsProcessor,
            TFNoBadWordsLogitsProcessor,
            TFNoRepeatNGramLogitsProcessor,
            TFRepetitionPenaltyLogitsProcessor,
            TFSuppressTokensAtBeginLogitsProcessor,
            TFSuppressTokensLogitsProcessor,
            TFTemperatureLogitsWarper,
            TFTopKLogitsWarper,
            TFTopPLogitsWarper,
            tf_top_k_top_p_filtering,
        )
        from .keras_callbacks import KerasMetricCallback, PushToHubCallback
        from .modeling_tf_utils import (
            TFPreTrainedModel,
            TFSequenceSummary,
            TFSharedEmbeddings,
            shape_list,
        )

        # TensorFlow model imports
        from .models.albert import (
            TF_ALBERT_PRETRAINED_MODEL_ARCHIVE_LIST,
            TFAlbertForMaskedLM,
            TFAlbertForMultipleChoice,
            TFAlbertForPreTraining,
            TFAlbertForQuestionAnswering,
            TFAlbertForSequenceClassification,
            TFAlbertForTokenClassification,
            TFAlbertMainLayer,
            TFAlbertModel,
            TFAlbertPreTrainedModel,
        )
        from .models.auto import (
            TF_MODEL_FOR_AUDIO_CLASSIFICATION_MAPPING,
            TF_MODEL_FOR_CAUSAL_LM_MAPPING,
            TF_MODEL_FOR_DOCUMENT_QUESTION_ANSWERING_MAPPING,
            TF_MODEL_FOR_IMAGE_CLASSIFICATION_MAPPING,
            TF_MODEL_FOR_MASK_GENERATION_MAPPING,
            TF_MODEL_FOR_MASKED_IMAGE_MODELING_MAPPING,
            TF_MODEL_FOR_MASKED_LM_MAPPING,
            TF_MODEL_FOR_MULTIPLE_CHOICE_MAPPING,
            TF_MODEL_FOR_NEXT_SENTENCE_PREDICTION_MAPPING,
            TF_MODEL_FOR_PRETRAINING_MAPPING,
            TF_MODEL_FOR_QUESTION_ANSWERING_MAPPING,
            TF_MODEL_FOR_SEMANTIC_SEGMENTATION_MAPPING,
            TF_MODEL_FOR_SEQ_TO_SEQ_CAUSAL_LM_MAPPING,
            TF_MODEL_FOR_SEQUENCE_CLASSIFICATION_MAPPING,
            TF_MODEL_FOR_SPEECH_SEQ_2_SEQ_MAPPING,
            TF_MODEL_FOR_TABLE_QUESTION_ANSWERING_MAPPING,
            TF_MODEL_FOR_TEXT_ENCODING_MAPPING,
            TF_MODEL_FOR_TOKEN_CLASSIFICATION_MAPPING,
            TF_MODEL_FOR_VISION_2_SEQ_MAPPING,
            TF_MODEL_FOR_ZERO_SHOT_IMAGE_CLASSIFICATION_MAPPING,
            TF_MODEL_MAPPING,
            TF_MODEL_WITH_LM_HEAD_MAPPING,
            TFAutoModel,
            TFAutoModelForAudioClassification,
            TFAutoModelForCausalLM,
            TFAutoModelForDocumentQuestionAnswering,
            TFAutoModelForImageClassification,
            TFAutoModelForMaskedImageModeling,
            TFAutoModelForMaskedLM,
            TFAutoModelForMaskGeneration,
            TFAutoModelForMultipleChoice,
            TFAutoModelForNextSentencePrediction,
            TFAutoModelForPreTraining,
            TFAutoModelForQuestionAnswering,
            TFAutoModelForSemanticSegmentation,
            TFAutoModelForSeq2SeqLM,
            TFAutoModelForSequenceClassification,
            TFAutoModelForSpeechSeq2Seq,
            TFAutoModelForTableQuestionAnswering,
            TFAutoModelForTextEncoding,
            TFAutoModelForTokenClassification,
            TFAutoModelForVision2Seq,
            TFAutoModelForZeroShotImageClassification,
            TFAutoModelWithLMHead,
        )
        from .models.bart import (
            TFBartForConditionalGeneration,
            TFBartForSequenceClassification,
            TFBartModel,
            TFBartPretrainedModel,
        )
        from .models.bert import (
            TF_BERT_PRETRAINED_MODEL_ARCHIVE_LIST,
            TFBertEmbeddings,
            TFBertForMaskedLM,
            TFBertForMultipleChoice,
            TFBertForNextSentencePrediction,
            TFBertForPreTraining,
            TFBertForQuestionAnswering,
            TFBertForSequenceClassification,
            TFBertForTokenClassification,
            TFBertLMHeadModel,
            TFBertMainLayer,
            TFBertModel,
            TFBertPreTrainedModel,
        )
        from .models.blenderbot import (
            TFBlenderbotForConditionalGeneration,
            TFBlenderbotModel,
            TFBlenderbotPreTrainedModel,
        )
        from .models.blenderbot_small import (
            TFBlenderbotSmallForConditionalGeneration,
            TFBlenderbotSmallModel,
            TFBlenderbotSmallPreTrainedModel,
        )
        from .models.blip import (
            TF_BLIP_PRETRAINED_MODEL_ARCHIVE_LIST,
            TFBlipForConditionalGeneration,
            TFBlipForImageTextRetrieval,
            TFBlipForQuestionAnswering,
            TFBlipModel,
            TFBlipPreTrainedModel,
            TFBlipTextModel,
            TFBlipVisionModel,
        )
        from .models.camembert import (
            TF_CAMEMBERT_PRETRAINED_MODEL_ARCHIVE_LIST,
            TFCamembertForCausalLM,
            TFCamembertForMaskedLM,
            TFCamembertForMultipleChoice,
            TFCamembertForQuestionAnswering,
            TFCamembertForSequenceClassification,
            TFCamembertForTokenClassification,
            TFCamembertModel,
            TFCamembertPreTrainedModel,
        )
        from .models.clip import (
            TF_CLIP_PRETRAINED_MODEL_ARCHIVE_LIST,
            TFCLIPModel,
            TFCLIPPreTrainedModel,
            TFCLIPTextModel,
            TFCLIPVisionModel,
        )
        from .models.convbert import (
            TF_CONVBERT_PRETRAINED_MODEL_ARCHIVE_LIST,
            TFConvBertForMaskedLM,
            TFConvBertForMultipleChoice,
            TFConvBertForQuestionAnswering,
            TFConvBertForSequenceClassification,
            TFConvBertForTokenClassification,
            TFConvBertLayer,
            TFConvBertModel,
            TFConvBertPreTrainedModel,
        )
        from .models.convnext import (
            TFConvNextForImageClassification,
            TFConvNextModel,
            TFConvNextPreTrainedModel,
        )
        from .models.convnextv2 import (
            TFConvNextV2ForImageClassification,
            TFConvNextV2Model,
            TFConvNextV2PreTrainedModel,
        )
        from .models.ctrl import (
            TF_CTRL_PRETRAINED_MODEL_ARCHIVE_LIST,
            TFCTRLForSequenceClassification,
            TFCTRLLMHeadModel,
            TFCTRLModel,
            TFCTRLPreTrainedModel,
        )
        from .models.cvt import (
            TF_CVT_PRETRAINED_MODEL_ARCHIVE_LIST,
            TFCvtForImageClassification,
            TFCvtModel,
            TFCvtPreTrainedModel,
        )
        from .models.data2vec import (
            TFData2VecVisionForImageClassification,
            TFData2VecVisionForSemanticSegmentation,
            TFData2VecVisionModel,
            TFData2VecVisionPreTrainedModel,
        )
        from .models.deberta import (
            TF_DEBERTA_PRETRAINED_MODEL_ARCHIVE_LIST,
            TFDebertaForMaskedLM,
            TFDebertaForQuestionAnswering,
            TFDebertaForSequenceClassification,
            TFDebertaForTokenClassification,
            TFDebertaModel,
            TFDebertaPreTrainedModel,
        )
        from .models.deberta_v2 import (
            TF_DEBERTA_V2_PRETRAINED_MODEL_ARCHIVE_LIST,
            TFDebertaV2ForMaskedLM,
            TFDebertaV2ForMultipleChoice,
            TFDebertaV2ForQuestionAnswering,
            TFDebertaV2ForSequenceClassification,
            TFDebertaV2ForTokenClassification,
            TFDebertaV2Model,
            TFDebertaV2PreTrainedModel,
        )
        from .models.deit import (
            TF_DEIT_PRETRAINED_MODEL_ARCHIVE_LIST,
            TFDeiTForImageClassification,
            TFDeiTForImageClassificationWithTeacher,
            TFDeiTForMaskedImageModeling,
            TFDeiTModel,
            TFDeiTPreTrainedModel,
        )
        from .models.deprecated.transfo_xl import (
            TF_TRANSFO_XL_PRETRAINED_MODEL_ARCHIVE_LIST,
            TFAdaptiveEmbedding,
            TFTransfoXLForSequenceClassification,
            TFTransfoXLLMHeadModel,
            TFTransfoXLMainLayer,
            TFTransfoXLModel,
            TFTransfoXLPreTrainedModel,
        )
        from .models.distilbert import (
            TF_DISTILBERT_PRETRAINED_MODEL_ARCHIVE_LIST,
            TFDistilBertForMaskedLM,
            TFDistilBertForMultipleChoice,
            TFDistilBertForQuestionAnswering,
            TFDistilBertForSequenceClassification,
            TFDistilBertForTokenClassification,
            TFDistilBertMainLayer,
            TFDistilBertModel,
            TFDistilBertPreTrainedModel,
        )
        from .models.dpr import (
            TF_DPR_CONTEXT_ENCODER_PRETRAINED_MODEL_ARCHIVE_LIST,
            TF_DPR_QUESTION_ENCODER_PRETRAINED_MODEL_ARCHIVE_LIST,
            TF_DPR_READER_PRETRAINED_MODEL_ARCHIVE_LIST,
            TFDPRContextEncoder,
            TFDPRPretrainedContextEncoder,
            TFDPRPretrainedQuestionEncoder,
            TFDPRPretrainedReader,
            TFDPRQuestionEncoder,
            TFDPRReader,
        )
        from .models.efficientformer import (
            TF_EFFICIENTFORMER_PRETRAINED_MODEL_ARCHIVE_LIST,
            TFEfficientFormerForImageClassification,
            TFEfficientFormerForImageClassificationWithTeacher,
            TFEfficientFormerModel,
            TFEfficientFormerPreTrainedModel,
        )
        from .models.electra import (
            TF_ELECTRA_PRETRAINED_MODEL_ARCHIVE_LIST,
            TFElectraForMaskedLM,
            TFElectraForMultipleChoice,
            TFElectraForPreTraining,
            TFElectraForQuestionAnswering,
            TFElectraForSequenceClassification,
            TFElectraForTokenClassification,
            TFElectraModel,
            TFElectraPreTrainedModel,
        )
        from .models.encoder_decoder import TFEncoderDecoderModel
        from .models.esm import (
            ESM_PRETRAINED_MODEL_ARCHIVE_LIST,
            TFEsmForMaskedLM,
            TFEsmForSequenceClassification,
            TFEsmForTokenClassification,
            TFEsmModel,
            TFEsmPreTrainedModel,
        )
        from .models.flaubert import (
            TF_FLAUBERT_PRETRAINED_MODEL_ARCHIVE_LIST,
            TFFlaubertForMultipleChoice,
            TFFlaubertForQuestionAnsweringSimple,
            TFFlaubertForSequenceClassification,
            TFFlaubertForTokenClassification,
            TFFlaubertModel,
            TFFlaubertPreTrainedModel,
            TFFlaubertWithLMHeadModel,
        )
        from .models.funnel import (
            TF_FUNNEL_PRETRAINED_MODEL_ARCHIVE_LIST,
            TFFunnelBaseModel,
            TFFunnelForMaskedLM,
            TFFunnelForMultipleChoice,
            TFFunnelForPreTraining,
            TFFunnelForQuestionAnswering,
            TFFunnelForSequenceClassification,
            TFFunnelForTokenClassification,
            TFFunnelModel,
            TFFunnelPreTrainedModel,
        )
        from .models.gpt2 import (
            TF_GPT2_PRETRAINED_MODEL_ARCHIVE_LIST,
            TFGPT2DoubleHeadsModel,
            TFGPT2ForSequenceClassification,
            TFGPT2LMHeadModel,
            TFGPT2MainLayer,
            TFGPT2Model,
            TFGPT2PreTrainedModel,
        )
        from .models.gptj import (
            TFGPTJForCausalLM,
            TFGPTJForQuestionAnswering,
            TFGPTJForSequenceClassification,
            TFGPTJModel,
            TFGPTJPreTrainedModel,
        )
        from .models.groupvit import (
            TF_GROUPVIT_PRETRAINED_MODEL_ARCHIVE_LIST,
            TFGroupViTModel,
            TFGroupViTPreTrainedModel,
            TFGroupViTTextModel,
            TFGroupViTVisionModel,
        )
        from .models.hubert import (
            TF_HUBERT_PRETRAINED_MODEL_ARCHIVE_LIST,
            TFHubertForCTC,
            TFHubertModel,
            TFHubertPreTrainedModel,
        )
        from .models.layoutlm import (
            TF_LAYOUTLM_PRETRAINED_MODEL_ARCHIVE_LIST,
            TFLayoutLMForMaskedLM,
            TFLayoutLMForQuestionAnswering,
            TFLayoutLMForSequenceClassification,
            TFLayoutLMForTokenClassification,
            TFLayoutLMMainLayer,
            TFLayoutLMModel,
            TFLayoutLMPreTrainedModel,
        )
        from .models.layoutlmv3 import (
            TF_LAYOUTLMV3_PRETRAINED_MODEL_ARCHIVE_LIST,
            TFLayoutLMv3ForQuestionAnswering,
            TFLayoutLMv3ForSequenceClassification,
            TFLayoutLMv3ForTokenClassification,
            TFLayoutLMv3Model,
            TFLayoutLMv3PreTrainedModel,
        )
        from .models.led import (
            TFLEDForConditionalGeneration,
            TFLEDModel,
            TFLEDPreTrainedModel,
        )
        from .models.longformer import (
            TF_LONGFORMER_PRETRAINED_MODEL_ARCHIVE_LIST,
            TFLongformerForMaskedLM,
            TFLongformerForMultipleChoice,
            TFLongformerForQuestionAnswering,
            TFLongformerForSequenceClassification,
            TFLongformerForTokenClassification,
            TFLongformerModel,
            TFLongformerPreTrainedModel,
            TFLongformerSelfAttention,
        )
        from .models.lxmert import (
            TF_LXMERT_PRETRAINED_MODEL_ARCHIVE_LIST,
            TFLxmertForPreTraining,
            TFLxmertMainLayer,
            TFLxmertModel,
            TFLxmertPreTrainedModel,
            TFLxmertVisualFeatureEncoder,
        )
        from .models.marian import (
            TFMarianModel,
            TFMarianMTModel,
            TFMarianPreTrainedModel,
        )
        from .models.mbart import (
            TFMBartForConditionalGeneration,
            TFMBartModel,
            TFMBartPreTrainedModel,
        )
        from .models.mobilebert import (
            TF_MOBILEBERT_PRETRAINED_MODEL_ARCHIVE_LIST,
            TFMobileBertForMaskedLM,
            TFMobileBertForMultipleChoice,
            TFMobileBertForNextSentencePrediction,
            TFMobileBertForPreTraining,
            TFMobileBertForQuestionAnswering,
            TFMobileBertForSequenceClassification,
            TFMobileBertForTokenClassification,
            TFMobileBertMainLayer,
            TFMobileBertModel,
            TFMobileBertPreTrainedModel,
        )
        from .models.mobilevit import (
            TF_MOBILEVIT_PRETRAINED_MODEL_ARCHIVE_LIST,
            TFMobileViTForImageClassification,
            TFMobileViTForSemanticSegmentation,
            TFMobileViTModel,
            TFMobileViTPreTrainedModel,
        )
        from .models.mpnet import (
            TF_MPNET_PRETRAINED_MODEL_ARCHIVE_LIST,
            TFMPNetForMaskedLM,
            TFMPNetForMultipleChoice,
            TFMPNetForQuestionAnswering,
            TFMPNetForSequenceClassification,
            TFMPNetForTokenClassification,
            TFMPNetMainLayer,
            TFMPNetModel,
            TFMPNetPreTrainedModel,
        )
        from .models.mt5 import (
            TFMT5EncoderModel,
            TFMT5ForConditionalGeneration,
            TFMT5Model,
        )
        from .models.openai import (
            TF_OPENAI_GPT_PRETRAINED_MODEL_ARCHIVE_LIST,
            TFOpenAIGPTDoubleHeadsModel,
            TFOpenAIGPTForSequenceClassification,
            TFOpenAIGPTLMHeadModel,
            TFOpenAIGPTMainLayer,
            TFOpenAIGPTModel,
            TFOpenAIGPTPreTrainedModel,
        )
        from .models.opt import TFOPTForCausalLM, TFOPTModel, TFOPTPreTrainedModel
        from .models.pegasus import (
            TFPegasusForConditionalGeneration,
            TFPegasusModel,
            TFPegasusPreTrainedModel,
        )
        from .models.rag import (
            TFRagModel,
            TFRagPreTrainedModel,
            TFRagSequenceForGeneration,
            TFRagTokenForGeneration,
        )
        from .models.regnet import (
            TF_REGNET_PRETRAINED_MODEL_ARCHIVE_LIST,
            TFRegNetForImageClassification,
            TFRegNetModel,
            TFRegNetPreTrainedModel,
        )
        from .models.rembert import (
            TF_REMBERT_PRETRAINED_MODEL_ARCHIVE_LIST,
            TFRemBertForCausalLM,
            TFRemBertForMaskedLM,
            TFRemBertForMultipleChoice,
            TFRemBertForQuestionAnswering,
            TFRemBertForSequenceClassification,
            TFRemBertForTokenClassification,
            TFRemBertLayer,
            TFRemBertModel,
            TFRemBertPreTrainedModel,
        )
        from .models.resnet import (
            TF_RESNET_PRETRAINED_MODEL_ARCHIVE_LIST,
            TFResNetForImageClassification,
            TFResNetModel,
            TFResNetPreTrainedModel,
        )
        from .models.roberta import (
            TF_ROBERTA_PRETRAINED_MODEL_ARCHIVE_LIST,
            TFRobertaForCausalLM,
            TFRobertaForMaskedLM,
            TFRobertaForMultipleChoice,
            TFRobertaForQuestionAnswering,
            TFRobertaForSequenceClassification,
            TFRobertaForTokenClassification,
            TFRobertaMainLayer,
            TFRobertaModel,
            TFRobertaPreTrainedModel,
        )
        from .models.roberta_prelayernorm import (
            TF_ROBERTA_PRELAYERNORM_PRETRAINED_MODEL_ARCHIVE_LIST,
            TFRobertaPreLayerNormForCausalLM,
            TFRobertaPreLayerNormForMaskedLM,
            TFRobertaPreLayerNormForMultipleChoice,
            TFRobertaPreLayerNormForQuestionAnswering,
            TFRobertaPreLayerNormForSequenceClassification,
            TFRobertaPreLayerNormForTokenClassification,
            TFRobertaPreLayerNormMainLayer,
            TFRobertaPreLayerNormModel,
            TFRobertaPreLayerNormPreTrainedModel,
        )
        from .models.roformer import (
            TF_ROFORMER_PRETRAINED_MODEL_ARCHIVE_LIST,
            TFRoFormerForCausalLM,
            TFRoFormerForMaskedLM,
            TFRoFormerForMultipleChoice,
            TFRoFormerForQuestionAnswering,
            TFRoFormerForSequenceClassification,
            TFRoFormerForTokenClassification,
            TFRoFormerLayer,
            TFRoFormerModel,
            TFRoFormerPreTrainedModel,
        )
        from .models.sam import (
            TF_SAM_PRETRAINED_MODEL_ARCHIVE_LIST,
            TFSamModel,
            TFSamPreTrainedModel,
        )
        from .models.segformer import (
            TF_SEGFORMER_PRETRAINED_MODEL_ARCHIVE_LIST,
            TFSegformerDecodeHead,
            TFSegformerForImageClassification,
            TFSegformerForSemanticSegmentation,
            TFSegformerModel,
            TFSegformerPreTrainedModel,
        )
        from .models.speech_to_text import (
            TF_SPEECH_TO_TEXT_PRETRAINED_MODEL_ARCHIVE_LIST,
            TFSpeech2TextForConditionalGeneration,
            TFSpeech2TextModel,
            TFSpeech2TextPreTrainedModel,
        )
        from .models.swin import (
            TF_SWIN_PRETRAINED_MODEL_ARCHIVE_LIST,
            TFSwinForImageClassification,
            TFSwinForMaskedImageModeling,
            TFSwinModel,
            TFSwinPreTrainedModel,
        )
        from .models.t5 import (
            TF_T5_PRETRAINED_MODEL_ARCHIVE_LIST,
            TFT5EncoderModel,
            TFT5ForConditionalGeneration,
            TFT5Model,
            TFT5PreTrainedModel,
        )
        from .models.tapas import (
            TF_TAPAS_PRETRAINED_MODEL_ARCHIVE_LIST,
            TFTapasForMaskedLM,
            TFTapasForQuestionAnswering,
            TFTapasForSequenceClassification,
            TFTapasModel,
            TFTapasPreTrainedModel,
        )
        from .models.vision_encoder_decoder import TFVisionEncoderDecoderModel
        from .models.vision_text_dual_encoder import TFVisionTextDualEncoderModel
        from .models.vit import (
            TFViTForImageClassification,
            TFViTModel,
            TFViTPreTrainedModel,
        )
        from .models.vit_mae import (
            TFViTMAEForPreTraining,
            TFViTMAEModel,
            TFViTMAEPreTrainedModel,
        )
        from .models.wav2vec2 import (
            TF_WAV_2_VEC_2_PRETRAINED_MODEL_ARCHIVE_LIST,
            TFWav2Vec2ForCTC,
            TFWav2Vec2ForSequenceClassification,
            TFWav2Vec2Model,
            TFWav2Vec2PreTrainedModel,
        )
        from .models.whisper import (
            TF_WHISPER_PRETRAINED_MODEL_ARCHIVE_LIST,
            TFWhisperForConditionalGeneration,
            TFWhisperModel,
            TFWhisperPreTrainedModel,
        )
        from .models.xglm import (
            TF_XGLM_PRETRAINED_MODEL_ARCHIVE_LIST,
            TFXGLMForCausalLM,
            TFXGLMModel,
            TFXGLMPreTrainedModel,
        )
        from .models.xlm import (
            TF_XLM_PRETRAINED_MODEL_ARCHIVE_LIST,
            TFXLMForMultipleChoice,
            TFXLMForQuestionAnsweringSimple,
            TFXLMForSequenceClassification,
            TFXLMForTokenClassification,
            TFXLMMainLayer,
            TFXLMModel,
            TFXLMPreTrainedModel,
            TFXLMWithLMHeadModel,
        )
        from .models.xlm_roberta import (
            TF_XLM_ROBERTA_PRETRAINED_MODEL_ARCHIVE_LIST,
            TFXLMRobertaForCausalLM,
            TFXLMRobertaForMaskedLM,
            TFXLMRobertaForMultipleChoice,
            TFXLMRobertaForQuestionAnswering,
            TFXLMRobertaForSequenceClassification,
            TFXLMRobertaForTokenClassification,
            TFXLMRobertaModel,
            TFXLMRobertaPreTrainedModel,
        )
        from .models.xlnet import (
            TF_XLNET_PRETRAINED_MODEL_ARCHIVE_LIST,
            TFXLNetForMultipleChoice,
            TFXLNetForQuestionAnsweringSimple,
            TFXLNetForSequenceClassification,
            TFXLNetForTokenClassification,
            TFXLNetLMHeadModel,
            TFXLNetMainLayer,
            TFXLNetModel,
            TFXLNetPreTrainedModel,
        )

        # Optimization
        from .optimization_tf import (
            AdamWeightDecay,
            GradientAccumulator,
            WarmUp,
            create_optimizer,
        )

    try:
        if not (
            is_librosa_available()
            and is_essentia_available()
            and is_scipy_available()
            and is_torch_available()
            and is_pretty_midi_available()
        ):
            raise OptionalDependencyNotAvailable()
    except OptionalDependencyNotAvailable:
        from .utils.dummy_essentia_and_librosa_and_pretty_midi_and_scipy_and_torch_objects import *
    else:
        from .models.pop2piano import (
            Pop2PianoFeatureExtractor,
            Pop2PianoProcessor,
            Pop2PianoTokenizer,
        )

    try:
        if not is_flax_available():
            raise OptionalDependencyNotAvailable()
    except OptionalDependencyNotAvailable:
        # Import the same objects as dummies to get them in the namespace.
        # They will raise an import error if the user tries to instantiate / use them.
        from .utils.dummy_flax_objects import *
    else:
        from .generation import (
            FlaxForcedBOSTokenLogitsProcessor,
            FlaxForcedEOSTokenLogitsProcessor,
            FlaxForceTokensLogitsProcessor,
            FlaxGenerationMixin,
            FlaxLogitsProcessor,
            FlaxLogitsProcessorList,
            FlaxLogitsWarper,
            FlaxMinLengthLogitsProcessor,
            FlaxSuppressTokensAtBeginLogitsProcessor,
            FlaxSuppressTokensLogitsProcessor,
            FlaxTemperatureLogitsWarper,
            FlaxTopKLogitsWarper,
            FlaxTopPLogitsWarper,
            FlaxWhisperTimeStampLogitsProcessor,
        )
        from .modeling_flax_utils import FlaxPreTrainedModel

        # Flax model imports
        from .models.albert import (
            FlaxAlbertForMaskedLM,
            FlaxAlbertForMultipleChoice,
            FlaxAlbertForPreTraining,
            FlaxAlbertForQuestionAnswering,
            FlaxAlbertForSequenceClassification,
            FlaxAlbertForTokenClassification,
            FlaxAlbertModel,
            FlaxAlbertPreTrainedModel,
        )
        from .models.auto import (
            FLAX_MODEL_FOR_AUDIO_CLASSIFICATION_MAPPING,
            FLAX_MODEL_FOR_CAUSAL_LM_MAPPING,
            FLAX_MODEL_FOR_IMAGE_CLASSIFICATION_MAPPING,
            FLAX_MODEL_FOR_MASKED_LM_MAPPING,
            FLAX_MODEL_FOR_MULTIPLE_CHOICE_MAPPING,
            FLAX_MODEL_FOR_NEXT_SENTENCE_PREDICTION_MAPPING,
            FLAX_MODEL_FOR_PRETRAINING_MAPPING,
            FLAX_MODEL_FOR_QUESTION_ANSWERING_MAPPING,
            FLAX_MODEL_FOR_SEQ_TO_SEQ_CAUSAL_LM_MAPPING,
            FLAX_MODEL_FOR_SEQUENCE_CLASSIFICATION_MAPPING,
            FLAX_MODEL_FOR_SPEECH_SEQ_2_SEQ_MAPPING,
            FLAX_MODEL_FOR_TOKEN_CLASSIFICATION_MAPPING,
            FLAX_MODEL_FOR_VISION_2_SEQ_MAPPING,
            FLAX_MODEL_MAPPING,
            FlaxAutoModel,
            FlaxAutoModelForCausalLM,
            FlaxAutoModelForImageClassification,
            FlaxAutoModelForMaskedLM,
            FlaxAutoModelForMultipleChoice,
            FlaxAutoModelForNextSentencePrediction,
            FlaxAutoModelForPreTraining,
            FlaxAutoModelForQuestionAnswering,
            FlaxAutoModelForSeq2SeqLM,
            FlaxAutoModelForSequenceClassification,
            FlaxAutoModelForSpeechSeq2Seq,
            FlaxAutoModelForTokenClassification,
            FlaxAutoModelForVision2Seq,
        )
        from .models.bart import (
            FlaxBartDecoderPreTrainedModel,
            FlaxBartForCausalLM,
            FlaxBartForConditionalGeneration,
            FlaxBartForQuestionAnswering,
            FlaxBartForSequenceClassification,
            FlaxBartModel,
            FlaxBartPreTrainedModel,
        )
        from .models.beit import (
            FlaxBeitForImageClassification,
            FlaxBeitForMaskedImageModeling,
            FlaxBeitModel,
            FlaxBeitPreTrainedModel,
        )
        from .models.bert import (
            FlaxBertForCausalLM,
            FlaxBertForMaskedLM,
            FlaxBertForMultipleChoice,
            FlaxBertForNextSentencePrediction,
            FlaxBertForPreTraining,
            FlaxBertForQuestionAnswering,
            FlaxBertForSequenceClassification,
            FlaxBertForTokenClassification,
            FlaxBertModel,
            FlaxBertPreTrainedModel,
        )
        from .models.big_bird import (
            FlaxBigBirdForCausalLM,
            FlaxBigBirdForMaskedLM,
            FlaxBigBirdForMultipleChoice,
            FlaxBigBirdForPreTraining,
            FlaxBigBirdForQuestionAnswering,
            FlaxBigBirdForSequenceClassification,
            FlaxBigBirdForTokenClassification,
            FlaxBigBirdModel,
            FlaxBigBirdPreTrainedModel,
        )
        from .models.blenderbot import (
            FlaxBlenderbotForConditionalGeneration,
            FlaxBlenderbotModel,
            FlaxBlenderbotPreTrainedModel,
        )
        from .models.blenderbot_small import (
            FlaxBlenderbotSmallForConditionalGeneration,
            FlaxBlenderbotSmallModel,
            FlaxBlenderbotSmallPreTrainedModel,
        )
        from .models.bloom import (
            FlaxBloomForCausalLM,
            FlaxBloomModel,
            FlaxBloomPreTrainedModel,
        )
        from .models.clip import (
            FlaxCLIPModel,
            FlaxCLIPPreTrainedModel,
            FlaxCLIPTextModel,
            FlaxCLIPTextModelWithProjection,
            FlaxCLIPTextPreTrainedModel,
            FlaxCLIPVisionModel,
            FlaxCLIPVisionPreTrainedModel,
        )
        from .models.distilbert import (
            FlaxDistilBertForMaskedLM,
            FlaxDistilBertForMultipleChoice,
            FlaxDistilBertForQuestionAnswering,
            FlaxDistilBertForSequenceClassification,
            FlaxDistilBertForTokenClassification,
            FlaxDistilBertModel,
            FlaxDistilBertPreTrainedModel,
        )
        from .models.electra import (
            FlaxElectraForCausalLM,
            FlaxElectraForMaskedLM,
            FlaxElectraForMultipleChoice,
            FlaxElectraForPreTraining,
            FlaxElectraForQuestionAnswering,
            FlaxElectraForSequenceClassification,
            FlaxElectraForTokenClassification,
            FlaxElectraModel,
            FlaxElectraPreTrainedModel,
        )
        from .models.encoder_decoder import FlaxEncoderDecoderModel
        from .models.gemma import (
            FlaxGemmaForCausalLM,
            FlaxGemmaModel,
            FlaxGemmaPreTrainedModel,
        )
        from .models.gpt2 import (
            FlaxGPT2LMHeadModel,
            FlaxGPT2Model,
            FlaxGPT2PreTrainedModel,
        )
        from .models.gpt_neo import (
            FlaxGPTNeoForCausalLM,
            FlaxGPTNeoModel,
            FlaxGPTNeoPreTrainedModel,
        )
        from .models.gptj import (
            FlaxGPTJForCausalLM,
            FlaxGPTJModel,
            FlaxGPTJPreTrainedModel,
        )
        from .models.llama import (
            FlaxLlamaForCausalLM,
            FlaxLlamaModel,
            FlaxLlamaPreTrainedModel,
        )
        from .models.longt5 import (
            FlaxLongT5ForConditionalGeneration,
            FlaxLongT5Model,
            FlaxLongT5PreTrainedModel,
        )
        from .models.marian import (
            FlaxMarianModel,
            FlaxMarianMTModel,
            FlaxMarianPreTrainedModel,
        )
        from .models.mbart import (
            FlaxMBartForConditionalGeneration,
            FlaxMBartForQuestionAnswering,
            FlaxMBartForSequenceClassification,
            FlaxMBartModel,
            FlaxMBartPreTrainedModel,
        )
        from .models.mistral import (
            FlaxMistralForCausalLM,
            FlaxMistralModel,
            FlaxMistralPreTrainedModel,
        )
        from .models.mt5 import (
            FlaxMT5EncoderModel,
            FlaxMT5ForConditionalGeneration,
            FlaxMT5Model,
        )
        from .models.opt import FlaxOPTForCausalLM, FlaxOPTModel, FlaxOPTPreTrainedModel
        from .models.pegasus import (
            FlaxPegasusForConditionalGeneration,
            FlaxPegasusModel,
            FlaxPegasusPreTrainedModel,
        )
        from .models.regnet import (
            FlaxRegNetForImageClassification,
            FlaxRegNetModel,
            FlaxRegNetPreTrainedModel,
        )
        from .models.resnet import (
            FlaxResNetForImageClassification,
            FlaxResNetModel,
            FlaxResNetPreTrainedModel,
        )
        from .models.roberta import (
            FlaxRobertaForCausalLM,
            FlaxRobertaForMaskedLM,
            FlaxRobertaForMultipleChoice,
            FlaxRobertaForQuestionAnswering,
            FlaxRobertaForSequenceClassification,
            FlaxRobertaForTokenClassification,
            FlaxRobertaModel,
            FlaxRobertaPreTrainedModel,
        )
        from .models.roberta_prelayernorm import (
            FlaxRobertaPreLayerNormForCausalLM,
            FlaxRobertaPreLayerNormForMaskedLM,
            FlaxRobertaPreLayerNormForMultipleChoice,
            FlaxRobertaPreLayerNormForQuestionAnswering,
            FlaxRobertaPreLayerNormForSequenceClassification,
            FlaxRobertaPreLayerNormForTokenClassification,
            FlaxRobertaPreLayerNormModel,
            FlaxRobertaPreLayerNormPreTrainedModel,
        )
        from .models.roformer import (
            FlaxRoFormerForMaskedLM,
            FlaxRoFormerForMultipleChoice,
            FlaxRoFormerForQuestionAnswering,
            FlaxRoFormerForSequenceClassification,
            FlaxRoFormerForTokenClassification,
            FlaxRoFormerModel,
            FlaxRoFormerPreTrainedModel,
        )
        from .models.speech_encoder_decoder import FlaxSpeechEncoderDecoderModel
        from .models.t5 import (
            FlaxT5EncoderModel,
            FlaxT5ForConditionalGeneration,
            FlaxT5Model,
            FlaxT5PreTrainedModel,
        )
        from .models.vision_encoder_decoder import FlaxVisionEncoderDecoderModel
        from .models.vision_text_dual_encoder import FlaxVisionTextDualEncoderModel
        from .models.vit import (
            FlaxViTForImageClassification,
            FlaxViTModel,
            FlaxViTPreTrainedModel,
        )
        from .models.wav2vec2 import (
            FlaxWav2Vec2ForCTC,
            FlaxWav2Vec2ForPreTraining,
            FlaxWav2Vec2Model,
            FlaxWav2Vec2PreTrainedModel,
        )
        from .models.whisper import (
            FlaxWhisperForAudioClassification,
            FlaxWhisperForConditionalGeneration,
            FlaxWhisperModel,
            FlaxWhisperPreTrainedModel,
        )
        from .models.xglm import (
            FlaxXGLMForCausalLM,
            FlaxXGLMModel,
            FlaxXGLMPreTrainedModel,
        )
        from .models.xlm_roberta import (
            FLAX_XLM_ROBERTA_PRETRAINED_MODEL_ARCHIVE_LIST,
            FlaxXLMRobertaForCausalLM,
            FlaxXLMRobertaForMaskedLM,
            FlaxXLMRobertaForMultipleChoice,
            FlaxXLMRobertaForQuestionAnswering,
            FlaxXLMRobertaForSequenceClassification,
            FlaxXLMRobertaForTokenClassification,
            FlaxXLMRobertaModel,
            FlaxXLMRobertaPreTrainedModel,
        )


else:
    import sys

    sys.modules[__name__] = _LazyModule(
        __name__,
        globals()["__file__"],
        _import_structure,
        module_spec=__spec__,
        extra_objects={"__version__": __version__},
    )


if not is_tf_available() and not is_torch_available() and not is_flax_available():
    logger.warning(
        "None of PyTorch, TensorFlow >= 2.0, or Flax have been found. "
        "Models won't be available and only tokenizers, configuration "
        "and file/data utilities can be used."
    )<|MERGE_RESOLUTION|>--- conflicted
+++ resolved
@@ -6886,9 +6886,6 @@
             FunnelPreTrainedModel,
             load_tf_weights_in_funnel,
         )
-<<<<<<< HEAD
-        from .models.fuyu import FuyuForCausalLM, FuyuPreTrainedModel
-=======
         from .models.fuyu import (
             FuyuForCausalLM,
             FuyuPreTrainedModel,
@@ -6899,7 +6896,6 @@
             GemmaModel,
             GemmaPreTrainedModel,
         )
->>>>>>> c8d98405
         from .models.git import (
             GIT_PRETRAINED_MODEL_ARCHIVE_LIST,
             GitForCausalLM,
