# flake8: noqa
# There's no way to ignore "F401 '...' imported but unused" warnings in this
# module, but to preserve other warnings. So, don't check this module at all.

# Copyright 2020 The HuggingFace Team. All rights reserved.
#
# Licensed under the Apache License, Version 2.0 (the "License");
# you may not use this file except in compliance with the License.
# You may obtain a copy of the License at
#
#     http://www.apache.org/licenses/LICENSE-2.0
#
# Unless required by applicable law or agreed to in writing, software
# distributed under the License is distributed on an "AS IS" BASIS,
# WITHOUT WARRANTIES OR CONDITIONS OF ANY KIND, either express or implied.
# See the License for the specific language governing permissions and
# limitations under the License.

# When adding a new object to this init, remember to add it twice: once inside the `_import_structure` dictionary and
# once inside the `if TYPE_CHECKING` branch. The `TYPE_CHECKING` should have import statements as usual, but they are
# only there for type checking. The `_import_structure` is a dictionary submodule to list of object names, and is used
# to defer the actual importing for when the objects are requested. This way `import transformers` provides the names
# in the namespace without actually importing anything (and especially none of the backends).

__version__ = "4.9.0.dev0"

# Work around to update TensorFlow's absl.logging threshold which alters the
# default Python logging output behavior when present.
# see: https://github.com/abseil/abseil-py/issues/99
# and: https://github.com/tensorflow/tensorflow/issues/26691#issuecomment-500369493
try:
    import absl.logging
except ImportError:
    pass
else:
    absl.logging.set_verbosity("info")
    absl.logging.set_stderrthreshold("info")
    absl.logging._warn_preinit_stderr = False

from typing import TYPE_CHECKING

# Check the dependencies satisfy the minimal versions required.
from . import dependency_versions_check
from .file_utils import (
    _BaseLazyModule,
    is_flax_available,
    is_sentencepiece_available,
    is_speech_available,
    is_tf_available,
    is_timm_available,
    is_tokenizers_available,
    is_torch_available,
    is_vision_available,
)
from .utils import logging


logger = logging.get_logger(__name__)  # pylint: disable=invalid-name


# Base objects, independent of any specific backend
_import_structure = {
    "configuration_utils": ["PretrainedConfig"],
    "data": [
        "DataProcessor",
        "InputExample",
        "InputFeatures",
        "SingleSentenceClassificationProcessor",
        "SquadExample",
        "SquadFeatures",
        "SquadV1Processor",
        "SquadV2Processor",
        "glue_compute_metrics",
        "glue_convert_examples_to_features",
        "glue_output_modes",
        "glue_processors",
        "glue_tasks_num_labels",
        "squad_convert_examples_to_features",
        "xnli_compute_metrics",
        "xnli_output_modes",
        "xnli_processors",
        "xnli_tasks_num_labels",
    ],
    "feature_extraction_sequence_utils": ["BatchFeature", "SequenceFeatureExtractor"],
    "file_utils": [
        "CONFIG_NAME",
        "MODEL_CARD_NAME",
        "PYTORCH_PRETRAINED_BERT_CACHE",
        "PYTORCH_TRANSFORMERS_CACHE",
        "SPIECE_UNDERLINE",
        "TF2_WEIGHTS_NAME",
        "TF_WEIGHTS_NAME",
        "TRANSFORMERS_CACHE",
        "WEIGHTS_NAME",
        "TensorType",
        "add_end_docstrings",
        "add_start_docstrings",
        "cached_path",
        "is_apex_available",
        "is_datasets_available",
        "is_faiss_available",
        "is_flax_available",
        "is_psutil_available",
        "is_py3nvml_available",
        "is_scipy_available",
        "is_sentencepiece_available",
        "is_sklearn_available",
        "is_speech_available",
        "is_tf_available",
        "is_timm_available",
        "is_tokenizers_available",
        "is_torch_available",
        "is_torch_tpu_available",
        "is_vision_available",
    ],
    "hf_argparser": ["HfArgumentParser"],
    "integrations": [
        "is_comet_available",
        "is_optuna_available",
        "is_ray_available",
        "is_ray_tune_available",
        "is_tensorboard_available",
        "is_wandb_available",
    ],
    "modelcard": ["ModelCard"],
    "modeling_tf_pytorch_utils": [
        "convert_tf_weight_name_to_pt_weight_name",
        "load_pytorch_checkpoint_in_tf2_model",
        "load_pytorch_model_in_tf2_model",
        "load_pytorch_weights_in_tf2_model",
        "load_tf2_checkpoint_in_pytorch_model",
        "load_tf2_model_in_pytorch_model",
        "load_tf2_weights_in_pytorch_model",
    ],
    # Models
    "models": [],
    "models.albert": ["ALBERT_PRETRAINED_CONFIG_ARCHIVE_MAP", "AlbertConfig"],
    "models.auto": [
        "ALL_PRETRAINED_CONFIG_ARCHIVE_MAP",
        "CONFIG_MAPPING",
        "FEATURE_EXTRACTOR_MAPPING",
        "MODEL_NAMES_MAPPING",
        "TOKENIZER_MAPPING",
        "AutoConfig",
        "AutoFeatureExtractor",
        "AutoTokenizer",
    ],
    "models.bart": ["BartConfig", "BartTokenizer"],
    "models.barthez": [],
    "models.bert": [
        "BERT_PRETRAINED_CONFIG_ARCHIVE_MAP",
        "BasicTokenizer",
        "BertConfig",
        "BertTokenizer",
        "WordpieceTokenizer",
    ],
    "models.bert_generation": ["BertGenerationConfig"],
    "models.bert_japanese": ["BertJapaneseTokenizer", "CharacterTokenizer", "MecabTokenizer"],
    "models.bertweet": ["BertweetTokenizer"],
    "models.big_bird": ["BIG_BIRD_PRETRAINED_CONFIG_ARCHIVE_MAP", "BigBirdConfig", "BigBirdTokenizer"],
    "models.bigbird_pegasus": [
        "BIGBIRD_PEGASUS_PRETRAINED_CONFIG_ARCHIVE_MAP",
        "BigBirdPegasusConfig",
    ],
    "models.blenderbot": ["BLENDERBOT_PRETRAINED_CONFIG_ARCHIVE_MAP", "BlenderbotConfig", "BlenderbotTokenizer"],
    "models.blenderbot_small": [
        "BLENDERBOT_SMALL_PRETRAINED_CONFIG_ARCHIVE_MAP",
        "BlenderbotSmallConfig",
        "BlenderbotSmallTokenizer",
    ],
    "models.byt5": ["ByT5Tokenizer"],
    "models.camembert": ["CAMEMBERT_PRETRAINED_CONFIG_ARCHIVE_MAP", "CamembertConfig"],
    "models.clip": [
        "CLIP_PRETRAINED_CONFIG_ARCHIVE_MAP",
        "CLIPConfig",
        "CLIPTextConfig",
        "CLIPTokenizer",
        "CLIPVisionConfig",
    ],
    "models.convbert": ["CONVBERT_PRETRAINED_CONFIG_ARCHIVE_MAP", "ConvBertConfig", "ConvBertTokenizer"],
    "models.cpm": ["CpmTokenizer"],
    "models.ctrl": ["CTRL_PRETRAINED_CONFIG_ARCHIVE_MAP", "CTRLConfig", "CTRLTokenizer"],
    "models.deberta": ["DEBERTA_PRETRAINED_CONFIG_ARCHIVE_MAP", "DebertaConfig", "DebertaTokenizer"],
    "models.deberta_v2": ["DEBERTA_V2_PRETRAINED_CONFIG_ARCHIVE_MAP", "DebertaV2Config"],
    "models.deit": ["DEIT_PRETRAINED_CONFIG_ARCHIVE_MAP", "DeiTConfig"],
    "models.detr": ["DETR_PRETRAINED_CONFIG_ARCHIVE_MAP", "DetrConfig"],
    "models.distilbert": ["DISTILBERT_PRETRAINED_CONFIG_ARCHIVE_MAP", "DistilBertConfig", "DistilBertTokenizer"],
    "models.dpr": [
        "DPR_PRETRAINED_CONFIG_ARCHIVE_MAP",
        "DPRConfig",
        "DPRContextEncoderTokenizer",
        "DPRQuestionEncoderTokenizer",
        "DPRReaderOutput",
        "DPRReaderTokenizer",
    ],
    "models.electra": ["ELECTRA_PRETRAINED_CONFIG_ARCHIVE_MAP", "ElectraConfig", "ElectraTokenizer"],
    "models.encoder_decoder": ["EncoderDecoderConfig"],
    "models.flaubert": ["FLAUBERT_PRETRAINED_CONFIG_ARCHIVE_MAP", "FlaubertConfig", "FlaubertTokenizer"],
    "models.fsmt": ["FSMT_PRETRAINED_CONFIG_ARCHIVE_MAP", "FSMTConfig", "FSMTTokenizer"],
    "models.funnel": ["FUNNEL_PRETRAINED_CONFIG_ARCHIVE_MAP", "FunnelConfig", "FunnelTokenizer"],
    "models.gpt2": ["GPT2_PRETRAINED_CONFIG_ARCHIVE_MAP", "GPT2Config", "GPT2Tokenizer"],
    "models.gpt_neo": ["GPT_NEO_PRETRAINED_CONFIG_ARCHIVE_MAP", "GPTNeoConfig"],
    "models.herbert": ["HerbertTokenizer"],
    "models.hubert": ["HUBERT_PRETRAINED_CONFIG_ARCHIVE_MAP", "HubertConfig"],
    "models.ibert": ["IBERT_PRETRAINED_CONFIG_ARCHIVE_MAP", "IBertConfig"],
    "models.layoutlm": ["LAYOUTLM_PRETRAINED_CONFIG_ARCHIVE_MAP", "LayoutLMConfig", "LayoutLMTokenizer"],
    "models.led": ["LED_PRETRAINED_CONFIG_ARCHIVE_MAP", "LEDConfig", "LEDTokenizer"],
    "models.longformer": ["LONGFORMER_PRETRAINED_CONFIG_ARCHIVE_MAP", "LongformerConfig", "LongformerTokenizer"],
    "models.luke": ["LUKE_PRETRAINED_CONFIG_ARCHIVE_MAP", "LukeConfig", "LukeTokenizer"],
    "models.lxmert": ["LXMERT_PRETRAINED_CONFIG_ARCHIVE_MAP", "LxmertConfig", "LxmertTokenizer"],
    "models.m2m_100": ["M2M_100_PRETRAINED_CONFIG_ARCHIVE_MAP", "M2M100Config"],
    "models.marian": ["MarianConfig"],
    "models.mbart": ["MBartConfig"],
    "models.megatron_bert": ["MEGATRON_BERT_PRETRAINED_CONFIG_ARCHIVE_MAP", "MegatronBertConfig"],
    "models.mmbt": ["MMBTConfig"],
    "models.mobilebert": ["MOBILEBERT_PRETRAINED_CONFIG_ARCHIVE_MAP", "MobileBertConfig", "MobileBertTokenizer"],
    "models.mpnet": ["MPNET_PRETRAINED_CONFIG_ARCHIVE_MAP", "MPNetConfig", "MPNetTokenizer"],
    "models.mt5": ["MT5Config"],
    "models.openai": ["OPENAI_GPT_PRETRAINED_CONFIG_ARCHIVE_MAP", "OpenAIGPTConfig", "OpenAIGPTTokenizer"],
    "models.pegasus": ["PegasusConfig"],
    "models.phobert": ["PhobertTokenizer"],
    "models.prophetnet": ["PROPHETNET_PRETRAINED_CONFIG_ARCHIVE_MAP", "ProphetNetConfig", "ProphetNetTokenizer"],
    "models.rag": ["RagConfig", "RagRetriever", "RagTokenizer"],
    "models.reformer": ["REFORMER_PRETRAINED_CONFIG_ARCHIVE_MAP", "ReformerConfig"],
    "models.retribert": ["RETRIBERT_PRETRAINED_CONFIG_ARCHIVE_MAP", "RetriBertConfig", "RetriBertTokenizer"],
    "models.roberta": ["ROBERTA_PRETRAINED_CONFIG_ARCHIVE_MAP", "RobertaConfig", "RobertaTokenizer"],
    "models.roformer": ["ROFORMER_PRETRAINED_CONFIG_ARCHIVE_MAP", "RoFormerConfig", "RoFormerTokenizer"],
    "models.speech_to_text": [
        "SPEECH_TO_TEXT_PRETRAINED_CONFIG_ARCHIVE_MAP",
        "Speech2TextConfig",
    ],
    "models.squeezebert": ["SQUEEZEBERT_PRETRAINED_CONFIG_ARCHIVE_MAP", "SqueezeBertConfig", "SqueezeBertTokenizer"],
    "models.t5": ["T5_PRETRAINED_CONFIG_ARCHIVE_MAP", "T5Config"],
    "models.tapas": ["TAPAS_PRETRAINED_CONFIG_ARCHIVE_MAP", "TapasConfig", "TapasTokenizer"],
    "models.transfo_xl": [
        "TRANSFO_XL_PRETRAINED_CONFIG_ARCHIVE_MAP",
        "TransfoXLConfig",
        "TransfoXLCorpus",
        "TransfoXLTokenizer",
    ],
    "models.visual_bert": ["VISUAL_BERT_PRETRAINED_CONFIG_ARCHIVE_MAP", "VisualBertConfig"],
    "models.vit": ["VIT_PRETRAINED_CONFIG_ARCHIVE_MAP", "ViTConfig"],
    "models.wav2vec2": [
        "WAV_2_VEC_2_PRETRAINED_CONFIG_ARCHIVE_MAP",
        "Wav2Vec2Config",
        "Wav2Vec2CTCTokenizer",
        "Wav2Vec2FeatureExtractor",
        "Wav2Vec2Processor",
        "Wav2Vec2Tokenizer",
    ],
    "models.xlm": ["XLM_PRETRAINED_CONFIG_ARCHIVE_MAP", "XLMConfig", "XLMTokenizer"],
    "models.xlm_prophetnet": ["XLM_PROPHETNET_PRETRAINED_CONFIG_ARCHIVE_MAP", "XLMProphetNetConfig"],
    "models.xlm_roberta": ["XLM_ROBERTA_PRETRAINED_CONFIG_ARCHIVE_MAP", "XLMRobertaConfig"],
    "models.xlnet": ["XLNET_PRETRAINED_CONFIG_ARCHIVE_MAP", "XLNetConfig"],
    "pipelines": [
        "AutomaticSpeechRecognitionPipeline",
        "Conversation",
        "ConversationalPipeline",
        "CsvPipelineDataFormat",
        "FeatureExtractionPipeline",
        "FillMaskPipeline",
        "ImageClassificationPipeline",
        "JsonPipelineDataFormat",
        "NerPipeline",
        "PipedPipelineDataFormat",
        "Pipeline",
        "PipelineDataFormat",
        "QuestionAnsweringPipeline",
        "SummarizationPipeline",
        "TableQuestionAnsweringPipeline",
        "Text2TextGenerationPipeline",
        "TextClassificationPipeline",
        "TextGenerationPipeline",
        "TokenClassificationPipeline",
        "TranslationPipeline",
        "ZeroShotClassificationPipeline",
        "pipeline",
    ],
    "tokenization_utils": ["PreTrainedTokenizer"],
    "tokenization_utils_base": [
        "AddedToken",
        "BatchEncoding",
        "CharSpan",
        "PreTrainedTokenizerBase",
        "SpecialTokensMixin",
        "TokenSpan",
    ],
    "trainer_callback": [
        "DefaultFlowCallback",
        "EarlyStoppingCallback",
        "PrinterCallback",
        "ProgressCallback",
        "TrainerCallback",
        "TrainerControl",
        "TrainerState",
    ],
    "trainer_utils": ["EvalPrediction", "IntervalStrategy", "SchedulerType", "set_seed"],
    "training_args": ["TrainingArguments"],
    "training_args_seq2seq": ["Seq2SeqTrainingArguments"],
    "training_args_tf": ["TFTrainingArguments"],
    "utils": ["logging"],
}

# sentencepiece-backed objects
if is_sentencepiece_available():
    _import_structure["models.albert"].append("AlbertTokenizer")
    _import_structure["models.barthez"].append("BarthezTokenizer")
    _import_structure["models.bert_generation"].append("BertGenerationTokenizer")
    _import_structure["models.camembert"].append("CamembertTokenizer")
    _import_structure["models.deberta_v2"].append("DebertaV2Tokenizer")
    _import_structure["models.m2m_100"].append("M2M100Tokenizer")
    _import_structure["models.marian"].append("MarianTokenizer")
    _import_structure["models.mbart"].append("MBartTokenizer")
    _import_structure["models.mbart"].append("MBart50Tokenizer")
    _import_structure["models.mt5"].append("MT5Tokenizer")
    _import_structure["models.pegasus"].append("PegasusTokenizer")
    _import_structure["models.reformer"].append("ReformerTokenizer")
    _import_structure["models.speech_to_text"].append("Speech2TextTokenizer")
    _import_structure["models.t5"].append("T5Tokenizer")
    _import_structure["models.xlm_prophetnet"].append("XLMProphetNetTokenizer")
    _import_structure["models.xlm_roberta"].append("XLMRobertaTokenizer")
    _import_structure["models.xlnet"].append("XLNetTokenizer")
else:
    from .utils import dummy_sentencepiece_objects

    _import_structure["utils.dummy_sentencepiece_objects"] = [
        name for name in dir(dummy_sentencepiece_objects) if not name.startswith("_")
    ]

# tokenizers-backed objects
if is_tokenizers_available():
    # Fast tokenizers
    _import_structure["models.roformer"].append("RoFormerTokenizerFast")
    _import_structure["models.clip"].append("CLIPTokenizerFast")
    _import_structure["models.convbert"].append("ConvBertTokenizerFast")
    _import_structure["models.albert"].append("AlbertTokenizerFast")
    _import_structure["models.bart"].append("BartTokenizerFast")
    _import_structure["models.barthez"].append("BarthezTokenizerFast")
    _import_structure["models.bert"].append("BertTokenizerFast")
    _import_structure["models.big_bird"].append("BigBirdTokenizerFast")
    _import_structure["models.camembert"].append("CamembertTokenizerFast")
    _import_structure["models.deberta"].append("DebertaTokenizerFast")
    _import_structure["models.distilbert"].append("DistilBertTokenizerFast")
    _import_structure["models.dpr"].extend(
        ["DPRContextEncoderTokenizerFast", "DPRQuestionEncoderTokenizerFast", "DPRReaderTokenizerFast"]
    )
    _import_structure["models.electra"].append("ElectraTokenizerFast")
    _import_structure["models.funnel"].append("FunnelTokenizerFast")
    _import_structure["models.gpt2"].append("GPT2TokenizerFast")
    _import_structure["models.herbert"].append("HerbertTokenizerFast")
    _import_structure["models.layoutlm"].append("LayoutLMTokenizerFast")
    _import_structure["models.led"].append("LEDTokenizerFast")
    _import_structure["models.longformer"].append("LongformerTokenizerFast")
    _import_structure["models.lxmert"].append("LxmertTokenizerFast")
    _import_structure["models.mbart"].append("MBartTokenizerFast")
    _import_structure["models.mbart"].append("MBart50TokenizerFast")
    _import_structure["models.mobilebert"].append("MobileBertTokenizerFast")
    _import_structure["models.mpnet"].append("MPNetTokenizerFast")
    _import_structure["models.mt5"].append("MT5TokenizerFast")
    _import_structure["models.openai"].append("OpenAIGPTTokenizerFast")
    _import_structure["models.pegasus"].append("PegasusTokenizerFast")
    _import_structure["models.reformer"].append("ReformerTokenizerFast")
    _import_structure["models.retribert"].append("RetriBertTokenizerFast")
    _import_structure["models.roberta"].append("RobertaTokenizerFast")
    _import_structure["models.squeezebert"].append("SqueezeBertTokenizerFast")
    _import_structure["models.t5"].append("T5TokenizerFast")
    _import_structure["models.xlm_roberta"].append("XLMRobertaTokenizerFast")
    _import_structure["models.xlnet"].append("XLNetTokenizerFast")
    _import_structure["tokenization_utils_fast"] = ["PreTrainedTokenizerFast"]

else:
    from .utils import dummy_tokenizers_objects

    _import_structure["utils.dummy_tokenizers_objects"] = [
        name for name in dir(dummy_tokenizers_objects) if not name.startswith("_")
    ]

if is_sentencepiece_available() and is_tokenizers_available():
    _import_structure["convert_slow_tokenizer"] = ["SLOW_TO_FAST_CONVERTERS", "convert_slow_tokenizer"]
else:
    from .utils import dummy_sentencepiece_and_tokenizers_objects

    _import_structure["utils.dummy_sentencepiece_and_tokenizers_objects"] = [
        name for name in dir(dummy_sentencepiece_and_tokenizers_objects) if not name.startswith("_")
    ]

# Speech-specific objects
if is_speech_available():
    _import_structure["models.speech_to_text"].append("Speech2TextFeatureExtractor")

else:
    from .utils import dummy_speech_objects

    _import_structure["utils.dummy_speech_objects"] = [
        name for name in dir(dummy_speech_objects) if not name.startswith("_")
    ]

if is_sentencepiece_available() and is_speech_available():
    _import_structure["models.speech_to_text"].append("Speech2TextProcessor")
else:
    from .utils import dummy_sentencepiece_and_speech_objects

    _import_structure["utils.dummy_sentencepiece_and_speech_objects"] = [
        name for name in dir(dummy_sentencepiece_and_speech_objects) if not name.startswith("_")
    ]

# Vision-specific objects
if is_vision_available():
    _import_structure["image_utils"] = ["ImageFeatureExtractionMixin"]
    _import_structure["models.clip"].append("CLIPFeatureExtractor")
    _import_structure["models.clip"].append("CLIPProcessor")
    _import_structure["models.deit"].append("DeiTFeatureExtractor")
    _import_structure["models.detr"].append("DetrFeatureExtractor")
    _import_structure["models.vit"].append("ViTFeatureExtractor")
else:
    from .utils import dummy_vision_objects

    _import_structure["utils.dummy_vision_objects"] = [
        name for name in dir(dummy_vision_objects) if not name.startswith("_")
    ]

# Timm-backed objects
if is_timm_available() and is_vision_available():
    _import_structure["models.detr"].extend(
        [
            "DETR_PRETRAINED_MODEL_ARCHIVE_LIST",
            "DetrForObjectDetection",
            "DetrForSegmentation",
            "DetrModel",
            "DetrPreTrainedModel",
        ]
    )
else:
    from .utils import dummy_timm_objects

    _import_structure["utils.dummy_timm_objects"] = [
        name for name in dir(dummy_timm_objects) if not name.startswith("_")
    ]

# PyTorch-backed objects
if is_torch_available():
    _import_structure["benchmark.benchmark"] = ["PyTorchBenchmark"]
    _import_structure["benchmark.benchmark_args"] = ["PyTorchBenchmarkArguments"]
    _import_structure["data.data_collator"] = [
        "DataCollator",
        "DataCollatorForLanguageModeling",
        "DataCollatorForPermutationLanguageModeling",
        "DataCollatorForSeq2Seq",
        "DataCollatorForSOP",
        "DataCollatorForTokenClassification",
        "DataCollatorForWholeWordMask",
        "DataCollatorWithPadding",
        "default_data_collator",
    ]
    _import_structure["data.datasets"] = [
        "GlueDataset",
        "GlueDataTrainingArguments",
        "LineByLineTextDataset",
        "LineByLineWithRefDataset",
        "LineByLineWithSOPTextDataset",
        "SquadDataset",
        "SquadDataTrainingArguments",
        "TextDataset",
        "TextDatasetForNextSentencePrediction",
    ]
    _import_structure["generation_beam_search"] = ["BeamScorer", "BeamSearchScorer"]
    _import_structure["generation_logits_process"] = [
        "ForcedBOSTokenLogitsProcessor",
        "ForcedEOSTokenLogitsProcessor",
        "HammingDiversityLogitsProcessor",
        "InfNanRemoveLogitsProcessor",
        "LogitsProcessor",
        "LogitsProcessorList",
        "LogitsWarper",
        "MinLengthLogitsProcessor",
        "NoBadWordsLogitsProcessor",
        "NoRepeatNGramLogitsProcessor",
        "PrefixConstrainedLogitsProcessor",
        "RepetitionPenaltyLogitsProcessor",
        "TemperatureLogitsWarper",
        "TopKLogitsWarper",
        "TopPLogitsWarper",
    ]
    _import_structure["generation_stopping_criteria"] = [
        "MaxLengthCriteria",
        "MaxTimeCriteria",
        "StoppingCriteria",
        "StoppingCriteriaList",
    ]
    _import_structure["generation_utils"] = ["top_k_top_p_filtering"]
    _import_structure["modeling_utils"] = ["Conv1D", "PreTrainedModel", "apply_chunking_to_forward", "prune_layer"]

    # PyTorch models structure
    _import_structure["models.albert"].extend(
        [
            "ALBERT_PRETRAINED_MODEL_ARCHIVE_LIST",
            "AlbertForMaskedLM",
            "AlbertForMultipleChoice",
            "AlbertForPreTraining",
            "AlbertForQuestionAnswering",
            "AlbertForSequenceClassification",
            "AlbertForTokenClassification",
            "AlbertModel",
            "AlbertPreTrainedModel",
            "load_tf_weights_in_albert",
        ]
    )

    _import_structure["models.auto"].extend(
        [
            "MODEL_FOR_CAUSAL_LM_MAPPING",
            "MODEL_FOR_IMAGE_CLASSIFICATION_MAPPING",
            "MODEL_FOR_MASKED_LM_MAPPING",
            "MODEL_FOR_MULTIPLE_CHOICE_MAPPING",
            "MODEL_FOR_NEXT_SENTENCE_PREDICTION_MAPPING",
            "MODEL_FOR_OBJECT_DETECTION_MAPPING",
            "MODEL_FOR_PRETRAINING_MAPPING",
            "MODEL_FOR_QUESTION_ANSWERING_MAPPING",
            "MODEL_FOR_SEQ_TO_SEQ_CAUSAL_LM_MAPPING",
            "MODEL_FOR_SEQUENCE_CLASSIFICATION_MAPPING",
            "MODEL_FOR_TABLE_QUESTION_ANSWERING_MAPPING",
            "MODEL_FOR_TOKEN_CLASSIFICATION_MAPPING",
            "MODEL_MAPPING",
            "MODEL_WITH_LM_HEAD_MAPPING",
            "AutoModel",
            "AutoModelForCausalLM",
            "AutoModelForImageClassification",
            "AutoModelForMaskedLM",
            "AutoModelForMultipleChoice",
            "AutoModelForNextSentencePrediction",
            "AutoModelForPreTraining",
            "AutoModelForQuestionAnswering",
            "AutoModelForSeq2SeqLM",
            "AutoModelForSequenceClassification",
            "AutoModelForTableQuestionAnswering",
            "AutoModelForTokenClassification",
            "AutoModelWithLMHead",
        ]
    )

    _import_structure["models.bart"].extend(
        [
            "BART_PRETRAINED_MODEL_ARCHIVE_LIST",
            "BartForCausalLM",
            "BartForConditionalGeneration",
            "BartForQuestionAnswering",
            "BartForSequenceClassification",
            "BartModel",
            "BartPretrainedModel",
            "PretrainedBartModel",
        ]
    )
    _import_structure["models.bert"].extend(
        [
            "BERT_PRETRAINED_MODEL_ARCHIVE_LIST",
            "BertForMaskedLM",
            "BertForMultipleChoice",
            "BertForNextSentencePrediction",
            "BertForPreTraining",
            "BertForQuestionAnswering",
            "BertForSequenceClassification",
            "BertForTokenClassification",
            "BertLayer",
            "BertLMHeadModel",
            "BertModel",
            "BertPreTrainedModel",
            "load_tf_weights_in_bert",
        ]
    )
    _import_structure["models.bert_generation"].extend(
        [
            "BertGenerationDecoder",
            "BertGenerationEncoder",
            "BertGenerationPreTrainedModel",
            "load_tf_weights_in_bert_generation",
        ]
    )
    _import_structure["models.big_bird"].extend(
        [
            "BIG_BIRD_PRETRAINED_MODEL_ARCHIVE_LIST",
            "BigBirdForCausalLM",
            "BigBirdForMaskedLM",
            "BigBirdForMultipleChoice",
            "BigBirdForPreTraining",
            "BigBirdForQuestionAnswering",
            "BigBirdForSequenceClassification",
            "BigBirdForTokenClassification",
            "BigBirdLayer",
            "BigBirdModel",
            "BigBirdPreTrainedModel",
            "load_tf_weights_in_big_bird",
        ]
    )
    _import_structure["models.bigbird_pegasus"].extend(
        [
            "BIGBIRD_PEGASUS_PRETRAINED_MODEL_ARCHIVE_LIST",
            "BigBirdPegasusForCausalLM",
            "BigBirdPegasusForConditionalGeneration",
            "BigBirdPegasusForQuestionAnswering",
            "BigBirdPegasusForSequenceClassification",
            "BigBirdPegasusModel",
            "BigBirdPegasusPreTrainedModel",
        ]
    )
    _import_structure["models.blenderbot"].extend(
        [
            "BLENDERBOT_PRETRAINED_MODEL_ARCHIVE_LIST",
            "BlenderbotForCausalLM",
            "BlenderbotForConditionalGeneration",
            "BlenderbotModel",
            "BlenderbotPreTrainedModel",
        ]
    )
    _import_structure["models.blenderbot_small"].extend(
        [
            "BLENDERBOT_SMALL_PRETRAINED_MODEL_ARCHIVE_LIST",
            "BlenderbotSmallForCausalLM",
            "BlenderbotSmallForConditionalGeneration",
            "BlenderbotSmallModel",
            "BlenderbotSmallPreTrainedModel",
        ]
    )
    _import_structure["models.camembert"].extend(
        [
            "CAMEMBERT_PRETRAINED_MODEL_ARCHIVE_LIST",
            "CamembertForCausalLM",
            "CamembertForMaskedLM",
            "CamembertForMultipleChoice",
            "CamembertForQuestionAnswering",
            "CamembertForSequenceClassification",
            "CamembertForTokenClassification",
            "CamembertModel",
        ]
    )
    _import_structure["models.clip"].extend(
        [
            "CLIP_PRETRAINED_MODEL_ARCHIVE_LIST",
            "CLIPModel",
            "CLIPPreTrainedModel",
            "CLIPTextModel",
            "CLIPVisionModel",
        ]
    )
    _import_structure["models.convbert"].extend(
        [
            "CONVBERT_PRETRAINED_MODEL_ARCHIVE_LIST",
            "ConvBertForMaskedLM",
            "ConvBertForMultipleChoice",
            "ConvBertForQuestionAnswering",
            "ConvBertForSequenceClassification",
            "ConvBertForTokenClassification",
            "ConvBertLayer",
            "ConvBertModel",
            "ConvBertPreTrainedModel",
            "load_tf_weights_in_convbert",
        ]
    )
    _import_structure["models.ctrl"].extend(
        [
            "CTRL_PRETRAINED_MODEL_ARCHIVE_LIST",
            "CTRLForSequenceClassification",
            "CTRLLMHeadModel",
            "CTRLModel",
            "CTRLPreTrainedModel",
        ]
    )
    _import_structure["models.deberta"].extend(
        [
            "DEBERTA_PRETRAINED_MODEL_ARCHIVE_LIST",
            "DebertaForMaskedLM",
            "DebertaForQuestionAnswering",
            "DebertaForSequenceClassification",
            "DebertaForTokenClassification",
            "DebertaModel",
            "DebertaPreTrainedModel",
        ]
    )
    _import_structure["models.deberta_v2"].extend(
        [
            "DEBERTA_V2_PRETRAINED_MODEL_ARCHIVE_LIST",
            "DebertaV2ForMaskedLM",
            "DebertaV2ForQuestionAnswering",
            "DebertaV2ForSequenceClassification",
            "DebertaV2ForTokenClassification",
            "DebertaV2Model",
            "DebertaV2PreTrainedModel",
        ]
    )
    _import_structure["models.deit"].extend(
        [
            "DEIT_PRETRAINED_MODEL_ARCHIVE_LIST",
            "DeiTForImageClassification",
            "DeiTForImageClassificationWithTeacher",
            "DeiTModel",
            "DeiTPreTrainedModel",
        ]
    )
    _import_structure["models.distilbert"].extend(
        [
            "DISTILBERT_PRETRAINED_MODEL_ARCHIVE_LIST",
            "DistilBertForMaskedLM",
            "DistilBertForMultipleChoice",
            "DistilBertForQuestionAnswering",
            "DistilBertForSequenceClassification",
            "DistilBertForTokenClassification",
            "DistilBertModel",
            "DistilBertPreTrainedModel",
        ]
    )
    _import_structure["models.dpr"].extend(
        [
            "DPR_CONTEXT_ENCODER_PRETRAINED_MODEL_ARCHIVE_LIST",
            "DPR_QUESTION_ENCODER_PRETRAINED_MODEL_ARCHIVE_LIST",
            "DPR_READER_PRETRAINED_MODEL_ARCHIVE_LIST",
            "DPRContextEncoder",
            "DPRPretrainedContextEncoder",
            "DPRPretrainedQuestionEncoder",
            "DPRPretrainedReader",
            "DPRQuestionEncoder",
            "DPRReader",
        ]
    )
    _import_structure["models.electra"].extend(
        [
            "ELECTRA_PRETRAINED_MODEL_ARCHIVE_LIST",
            "ElectraForMaskedLM",
            "ElectraForMultipleChoice",
            "ElectraForPreTraining",
            "ElectraForQuestionAnswering",
            "ElectraForSequenceClassification",
            "ElectraForTokenClassification",
            "ElectraModel",
            "ElectraPreTrainedModel",
            "load_tf_weights_in_electra",
        ]
    )
    _import_structure["models.encoder_decoder"].append("EncoderDecoderModel")
    _import_structure["models.flaubert"].extend(
        [
            "FLAUBERT_PRETRAINED_MODEL_ARCHIVE_LIST",
            "FlaubertForMultipleChoice",
            "FlaubertForQuestionAnswering",
            "FlaubertForQuestionAnsweringSimple",
            "FlaubertForSequenceClassification",
            "FlaubertForTokenClassification",
            "FlaubertModel",
            "FlaubertWithLMHeadModel",
        ]
    )
    _import_structure["models.fsmt"].extend(["FSMTForConditionalGeneration", "FSMTModel", "PretrainedFSMTModel"])
    _import_structure["models.funnel"].extend(
        [
            "FUNNEL_PRETRAINED_MODEL_ARCHIVE_LIST",
            "FunnelBaseModel",
            "FunnelForMaskedLM",
            "FunnelForMultipleChoice",
            "FunnelForPreTraining",
            "FunnelForQuestionAnswering",
            "FunnelForSequenceClassification",
            "FunnelForTokenClassification",
            "FunnelModel",
            "FunnelPreTrainedModel",
            "load_tf_weights_in_funnel",
        ]
    )
    _import_structure["models.gpt2"].extend(
        [
            "GPT2_PRETRAINED_MODEL_ARCHIVE_LIST",
            "GPT2DoubleHeadsModel",
            "GPT2ForSequenceClassification",
            "GPT2LMHeadModel",
            "GPT2Model",
            "GPT2PreTrainedModel",
            "load_tf_weights_in_gpt2",
        ]
    )
    _import_structure["models.gpt_neo"].extend(
        [
            "GPT_NEO_PRETRAINED_MODEL_ARCHIVE_LIST",
            "GPTNeoForCausalLM",
            "GPTNeoForSequenceClassification",
            "GPTNeoModel",
            "GPTNeoPreTrainedModel",
            "load_tf_weights_in_gpt_neo",
        ]
    )
    _import_structure["models.hubert"].extend(
        [
            "HUBERT_PRETRAINED_MODEL_ARCHIVE_LIST",
            "HubertForCTC",
            "HubertModel",
            "HubertPreTrainedModel",
        ]
    )
    _import_structure["models.ibert"].extend(
        [
            "IBERT_PRETRAINED_MODEL_ARCHIVE_LIST",
            "IBertForMaskedLM",
            "IBertForMultipleChoice",
            "IBertForQuestionAnswering",
            "IBertForSequenceClassification",
            "IBertForTokenClassification",
            "IBertModel",
            "IBertPreTrainedModel",
        ]
    )
    _import_structure["models.layoutlm"].extend(
        [
            "LAYOUTLM_PRETRAINED_MODEL_ARCHIVE_LIST",
            "LayoutLMForMaskedLM",
            "LayoutLMForSequenceClassification",
            "LayoutLMForTokenClassification",
            "LayoutLMModel",
            "LayoutLMPreTrainedModel",
        ]
    )
    _import_structure["models.led"].extend(
        [
            "LED_PRETRAINED_MODEL_ARCHIVE_LIST",
            "LEDForConditionalGeneration",
            "LEDForQuestionAnswering",
            "LEDForSequenceClassification",
            "LEDModel",
            "LEDPreTrainedModel",
        ]
    )
    _import_structure["models.longformer"].extend(
        [
            "LONGFORMER_PRETRAINED_MODEL_ARCHIVE_LIST",
            "LongformerForMaskedLM",
            "LongformerForMultipleChoice",
            "LongformerForQuestionAnswering",
            "LongformerForSequenceClassification",
            "LongformerForTokenClassification",
            "LongformerModel",
            "LongformerPreTrainedModel",
            "LongformerSelfAttention",
        ]
    )
    _import_structure["models.luke"].extend(
        [
            "LUKE_PRETRAINED_MODEL_ARCHIVE_LIST",
            "LukeForEntityClassification",
            "LukeForEntityPairClassification",
            "LukeForEntitySpanClassification",
            "LukeModel",
            "LukePreTrainedModel",
        ]
    )
    _import_structure["models.lxmert"].extend(
        [
            "LxmertEncoder",
            "LxmertForPreTraining",
            "LxmertForQuestionAnswering",
            "LxmertModel",
            "LxmertPreTrainedModel",
            "LxmertVisualFeatureEncoder",
            "LxmertXLayer",
        ]
    )
    _import_structure["models.m2m_100"].extend(
        [
            "M2M_100_PRETRAINED_MODEL_ARCHIVE_LIST",
            "M2M100ForConditionalGeneration",
            "M2M100Model",
            "M2M100PreTrainedModel",
        ]
    )
    _import_structure["models.marian"].extend(["MarianForCausalLM", "MarianModel", "MarianMTModel"])
    _import_structure["models.mbart"].extend(
        [
            "MBartForCausalLM",
            "MBartForConditionalGeneration",
            "MBartForQuestionAnswering",
            "MBartForSequenceClassification",
            "MBartModel",
            "MBartPreTrainedModel",
        ]
    )
    _import_structure["models.megatron_bert"].extend(
        [
            "MEGATRON_BERT_PRETRAINED_MODEL_ARCHIVE_LIST",
            "MegatronBertForCausalLM",
            "MegatronBertForMaskedLM",
            "MegatronBertForMultipleChoice",
            "MegatronBertForNextSentencePrediction",
            "MegatronBertForPreTraining",
            "MegatronBertForQuestionAnswering",
            "MegatronBertForSequenceClassification",
            "MegatronBertForTokenClassification",
            "MegatronBertModel",
            "MegatronBertPreTrainedModel",
        ]
    )
    _import_structure["models.mmbt"].extend(["MMBTForClassification", "MMBTModel", "ModalEmbeddings"])
    _import_structure["models.mobilebert"].extend(
        [
            "MOBILEBERT_PRETRAINED_MODEL_ARCHIVE_LIST",
            "MobileBertForMaskedLM",
            "MobileBertForMultipleChoice",
            "MobileBertForNextSentencePrediction",
            "MobileBertForPreTraining",
            "MobileBertForQuestionAnswering",
            "MobileBertForSequenceClassification",
            "MobileBertForTokenClassification",
            "MobileBertLayer",
            "MobileBertModel",
            "MobileBertPreTrainedModel",
            "load_tf_weights_in_mobilebert",
        ]
    )
    _import_structure["models.mpnet"].extend(
        [
            "MPNET_PRETRAINED_MODEL_ARCHIVE_LIST",
            "MPNetForMaskedLM",
            "MPNetForMultipleChoice",
            "MPNetForQuestionAnswering",
            "MPNetForSequenceClassification",
            "MPNetForTokenClassification",
            "MPNetLayer",
            "MPNetModel",
            "MPNetPreTrainedModel",
        ]
    )
    _import_structure["models.mt5"].extend(["MT5EncoderModel", "MT5ForConditionalGeneration", "MT5Model"])
    _import_structure["models.openai"].extend(
        [
            "OPENAI_GPT_PRETRAINED_MODEL_ARCHIVE_LIST",
            "OpenAIGPTDoubleHeadsModel",
            "OpenAIGPTForSequenceClassification",
            "OpenAIGPTLMHeadModel",
            "OpenAIGPTModel",
            "OpenAIGPTPreTrainedModel",
            "load_tf_weights_in_openai_gpt",
        ]
    )
    _import_structure["models.pegasus"].extend(
        ["PegasusForCausalLM", "PegasusForConditionalGeneration", "PegasusModel", "PegasusPreTrainedModel"]
    )
    _import_structure["models.prophetnet"].extend(
        [
            "PROPHETNET_PRETRAINED_MODEL_ARCHIVE_LIST",
            "ProphetNetDecoder",
            "ProphetNetEncoder",
            "ProphetNetForCausalLM",
            "ProphetNetForConditionalGeneration",
            "ProphetNetModel",
            "ProphetNetPreTrainedModel",
        ]
    )
    _import_structure["models.rag"].extend(
        ["RagModel", "RagPreTrainedModel", "RagSequenceForGeneration", "RagTokenForGeneration"]
    )
    _import_structure["models.reformer"].extend(
        [
            "REFORMER_PRETRAINED_MODEL_ARCHIVE_LIST",
            "ReformerAttention",
            "ReformerForMaskedLM",
            "ReformerForQuestionAnswering",
            "ReformerForSequenceClassification",
            "ReformerLayer",
            "ReformerModel",
            "ReformerModelWithLMHead",
            "ReformerPreTrainedModel",
        ]
    )
    _import_structure["models.retribert"].extend(
        ["RETRIBERT_PRETRAINED_MODEL_ARCHIVE_LIST", "RetriBertModel", "RetriBertPreTrainedModel"]
    )
    _import_structure["models.roberta"].extend(
        [
            "ROBERTA_PRETRAINED_MODEL_ARCHIVE_LIST",
            "RobertaForCausalLM",
            "RobertaForMaskedLM",
            "RobertaForMultipleChoice",
            "RobertaForQuestionAnswering",
            "RobertaForSequenceClassification",
            "RobertaForTokenClassification",
            "RobertaModel",
            "RobertaPreTrainedModel",
        ]
    )
    _import_structure["models.roformer"].extend(
        [
            "ROFORMER_PRETRAINED_MODEL_ARCHIVE_LIST",
            "RoFormerForCausalLM",
            "RoFormerForMaskedLM",
            "RoFormerForMultipleChoice",
            "RoFormerForQuestionAnswering",
            "RoFormerForSequenceClassification",
            "RoFormerForTokenClassification",
            "RoFormerLayer",
            "RoFormerModel",
            "RoFormerPreTrainedModel",
            "load_tf_weights_in_roformer",
        ]
    )
    _import_structure["models.speech_to_text"].extend(
        [
            "SPEECH_TO_TEXT_PRETRAINED_MODEL_ARCHIVE_LIST",
            "Speech2TextForConditionalGeneration",
            "Speech2TextModel",
            "Speech2TextPreTrainedModel",
        ]
    )
    _import_structure["models.squeezebert"].extend(
        [
            "SQUEEZEBERT_PRETRAINED_MODEL_ARCHIVE_LIST",
            "SqueezeBertForMaskedLM",
            "SqueezeBertForMultipleChoice",
            "SqueezeBertForQuestionAnswering",
            "SqueezeBertForSequenceClassification",
            "SqueezeBertForTokenClassification",
            "SqueezeBertModel",
            "SqueezeBertModule",
            "SqueezeBertPreTrainedModel",
        ]
    )
    _import_structure["models.t5"].extend(
        [
            "T5_PRETRAINED_MODEL_ARCHIVE_LIST",
            "T5EncoderModel",
            "T5ForConditionalGeneration",
            "T5Model",
            "T5PreTrainedModel",
            "load_tf_weights_in_t5",
        ]
    )
    _import_structure["models.tapas"].extend(
        [
            "TAPAS_PRETRAINED_MODEL_ARCHIVE_LIST",
            "TapasForMaskedLM",
            "TapasForQuestionAnswering",
            "TapasForSequenceClassification",
            "TapasModel",
            "TapasPreTrainedModel",
        ]
    )
    _import_structure["models.transfo_xl"].extend(
        [
            "TRANSFO_XL_PRETRAINED_MODEL_ARCHIVE_LIST",
            "AdaptiveEmbedding",
            "TransfoXLForSequenceClassification",
            "TransfoXLLMHeadModel",
            "TransfoXLModel",
            "TransfoXLPreTrainedModel",
            "load_tf_weights_in_transfo_xl",
        ]
    )
    _import_structure["models.visual_bert"].extend(
        [
            "VISUAL_BERT_PRETRAINED_MODEL_ARCHIVE_LIST",
            "VisualBertForMultipleChoice",
            "VisualBertForPreTraining",
            "VisualBertForQuestionAnswering",
            "VisualBertForRegionToPhraseAlignment",
            "VisualBertForVisualReasoning",
            "VisualBertLayer",
            "VisualBertModel",
            "VisualBertPreTrainedModel",
        ]
    )
    _import_structure["models.vit"].extend(
        [
            "VIT_PRETRAINED_MODEL_ARCHIVE_LIST",
            "ViTForImageClassification",
            "ViTModel",
            "ViTPreTrainedModel",
        ]
    )
    _import_structure["models.wav2vec2"].extend(
        [
            "WAV_2_VEC_2_PRETRAINED_MODEL_ARCHIVE_LIST",
            "Wav2Vec2ForCTC",
            "Wav2Vec2ForMaskedLM",
            "Wav2Vec2ForPreTraining",
            "Wav2Vec2Model",
            "Wav2Vec2PreTrainedModel",
        ]
    )
    _import_structure["models.xlm"].extend(
        [
            "XLM_PRETRAINED_MODEL_ARCHIVE_LIST",
            "XLMForMultipleChoice",
            "XLMForQuestionAnswering",
            "XLMForQuestionAnsweringSimple",
            "XLMForSequenceClassification",
            "XLMForTokenClassification",
            "XLMModel",
            "XLMPreTrainedModel",
            "XLMWithLMHeadModel",
        ]
    )
    _import_structure["models.xlm_prophetnet"].extend(
        [
            "XLM_PROPHETNET_PRETRAINED_MODEL_ARCHIVE_LIST",
            "XLMProphetNetDecoder",
            "XLMProphetNetEncoder",
            "XLMProphetNetForCausalLM",
            "XLMProphetNetForConditionalGeneration",
            "XLMProphetNetModel",
        ]
    )
    _import_structure["models.xlm_roberta"].extend(
        [
            "XLM_ROBERTA_PRETRAINED_MODEL_ARCHIVE_LIST",
            "XLMRobertaForCausalLM",
            "XLMRobertaForMaskedLM",
            "XLMRobertaForMultipleChoice",
            "XLMRobertaForQuestionAnswering",
            "XLMRobertaForSequenceClassification",
            "XLMRobertaForTokenClassification",
            "XLMRobertaModel",
        ]
    )
    _import_structure["models.xlnet"].extend(
        [
            "XLNET_PRETRAINED_MODEL_ARCHIVE_LIST",
            "XLNetForMultipleChoice",
            "XLNetForQuestionAnswering",
            "XLNetForQuestionAnsweringSimple",
            "XLNetForSequenceClassification",
            "XLNetForTokenClassification",
            "XLNetLMHeadModel",
            "XLNetModel",
            "XLNetPreTrainedModel",
            "load_tf_weights_in_xlnet",
        ]
    )
    _import_structure["optimization"] = [
        "Adafactor",
        "AdamW",
        "get_constant_schedule",
        "get_constant_schedule_with_warmup",
        "get_cosine_schedule_with_warmup",
        "get_cosine_with_hard_restarts_schedule_with_warmup",
        "get_linear_schedule_with_warmup",
        "get_polynomial_decay_schedule_with_warmup",
        "get_scheduler",
    ]
    _import_structure["trainer"] = ["Trainer"]
    _import_structure["trainer_pt_utils"] = ["torch_distributed_zero_first"]
    _import_structure["trainer_seq2seq"] = ["Seq2SeqTrainer"]
else:
    from .utils import dummy_pt_objects

    _import_structure["utils.dummy_pt_objects"] = [name for name in dir(dummy_pt_objects) if not name.startswith("_")]

# TensorFlow-backed objects
if is_tf_available():
    _import_structure["benchmark.benchmark_args_tf"] = ["TensorFlowBenchmarkArguments"]
    _import_structure["benchmark.benchmark_tf"] = ["TensorFlowBenchmark"]
    _import_structure["generation_tf_utils"] = ["tf_top_k_top_p_filtering"]
    _import_structure["modeling_tf_utils"] = [
        "TFPreTrainedModel",
        "TFSequenceSummary",
        "TFSharedEmbeddings",
        "shape_list",
    ]
    # TensorFlow models structure
    _import_structure["models.albert"].extend(
        [
            "TF_ALBERT_PRETRAINED_MODEL_ARCHIVE_LIST",
            "TFAlbertForMaskedLM",
            "TFAlbertForMultipleChoice",
            "TFAlbertForPreTraining",
            "TFAlbertForQuestionAnswering",
            "TFAlbertForSequenceClassification",
            "TFAlbertForTokenClassification",
            "TFAlbertMainLayer",
            "TFAlbertModel",
            "TFAlbertPreTrainedModel",
        ]
    )
    _import_structure["models.auto"].extend(
        [
            "TF_MODEL_FOR_CAUSAL_LM_MAPPING",
            "TF_MODEL_FOR_MASKED_LM_MAPPING",
            "TF_MODEL_FOR_MULTIPLE_CHOICE_MAPPING",
            "TF_MODEL_FOR_NEXT_SENTENCE_PREDICTION_MAPPING",
            "TF_MODEL_FOR_PRETRAINING_MAPPING",
            "TF_MODEL_FOR_QUESTION_ANSWERING_MAPPING",
            "TF_MODEL_FOR_SEQ_TO_SEQ_CAUSAL_LM_MAPPING",
            "TF_MODEL_FOR_SEQUENCE_CLASSIFICATION_MAPPING",
            "TF_MODEL_FOR_TOKEN_CLASSIFICATION_MAPPING",
            "TF_MODEL_MAPPING",
            "TF_MODEL_WITH_LM_HEAD_MAPPING",
            "TFAutoModel",
            "TFAutoModelForCausalLM",
            "TFAutoModelForMaskedLM",
            "TFAutoModelForMultipleChoice",
            "TFAutoModelForPreTraining",
            "TFAutoModelForQuestionAnswering",
            "TFAutoModelForSeq2SeqLM",
            "TFAutoModelForSequenceClassification",
            "TFAutoModelForTokenClassification",
            "TFAutoModelWithLMHead",
        ]
    )
    _import_structure["models.bart"].extend(["TFBartForConditionalGeneration", "TFBartModel", "TFBartPretrainedModel"])
    _import_structure["models.bert"].extend(
        [
            "TF_BERT_PRETRAINED_MODEL_ARCHIVE_LIST",
            "TFBertEmbeddings",
            "TFBertForMaskedLM",
            "TFBertForMultipleChoice",
            "TFBertForNextSentencePrediction",
            "TFBertForPreTraining",
            "TFBertForQuestionAnswering",
            "TFBertForSequenceClassification",
            "TFBertForTokenClassification",
            "TFBertLMHeadModel",
            "TFBertMainLayer",
            "TFBertModel",
            "TFBertPreTrainedModel",
        ]
    )
    _import_structure["models.blenderbot"].extend(
        ["TFBlenderbotForConditionalGeneration", "TFBlenderbotModel", "TFBlenderbotPreTrainedModel"]
    )
    _import_structure["models.blenderbot_small"].extend(
        ["TFBlenderbotSmallForConditionalGeneration", "TFBlenderbotSmallModel", "TFBlenderbotSmallPreTrainedModel"]
    )
    _import_structure["models.camembert"].extend(
        [
            "TF_CAMEMBERT_PRETRAINED_MODEL_ARCHIVE_LIST",
            "TFCamembertForMaskedLM",
            "TFCamembertForMultipleChoice",
            "TFCamembertForQuestionAnswering",
            "TFCamembertForSequenceClassification",
            "TFCamembertForTokenClassification",
            "TFCamembertModel",
        ]
    )
    _import_structure["models.convbert"].extend(
        [
            "TF_CONVBERT_PRETRAINED_MODEL_ARCHIVE_LIST",
            "TFConvBertForMaskedLM",
            "TFConvBertForMultipleChoice",
            "TFConvBertForQuestionAnswering",
            "TFConvBertForSequenceClassification",
            "TFConvBertForTokenClassification",
            "TFConvBertLayer",
            "TFConvBertModel",
            "TFConvBertPreTrainedModel",
        ]
    )
    _import_structure["models.ctrl"].extend(
        [
            "TF_CTRL_PRETRAINED_MODEL_ARCHIVE_LIST",
            "TFCTRLForSequenceClassification",
            "TFCTRLLMHeadModel",
            "TFCTRLModel",
            "TFCTRLPreTrainedModel",
        ]
    )
    _import_structure["models.distilbert"].extend(
        [
            "TF_DISTILBERT_PRETRAINED_MODEL_ARCHIVE_LIST",
            "TFDistilBertForMaskedLM",
            "TFDistilBertForMultipleChoice",
            "TFDistilBertForQuestionAnswering",
            "TFDistilBertForSequenceClassification",
            "TFDistilBertForTokenClassification",
            "TFDistilBertMainLayer",
            "TFDistilBertModel",
            "TFDistilBertPreTrainedModel",
        ]
    )
    _import_structure["models.dpr"].extend(
        [
            "TF_DPR_CONTEXT_ENCODER_PRETRAINED_MODEL_ARCHIVE_LIST",
            "TF_DPR_QUESTION_ENCODER_PRETRAINED_MODEL_ARCHIVE_LIST",
            "TF_DPR_READER_PRETRAINED_MODEL_ARCHIVE_LIST",
            "TFDPRContextEncoder",
            "TFDPRPretrainedContextEncoder",
            "TFDPRPretrainedQuestionEncoder",
            "TFDPRPretrainedReader",
            "TFDPRQuestionEncoder",
            "TFDPRReader",
        ]
    )
    _import_structure["models.electra"].extend(
        [
            "TF_ELECTRA_PRETRAINED_MODEL_ARCHIVE_LIST",
            "TFElectraForMaskedLM",
            "TFElectraForMultipleChoice",
            "TFElectraForPreTraining",
            "TFElectraForQuestionAnswering",
            "TFElectraForSequenceClassification",
            "TFElectraForTokenClassification",
            "TFElectraModel",
            "TFElectraPreTrainedModel",
        ]
    )
    _import_structure["models.flaubert"].extend(
        [
            "TF_FLAUBERT_PRETRAINED_MODEL_ARCHIVE_LIST",
            "TFFlaubertForMultipleChoice",
            "TFFlaubertForQuestionAnsweringSimple",
            "TFFlaubertForSequenceClassification",
            "TFFlaubertForTokenClassification",
            "TFFlaubertModel",
            "TFFlaubertPreTrainedModel",
            "TFFlaubertWithLMHeadModel",
        ]
    )
    _import_structure["models.funnel"].extend(
        [
            "TF_FUNNEL_PRETRAINED_MODEL_ARCHIVE_LIST",
            "TFFunnelBaseModel",
            "TFFunnelForMaskedLM",
            "TFFunnelForMultipleChoice",
            "TFFunnelForPreTraining",
            "TFFunnelForQuestionAnswering",
            "TFFunnelForSequenceClassification",
            "TFFunnelForTokenClassification",
            "TFFunnelModel",
            "TFFunnelPreTrainedModel",
        ]
    )
    _import_structure["models.gpt2"].extend(
        [
            "TF_GPT2_PRETRAINED_MODEL_ARCHIVE_LIST",
            "TFGPT2DoubleHeadsModel",
            "TFGPT2ForSequenceClassification",
            "TFGPT2LMHeadModel",
            "TFGPT2MainLayer",
            "TFGPT2Model",
            "TFGPT2PreTrainedModel",
        ]
    )
    _import_structure["models.layoutlm"].extend(
        [
            "TF_LAYOUTLM_PRETRAINED_MODEL_ARCHIVE_LIST",
            "TFLayoutLMForMaskedLM",
            "TFLayoutLMForSequenceClassification",
            "TFLayoutLMForTokenClassification",
            "TFLayoutLMMainLayer",
            "TFLayoutLMModel",
            "TFLayoutLMPreTrainedModel",
        ]
    )
    _import_structure["models.led"].extend(["TFLEDForConditionalGeneration", "TFLEDModel", "TFLEDPreTrainedModel"])
    _import_structure["models.longformer"].extend(
        [
            "TF_LONGFORMER_PRETRAINED_MODEL_ARCHIVE_LIST",
            "TFLongformerForMaskedLM",
            "TFLongformerForMultipleChoice",
            "TFLongformerForQuestionAnswering",
            "TFLongformerForSequenceClassification",
            "TFLongformerForTokenClassification",
            "TFLongformerModel",
            "TFLongformerPreTrainedModel",
            "TFLongformerSelfAttention",
        ]
    )
    _import_structure["models.lxmert"].extend(
        [
            "TF_LXMERT_PRETRAINED_MODEL_ARCHIVE_LIST",
            "TFLxmertForPreTraining",
            "TFLxmertMainLayer",
            "TFLxmertModel",
            "TFLxmertPreTrainedModel",
            "TFLxmertVisualFeatureEncoder",
        ]
    )
    _import_structure["models.marian"].extend(["TFMarianModel", "TFMarianMTModel", "TFMarianPreTrainedModel"])
    _import_structure["models.mbart"].extend(
        ["TFMBartForConditionalGeneration", "TFMBartModel", "TFMBartPreTrainedModel"]
    )
    _import_structure["models.mobilebert"].extend(
        [
            "TF_MOBILEBERT_PRETRAINED_MODEL_ARCHIVE_LIST",
            "TFMobileBertForMaskedLM",
            "TFMobileBertForMultipleChoice",
            "TFMobileBertForNextSentencePrediction",
            "TFMobileBertForPreTraining",
            "TFMobileBertForQuestionAnswering",
            "TFMobileBertForSequenceClassification",
            "TFMobileBertForTokenClassification",
            "TFMobileBertMainLayer",
            "TFMobileBertModel",
            "TFMobileBertPreTrainedModel",
        ]
    )
    _import_structure["models.mpnet"].extend(
        [
            "TF_MPNET_PRETRAINED_MODEL_ARCHIVE_LIST",
            "TFMPNetForMaskedLM",
            "TFMPNetForMultipleChoice",
            "TFMPNetForQuestionAnswering",
            "TFMPNetForSequenceClassification",
            "TFMPNetForTokenClassification",
            "TFMPNetMainLayer",
            "TFMPNetModel",
            "TFMPNetPreTrainedModel",
        ]
    )
    _import_structure["models.mt5"].extend(["TFMT5EncoderModel", "TFMT5ForConditionalGeneration", "TFMT5Model"])
    _import_structure["models.openai"].extend(
        [
            "TF_OPENAI_GPT_PRETRAINED_MODEL_ARCHIVE_LIST",
            "TFOpenAIGPTDoubleHeadsModel",
            "TFOpenAIGPTForSequenceClassification",
            "TFOpenAIGPTLMHeadModel",
            "TFOpenAIGPTMainLayer",
            "TFOpenAIGPTModel",
            "TFOpenAIGPTPreTrainedModel",
        ]
    )
    _import_structure["models.pegasus"].extend(
        ["TFPegasusForConditionalGeneration", "TFPegasusModel", "TFPegasusPreTrainedModel"]
    )
    _import_structure["models.rag"].extend(
        [
            "TFRagModel",
            "TFRagPreTrainedModel",
            "TFRagSequenceForGeneration",
            "TFRagTokenForGeneration",
        ]
    )
    _import_structure["models.roberta"].extend(
        [
            "TF_ROBERTA_PRETRAINED_MODEL_ARCHIVE_LIST",
            "TFRobertaForMaskedLM",
            "TFRobertaForMultipleChoice",
            "TFRobertaForQuestionAnswering",
            "TFRobertaForSequenceClassification",
            "TFRobertaForTokenClassification",
            "TFRobertaMainLayer",
            "TFRobertaModel",
            "TFRobertaPreTrainedModel",
        ]
    )
    _import_structure["models.roformer"].extend(
        [
            "TF_ROFORMER_PRETRAINED_MODEL_ARCHIVE_LIST",
            "TFRoFormerForCausalLM",
            "TFRoFormerForMaskedLM",
            "TFRoFormerForMultipleChoice",
            "TFRoFormerForQuestionAnswering",
            "TFRoFormerForSequenceClassification",
            "TFRoFormerForTokenClassification",
            "TFRoFormerLayer",
            "TFRoFormerModel",
            "TFRoFormerPreTrainedModel",
        ]
    )
    _import_structure["models.t5"].extend(
        [
            "TF_T5_PRETRAINED_MODEL_ARCHIVE_LIST",
            "TFT5EncoderModel",
            "TFT5ForConditionalGeneration",
            "TFT5Model",
            "TFT5PreTrainedModel",
        ]
    )
    _import_structure["models.transfo_xl"].extend(
        [
            "TF_TRANSFO_XL_PRETRAINED_MODEL_ARCHIVE_LIST",
            "TFAdaptiveEmbedding",
            "TFTransfoXLForSequenceClassification",
            "TFTransfoXLLMHeadModel",
            "TFTransfoXLMainLayer",
            "TFTransfoXLModel",
            "TFTransfoXLPreTrainedModel",
        ]
    )
    _import_structure["models.wav2vec2"].extend(
        [
            "TF_WAV_2_VEC_2_PRETRAINED_MODEL_ARCHIVE_LIST",
            "TFWav2Vec2ForCTC",
            "TFWav2Vec2Model",
            "TFWav2Vec2PreTrainedModel",
        ]
    )
    _import_structure["models.xlm"].extend(
        [
            "TF_XLM_PRETRAINED_MODEL_ARCHIVE_LIST",
            "TFXLMForMultipleChoice",
            "TFXLMForQuestionAnsweringSimple",
            "TFXLMForSequenceClassification",
            "TFXLMForTokenClassification",
            "TFXLMMainLayer",
            "TFXLMModel",
            "TFXLMPreTrainedModel",
            "TFXLMWithLMHeadModel",
        ]
    )
    _import_structure["models.xlm_roberta"].extend(
        [
            "TF_XLM_ROBERTA_PRETRAINED_MODEL_ARCHIVE_LIST",
            "TFXLMRobertaForMaskedLM",
            "TFXLMRobertaForMultipleChoice",
            "TFXLMRobertaForQuestionAnswering",
            "TFXLMRobertaForSequenceClassification",
            "TFXLMRobertaForTokenClassification",
            "TFXLMRobertaModel",
        ]
    )
    _import_structure["models.xlnet"].extend(
        [
            "TF_XLNET_PRETRAINED_MODEL_ARCHIVE_LIST",
            "TFXLNetForMultipleChoice",
            "TFXLNetForQuestionAnsweringSimple",
            "TFXLNetForSequenceClassification",
            "TFXLNetForTokenClassification",
            "TFXLNetLMHeadModel",
            "TFXLNetMainLayer",
            "TFXLNetModel",
            "TFXLNetPreTrainedModel",
        ]
    )
    _import_structure["optimization_tf"] = ["AdamWeightDecay", "GradientAccumulator", "WarmUp", "create_optimizer"]
    _import_structure["trainer_tf"] = ["TFTrainer"]

else:
    from .utils import dummy_tf_objects

    _import_structure["utils.dummy_tf_objects"] = [name for name in dir(dummy_tf_objects) if not name.startswith("_")]

# FLAX-backed objects
if is_flax_available():
    _import_structure["generation_flax_logits_process"] = [
        "FlaxForcedBOSTokenLogitsProcessor",
        "FlaxForcedEOSTokenLogitsProcessor",
        "FlaxLogitsProcessor",
        "FlaxLogitsProcessorList",
        "FlaxLogitsWarper",
        "FlaxMinLengthLogitsProcessor",
        "FlaxTemperatureLogitsWarper",
        "FlaxTopKLogitsWarper",
        "FlaxTopPLogitsWarper",
    ]
    _import_structure["modeling_flax_utils"] = ["FlaxPreTrainedModel"]
    _import_structure["models.auto"].extend(
        [
            "FLAX_MODEL_FOR_CAUSAL_LM_MAPPING",
            "FLAX_MODEL_FOR_IMAGE_CLASSIFICATION_MAPPING",
            "FLAX_MODEL_FOR_MASKED_LM_MAPPING",
            "FLAX_MODEL_FOR_MULTIPLE_CHOICE_MAPPING",
            "FLAX_MODEL_FOR_NEXT_SENTENCE_PREDICTION_MAPPING",
            "FLAX_MODEL_FOR_PRETRAINING_MAPPING",
            "FLAX_MODEL_FOR_QUESTION_ANSWERING_MAPPING",
            "FLAX_MODEL_FOR_SEQ_TO_SEQ_CAUSAL_LM_MAPPING",
            "FLAX_MODEL_FOR_SEQUENCE_CLASSIFICATION_MAPPING",
            "FLAX_MODEL_FOR_TOKEN_CLASSIFICATION_MAPPING",
            "FLAX_MODEL_MAPPING",
            "FlaxAutoModel",
            "FlaxAutoModelForCausalLM",
            "FlaxAutoModelForImageClassification",
            "FlaxAutoModelForMaskedLM",
            "FlaxAutoModelForMultipleChoice",
            "FlaxAutoModelForNextSentencePrediction",
            "FlaxAutoModelForPreTraining",
            "FlaxAutoModelForQuestionAnswering",
            "FlaxAutoModelForSeq2SeqLM",
            "FlaxAutoModelForSequenceClassification",
            "FlaxAutoModelForTokenClassification",
        ]
    )
    _import_structure["models.bart"].extend(
        [
            "FlaxBartForConditionalGeneration",
            "FlaxBartForQuestionAnswering",
            "FlaxBartForSequenceClassification",
            "FlaxBartModel",
            "FlaxBartPreTrainedModel",
        ]
    )
    _import_structure["models.bert"].extend(
        [
            "FlaxBertForMaskedLM",
            "FlaxBertForMultipleChoice",
            "FlaxBertForNextSentencePrediction",
            "FlaxBertForPreTraining",
            "FlaxBertForQuestionAnswering",
            "FlaxBertForSequenceClassification",
            "FlaxBertForTokenClassification",
            "FlaxBertModel",
            "FlaxBertPreTrainedModel",
        ]
    )
    _import_structure["models.big_bird"].extend(
        [
            "FlaxBigBirdForMaskedLM",
            "FlaxBigBirdForMultipleChoice",
            "FlaxBigBirdForPreTraining",
            "FlaxBigBirdForQuestionAnswering",
            "FlaxBigBirdForSequenceClassification",
            "FlaxBigBirdForTokenClassification",
            "FlaxBigBirdModel",
            "FlaxBigBirdPreTrainedModel",
        ]
    )
    _import_structure["models.clip"].extend(
        [
            "FlaxCLIPModel",
            "FlaxCLIPPreTrainedModel",
            "FlaxCLIPTextModel",
            "FlaxCLIPTextPreTrainedModel",
            "FlaxCLIPVisionModel",
            "FlaxCLIPVisionPreTrainedModel",
        ]
    )
    _import_structure["models.electra"].extend(
        [
            "FlaxElectraForMaskedLM",
            "FlaxElectraForMultipleChoice",
            "FlaxElectraForPreTraining",
            "FlaxElectraForQuestionAnswering",
            "FlaxElectraForSequenceClassification",
            "FlaxElectraForTokenClassification",
            "FlaxElectraModel",
            "FlaxElectraPreTrainedModel",
        ]
    )
    _import_structure["models.gpt2"].extend(["FlaxGPT2LMHeadModel", "FlaxGPT2Model", "FlaxGPT2PreTrainedModel"])
    _import_structure["models.roberta"].extend(
        [
            "FlaxRobertaForMaskedLM",
            "FlaxRobertaForMultipleChoice",
            "FlaxRobertaForQuestionAnswering",
            "FlaxRobertaForSequenceClassification",
            "FlaxRobertaForTokenClassification",
            "FlaxRobertaModel",
            "FlaxRobertaPreTrainedModel",
        ]
    )
<<<<<<< HEAD
    _import_structure["models.vit"].extend(["FlaxViTForImageClassification", "FlaxViTModel"])
    _import_structure["models.wav2vec2"].extend(["FlaxWav2Vec2Model", "FlaxWav2Vec2ForCTC"])
=======
    _import_structure["models.t5"].extend(["FlaxT5ForConditionalGeneration", "FlaxT5Model", "FlaxT5PreTrainedModel"])
    _import_structure["models.vit"].extend(["FlaxViTForImageClassification", "FlaxViTModel", "FlaxViTPreTrainedModel"])
>>>>>>> ff5cdc08
else:
    from .utils import dummy_flax_objects

    _import_structure["utils.dummy_flax_objects"] = [
        name for name in dir(dummy_flax_objects) if not name.startswith("_")
    ]

# Direct imports for type-checking
if TYPE_CHECKING:
    # Configuration
    from .configuration_utils import PretrainedConfig

    # Data
    from .data import (
        DataProcessor,
        InputExample,
        InputFeatures,
        SingleSentenceClassificationProcessor,
        SquadExample,
        SquadFeatures,
        SquadV1Processor,
        SquadV2Processor,
        glue_compute_metrics,
        glue_convert_examples_to_features,
        glue_output_modes,
        glue_processors,
        glue_tasks_num_labels,
        squad_convert_examples_to_features,
        xnli_compute_metrics,
        xnli_output_modes,
        xnli_processors,
        xnli_tasks_num_labels,
    )

    # Feature Extractor
    from .feature_extraction_utils import BatchFeature, SequenceFeatureExtractor

    # Files and general utilities
    from .file_utils import (
        CONFIG_NAME,
        MODEL_CARD_NAME,
        PYTORCH_PRETRAINED_BERT_CACHE,
        PYTORCH_TRANSFORMERS_CACHE,
        SPIECE_UNDERLINE,
        TF2_WEIGHTS_NAME,
        TF_WEIGHTS_NAME,
        TRANSFORMERS_CACHE,
        WEIGHTS_NAME,
        TensorType,
        add_end_docstrings,
        add_start_docstrings,
        cached_path,
        is_apex_available,
        is_datasets_available,
        is_faiss_available,
        is_flax_available,
        is_psutil_available,
        is_py3nvml_available,
        is_scipy_available,
        is_sentencepiece_available,
        is_sklearn_available,
        is_speech_available,
        is_tf_available,
        is_timm_available,
        is_tokenizers_available,
        is_torch_available,
        is_torch_tpu_available,
        is_vision_available,
    )
    from .hf_argparser import HfArgumentParser

    # Integrations
    from .integrations import (
        is_comet_available,
        is_optuna_available,
        is_ray_available,
        is_ray_tune_available,
        is_tensorboard_available,
        is_wandb_available,
    )

    # Model Cards
    from .modelcard import ModelCard

    # TF 2.0 <=> PyTorch conversion utilities
    from .modeling_tf_pytorch_utils import (
        convert_tf_weight_name_to_pt_weight_name,
        load_pytorch_checkpoint_in_tf2_model,
        load_pytorch_model_in_tf2_model,
        load_pytorch_weights_in_tf2_model,
        load_tf2_checkpoint_in_pytorch_model,
        load_tf2_model_in_pytorch_model,
        load_tf2_weights_in_pytorch_model,
    )
    from .models.albert import ALBERT_PRETRAINED_CONFIG_ARCHIVE_MAP, AlbertConfig
    from .models.auto import (
        ALL_PRETRAINED_CONFIG_ARCHIVE_MAP,
        CONFIG_MAPPING,
        FEATURE_EXTRACTOR_MAPPING,
        MODEL_NAMES_MAPPING,
        TOKENIZER_MAPPING,
        AutoConfig,
        AutoFeatureExtractor,
        AutoTokenizer,
    )
    from .models.bart import BartConfig, BartTokenizer
    from .models.bert import (
        BERT_PRETRAINED_CONFIG_ARCHIVE_MAP,
        BasicTokenizer,
        BertConfig,
        BertTokenizer,
        WordpieceTokenizer,
    )
    from .models.bert_generation import BertGenerationConfig
    from .models.bert_japanese import BertJapaneseTokenizer, CharacterTokenizer, MecabTokenizer
    from .models.bertweet import BertweetTokenizer
    from .models.big_bird import BIG_BIRD_PRETRAINED_CONFIG_ARCHIVE_MAP, BigBirdConfig, BigBirdTokenizer
    from .models.bigbird_pegasus import BIGBIRD_PEGASUS_PRETRAINED_CONFIG_ARCHIVE_MAP, BigBirdPegasusConfig
    from .models.blenderbot import BLENDERBOT_PRETRAINED_CONFIG_ARCHIVE_MAP, BlenderbotConfig, BlenderbotTokenizer
    from .models.blenderbot_small import (
        BLENDERBOT_SMALL_PRETRAINED_CONFIG_ARCHIVE_MAP,
        BlenderbotSmallConfig,
        BlenderbotSmallTokenizer,
    )
    from .models.byt5 import ByT5Tokenizer
    from .models.camembert import CAMEMBERT_PRETRAINED_CONFIG_ARCHIVE_MAP, CamembertConfig
    from .models.clip import (
        CLIP_PRETRAINED_CONFIG_ARCHIVE_MAP,
        CLIPConfig,
        CLIPTextConfig,
        CLIPTokenizer,
        CLIPVisionConfig,
    )
    from .models.convbert import CONVBERT_PRETRAINED_CONFIG_ARCHIVE_MAP, ConvBertConfig, ConvBertTokenizer
    from .models.cpm import CpmTokenizer
    from .models.ctrl import CTRL_PRETRAINED_CONFIG_ARCHIVE_MAP, CTRLConfig, CTRLTokenizer
    from .models.deberta import DEBERTA_PRETRAINED_CONFIG_ARCHIVE_MAP, DebertaConfig, DebertaTokenizer
    from .models.deberta_v2 import DEBERTA_V2_PRETRAINED_CONFIG_ARCHIVE_MAP, DebertaV2Config
    from .models.deit import DEIT_PRETRAINED_CONFIG_ARCHIVE_MAP, DeiTConfig
    from .models.detr import DETR_PRETRAINED_CONFIG_ARCHIVE_MAP, DetrConfig
    from .models.distilbert import DISTILBERT_PRETRAINED_CONFIG_ARCHIVE_MAP, DistilBertConfig, DistilBertTokenizer
    from .models.dpr import (
        DPR_PRETRAINED_CONFIG_ARCHIVE_MAP,
        DPRConfig,
        DPRContextEncoderTokenizer,
        DPRQuestionEncoderTokenizer,
        DPRReaderOutput,
        DPRReaderTokenizer,
    )
    from .models.electra import ELECTRA_PRETRAINED_CONFIG_ARCHIVE_MAP, ElectraConfig, ElectraTokenizer
    from .models.encoder_decoder import EncoderDecoderConfig
    from .models.flaubert import FLAUBERT_PRETRAINED_CONFIG_ARCHIVE_MAP, FlaubertConfig, FlaubertTokenizer
    from .models.fsmt import FSMT_PRETRAINED_CONFIG_ARCHIVE_MAP, FSMTConfig, FSMTTokenizer
    from .models.funnel import FUNNEL_PRETRAINED_CONFIG_ARCHIVE_MAP, FunnelConfig, FunnelTokenizer
    from .models.gpt2 import GPT2_PRETRAINED_CONFIG_ARCHIVE_MAP, GPT2Config, GPT2Tokenizer
    from .models.gpt_neo import GPT_NEO_PRETRAINED_CONFIG_ARCHIVE_MAP, GPTNeoConfig
    from .models.herbert import HerbertTokenizer
    from .models.hubert import HUBERT_PRETRAINED_CONFIG_ARCHIVE_MAP, HubertConfig
    from .models.ibert import IBERT_PRETRAINED_CONFIG_ARCHIVE_MAP, IBertConfig
    from .models.layoutlm import LAYOUTLM_PRETRAINED_CONFIG_ARCHIVE_MAP, LayoutLMConfig, LayoutLMTokenizer
    from .models.led import LED_PRETRAINED_CONFIG_ARCHIVE_MAP, LEDConfig, LEDTokenizer
    from .models.longformer import LONGFORMER_PRETRAINED_CONFIG_ARCHIVE_MAP, LongformerConfig, LongformerTokenizer
    from .models.luke import LUKE_PRETRAINED_CONFIG_ARCHIVE_MAP, LukeConfig, LukeTokenizer
    from .models.lxmert import LXMERT_PRETRAINED_CONFIG_ARCHIVE_MAP, LxmertConfig, LxmertTokenizer
    from .models.m2m_100 import M2M_100_PRETRAINED_CONFIG_ARCHIVE_MAP, M2M100Config
    from .models.marian import MarianConfig
    from .models.mbart import MBartConfig
    from .models.megatron_bert import MEGATRON_BERT_PRETRAINED_CONFIG_ARCHIVE_MAP, MegatronBertConfig
    from .models.mmbt import MMBTConfig
    from .models.mobilebert import MOBILEBERT_PRETRAINED_CONFIG_ARCHIVE_MAP, MobileBertConfig, MobileBertTokenizer
    from .models.mpnet import MPNET_PRETRAINED_CONFIG_ARCHIVE_MAP, MPNetConfig, MPNetTokenizer
    from .models.mt5 import MT5Config
    from .models.openai import OPENAI_GPT_PRETRAINED_CONFIG_ARCHIVE_MAP, OpenAIGPTConfig, OpenAIGPTTokenizer
    from .models.pegasus import PegasusConfig
    from .models.phobert import PhobertTokenizer
    from .models.prophetnet import PROPHETNET_PRETRAINED_CONFIG_ARCHIVE_MAP, ProphetNetConfig, ProphetNetTokenizer
    from .models.rag import RagConfig, RagRetriever, RagTokenizer
    from .models.reformer import REFORMER_PRETRAINED_CONFIG_ARCHIVE_MAP, ReformerConfig
    from .models.retribert import RETRIBERT_PRETRAINED_CONFIG_ARCHIVE_MAP, RetriBertConfig, RetriBertTokenizer
    from .models.roberta import ROBERTA_PRETRAINED_CONFIG_ARCHIVE_MAP, RobertaConfig, RobertaTokenizer
    from .models.roformer import ROFORMER_PRETRAINED_CONFIG_ARCHIVE_MAP, RoFormerConfig, RoFormerTokenizer
    from .models.speech_to_text import SPEECH_TO_TEXT_PRETRAINED_CONFIG_ARCHIVE_MAP, Speech2TextConfig
    from .models.squeezebert import SQUEEZEBERT_PRETRAINED_CONFIG_ARCHIVE_MAP, SqueezeBertConfig, SqueezeBertTokenizer
    from .models.t5 import T5_PRETRAINED_CONFIG_ARCHIVE_MAP, T5Config
    from .models.tapas import TAPAS_PRETRAINED_CONFIG_ARCHIVE_MAP, TapasConfig, TapasTokenizer
    from .models.transfo_xl import (
        TRANSFO_XL_PRETRAINED_CONFIG_ARCHIVE_MAP,
        TransfoXLConfig,
        TransfoXLCorpus,
        TransfoXLTokenizer,
    )
    from .models.visual_bert import VISUAL_BERT_PRETRAINED_CONFIG_ARCHIVE_MAP, VisualBertConfig
    from .models.vit import VIT_PRETRAINED_CONFIG_ARCHIVE_MAP, ViTConfig
    from .models.wav2vec2 import (
        WAV_2_VEC_2_PRETRAINED_CONFIG_ARCHIVE_MAP,
        Wav2Vec2Config,
        Wav2Vec2CTCTokenizer,
        Wav2Vec2FeatureExtractor,
        Wav2Vec2Processor,
        Wav2Vec2Tokenizer,
    )
    from .models.xlm import XLM_PRETRAINED_CONFIG_ARCHIVE_MAP, XLMConfig, XLMTokenizer
    from .models.xlm_prophetnet import XLM_PROPHETNET_PRETRAINED_CONFIG_ARCHIVE_MAP, XLMProphetNetConfig
    from .models.xlm_roberta import XLM_ROBERTA_PRETRAINED_CONFIG_ARCHIVE_MAP, XLMRobertaConfig
    from .models.xlnet import XLNET_PRETRAINED_CONFIG_ARCHIVE_MAP, XLNetConfig

    # Pipelines
    from .pipelines import (
        AutomaticSpeechRecognitionPipeline,
        Conversation,
        ConversationalPipeline,
        CsvPipelineDataFormat,
        FeatureExtractionPipeline,
        FillMaskPipeline,
        ImageClassificationPipeline,
        JsonPipelineDataFormat,
        NerPipeline,
        PipedPipelineDataFormat,
        Pipeline,
        PipelineDataFormat,
        QuestionAnsweringPipeline,
        SummarizationPipeline,
        TableQuestionAnsweringPipeline,
        Text2TextGenerationPipeline,
        TextClassificationPipeline,
        TextGenerationPipeline,
        TokenClassificationPipeline,
        TranslationPipeline,
        ZeroShotClassificationPipeline,
        pipeline,
    )

    # Tokenization
    from .tokenization_utils import PreTrainedTokenizer
    from .tokenization_utils_base import (
        AddedToken,
        BatchEncoding,
        CharSpan,
        PreTrainedTokenizerBase,
        SpecialTokensMixin,
        TokenSpan,
    )

    # Trainer
    from .trainer_callback import (
        DefaultFlowCallback,
        EarlyStoppingCallback,
        PrinterCallback,
        ProgressCallback,
        TrainerCallback,
        TrainerControl,
        TrainerState,
    )
    from .trainer_utils import EvalPrediction, IntervalStrategy, SchedulerType, set_seed
    from .training_args import TrainingArguments
    from .training_args_seq2seq import Seq2SeqTrainingArguments
    from .training_args_tf import TFTrainingArguments
    from .utils import logging

    if is_sentencepiece_available():
        from .models.albert import AlbertTokenizer
        from .models.barthez import BarthezTokenizer
        from .models.bert_generation import BertGenerationTokenizer
        from .models.camembert import CamembertTokenizer
        from .models.deberta_v2 import DebertaV2Tokenizer
        from .models.m2m_100 import M2M100Tokenizer
        from .models.marian import MarianTokenizer
        from .models.mbart import MBart50Tokenizer, MBartTokenizer
        from .models.mt5 import MT5Tokenizer
        from .models.pegasus import PegasusTokenizer
        from .models.reformer import ReformerTokenizer
        from .models.speech_to_text import Speech2TextTokenizer
        from .models.t5 import T5Tokenizer
        from .models.xlm_prophetnet import XLMProphetNetTokenizer
        from .models.xlm_roberta import XLMRobertaTokenizer
        from .models.xlnet import XLNetTokenizer
    else:
        from .utils.dummy_sentencepiece_objects import *

    if is_tokenizers_available():
        from .models.albert import AlbertTokenizerFast
        from .models.bart import BartTokenizerFast
        from .models.barthez import BarthezTokenizerFast
        from .models.bert import BertTokenizerFast
        from .models.big_bird import BigBirdTokenizerFast
        from .models.camembert import CamembertTokenizerFast
        from .models.clip import CLIPTokenizerFast
        from .models.convbert import ConvBertTokenizerFast
        from .models.deberta import DebertaTokenizerFast
        from .models.distilbert import DistilBertTokenizerFast
        from .models.dpr import DPRContextEncoderTokenizerFast, DPRQuestionEncoderTokenizerFast, DPRReaderTokenizerFast
        from .models.electra import ElectraTokenizerFast
        from .models.funnel import FunnelTokenizerFast
        from .models.gpt2 import GPT2TokenizerFast
        from .models.herbert import HerbertTokenizerFast
        from .models.layoutlm import LayoutLMTokenizerFast
        from .models.led import LEDTokenizerFast
        from .models.longformer import LongformerTokenizerFast
        from .models.lxmert import LxmertTokenizerFast
        from .models.mbart import MBart50TokenizerFast, MBartTokenizerFast
        from .models.mobilebert import MobileBertTokenizerFast
        from .models.mpnet import MPNetTokenizerFast
        from .models.mt5 import MT5TokenizerFast
        from .models.openai import OpenAIGPTTokenizerFast
        from .models.pegasus import PegasusTokenizerFast
        from .models.reformer import ReformerTokenizerFast
        from .models.retribert import RetriBertTokenizerFast
        from .models.roberta import RobertaTokenizerFast
        from .models.roformer import RoFormerTokenizerFast
        from .models.squeezebert import SqueezeBertTokenizerFast
        from .models.t5 import T5TokenizerFast
        from .models.xlm_roberta import XLMRobertaTokenizerFast
        from .models.xlnet import XLNetTokenizerFast
        from .tokenization_utils_fast import PreTrainedTokenizerFast

    else:
        from .utils.dummy_tokenizers_objects import *

    if is_sentencepiece_available() and is_tokenizers_available():
        from .convert_slow_tokenizer import SLOW_TO_FAST_CONVERTERS, convert_slow_tokenizer
    else:
        from .utils.dummies_sentencepiece_and_tokenizers_objects import *

    if is_speech_available():
        from .models.speech_to_text import Speech2TextFeatureExtractor

    else:
        from .utils.dummy_speech_objects import *

    if is_speech_available() and is_sentencepiece_available():
        from .models.speech_to_text import Speech2TextProcessor
    else:
        from .utils.dummy_sentencepiece_and_speech_objects import *

    if is_vision_available():
        from .image_utils import ImageFeatureExtractionMixin
        from .models.clip import CLIPFeatureExtractor, CLIPProcessor
        from .models.deit import DeiTFeatureExtractor
        from .models.detr import DetrFeatureExtractor
        from .models.vit import ViTFeatureExtractor
    else:
        from .utils.dummy_vision_objects import *

    # Modeling
    if is_timm_available() and is_vision_available():
        from .models.detr import (
            DETR_PRETRAINED_MODEL_ARCHIVE_LIST,
            DetrForObjectDetection,
            DetrForSegmentation,
            DetrModel,
            DetrPreTrainedModel,
        )
    else:
        from .utils.dummy_timm_objects import *

    if is_torch_available():
        # Benchmarks
        from .benchmark.benchmark import PyTorchBenchmark
        from .benchmark.benchmark_args import PyTorchBenchmarkArguments
        from .data.data_collator import (
            DataCollator,
            DataCollatorForLanguageModeling,
            DataCollatorForPermutationLanguageModeling,
            DataCollatorForSeq2Seq,
            DataCollatorForSOP,
            DataCollatorForTokenClassification,
            DataCollatorForWholeWordMask,
            DataCollatorWithPadding,
            default_data_collator,
        )
        from .data.datasets import (
            GlueDataset,
            GlueDataTrainingArguments,
            LineByLineTextDataset,
            LineByLineWithRefDataset,
            LineByLineWithSOPTextDataset,
            SquadDataset,
            SquadDataTrainingArguments,
            TextDataset,
            TextDatasetForNextSentencePrediction,
        )
        from .generation_beam_search import BeamScorer, BeamSearchScorer
        from .generation_logits_process import (
            ForcedBOSTokenLogitsProcessor,
            ForcedEOSTokenLogitsProcessor,
            HammingDiversityLogitsProcessor,
            InfNanRemoveLogitsProcessor,
            LogitsProcessor,
            LogitsProcessorList,
            LogitsWarper,
            MinLengthLogitsProcessor,
            NoBadWordsLogitsProcessor,
            NoRepeatNGramLogitsProcessor,
            PrefixConstrainedLogitsProcessor,
            RepetitionPenaltyLogitsProcessor,
            TemperatureLogitsWarper,
            TopKLogitsWarper,
            TopPLogitsWarper,
        )
        from .generation_stopping_criteria import (
            MaxLengthCriteria,
            MaxTimeCriteria,
            StoppingCriteria,
            StoppingCriteriaList,
        )
        from .generation_utils import top_k_top_p_filtering
        from .modeling_utils import Conv1D, PreTrainedModel, apply_chunking_to_forward, prune_layer
        from .models.albert import (
            ALBERT_PRETRAINED_MODEL_ARCHIVE_LIST,
            AlbertForMaskedLM,
            AlbertForMultipleChoice,
            AlbertForPreTraining,
            AlbertForQuestionAnswering,
            AlbertForSequenceClassification,
            AlbertForTokenClassification,
            AlbertModel,
            AlbertPreTrainedModel,
            load_tf_weights_in_albert,
        )
        from .models.auto import (
            MODEL_FOR_CAUSAL_LM_MAPPING,
            MODEL_FOR_IMAGE_CLASSIFICATION_MAPPING,
            MODEL_FOR_MASKED_LM_MAPPING,
            MODEL_FOR_MULTIPLE_CHOICE_MAPPING,
            MODEL_FOR_NEXT_SENTENCE_PREDICTION_MAPPING,
            MODEL_FOR_OBJECT_DETECTION_MAPPING,
            MODEL_FOR_PRETRAINING_MAPPING,
            MODEL_FOR_QUESTION_ANSWERING_MAPPING,
            MODEL_FOR_SEQ_TO_SEQ_CAUSAL_LM_MAPPING,
            MODEL_FOR_SEQUENCE_CLASSIFICATION_MAPPING,
            MODEL_FOR_TABLE_QUESTION_ANSWERING_MAPPING,
            MODEL_FOR_TOKEN_CLASSIFICATION_MAPPING,
            MODEL_MAPPING,
            MODEL_WITH_LM_HEAD_MAPPING,
            AutoModel,
            AutoModelForCausalLM,
            AutoModelForImageClassification,
            AutoModelForMaskedLM,
            AutoModelForMultipleChoice,
            AutoModelForNextSentencePrediction,
            AutoModelForPreTraining,
            AutoModelForQuestionAnswering,
            AutoModelForSeq2SeqLM,
            AutoModelForSequenceClassification,
            AutoModelForTableQuestionAnswering,
            AutoModelForTokenClassification,
            AutoModelWithLMHead,
        )
        from .models.bart import (
            BART_PRETRAINED_MODEL_ARCHIVE_LIST,
            BartForCausalLM,
            BartForConditionalGeneration,
            BartForQuestionAnswering,
            BartForSequenceClassification,
            BartModel,
            BartPretrainedModel,
            PretrainedBartModel,
        )
        from .models.bert import (
            BERT_PRETRAINED_MODEL_ARCHIVE_LIST,
            BertForMaskedLM,
            BertForMultipleChoice,
            BertForNextSentencePrediction,
            BertForPreTraining,
            BertForQuestionAnswering,
            BertForSequenceClassification,
            BertForTokenClassification,
            BertLayer,
            BertLMHeadModel,
            BertModel,
            BertPreTrainedModel,
            load_tf_weights_in_bert,
        )
        from .models.bert_generation import (
            BertGenerationDecoder,
            BertGenerationEncoder,
            BertGenerationPreTrainedModel,
            load_tf_weights_in_bert_generation,
        )
        from .models.big_bird import (
            BIG_BIRD_PRETRAINED_MODEL_ARCHIVE_LIST,
            BigBirdForCausalLM,
            BigBirdForMaskedLM,
            BigBirdForMultipleChoice,
            BigBirdForPreTraining,
            BigBirdForQuestionAnswering,
            BigBirdForSequenceClassification,
            BigBirdForTokenClassification,
            BigBirdLayer,
            BigBirdModel,
            BigBirdPreTrainedModel,
            load_tf_weights_in_big_bird,
        )
        from .models.bigbird_pegasus import (
            BIGBIRD_PEGASUS_PRETRAINED_MODEL_ARCHIVE_LIST,
            BigBirdPegasusForCausalLM,
            BigBirdPegasusForConditionalGeneration,
            BigBirdPegasusForQuestionAnswering,
            BigBirdPegasusForSequenceClassification,
            BigBirdPegasusModel,
            BigBirdPegasusPreTrainedModel,
        )
        from .models.blenderbot import (
            BLENDERBOT_PRETRAINED_MODEL_ARCHIVE_LIST,
            BlenderbotForCausalLM,
            BlenderbotForConditionalGeneration,
            BlenderbotModel,
            BlenderbotPreTrainedModel,
        )
        from .models.blenderbot_small import (
            BLENDERBOT_SMALL_PRETRAINED_MODEL_ARCHIVE_LIST,
            BlenderbotSmallForCausalLM,
            BlenderbotSmallForConditionalGeneration,
            BlenderbotSmallModel,
            BlenderbotSmallPreTrainedModel,
        )
        from .models.camembert import (
            CAMEMBERT_PRETRAINED_MODEL_ARCHIVE_LIST,
            CamembertForCausalLM,
            CamembertForMaskedLM,
            CamembertForMultipleChoice,
            CamembertForQuestionAnswering,
            CamembertForSequenceClassification,
            CamembertForTokenClassification,
            CamembertModel,
        )
        from .models.clip import (
            CLIP_PRETRAINED_MODEL_ARCHIVE_LIST,
            CLIPModel,
            CLIPPreTrainedModel,
            CLIPTextModel,
            CLIPVisionModel,
        )
        from .models.convbert import (
            CONVBERT_PRETRAINED_MODEL_ARCHIVE_LIST,
            ConvBertForMaskedLM,
            ConvBertForMultipleChoice,
            ConvBertForQuestionAnswering,
            ConvBertForSequenceClassification,
            ConvBertForTokenClassification,
            ConvBertLayer,
            ConvBertModel,
            ConvBertPreTrainedModel,
            load_tf_weights_in_convbert,
        )
        from .models.ctrl import (
            CTRL_PRETRAINED_MODEL_ARCHIVE_LIST,
            CTRLForSequenceClassification,
            CTRLLMHeadModel,
            CTRLModel,
            CTRLPreTrainedModel,
        )
        from .models.deberta import (
            DEBERTA_PRETRAINED_MODEL_ARCHIVE_LIST,
            DebertaForMaskedLM,
            DebertaForQuestionAnswering,
            DebertaForSequenceClassification,
            DebertaForTokenClassification,
            DebertaModel,
            DebertaPreTrainedModel,
        )
        from .models.deberta_v2 import (
            DEBERTA_V2_PRETRAINED_MODEL_ARCHIVE_LIST,
            DebertaV2ForMaskedLM,
            DebertaV2ForQuestionAnswering,
            DebertaV2ForSequenceClassification,
            DebertaV2ForTokenClassification,
            DebertaV2Model,
            DebertaV2PreTrainedModel,
        )
        from .models.deit import (
            DEIT_PRETRAINED_MODEL_ARCHIVE_LIST,
            DeiTForImageClassification,
            DeiTForImageClassificationWithTeacher,
            DeiTModel,
            DeiTPreTrainedModel,
        )
        from .models.distilbert import (
            DISTILBERT_PRETRAINED_MODEL_ARCHIVE_LIST,
            DistilBertForMaskedLM,
            DistilBertForMultipleChoice,
            DistilBertForQuestionAnswering,
            DistilBertForSequenceClassification,
            DistilBertForTokenClassification,
            DistilBertModel,
            DistilBertPreTrainedModel,
        )
        from .models.dpr import (
            DPR_CONTEXT_ENCODER_PRETRAINED_MODEL_ARCHIVE_LIST,
            DPR_QUESTION_ENCODER_PRETRAINED_MODEL_ARCHIVE_LIST,
            DPR_READER_PRETRAINED_MODEL_ARCHIVE_LIST,
            DPRContextEncoder,
            DPRPretrainedContextEncoder,
            DPRPretrainedQuestionEncoder,
            DPRPretrainedReader,
            DPRQuestionEncoder,
            DPRReader,
        )
        from .models.electra import (
            ELECTRA_PRETRAINED_MODEL_ARCHIVE_LIST,
            ElectraForMaskedLM,
            ElectraForMultipleChoice,
            ElectraForPreTraining,
            ElectraForQuestionAnswering,
            ElectraForSequenceClassification,
            ElectraForTokenClassification,
            ElectraModel,
            ElectraPreTrainedModel,
            load_tf_weights_in_electra,
        )
        from .models.encoder_decoder import EncoderDecoderModel
        from .models.flaubert import (
            FLAUBERT_PRETRAINED_MODEL_ARCHIVE_LIST,
            FlaubertForMultipleChoice,
            FlaubertForQuestionAnswering,
            FlaubertForQuestionAnsweringSimple,
            FlaubertForSequenceClassification,
            FlaubertForTokenClassification,
            FlaubertModel,
            FlaubertWithLMHeadModel,
        )
        from .models.fsmt import FSMTForConditionalGeneration, FSMTModel, PretrainedFSMTModel
        from .models.funnel import (
            FUNNEL_PRETRAINED_MODEL_ARCHIVE_LIST,
            FunnelBaseModel,
            FunnelForMaskedLM,
            FunnelForMultipleChoice,
            FunnelForPreTraining,
            FunnelForQuestionAnswering,
            FunnelForSequenceClassification,
            FunnelForTokenClassification,
            FunnelModel,
            FunnelPreTrainedModel,
            load_tf_weights_in_funnel,
        )
        from .models.gpt2 import (
            GPT2_PRETRAINED_MODEL_ARCHIVE_LIST,
            GPT2DoubleHeadsModel,
            GPT2ForSequenceClassification,
            GPT2LMHeadModel,
            GPT2Model,
            GPT2PreTrainedModel,
            load_tf_weights_in_gpt2,
        )
        from .models.gpt_neo import (
            GPT_NEO_PRETRAINED_MODEL_ARCHIVE_LIST,
            GPTNeoForCausalLM,
            GPTNeoForSequenceClassification,
            GPTNeoModel,
            GPTNeoPreTrainedModel,
            load_tf_weights_in_gpt_neo,
        )
        from .models.hubert import (
            HUBERT_PRETRAINED_MODEL_ARCHIVE_LIST,
            HubertForCTC,
            HubertModel,
            HubertPreTrainedModel,
        )
        from .models.ibert import (
            IBERT_PRETRAINED_MODEL_ARCHIVE_LIST,
            IBertForMaskedLM,
            IBertForMultipleChoice,
            IBertForQuestionAnswering,
            IBertForSequenceClassification,
            IBertForTokenClassification,
            IBertModel,
            IBertPreTrainedModel,
        )
        from .models.layoutlm import (
            LAYOUTLM_PRETRAINED_MODEL_ARCHIVE_LIST,
            LayoutLMForMaskedLM,
            LayoutLMForSequenceClassification,
            LayoutLMForTokenClassification,
            LayoutLMModel,
            LayoutLMPreTrainedModel,
        )
        from .models.led import (
            LED_PRETRAINED_MODEL_ARCHIVE_LIST,
            LEDForConditionalGeneration,
            LEDForQuestionAnswering,
            LEDForSequenceClassification,
            LEDModel,
            LEDPreTrainedModel,
        )
        from .models.longformer import (
            LONGFORMER_PRETRAINED_MODEL_ARCHIVE_LIST,
            LongformerForMaskedLM,
            LongformerForMultipleChoice,
            LongformerForQuestionAnswering,
            LongformerForSequenceClassification,
            LongformerForTokenClassification,
            LongformerModel,
            LongformerPreTrainedModel,
            LongformerSelfAttention,
        )
        from .models.luke import (
            LUKE_PRETRAINED_MODEL_ARCHIVE_LIST,
            LukeForEntityClassification,
            LukeForEntityPairClassification,
            LukeForEntitySpanClassification,
            LukeModel,
            LukePreTrainedModel,
        )
        from .models.lxmert import (
            LxmertEncoder,
            LxmertForPreTraining,
            LxmertForQuestionAnswering,
            LxmertModel,
            LxmertPreTrainedModel,
            LxmertVisualFeatureEncoder,
            LxmertXLayer,
        )
        from .models.m2m_100 import (
            M2M_100_PRETRAINED_MODEL_ARCHIVE_LIST,
            M2M100ForConditionalGeneration,
            M2M100Model,
            M2M100PreTrainedModel,
        )
        from .models.marian import MarianForCausalLM, MarianModel, MarianMTModel
        from .models.mbart import (
            MBartForCausalLM,
            MBartForConditionalGeneration,
            MBartForQuestionAnswering,
            MBartForSequenceClassification,
            MBartModel,
            MBartPreTrainedModel,
        )
        from .models.megatron_bert import (
            MEGATRON_BERT_PRETRAINED_MODEL_ARCHIVE_LIST,
            MegatronBertForCausalLM,
            MegatronBertForMaskedLM,
            MegatronBertForMultipleChoice,
            MegatronBertForNextSentencePrediction,
            MegatronBertForPreTraining,
            MegatronBertForQuestionAnswering,
            MegatronBertForSequenceClassification,
            MegatronBertForTokenClassification,
            MegatronBertModel,
            MegatronBertPreTrainedModel,
        )
        from .models.mmbt import MMBTForClassification, MMBTModel, ModalEmbeddings
        from .models.mobilebert import (
            MOBILEBERT_PRETRAINED_MODEL_ARCHIVE_LIST,
            MobileBertForMaskedLM,
            MobileBertForMultipleChoice,
            MobileBertForNextSentencePrediction,
            MobileBertForPreTraining,
            MobileBertForQuestionAnswering,
            MobileBertForSequenceClassification,
            MobileBertForTokenClassification,
            MobileBertLayer,
            MobileBertModel,
            MobileBertPreTrainedModel,
            load_tf_weights_in_mobilebert,
        )
        from .models.mpnet import (
            MPNET_PRETRAINED_MODEL_ARCHIVE_LIST,
            MPNetForMaskedLM,
            MPNetForMultipleChoice,
            MPNetForQuestionAnswering,
            MPNetForSequenceClassification,
            MPNetForTokenClassification,
            MPNetLayer,
            MPNetModel,
            MPNetPreTrainedModel,
        )
        from .models.mt5 import MT5EncoderModel, MT5ForConditionalGeneration, MT5Model
        from .models.openai import (
            OPENAI_GPT_PRETRAINED_MODEL_ARCHIVE_LIST,
            OpenAIGPTDoubleHeadsModel,
            OpenAIGPTForSequenceClassification,
            OpenAIGPTLMHeadModel,
            OpenAIGPTModel,
            OpenAIGPTPreTrainedModel,
            load_tf_weights_in_openai_gpt,
        )
        from .models.pegasus import (
            PegasusForCausalLM,
            PegasusForConditionalGeneration,
            PegasusModel,
            PegasusPreTrainedModel,
        )
        from .models.prophetnet import (
            PROPHETNET_PRETRAINED_MODEL_ARCHIVE_LIST,
            ProphetNetDecoder,
            ProphetNetEncoder,
            ProphetNetForCausalLM,
            ProphetNetForConditionalGeneration,
            ProphetNetModel,
            ProphetNetPreTrainedModel,
        )
        from .models.rag import RagModel, RagPreTrainedModel, RagSequenceForGeneration, RagTokenForGeneration
        from .models.reformer import (
            REFORMER_PRETRAINED_MODEL_ARCHIVE_LIST,
            ReformerAttention,
            ReformerForMaskedLM,
            ReformerForQuestionAnswering,
            ReformerForSequenceClassification,
            ReformerLayer,
            ReformerModel,
            ReformerModelWithLMHead,
            ReformerPreTrainedModel,
        )
        from .models.retribert import RETRIBERT_PRETRAINED_MODEL_ARCHIVE_LIST, RetriBertModel, RetriBertPreTrainedModel
        from .models.roberta import (
            ROBERTA_PRETRAINED_MODEL_ARCHIVE_LIST,
            RobertaForCausalLM,
            RobertaForMaskedLM,
            RobertaForMultipleChoice,
            RobertaForQuestionAnswering,
            RobertaForSequenceClassification,
            RobertaForTokenClassification,
            RobertaModel,
            RobertaPreTrainedModel,
        )
        from .models.roformer import (
            ROFORMER_PRETRAINED_MODEL_ARCHIVE_LIST,
            RoFormerForCausalLM,
            RoFormerForMaskedLM,
            RoFormerForMultipleChoice,
            RoFormerForQuestionAnswering,
            RoFormerForSequenceClassification,
            RoFormerForTokenClassification,
            RoFormerLayer,
            RoFormerModel,
            RoFormerPreTrainedModel,
            load_tf_weights_in_roformer,
        )
        from .models.speech_to_text import (
            SPEECH_TO_TEXT_PRETRAINED_MODEL_ARCHIVE_LIST,
            Speech2TextForConditionalGeneration,
            Speech2TextModel,
            Speech2TextPreTrainedModel,
        )
        from .models.squeezebert import (
            SQUEEZEBERT_PRETRAINED_MODEL_ARCHIVE_LIST,
            SqueezeBertForMaskedLM,
            SqueezeBertForMultipleChoice,
            SqueezeBertForQuestionAnswering,
            SqueezeBertForSequenceClassification,
            SqueezeBertForTokenClassification,
            SqueezeBertModel,
            SqueezeBertModule,
            SqueezeBertPreTrainedModel,
        )
        from .models.t5 import (
            T5_PRETRAINED_MODEL_ARCHIVE_LIST,
            T5EncoderModel,
            T5ForConditionalGeneration,
            T5Model,
            T5PreTrainedModel,
            load_tf_weights_in_t5,
        )
        from .models.tapas import (
            TAPAS_PRETRAINED_MODEL_ARCHIVE_LIST,
            TapasForMaskedLM,
            TapasForQuestionAnswering,
            TapasForSequenceClassification,
            TapasModel,
            TapasPreTrainedModel,
        )
        from .models.transfo_xl import (
            TRANSFO_XL_PRETRAINED_MODEL_ARCHIVE_LIST,
            AdaptiveEmbedding,
            TransfoXLForSequenceClassification,
            TransfoXLLMHeadModel,
            TransfoXLModel,
            TransfoXLPreTrainedModel,
            load_tf_weights_in_transfo_xl,
        )
        from .models.visual_bert import (  # load_tf_weights_in_visual_bert,
            VISUAL_BERT_PRETRAINED_MODEL_ARCHIVE_LIST,
            VisualBertForMultipleChoice,
            VisualBertForPreTraining,
            VisualBertForQuestionAnswering,
            VisualBertForRegionToPhraseAlignment,
            VisualBertForVisualReasoning,
            VisualBertLayer,
            VisualBertModel,
            VisualBertPreTrainedModel,
        )
        from .models.vit import (
            VIT_PRETRAINED_MODEL_ARCHIVE_LIST,
            ViTForImageClassification,
            ViTModel,
            ViTPreTrainedModel,
        )
        from .models.wav2vec2 import (
            WAV_2_VEC_2_PRETRAINED_MODEL_ARCHIVE_LIST,
            Wav2Vec2ForCTC,
            Wav2Vec2ForMaskedLM,
            Wav2Vec2ForPreTraining,
            Wav2Vec2Model,
            Wav2Vec2PreTrainedModel,
        )
        from .models.xlm import (
            XLM_PRETRAINED_MODEL_ARCHIVE_LIST,
            XLMForMultipleChoice,
            XLMForQuestionAnswering,
            XLMForQuestionAnsweringSimple,
            XLMForSequenceClassification,
            XLMForTokenClassification,
            XLMModel,
            XLMPreTrainedModel,
            XLMWithLMHeadModel,
        )
        from .models.xlm_prophetnet import (
            XLM_PROPHETNET_PRETRAINED_MODEL_ARCHIVE_LIST,
            XLMProphetNetDecoder,
            XLMProphetNetEncoder,
            XLMProphetNetForCausalLM,
            XLMProphetNetForConditionalGeneration,
            XLMProphetNetModel,
        )
        from .models.xlm_roberta import (
            XLM_ROBERTA_PRETRAINED_MODEL_ARCHIVE_LIST,
            XLMRobertaForCausalLM,
            XLMRobertaForMaskedLM,
            XLMRobertaForMultipleChoice,
            XLMRobertaForQuestionAnswering,
            XLMRobertaForSequenceClassification,
            XLMRobertaForTokenClassification,
            XLMRobertaModel,
        )
        from .models.xlnet import (
            XLNET_PRETRAINED_MODEL_ARCHIVE_LIST,
            XLNetForMultipleChoice,
            XLNetForQuestionAnswering,
            XLNetForQuestionAnsweringSimple,
            XLNetForSequenceClassification,
            XLNetForTokenClassification,
            XLNetLMHeadModel,
            XLNetModel,
            XLNetPreTrainedModel,
            load_tf_weights_in_xlnet,
        )

        # Optimization
        from .optimization import (
            Adafactor,
            AdamW,
            get_constant_schedule,
            get_constant_schedule_with_warmup,
            get_cosine_schedule_with_warmup,
            get_cosine_with_hard_restarts_schedule_with_warmup,
            get_linear_schedule_with_warmup,
            get_polynomial_decay_schedule_with_warmup,
            get_scheduler,
        )

        # Trainer
        from .trainer import Trainer
        from .trainer_pt_utils import torch_distributed_zero_first
        from .trainer_seq2seq import Seq2SeqTrainer
    else:
        from .utils.dummy_pt_objects import *

    # TensorFlow
    if is_tf_available():

        from .benchmark.benchmark_args_tf import TensorFlowBenchmarkArguments

        # Benchmarks
        from .benchmark.benchmark_tf import TensorFlowBenchmark
        from .generation_tf_utils import tf_top_k_top_p_filtering
        from .modeling_tf_layoutlm import (
            TF_LAYOUTLM_PRETRAINED_MODEL_ARCHIVE_LIST,
            TFLayoutLMForMaskedLM,
            TFLayoutLMForSequenceClassification,
            TFLayoutLMForTokenClassification,
            TFLayoutLMMainLayer,
            TFLayoutLMModel,
            TFLayoutLMPreTrainedModel,
        )
        from .modeling_tf_utils import TFPreTrainedModel, TFSequenceSummary, TFSharedEmbeddings, shape_list
        from .models.albert import (
            TF_ALBERT_PRETRAINED_MODEL_ARCHIVE_LIST,
            TFAlbertForMaskedLM,
            TFAlbertForMultipleChoice,
            TFAlbertForPreTraining,
            TFAlbertForQuestionAnswering,
            TFAlbertForSequenceClassification,
            TFAlbertForTokenClassification,
            TFAlbertMainLayer,
            TFAlbertModel,
            TFAlbertPreTrainedModel,
        )
        from .models.auto import (
            TF_MODEL_FOR_CAUSAL_LM_MAPPING,
            TF_MODEL_FOR_MASKED_LM_MAPPING,
            TF_MODEL_FOR_MULTIPLE_CHOICE_MAPPING,
            TF_MODEL_FOR_NEXT_SENTENCE_PREDICTION_MAPPING,
            TF_MODEL_FOR_PRETRAINING_MAPPING,
            TF_MODEL_FOR_QUESTION_ANSWERING_MAPPING,
            TF_MODEL_FOR_SEQ_TO_SEQ_CAUSAL_LM_MAPPING,
            TF_MODEL_FOR_SEQUENCE_CLASSIFICATION_MAPPING,
            TF_MODEL_FOR_TOKEN_CLASSIFICATION_MAPPING,
            TF_MODEL_MAPPING,
            TF_MODEL_WITH_LM_HEAD_MAPPING,
            TFAutoModel,
            TFAutoModelForCausalLM,
            TFAutoModelForMaskedLM,
            TFAutoModelForMultipleChoice,
            TFAutoModelForPreTraining,
            TFAutoModelForQuestionAnswering,
            TFAutoModelForSeq2SeqLM,
            TFAutoModelForSequenceClassification,
            TFAutoModelForTokenClassification,
            TFAutoModelWithLMHead,
        )
        from .models.bart import TFBartForConditionalGeneration, TFBartModel, TFBartPretrainedModel
        from .models.bert import (
            TF_BERT_PRETRAINED_MODEL_ARCHIVE_LIST,
            TFBertEmbeddings,
            TFBertForMaskedLM,
            TFBertForMultipleChoice,
            TFBertForNextSentencePrediction,
            TFBertForPreTraining,
            TFBertForQuestionAnswering,
            TFBertForSequenceClassification,
            TFBertForTokenClassification,
            TFBertLMHeadModel,
            TFBertMainLayer,
            TFBertModel,
            TFBertPreTrainedModel,
        )
        from .models.blenderbot import (
            TFBlenderbotForConditionalGeneration,
            TFBlenderbotModel,
            TFBlenderbotPreTrainedModel,
        )
        from .models.blenderbot_small import (
            TFBlenderbotSmallForConditionalGeneration,
            TFBlenderbotSmallModel,
            TFBlenderbotSmallPreTrainedModel,
        )
        from .models.camembert import (
            TF_CAMEMBERT_PRETRAINED_MODEL_ARCHIVE_LIST,
            TFCamembertForMaskedLM,
            TFCamembertForMultipleChoice,
            TFCamembertForQuestionAnswering,
            TFCamembertForSequenceClassification,
            TFCamembertForTokenClassification,
            TFCamembertModel,
        )
        from .models.convbert import (
            TF_CONVBERT_PRETRAINED_MODEL_ARCHIVE_LIST,
            TFConvBertForMaskedLM,
            TFConvBertForMultipleChoice,
            TFConvBertForQuestionAnswering,
            TFConvBertForSequenceClassification,
            TFConvBertForTokenClassification,
            TFConvBertLayer,
            TFConvBertModel,
            TFConvBertPreTrainedModel,
        )
        from .models.ctrl import (
            TF_CTRL_PRETRAINED_MODEL_ARCHIVE_LIST,
            TFCTRLForSequenceClassification,
            TFCTRLLMHeadModel,
            TFCTRLModel,
            TFCTRLPreTrainedModel,
        )
        from .models.distilbert import (
            TF_DISTILBERT_PRETRAINED_MODEL_ARCHIVE_LIST,
            TFDistilBertForMaskedLM,
            TFDistilBertForMultipleChoice,
            TFDistilBertForQuestionAnswering,
            TFDistilBertForSequenceClassification,
            TFDistilBertForTokenClassification,
            TFDistilBertMainLayer,
            TFDistilBertModel,
            TFDistilBertPreTrainedModel,
        )
        from .models.dpr import (
            TF_DPR_CONTEXT_ENCODER_PRETRAINED_MODEL_ARCHIVE_LIST,
            TF_DPR_QUESTION_ENCODER_PRETRAINED_MODEL_ARCHIVE_LIST,
            TF_DPR_READER_PRETRAINED_MODEL_ARCHIVE_LIST,
            TFDPRContextEncoder,
            TFDPRPretrainedContextEncoder,
            TFDPRPretrainedQuestionEncoder,
            TFDPRPretrainedReader,
            TFDPRQuestionEncoder,
            TFDPRReader,
        )
        from .models.electra import (
            TF_ELECTRA_PRETRAINED_MODEL_ARCHIVE_LIST,
            TFElectraForMaskedLM,
            TFElectraForMultipleChoice,
            TFElectraForPreTraining,
            TFElectraForQuestionAnswering,
            TFElectraForSequenceClassification,
            TFElectraForTokenClassification,
            TFElectraModel,
            TFElectraPreTrainedModel,
        )
        from .models.flaubert import (
            TF_FLAUBERT_PRETRAINED_MODEL_ARCHIVE_LIST,
            TFFlaubertForMultipleChoice,
            TFFlaubertForQuestionAnsweringSimple,
            TFFlaubertForSequenceClassification,
            TFFlaubertForTokenClassification,
            TFFlaubertModel,
            TFFlaubertPreTrainedModel,
            TFFlaubertWithLMHeadModel,
        )
        from .models.funnel import (
            TF_FUNNEL_PRETRAINED_MODEL_ARCHIVE_LIST,
            TFFunnelBaseModel,
            TFFunnelForMaskedLM,
            TFFunnelForMultipleChoice,
            TFFunnelForPreTraining,
            TFFunnelForQuestionAnswering,
            TFFunnelForSequenceClassification,
            TFFunnelForTokenClassification,
            TFFunnelModel,
            TFFunnelPreTrainedModel,
        )
        from .models.gpt2 import (
            TF_GPT2_PRETRAINED_MODEL_ARCHIVE_LIST,
            TFGPT2DoubleHeadsModel,
            TFGPT2ForSequenceClassification,
            TFGPT2LMHeadModel,
            TFGPT2MainLayer,
            TFGPT2Model,
            TFGPT2PreTrainedModel,
        )
        from .models.led import TFLEDForConditionalGeneration, TFLEDModel, TFLEDPreTrainedModel
        from .models.longformer import (
            TF_LONGFORMER_PRETRAINED_MODEL_ARCHIVE_LIST,
            TFLongformerForMaskedLM,
            TFLongformerForMultipleChoice,
            TFLongformerForQuestionAnswering,
            TFLongformerForSequenceClassification,
            TFLongformerForTokenClassification,
            TFLongformerModel,
            TFLongformerPreTrainedModel,
            TFLongformerSelfAttention,
        )
        from .models.lxmert import (
            TF_LXMERT_PRETRAINED_MODEL_ARCHIVE_LIST,
            TFLxmertForPreTraining,
            TFLxmertMainLayer,
            TFLxmertModel,
            TFLxmertPreTrainedModel,
            TFLxmertVisualFeatureEncoder,
        )
        from .models.marian import TFMarianModel, TFMarianMTModel, TFMarianPreTrainedModel
        from .models.mbart import TFMBartForConditionalGeneration, TFMBartModel, TFMBartPreTrainedModel
        from .models.mobilebert import (
            TF_MOBILEBERT_PRETRAINED_MODEL_ARCHIVE_LIST,
            TFMobileBertForMaskedLM,
            TFMobileBertForMultipleChoice,
            TFMobileBertForNextSentencePrediction,
            TFMobileBertForPreTraining,
            TFMobileBertForQuestionAnswering,
            TFMobileBertForSequenceClassification,
            TFMobileBertForTokenClassification,
            TFMobileBertMainLayer,
            TFMobileBertModel,
            TFMobileBertPreTrainedModel,
        )
        from .models.mpnet import (
            TF_MPNET_PRETRAINED_MODEL_ARCHIVE_LIST,
            TFMPNetForMaskedLM,
            TFMPNetForMultipleChoice,
            TFMPNetForQuestionAnswering,
            TFMPNetForSequenceClassification,
            TFMPNetForTokenClassification,
            TFMPNetMainLayer,
            TFMPNetModel,
            TFMPNetPreTrainedModel,
        )
        from .models.mt5 import TFMT5EncoderModel, TFMT5ForConditionalGeneration, TFMT5Model
        from .models.openai import (
            TF_OPENAI_GPT_PRETRAINED_MODEL_ARCHIVE_LIST,
            TFOpenAIGPTDoubleHeadsModel,
            TFOpenAIGPTForSequenceClassification,
            TFOpenAIGPTLMHeadModel,
            TFOpenAIGPTMainLayer,
            TFOpenAIGPTModel,
            TFOpenAIGPTPreTrainedModel,
        )
        from .models.pegasus import TFPegasusForConditionalGeneration, TFPegasusModel, TFPegasusPreTrainedModel
        from .models.rag import TFRagModel, TFRagPreTrainedModel, TFRagSequenceForGeneration, TFRagTokenForGeneration
        from .models.roberta import (
            TF_ROBERTA_PRETRAINED_MODEL_ARCHIVE_LIST,
            TFRobertaForMaskedLM,
            TFRobertaForMultipleChoice,
            TFRobertaForQuestionAnswering,
            TFRobertaForSequenceClassification,
            TFRobertaForTokenClassification,
            TFRobertaMainLayer,
            TFRobertaModel,
            TFRobertaPreTrainedModel,
        )
        from .models.roformer import (
            TF_ROFORMER_PRETRAINED_MODEL_ARCHIVE_LIST,
            TFRoFormerForCausalLM,
            TFRoFormerForMaskedLM,
            TFRoFormerForMultipleChoice,
            TFRoFormerForQuestionAnswering,
            TFRoFormerForSequenceClassification,
            TFRoFormerForTokenClassification,
            TFRoFormerLayer,
            TFRoFormerModel,
            TFRoFormerPreTrainedModel,
        )
        from .models.t5 import (
            TF_T5_PRETRAINED_MODEL_ARCHIVE_LIST,
            TFT5EncoderModel,
            TFT5ForConditionalGeneration,
            TFT5Model,
            TFT5PreTrainedModel,
        )
        from .models.transfo_xl import (
            TF_TRANSFO_XL_PRETRAINED_MODEL_ARCHIVE_LIST,
            TFAdaptiveEmbedding,
            TFTransfoXLForSequenceClassification,
            TFTransfoXLLMHeadModel,
            TFTransfoXLMainLayer,
            TFTransfoXLModel,
            TFTransfoXLPreTrainedModel,
        )
        from .models.wav2vec2 import (
            TF_WAV_2_VEC_2_PRETRAINED_MODEL_ARCHIVE_LIST,
            TFWav2Vec2ForCTC,
            TFWav2Vec2Model,
            TFWav2Vec2PreTrainedModel,
        )
        from .models.xlm import (
            TF_XLM_PRETRAINED_MODEL_ARCHIVE_LIST,
            TFXLMForMultipleChoice,
            TFXLMForQuestionAnsweringSimple,
            TFXLMForSequenceClassification,
            TFXLMForTokenClassification,
            TFXLMMainLayer,
            TFXLMModel,
            TFXLMPreTrainedModel,
            TFXLMWithLMHeadModel,
        )
        from .models.xlm_roberta import (
            TF_XLM_ROBERTA_PRETRAINED_MODEL_ARCHIVE_LIST,
            TFXLMRobertaForMaskedLM,
            TFXLMRobertaForMultipleChoice,
            TFXLMRobertaForQuestionAnswering,
            TFXLMRobertaForSequenceClassification,
            TFXLMRobertaForTokenClassification,
            TFXLMRobertaModel,
        )
        from .models.xlnet import (
            TF_XLNET_PRETRAINED_MODEL_ARCHIVE_LIST,
            TFXLNetForMultipleChoice,
            TFXLNetForQuestionAnsweringSimple,
            TFXLNetForSequenceClassification,
            TFXLNetForTokenClassification,
            TFXLNetLMHeadModel,
            TFXLNetMainLayer,
            TFXLNetModel,
            TFXLNetPreTrainedModel,
        )

        # Optimization
        from .optimization_tf import AdamWeightDecay, GradientAccumulator, WarmUp, create_optimizer

        # Trainer
        from .trainer_tf import TFTrainer

    else:
        # Import the same objects as dummies to get them in the namespace.
        # They will raise an import error if the user tries to instantiate / use them.
        from .utils.dummy_tf_objects import *

    if is_flax_available():
        from .generation_flax_logits_process import (
            FlaxForcedBOSTokenLogitsProcessor,
            FlaxForcedEOSTokenLogitsProcessor,
            FlaxLogitsProcessor,
            FlaxLogitsProcessorList,
            FlaxLogitsWarper,
            FlaxMinLengthLogitsProcessor,
            FlaxTemperatureLogitsWarper,
            FlaxTopKLogitsWarper,
            FlaxTopPLogitsWarper,
        )
        from .modeling_flax_utils import FlaxPreTrainedModel
        from .models.auto import (
            FLAX_MODEL_FOR_CAUSAL_LM_MAPPING,
            FLAX_MODEL_FOR_IMAGE_CLASSIFICATION_MAPPING,
            FLAX_MODEL_FOR_MASKED_LM_MAPPING,
            FLAX_MODEL_FOR_MULTIPLE_CHOICE_MAPPING,
            FLAX_MODEL_FOR_NEXT_SENTENCE_PREDICTION_MAPPING,
            FLAX_MODEL_FOR_PRETRAINING_MAPPING,
            FLAX_MODEL_FOR_QUESTION_ANSWERING_MAPPING,
            FLAX_MODEL_FOR_SEQ_TO_SEQ_CAUSAL_LM_MAPPING,
            FLAX_MODEL_FOR_SEQUENCE_CLASSIFICATION_MAPPING,
            FLAX_MODEL_FOR_TOKEN_CLASSIFICATION_MAPPING,
            FLAX_MODEL_MAPPING,
            FlaxAutoModel,
            FlaxAutoModelForCausalLM,
            FlaxAutoModelForImageClassification,
            FlaxAutoModelForMaskedLM,
            FlaxAutoModelForMultipleChoice,
            FlaxAutoModelForNextSentencePrediction,
            FlaxAutoModelForPreTraining,
            FlaxAutoModelForQuestionAnswering,
            FlaxAutoModelForSeq2SeqLM,
            FlaxAutoModelForSequenceClassification,
            FlaxAutoModelForTokenClassification,
        )
        from .models.bart import (
            FlaxBartForConditionalGeneration,
            FlaxBartForQuestionAnswering,
            FlaxBartForSequenceClassification,
            FlaxBartModel,
            FlaxBartPreTrainedModel,
        )
        from .models.bert import (
            FlaxBertForMaskedLM,
            FlaxBertForMultipleChoice,
            FlaxBertForNextSentencePrediction,
            FlaxBertForPreTraining,
            FlaxBertForQuestionAnswering,
            FlaxBertForSequenceClassification,
            FlaxBertForTokenClassification,
            FlaxBertModel,
            FlaxBertPreTrainedModel,
        )
        from .models.big_bird import (
            FlaxBigBirdForMaskedLM,
            FlaxBigBirdForMultipleChoice,
            FlaxBigBirdForPreTraining,
            FlaxBigBirdForQuestionAnswering,
            FlaxBigBirdForSequenceClassification,
            FlaxBigBirdForTokenClassification,
            FlaxBigBirdModel,
            FlaxBigBirdPreTrainedModel,
        )
        from .models.clip import (
            FlaxCLIPModel,
            FlaxCLIPPreTrainedModel,
            FlaxCLIPTextModel,
            FlaxCLIPTextPreTrainedModel,
            FlaxCLIPVisionModel,
            FlaxCLIPVisionPreTrainedModel,
        )
        from .models.electra import (
            FlaxElectraForMaskedLM,
            FlaxElectraForMultipleChoice,
            FlaxElectraForPreTraining,
            FlaxElectraForQuestionAnswering,
            FlaxElectraForSequenceClassification,
            FlaxElectraForTokenClassification,
            FlaxElectraModel,
            FlaxElectraPreTrainedModel,
        )
        from .models.gpt2 import FlaxGPT2LMHeadModel, FlaxGPT2Model, FlaxGPT2PreTrainedModel
        from .models.roberta import (
            FlaxRobertaForMaskedLM,
            FlaxRobertaForMultipleChoice,
            FlaxRobertaForQuestionAnswering,
            FlaxRobertaForSequenceClassification,
            FlaxRobertaForTokenClassification,
            FlaxRobertaModel,
            FlaxRobertaPreTrainedModel,
        )
<<<<<<< HEAD
        from .models.vit import FlaxViTForImageClassification, FlaxViTModel
        from .models.wav2vec2 import FlaxWav2Vec2ForCTC, FlaxWav2Vec2Model
=======
        from .models.t5 import FlaxT5ForConditionalGeneration, FlaxT5Model, FlaxT5PreTrainedModel
        from .models.vit import FlaxViTForImageClassification, FlaxViTModel, FlaxViTPreTrainedModel
>>>>>>> ff5cdc08
    else:
        # Import the same objects as dummies to get them in the namespace.
        # They will raise an import error if the user tries to instantiate / use them.
        from .utils.dummy_flax_objects import *

else:
    import importlib
    import os
    import sys

    class _LazyModule(_BaseLazyModule):
        """
        Module class that surfaces all objects but only performs associated imports when the objects are requested.
        """

        __file__ = globals()["__file__"]
        __path__ = [os.path.dirname(__file__)]

        def _get_module(self, module_name: str):
            return importlib.import_module("." + module_name, self.__name__)

        def __getattr__(self, name: str):
            # Special handling for the version, which is a constant from this module and not imported in a submodule.
            if name == "__version__":
                return __version__
            return super().__getattr__(name)

    sys.modules[__name__] = _LazyModule(__name__, _import_structure)


if not is_tf_available() and not is_torch_available() and not is_flax_available():
    logger.warning(
        "None of PyTorch, TensorFlow >= 2.0, or Flax have been found. "
        "Models won't be available and only tokenizers, configuration "
        "and file/data utilities can be used."
    )<|MERGE_RESOLUTION|>--- conflicted
+++ resolved
@@ -1628,13 +1628,9 @@
             "FlaxRobertaPreTrainedModel",
         ]
     )
-<<<<<<< HEAD
+    _import_structure["models.t5"].extend(["FlaxT5ForConditionalGeneration", "FlaxT5Model", "FlaxT5PreTrainedModel"])
     _import_structure["models.vit"].extend(["FlaxViTForImageClassification", "FlaxViTModel"])
     _import_structure["models.wav2vec2"].extend(["FlaxWav2Vec2Model", "FlaxWav2Vec2ForCTC"])
-=======
-    _import_structure["models.t5"].extend(["FlaxT5ForConditionalGeneration", "FlaxT5Model", "FlaxT5PreTrainedModel"])
-    _import_structure["models.vit"].extend(["FlaxViTForImageClassification", "FlaxViTModel", "FlaxViTPreTrainedModel"])
->>>>>>> ff5cdc08
 else:
     from .utils import dummy_flax_objects
 
@@ -3001,13 +2997,9 @@
             FlaxRobertaModel,
             FlaxRobertaPreTrainedModel,
         )
-<<<<<<< HEAD
-        from .models.vit import FlaxViTForImageClassification, FlaxViTModel
-        from .models.wav2vec2 import FlaxWav2Vec2ForCTC, FlaxWav2Vec2Model
-=======
         from .models.t5 import FlaxT5ForConditionalGeneration, FlaxT5Model, FlaxT5PreTrainedModel
         from .models.vit import FlaxViTForImageClassification, FlaxViTModel, FlaxViTPreTrainedModel
->>>>>>> ff5cdc08
+        from .models.wav2vec2 import FlaxWav2Vec2ForCTC, FlaxWav2Vec2Model
     else:
         # Import the same objects as dummies to get them in the namespace.
         # They will raise an import error if the user tries to instantiate / use them.
