# flake8: noqa
# There's no way to ignore "F401 '...' imported but unused" warnings in this
# module, but to preserve other warnings. So, don't check this module at all.

# Copyright 2020 The HuggingFace Team. All rights reserved.
#
# Licensed under the Apache License, Version 2.0 (the "License");
# you may not use this file except in compliance with the License.
# You may obtain a copy of the License at
#
#     http://www.apache.org/licenses/LICENSE-2.0
#
# Unless required by applicable law or agreed to in writing, software
# distributed under the License is distributed on an "AS IS" BASIS,
# WITHOUT WARRANTIES OR CONDITIONS OF ANY KIND, either express or implied.
# See the License for the specific language governing permissions and
# limitations under the License.

# When adding a new object to this init, remember to add it twice: once inside the `_import_structure` dictionary and
# once inside the `if TYPE_CHECKING` branch. The `TYPE_CHECKING` should have import statements as usual, but they are
# only there for type checking. The `_import_structure` is a dictionary submodule to list of object names, and is used
# to defer the actual importing for when the objects are requested. This way `import transformers` provides the names
# in the namespace without actually importing anything (and especially none of the backends).

__version__ = "4.20.0.dev0"

from typing import TYPE_CHECKING

# Check the dependencies satisfy the minimal versions required.
from . import dependency_versions_check
from .utils import (
    OptionalDependencyNotAvailable,
    _LazyModule,
    is_flax_available,
    is_scatter_available,
    is_sentencepiece_available,
    is_speech_available,
    is_tf_available,
    is_timm_available,
    is_tokenizers_available,
    is_torch_available,
    is_vision_available,
    logging,
)


logger = logging.get_logger(__name__)  # pylint: disable=invalid-name


# Base objects, independent of any specific backend
_import_structure = {
    "benchmark": [],
    "commands": [],
    "configuration_utils": ["PretrainedConfig"],
    "convert_graph_to_onnx": [],
    "convert_slow_tokenizers_checkpoints_to_fast": [],
    "convert_tf_hub_seq_to_seq_bert_to_pytorch": [],
    "data": [
        "DataProcessor",
        "InputExample",
        "InputFeatures",
        "SingleSentenceClassificationProcessor",
        "SquadExample",
        "SquadFeatures",
        "SquadV1Processor",
        "SquadV2Processor",
        "glue_compute_metrics",
        "glue_convert_examples_to_features",
        "glue_output_modes",
        "glue_processors",
        "glue_tasks_num_labels",
        "squad_convert_examples_to_features",
        "xnli_compute_metrics",
        "xnli_output_modes",
        "xnli_processors",
        "xnli_tasks_num_labels",
    ],
    "data.data_collator": [
        "DataCollator",
        "DataCollatorForLanguageModeling",
        "DataCollatorForPermutationLanguageModeling",
        "DataCollatorForSeq2Seq",
        "DataCollatorForSOP",
        "DataCollatorForTokenClassification",
        "DataCollatorForWholeWordMask",
        "DataCollatorWithPadding",
        "DefaultDataCollator",
        "default_data_collator",
    ],
    "data.metrics": [],
    "data.processors": [],
    "debug_utils": [],
    "dependency_versions_check": [],
    "dependency_versions_table": [],
    "dynamic_module_utils": [],
    "feature_extraction_sequence_utils": ["SequenceFeatureExtractor"],
    "feature_extraction_utils": ["BatchFeature", "FeatureExtractionMixin"],
    "file_utils": [],
    "hf_argparser": ["HfArgumentParser"],
    "integrations": [
        "is_comet_available",
        "is_optuna_available",
        "is_ray_available",
        "is_ray_tune_available",
        "is_sigopt_available",
        "is_tensorboard_available",
        "is_wandb_available",
    ],
    "modelcard": ["ModelCard"],
    "modeling_tf_pytorch_utils": [
        "convert_tf_weight_name_to_pt_weight_name",
        "load_pytorch_checkpoint_in_tf2_model",
        "load_pytorch_model_in_tf2_model",
        "load_pytorch_weights_in_tf2_model",
        "load_tf2_checkpoint_in_pytorch_model",
        "load_tf2_model_in_pytorch_model",
        "load_tf2_weights_in_pytorch_model",
    ],
    "models": [],
    # Models
    "models.albert": ["ALBERT_PRETRAINED_CONFIG_ARCHIVE_MAP", "AlbertConfig"],
    "models.auto": [
        "ALL_PRETRAINED_CONFIG_ARCHIVE_MAP",
        "CONFIG_MAPPING",
        "FEATURE_EXTRACTOR_MAPPING",
        "MODEL_NAMES_MAPPING",
        "PROCESSOR_MAPPING",
        "TOKENIZER_MAPPING",
        "AutoConfig",
        "AutoFeatureExtractor",
        "AutoProcessor",
        "AutoTokenizer",
    ],
    "models.bart": ["BartConfig", "BartTokenizer"],
    "models.barthez": [],
    "models.bartpho": [],
    "models.beit": ["BEIT_PRETRAINED_CONFIG_ARCHIVE_MAP", "BeitConfig"],
    "models.bert": [
        "BERT_PRETRAINED_CONFIG_ARCHIVE_MAP",
        "BasicTokenizer",
        "BertConfig",
        "BertTokenizer",
        "WordpieceTokenizer",
    ],
    "models.bert_generation": ["BertGenerationConfig"],
    "models.bert_japanese": ["BertJapaneseTokenizer", "CharacterTokenizer", "MecabTokenizer"],
    "models.bertweet": ["BertweetTokenizer"],
    "models.big_bird": ["BIG_BIRD_PRETRAINED_CONFIG_ARCHIVE_MAP", "BigBirdConfig"],
    "models.bigbird_pegasus": [
        "BIGBIRD_PEGASUS_PRETRAINED_CONFIG_ARCHIVE_MAP",
        "BigBirdPegasusConfig",
    ],
    "models.blenderbot": ["BLENDERBOT_PRETRAINED_CONFIG_ARCHIVE_MAP", "BlenderbotConfig", "BlenderbotTokenizer"],
    "models.blenderbot_small": [
        "BLENDERBOT_SMALL_PRETRAINED_CONFIG_ARCHIVE_MAP",
        "BlenderbotSmallConfig",
        "BlenderbotSmallTokenizer",
    ],
    "models.bort": [],
    "models.byt5": ["ByT5Tokenizer"],
    "models.camembert": ["CAMEMBERT_PRETRAINED_CONFIG_ARCHIVE_MAP", "CamembertConfig"],
    "models.canine": ["CANINE_PRETRAINED_CONFIG_ARCHIVE_MAP", "CanineConfig", "CanineTokenizer"],
    "models.clip": [
        "CLIP_PRETRAINED_CONFIG_ARCHIVE_MAP",
        "CLIPConfig",
        "CLIPTextConfig",
        "CLIPTokenizer",
        "CLIPVisionConfig",
    ],
    "models.convbert": ["CONVBERT_PRETRAINED_CONFIG_ARCHIVE_MAP", "ConvBertConfig", "ConvBertTokenizer"],
    "models.convnext": ["CONVNEXT_PRETRAINED_CONFIG_ARCHIVE_MAP", "ConvNextConfig"],
    "models.cpm": [],
    "models.ctrl": ["CTRL_PRETRAINED_CONFIG_ARCHIVE_MAP", "CTRLConfig", "CTRLTokenizer"],
    "models.cvt": ["CVT_PRETRAINED_CONFIG_ARCHIVE_MAP", "CvtConfig"],
    "models.data2vec": [
        "DATA2VEC_TEXT_PRETRAINED_CONFIG_ARCHIVE_MAP",
        "DATA2VEC_VISION_PRETRAINED_CONFIG_ARCHIVE_MAP",
        "Data2VecAudioConfig",
        "Data2VecTextConfig",
        "Data2VecVisionConfig",
    ],
    "models.deberta": ["DEBERTA_PRETRAINED_CONFIG_ARCHIVE_MAP", "DebertaConfig", "DebertaTokenizer"],
    "models.deberta_v2": ["DEBERTA_V2_PRETRAINED_CONFIG_ARCHIVE_MAP", "DebertaV2Config"],
    "models.decision_transformer": ["DECISION_TRANSFORMER_PRETRAINED_CONFIG_ARCHIVE_MAP", "DecisionTransformerConfig"],
    "models.deit": ["DEIT_PRETRAINED_CONFIG_ARCHIVE_MAP", "DeiTConfig"],
    "models.detr": ["DETR_PRETRAINED_CONFIG_ARCHIVE_MAP", "DetrConfig"],
    "models.dialogpt": [],
    "models.distilbert": ["DISTILBERT_PRETRAINED_CONFIG_ARCHIVE_MAP", "DistilBertConfig", "DistilBertTokenizer"],
    "models.dit": [],
    "models.dpr": [
        "DPR_PRETRAINED_CONFIG_ARCHIVE_MAP",
        "DPRConfig",
        "DPRContextEncoderTokenizer",
        "DPRQuestionEncoderTokenizer",
        "DPRReaderOutput",
        "DPRReaderTokenizer",
    ],
    "models.dpt": ["DPT_PRETRAINED_CONFIG_ARCHIVE_MAP", "DPTConfig"],
    "models.electra": ["ELECTRA_PRETRAINED_CONFIG_ARCHIVE_MAP", "ElectraConfig", "ElectraTokenizer"],
    "models.encoder_decoder": ["EncoderDecoderConfig"],
    "models.fastpitch": ["FASTPITCH_PRETRAINED_CONFIG_ARCHIVE_MAP", "FastPitchConfig", "FastPitchTokenizer"],
    "models.flaubert": ["FLAUBERT_PRETRAINED_CONFIG_ARCHIVE_MAP", "FlaubertConfig", "FlaubertTokenizer"],
    "models.flava": [
        "FLAVA_PRETRAINED_CONFIG_ARCHIVE_MAP",
        "FlavaConfig",
        "FlavaImageCodebookConfig",
        "FlavaImageConfig",
        "FlavaMultimodalConfig",
        "FlavaTextConfig",
    ],
    "models.fnet": ["FNET_PRETRAINED_CONFIG_ARCHIVE_MAP", "FNetConfig"],
    "models.fsmt": ["FSMT_PRETRAINED_CONFIG_ARCHIVE_MAP", "FSMTConfig", "FSMTTokenizer"],
    "models.funnel": ["FUNNEL_PRETRAINED_CONFIG_ARCHIVE_MAP", "FunnelConfig", "FunnelTokenizer"],
    "models.glpn": ["GLPN_PRETRAINED_CONFIG_ARCHIVE_MAP", "GLPNConfig"],
    "models.gpt2": ["GPT2_PRETRAINED_CONFIG_ARCHIVE_MAP", "GPT2Config", "GPT2Tokenizer"],
    "models.gpt_neo": ["GPT_NEO_PRETRAINED_CONFIG_ARCHIVE_MAP", "GPTNeoConfig"],
    "models.gptj": ["GPTJ_PRETRAINED_CONFIG_ARCHIVE_MAP", "GPTJConfig"],
    "models.herbert": ["HerbertTokenizer"],
    "models.hubert": ["HUBERT_PRETRAINED_CONFIG_ARCHIVE_MAP", "HubertConfig"],
    "models.ibert": ["IBERT_PRETRAINED_CONFIG_ARCHIVE_MAP", "IBertConfig"],
    "models.imagegpt": ["IMAGEGPT_PRETRAINED_CONFIG_ARCHIVE_MAP", "ImageGPTConfig"],
    "models.layoutlm": ["LAYOUTLM_PRETRAINED_CONFIG_ARCHIVE_MAP", "LayoutLMConfig", "LayoutLMTokenizer"],
    "models.layoutlmv2": [
        "LAYOUTLMV2_PRETRAINED_CONFIG_ARCHIVE_MAP",
        "LayoutLMv2Config",
        "LayoutLMv2FeatureExtractor",
        "LayoutLMv2Processor",
        "LayoutLMv2Tokenizer",
    ],
    "models.layoutxlm": ["LayoutXLMProcessor"],
    "models.led": ["LED_PRETRAINED_CONFIG_ARCHIVE_MAP", "LEDConfig", "LEDTokenizer"],
    "models.longformer": ["LONGFORMER_PRETRAINED_CONFIG_ARCHIVE_MAP", "LongformerConfig", "LongformerTokenizer"],
    "models.luke": ["LUKE_PRETRAINED_CONFIG_ARCHIVE_MAP", "LukeConfig", "LukeTokenizer"],
    "models.lxmert": ["LXMERT_PRETRAINED_CONFIG_ARCHIVE_MAP", "LxmertConfig", "LxmertTokenizer"],
    "models.m2m_100": ["M2M_100_PRETRAINED_CONFIG_ARCHIVE_MAP", "M2M100Config"],
    "models.marian": ["MarianConfig"],
    "models.maskformer": ["MASKFORMER_PRETRAINED_CONFIG_ARCHIVE_MAP", "MaskFormerConfig"],
    "models.mbart": ["MBartConfig"],
    "models.mbart50": [],
    "models.megatron_bert": ["MEGATRON_BERT_PRETRAINED_CONFIG_ARCHIVE_MAP", "MegatronBertConfig"],
    "models.megatron_gpt2": [],
    "models.mluke": [],
    "models.mmbt": ["MMBTConfig"],
    "models.mobilebert": ["MOBILEBERT_PRETRAINED_CONFIG_ARCHIVE_MAP", "MobileBertConfig", "MobileBertTokenizer"],
    "models.mpnet": ["MPNET_PRETRAINED_CONFIG_ARCHIVE_MAP", "MPNetConfig", "MPNetTokenizer"],
    "models.mt5": ["MT5Config"],
    "models.nystromformer": [
        "NYSTROMFORMER_PRETRAINED_CONFIG_ARCHIVE_MAP",
        "NystromformerConfig",
    ],
    "models.openai": ["OPENAI_GPT_PRETRAINED_CONFIG_ARCHIVE_MAP", "OpenAIGPTConfig", "OpenAIGPTTokenizer"],
    "models.opt": ["OPTConfig"],
    "models.pegasus": ["PEGASUS_PRETRAINED_CONFIG_ARCHIVE_MAP", "PegasusConfig", "PegasusTokenizer"],
    "models.perceiver": ["PERCEIVER_PRETRAINED_CONFIG_ARCHIVE_MAP", "PerceiverConfig", "PerceiverTokenizer"],
    "models.phobert": ["PhobertTokenizer"],
    "models.plbart": ["PLBART_PRETRAINED_CONFIG_ARCHIVE_MAP", "PLBartConfig"],
    "models.poolformer": ["POOLFORMER_PRETRAINED_CONFIG_ARCHIVE_MAP", "PoolFormerConfig"],
    "models.prophetnet": ["PROPHETNET_PRETRAINED_CONFIG_ARCHIVE_MAP", "ProphetNetConfig", "ProphetNetTokenizer"],
    "models.qdqbert": ["QDQBERT_PRETRAINED_CONFIG_ARCHIVE_MAP", "QDQBertConfig"],
    "models.rag": ["RagConfig", "RagRetriever", "RagTokenizer"],
    "models.realm": ["REALM_PRETRAINED_CONFIG_ARCHIVE_MAP", "RealmConfig", "RealmTokenizer"],
    "models.reformer": ["REFORMER_PRETRAINED_CONFIG_ARCHIVE_MAP", "ReformerConfig"],
    "models.regnet": ["REGNET_PRETRAINED_CONFIG_ARCHIVE_MAP", "RegNetConfig"],
    "models.rembert": ["REMBERT_PRETRAINED_CONFIG_ARCHIVE_MAP", "RemBertConfig"],
    "models.resnet": ["RESNET_PRETRAINED_CONFIG_ARCHIVE_MAP", "ResNetConfig"],
    "models.retribert": ["RETRIBERT_PRETRAINED_CONFIG_ARCHIVE_MAP", "RetriBertConfig", "RetriBertTokenizer"],
    "models.roberta": ["ROBERTA_PRETRAINED_CONFIG_ARCHIVE_MAP", "RobertaConfig", "RobertaTokenizer"],
    "models.roformer": ["ROFORMER_PRETRAINED_CONFIG_ARCHIVE_MAP", "RoFormerConfig", "RoFormerTokenizer"],
    "models.segformer": ["SEGFORMER_PRETRAINED_CONFIG_ARCHIVE_MAP", "SegformerConfig"],
    "models.sew": ["SEW_PRETRAINED_CONFIG_ARCHIVE_MAP", "SEWConfig"],
    "models.sew_d": ["SEW_D_PRETRAINED_CONFIG_ARCHIVE_MAP", "SEWDConfig"],
    "models.speech_encoder_decoder": ["SpeechEncoderDecoderConfig"],
    "models.speech_to_text": [
        "SPEECH_TO_TEXT_PRETRAINED_CONFIG_ARCHIVE_MAP",
        "Speech2TextConfig",
    ],
    "models.speech_to_text_2": [
        "SPEECH_TO_TEXT_2_PRETRAINED_CONFIG_ARCHIVE_MAP",
        "Speech2Text2Config",
        "Speech2Text2Processor",
        "Speech2Text2Tokenizer",
    ],
    "models.splinter": ["SPLINTER_PRETRAINED_CONFIG_ARCHIVE_MAP", "SplinterConfig", "SplinterTokenizer"],
    "models.squeezebert": ["SQUEEZEBERT_PRETRAINED_CONFIG_ARCHIVE_MAP", "SqueezeBertConfig", "SqueezeBertTokenizer"],
    "models.swin": ["SWIN_PRETRAINED_CONFIG_ARCHIVE_MAP", "SwinConfig"],
    "models.t5": ["T5_PRETRAINED_CONFIG_ARCHIVE_MAP", "T5Config"],
    "models.tapas": ["TAPAS_PRETRAINED_CONFIG_ARCHIVE_MAP", "TapasConfig", "TapasTokenizer"],
    "models.tapex": ["TapexTokenizer"],
    "models.trajectory_transformer": [
        "TRAJECTORY_TRANSFORMER_PRETRAINED_CONFIG_ARCHIVE_MAP",
        "TrajectoryTransformerConfig",
    ],
    "models.transfo_xl": [
        "TRANSFO_XL_PRETRAINED_CONFIG_ARCHIVE_MAP",
        "TransfoXLConfig",
        "TransfoXLCorpus",
        "TransfoXLTokenizer",
    ],
    "models.trocr": [
        "TROCR_PRETRAINED_CONFIG_ARCHIVE_MAP",
        "TrOCRConfig",
        "TrOCRProcessor",
    ],
    "models.unispeech": [
        "UNISPEECH_PRETRAINED_CONFIG_ARCHIVE_MAP",
        "UniSpeechConfig",
    ],
    "models.unispeech_sat": [
        "UNISPEECH_SAT_PRETRAINED_CONFIG_ARCHIVE_MAP",
        "UniSpeechSatConfig",
    ],
    "models.van": ["VAN_PRETRAINED_CONFIG_ARCHIVE_MAP", "VanConfig"],
    "models.vilt": ["VILT_PRETRAINED_CONFIG_ARCHIVE_MAP", "ViltConfig", "ViltFeatureExtractor", "ViltProcessor"],
    "models.vision_encoder_decoder": ["VisionEncoderDecoderConfig"],
    "models.vision_text_dual_encoder": ["VisionTextDualEncoderConfig", "VisionTextDualEncoderProcessor"],
    "models.visual_bert": ["VISUAL_BERT_PRETRAINED_CONFIG_ARCHIVE_MAP", "VisualBertConfig"],
    "models.vit": ["VIT_PRETRAINED_CONFIG_ARCHIVE_MAP", "ViTConfig"],
    "models.vit_mae": ["VIT_MAE_PRETRAINED_CONFIG_ARCHIVE_MAP", "ViTMAEConfig"],
    "models.wav2vec2": [
        "WAV_2_VEC_2_PRETRAINED_CONFIG_ARCHIVE_MAP",
        "Wav2Vec2Config",
        "Wav2Vec2CTCTokenizer",
        "Wav2Vec2FeatureExtractor",
        "Wav2Vec2Processor",
        "Wav2Vec2Tokenizer",
    ],
    "models.wav2vec2_conformer": [
        "WAV2VEC2_CONFORMER_PRETRAINED_CONFIG_ARCHIVE_MAP",
        "Wav2Vec2ConformerConfig",
    ],
    "models.wav2vec2_phoneme": ["Wav2Vec2PhonemeCTCTokenizer"],
    "models.wav2vec2_with_lm": ["Wav2Vec2ProcessorWithLM"],
    "models.wavlm": [
        "WAVLM_PRETRAINED_CONFIG_ARCHIVE_MAP",
        "WavLMConfig",
    ],
    "models.xglm": ["XGLM_PRETRAINED_CONFIG_ARCHIVE_MAP", "XGLMConfig"],
    "models.xlm": ["XLM_PRETRAINED_CONFIG_ARCHIVE_MAP", "XLMConfig", "XLMTokenizer"],
    "models.xlm_prophetnet": ["XLM_PROPHETNET_PRETRAINED_CONFIG_ARCHIVE_MAP", "XLMProphetNetConfig"],
    "models.xlm_roberta": ["XLM_ROBERTA_PRETRAINED_CONFIG_ARCHIVE_MAP", "XLMRobertaConfig"],
    "models.xlm_roberta_xl": ["XLM_ROBERTA_XL_PRETRAINED_CONFIG_ARCHIVE_MAP", "XLMRobertaXLConfig"],
    "models.xlnet": ["XLNET_PRETRAINED_CONFIG_ARCHIVE_MAP", "XLNetConfig"],
    "models.yolos": ["YOLOS_PRETRAINED_CONFIG_ARCHIVE_MAP", "YolosConfig"],
    "models.yoso": ["YOSO_PRETRAINED_CONFIG_ARCHIVE_MAP", "YosoConfig"],
    "onnx": [],
    "pipelines": [
        "AudioClassificationPipeline",
        "AutomaticSpeechRecognitionPipeline",
        "Conversation",
        "ConversationalPipeline",
        "CsvPipelineDataFormat",
        "FeatureExtractionPipeline",
        "FillMaskPipeline",
        "ImageClassificationPipeline",
        "ImageSegmentationPipeline",
        "JsonPipelineDataFormat",
        "NerPipeline",
        "ObjectDetectionPipeline",
        "PipedPipelineDataFormat",
        "Pipeline",
        "PipelineDataFormat",
        "QuestionAnsweringPipeline",
        "SummarizationPipeline",
        "TableQuestionAnsweringPipeline",
        "Text2TextGenerationPipeline",
        "TextClassificationPipeline",
        "TextGenerationPipeline",
        "TokenClassificationPipeline",
        "TranslationPipeline",
        "ZeroShotClassificationPipeline",
        "ZeroShotImageClassificationPipeline",
        "pipeline",
    ],
    "processing_utils": ["ProcessorMixin"],
    "testing_utils": [],
    "tokenization_utils": ["PreTrainedTokenizer"],
    "tokenization_utils_base": [
        "AddedToken",
        "BatchEncoding",
        "CharSpan",
        "PreTrainedTokenizerBase",
        "SpecialTokensMixin",
        "TokenSpan",
    ],
    "trainer_callback": [
        "DefaultFlowCallback",
        "EarlyStoppingCallback",
        "PrinterCallback",
        "ProgressCallback",
        "TrainerCallback",
        "TrainerControl",
        "TrainerState",
    ],
    "trainer_utils": ["EvalPrediction", "IntervalStrategy", "SchedulerType", "enable_full_determinism", "set_seed"],
    "training_args": ["TrainingArguments"],
    "training_args_seq2seq": ["Seq2SeqTrainingArguments"],
    "training_args_tf": ["TFTrainingArguments"],
    "utils": [
        "CONFIG_NAME",
        "MODEL_CARD_NAME",
        "PYTORCH_PRETRAINED_BERT_CACHE",
        "PYTORCH_TRANSFORMERS_CACHE",
        "SPIECE_UNDERLINE",
        "TF2_WEIGHTS_NAME",
        "TF_WEIGHTS_NAME",
        "TRANSFORMERS_CACHE",
        "WEIGHTS_NAME",
        "TensorType",
        "add_end_docstrings",
        "add_start_docstrings",
        "cached_path",
        "is_apex_available",
        "is_datasets_available",
        "is_faiss_available",
        "is_flax_available",
        "is_phonemizer_available",
        "is_psutil_available",
        "is_py3nvml_available",
        "is_pyctcdecode_available",
        "is_scipy_available",
        "is_sentencepiece_available",
        "is_sklearn_available",
        "is_speech_available",
        "is_tf_available",
        "is_timm_available",
        "is_tokenizers_available",
        "is_torch_available",
        "is_torch_tpu_available",
        "is_vision_available",
        "logging",
    ],
}

# sentencepiece-backed objects
try:
    if not is_sentencepiece_available():
        raise OptionalDependencyNotAvailable()
except OptionalDependencyNotAvailable:
    from .utils import dummy_sentencepiece_objects

    _import_structure["utils.dummy_sentencepiece_objects"] = [
        name for name in dir(dummy_sentencepiece_objects) if not name.startswith("_")
    ]
else:
    _import_structure["models.albert"].append("AlbertTokenizer")
    _import_structure["models.barthez"].append("BarthezTokenizer")
    _import_structure["models.bartpho"].append("BartphoTokenizer")
    _import_structure["models.bert_generation"].append("BertGenerationTokenizer")
    _import_structure["models.big_bird"].append("BigBirdTokenizer")
    _import_structure["models.camembert"].append("CamembertTokenizer")
    _import_structure["models.cpm"].append("CpmTokenizer")
    _import_structure["models.deberta_v2"].append("DebertaV2Tokenizer")
    _import_structure["models.fnet"].append("FNetTokenizer")
    _import_structure["models.layoutxlm"].append("LayoutXLMTokenizer")
    _import_structure["models.m2m_100"].append("M2M100Tokenizer")
    _import_structure["models.marian"].append("MarianTokenizer")
    _import_structure["models.mbart"].append("MBartTokenizer")
    _import_structure["models.mbart50"].append("MBart50Tokenizer")
    _import_structure["models.mluke"].append("MLukeTokenizer")
    _import_structure["models.mt5"].append("MT5Tokenizer")
    _import_structure["models.pegasus"].append("PegasusTokenizer")
    _import_structure["models.plbart"].append("PLBartTokenizer")
    _import_structure["models.reformer"].append("ReformerTokenizer")
    _import_structure["models.rembert"].append("RemBertTokenizer")
    _import_structure["models.speech_to_text"].append("Speech2TextTokenizer")
    _import_structure["models.t5"].append("T5Tokenizer")
    _import_structure["models.xglm"].append("XGLMTokenizer")
    _import_structure["models.xlm_prophetnet"].append("XLMProphetNetTokenizer")
    _import_structure["models.xlm_roberta"].append("XLMRobertaTokenizer")
    _import_structure["models.xlnet"].append("XLNetTokenizer")

# tokenizers-backed objects
try:
    if not is_tokenizers_available():
        raise OptionalDependencyNotAvailable()
except OptionalDependencyNotAvailable:
    from .utils import dummy_tokenizers_objects

    _import_structure["utils.dummy_tokenizers_objects"] = [
        name for name in dir(dummy_tokenizers_objects) if not name.startswith("_")
    ]
else:
    # Fast tokenizers structure
    _import_structure["models.albert"].append("AlbertTokenizerFast")
    _import_structure["models.bart"].append("BartTokenizerFast")
    _import_structure["models.barthez"].append("BarthezTokenizerFast")
    _import_structure["models.bert"].append("BertTokenizerFast")
    _import_structure["models.big_bird"].append("BigBirdTokenizerFast")
    _import_structure["models.blenderbot"].append("BlenderbotTokenizerFast")
    _import_structure["models.blenderbot_small"].append("BlenderbotSmallTokenizerFast")
    _import_structure["models.camembert"].append("CamembertTokenizerFast")
    _import_structure["models.clip"].append("CLIPTokenizerFast")
    _import_structure["models.convbert"].append("ConvBertTokenizerFast")
    _import_structure["models.cpm"].append("CpmTokenizerFast")
    _import_structure["models.deberta"].append("DebertaTokenizerFast")
    _import_structure["models.deberta_v2"].append("DebertaV2TokenizerFast")
    _import_structure["models.distilbert"].append("DistilBertTokenizerFast")
    _import_structure["models.dpr"].extend(
        ["DPRContextEncoderTokenizerFast", "DPRQuestionEncoderTokenizerFast", "DPRReaderTokenizerFast"]
    )
    _import_structure["models.electra"].append("ElectraTokenizerFast")
    _import_structure["models.fastpitch"].append("FastPitchTokenizerFast")
    _import_structure["models.fnet"].append("FNetTokenizerFast")
    _import_structure["models.funnel"].append("FunnelTokenizerFast")
    _import_structure["models.gpt2"].append("GPT2TokenizerFast")
    _import_structure["models.herbert"].append("HerbertTokenizerFast")
    _import_structure["models.layoutlm"].append("LayoutLMTokenizerFast")
    _import_structure["models.layoutlmv2"].append("LayoutLMv2TokenizerFast")
    _import_structure["models.layoutxlm"].append("LayoutXLMTokenizerFast")
    _import_structure["models.led"].append("LEDTokenizerFast")
    _import_structure["models.longformer"].append("LongformerTokenizerFast")
    _import_structure["models.lxmert"].append("LxmertTokenizerFast")
    _import_structure["models.mbart"].append("MBartTokenizerFast")
    _import_structure["models.mbart50"].append("MBart50TokenizerFast")
    _import_structure["models.mobilebert"].append("MobileBertTokenizerFast")
    _import_structure["models.mpnet"].append("MPNetTokenizerFast")
    _import_structure["models.mt5"].append("MT5TokenizerFast")
    _import_structure["models.openai"].append("OpenAIGPTTokenizerFast")
    _import_structure["models.pegasus"].append("PegasusTokenizerFast")
    _import_structure["models.realm"].append("RealmTokenizerFast")
    _import_structure["models.reformer"].append("ReformerTokenizerFast")
    _import_structure["models.rembert"].append("RemBertTokenizerFast")
    _import_structure["models.retribert"].append("RetriBertTokenizerFast")
    _import_structure["models.roberta"].append("RobertaTokenizerFast")
    _import_structure["models.roformer"].append("RoFormerTokenizerFast")
    _import_structure["models.splinter"].append("SplinterTokenizerFast")
    _import_structure["models.squeezebert"].append("SqueezeBertTokenizerFast")
    _import_structure["models.t5"].append("T5TokenizerFast")
    _import_structure["models.xglm"].append("XGLMTokenizerFast")
    _import_structure["models.xlm_roberta"].append("XLMRobertaTokenizerFast")
    _import_structure["models.xlnet"].append("XLNetTokenizerFast")
    _import_structure["tokenization_utils_fast"] = ["PreTrainedTokenizerFast"]


try:
    if not (is_sentencepiece_available() and is_tokenizers_available()):
        raise OptionalDependencyNotAvailable()
except OptionalDependencyNotAvailable:
    from .utils import dummy_sentencepiece_and_tokenizers_objects

    _import_structure["utils.dummy_sentencepiece_and_tokenizers_objects"] = [
        name for name in dir(dummy_sentencepiece_and_tokenizers_objects) if not name.startswith("_")
    ]
else:
    _import_structure["convert_slow_tokenizer"] = ["SLOW_TO_FAST_CONVERTERS", "convert_slow_tokenizer"]

# Speech-specific objects
try:
    if not is_speech_available():
        raise OptionalDependencyNotAvailable()
except OptionalDependencyNotAvailable:
    from .utils import dummy_speech_objects

    _import_structure["utils.dummy_speech_objects"] = [
        name for name in dir(dummy_speech_objects) if not name.startswith("_")
    ]
else:
    _import_structure["models.speech_to_text"].append("Speech2TextFeatureExtractor")

try:
    if not (is_sentencepiece_available() and is_speech_available()):
        raise OptionalDependencyNotAvailable()
except OptionalDependencyNotAvailable:
    from .utils import dummy_sentencepiece_and_speech_objects

    _import_structure["utils.dummy_sentencepiece_and_speech_objects"] = [
        name for name in dir(dummy_sentencepiece_and_speech_objects) if not name.startswith("_")
    ]
else:
    _import_structure["models.speech_to_text"].append("Speech2TextProcessor")

# Vision-specific objects
try:
    if not is_vision_available():
        raise OptionalDependencyNotAvailable()
except OptionalDependencyNotAvailable:
    from .utils import dummy_vision_objects

    _import_structure["utils.dummy_vision_objects"] = [
        name for name in dir(dummy_vision_objects) if not name.startswith("_")
    ]
else:
    _import_structure["image_utils"] = ["ImageFeatureExtractionMixin"]
    _import_structure["models.beit"].append("BeitFeatureExtractor")
    _import_structure["models.clip"].append("CLIPFeatureExtractor")
    _import_structure["models.clip"].append("CLIPProcessor")
    _import_structure["models.convnext"].append("ConvNextFeatureExtractor")
    _import_structure["models.deit"].append("DeiTFeatureExtractor")
    _import_structure["models.detr"].append("DetrFeatureExtractor")
    _import_structure["models.dpt"].append("DPTFeatureExtractor")
    _import_structure["models.flava"].extend(["FlavaFeatureExtractor", "FlavaProcessor"])
    _import_structure["models.glpn"].append("GLPNFeatureExtractor")
    _import_structure["models.imagegpt"].append("ImageGPTFeatureExtractor")
    _import_structure["models.layoutlmv2"].append("LayoutLMv2FeatureExtractor")
    _import_structure["models.layoutlmv2"].append("LayoutLMv2Processor")
    _import_structure["models.layoutxlm"].append("LayoutXLMProcessor")
    _import_structure["models.maskformer"].append("MaskFormerFeatureExtractor")
    _import_structure["models.perceiver"].append("PerceiverFeatureExtractor")
    _import_structure["models.poolformer"].append("PoolFormerFeatureExtractor")
    _import_structure["models.segformer"].append("SegformerFeatureExtractor")
    _import_structure["models.vilt"].append("ViltFeatureExtractor")
    _import_structure["models.vilt"].append("ViltProcessor")
    _import_structure["models.vit"].append("ViTFeatureExtractor")
    _import_structure["models.yolos"].append("YolosFeatureExtractor")

# Timm-backed objects
try:
    if not (is_timm_available() and is_vision_available()):
        raise OptionalDependencyNotAvailable()
except OptionalDependencyNotAvailable:
    from .utils import dummy_timm_objects

    _import_structure["utils.dummy_timm_objects"] = [
        name for name in dir(dummy_timm_objects) if not name.startswith("_")
    ]
else:
    _import_structure["models.detr"].extend(
        [
            "DETR_PRETRAINED_MODEL_ARCHIVE_LIST",
            "DetrForObjectDetection",
            "DetrForSegmentation",
            "DetrModel",
            "DetrPreTrainedModel",
        ]
    )

try:
    if not is_scatter_available():
        raise OptionalDependencyNotAvailable()
except OptionalDependencyNotAvailable:
    from .utils import dummy_scatter_objects

    _import_structure["utils.dummy_scatter_objects"] = [
        name for name in dir(dummy_scatter_objects) if not name.startswith("_")
    ]
else:
    _import_structure["models.tapas"].extend(
        [
            "TAPAS_PRETRAINED_MODEL_ARCHIVE_LIST",
            "TapasForMaskedLM",
            "TapasForQuestionAnswering",
            "TapasForSequenceClassification",
            "TapasModel",
            "TapasPreTrainedModel",
            "load_tf_weights_in_tapas",
        ]
    )


# PyTorch-backed objects
try:
    if not is_torch_available():
        raise OptionalDependencyNotAvailable()
except OptionalDependencyNotAvailable:
    from .utils import dummy_pt_objects

    _import_structure["utils.dummy_pt_objects"] = [name for name in dir(dummy_pt_objects) if not name.startswith("_")]
else:
    _import_structure["activations"] = []
    _import_structure["benchmark.benchmark"] = ["PyTorchBenchmark"]
    _import_structure["benchmark.benchmark_args"] = ["PyTorchBenchmarkArguments"]
    _import_structure["data.datasets"] = [
        "GlueDataset",
        "GlueDataTrainingArguments",
        "LineByLineTextDataset",
        "LineByLineWithRefDataset",
        "LineByLineWithSOPTextDataset",
        "SquadDataset",
        "SquadDataTrainingArguments",
        "TextDataset",
        "TextDatasetForNextSentencePrediction",
    ]
    _import_structure["deepspeed"] = []
    _import_structure["generation_beam_constraints"] = [
        "Constraint",
        "ConstraintListState",
        "DisjunctiveConstraint",
        "PhrasalConstraint",
    ]
    _import_structure["generation_beam_search"] = ["BeamScorer", "BeamSearchScorer", "ConstrainedBeamSearchScorer"]
    _import_structure["generation_logits_process"] = [
        "ForcedBOSTokenLogitsProcessor",
        "ForcedEOSTokenLogitsProcessor",
        "HammingDiversityLogitsProcessor",
        "InfNanRemoveLogitsProcessor",
        "LogitsProcessor",
        "LogitsProcessorList",
        "LogitsWarper",
        "MinLengthLogitsProcessor",
        "NoBadWordsLogitsProcessor",
        "NoRepeatNGramLogitsProcessor",
        "PrefixConstrainedLogitsProcessor",
        "RepetitionPenaltyLogitsProcessor",
        "TemperatureLogitsWarper",
        "TopKLogitsWarper",
        "TopPLogitsWarper",
    ]
    _import_structure["generation_stopping_criteria"] = [
        "MaxLengthCriteria",
        "MaxTimeCriteria",
        "StoppingCriteria",
        "StoppingCriteriaList",
    ]
    _import_structure["generation_utils"] = ["top_k_top_p_filtering"]
    _import_structure["modeling_outputs"] = []
    _import_structure["modeling_utils"] = ["PreTrainedModel"]

    # PyTorch models structure

    _import_structure["models.albert"].extend(
        [
            "ALBERT_PRETRAINED_MODEL_ARCHIVE_LIST",
            "AlbertForMaskedLM",
            "AlbertForMultipleChoice",
            "AlbertForPreTraining",
            "AlbertForQuestionAnswering",
            "AlbertForSequenceClassification",
            "AlbertForTokenClassification",
            "AlbertModel",
            "AlbertPreTrainedModel",
            "load_tf_weights_in_albert",
        ]
    )
    _import_structure["models.auto"].extend(
        [
            "MODEL_FOR_AUDIO_CLASSIFICATION_MAPPING",
            "MODEL_FOR_AUDIO_XVECTOR_MAPPING",
            "MODEL_FOR_CAUSAL_IMAGE_MODELING_MAPPING",
            "MODEL_FOR_CAUSAL_LM_MAPPING",
            "MODEL_FOR_CTC_MAPPING",
            "MODEL_FOR_IMAGE_CLASSIFICATION_MAPPING",
            "MODEL_FOR_IMAGE_SEGMENTATION_MAPPING",
            "MODEL_FOR_INSTANCE_SEGMENTATION_MAPPING",
            "MODEL_FOR_MASKED_IMAGE_MODELING_MAPPING",
            "MODEL_FOR_MASKED_LM_MAPPING",
            "MODEL_FOR_MULTIPLE_CHOICE_MAPPING",
            "MODEL_FOR_NEXT_SENTENCE_PREDICTION_MAPPING",
            "MODEL_FOR_OBJECT_DETECTION_MAPPING",
            "MODEL_FOR_PRETRAINING_MAPPING",
            "MODEL_FOR_QUESTION_ANSWERING_MAPPING",
            "MODEL_FOR_SEMANTIC_SEGMENTATION_MAPPING",
            "MODEL_FOR_SEQ_TO_SEQ_CAUSAL_LM_MAPPING",
            "MODEL_FOR_SEQUENCE_CLASSIFICATION_MAPPING",
            "MODEL_FOR_SPEECH_SEQ_2_SEQ_MAPPING",
            "MODEL_FOR_TABLE_QUESTION_ANSWERING_MAPPING",
            "MODEL_FOR_TOKEN_CLASSIFICATION_MAPPING",
            "MODEL_FOR_VISION_2_SEQ_MAPPING",
            "MODEL_MAPPING",
            "MODEL_WITH_LM_HEAD_MAPPING",
            "AutoModel",
            "AutoModelForAudioClassification",
            "AutoModelForAudioFrameClassification",
            "AutoModelForAudioXVector",
            "AutoModelForCausalLM",
            "AutoModelForCTC",
            "AutoModelForImageClassification",
            "AutoModelForImageSegmentation",
            "AutoModelForInstanceSegmentation",
            "AutoModelForMaskedImageModeling",
            "AutoModelForMaskedLM",
            "AutoModelForMultipleChoice",
            "AutoModelForNextSentencePrediction",
            "AutoModelForObjectDetection",
            "AutoModelForPreTraining",
            "AutoModelForQuestionAnswering",
            "AutoModelForSemanticSegmentation",
            "AutoModelForSeq2SeqLM",
            "AutoModelForSequenceClassification",
            "AutoModelForSpeechSeq2Seq",
            "AutoModelForTableQuestionAnswering",
            "AutoModelForTokenClassification",
            "AutoModelForVision2Seq",
            "AutoModelWithLMHead",
        ]
    )
    _import_structure["models.bart"].extend(
        [
            "BART_PRETRAINED_MODEL_ARCHIVE_LIST",
            "BartForCausalLM",
            "BartForConditionalGeneration",
            "BartForQuestionAnswering",
            "BartForSequenceClassification",
            "BartModel",
            "BartPretrainedModel",
            "PretrainedBartModel",
        ]
    )
    _import_structure["models.beit"].extend(
        [
            "BEIT_PRETRAINED_MODEL_ARCHIVE_LIST",
            "BeitForImageClassification",
            "BeitForMaskedImageModeling",
            "BeitForSemanticSegmentation",
            "BeitModel",
            "BeitPreTrainedModel",
        ]
    )
    _import_structure["models.bert"].extend(
        [
            "BERT_PRETRAINED_MODEL_ARCHIVE_LIST",
            "BertForMaskedLM",
            "BertForMultipleChoice",
            "BertForNextSentencePrediction",
            "BertForPreTraining",
            "BertForQuestionAnswering",
            "BertForSequenceClassification",
            "BertForTokenClassification",
            "BertLayer",
            "BertLMHeadModel",
            "BertModel",
            "BertPreTrainedModel",
            "load_tf_weights_in_bert",
        ]
    )
    _import_structure["models.bert_generation"].extend(
        [
            "BertGenerationDecoder",
            "BertGenerationEncoder",
            "BertGenerationPreTrainedModel",
            "load_tf_weights_in_bert_generation",
        ]
    )
    _import_structure["models.big_bird"].extend(
        [
            "BIG_BIRD_PRETRAINED_MODEL_ARCHIVE_LIST",
            "BigBirdForCausalLM",
            "BigBirdForMaskedLM",
            "BigBirdForMultipleChoice",
            "BigBirdForPreTraining",
            "BigBirdForQuestionAnswering",
            "BigBirdForSequenceClassification",
            "BigBirdForTokenClassification",
            "BigBirdLayer",
            "BigBirdModel",
            "BigBirdPreTrainedModel",
            "load_tf_weights_in_big_bird",
        ]
    )
    _import_structure["models.bigbird_pegasus"].extend(
        [
            "BIGBIRD_PEGASUS_PRETRAINED_MODEL_ARCHIVE_LIST",
            "BigBirdPegasusForCausalLM",
            "BigBirdPegasusForConditionalGeneration",
            "BigBirdPegasusForQuestionAnswering",
            "BigBirdPegasusForSequenceClassification",
            "BigBirdPegasusModel",
            "BigBirdPegasusPreTrainedModel",
        ]
    )
    _import_structure["models.blenderbot"].extend(
        [
            "BLENDERBOT_PRETRAINED_MODEL_ARCHIVE_LIST",
            "BlenderbotForCausalLM",
            "BlenderbotForConditionalGeneration",
            "BlenderbotModel",
            "BlenderbotPreTrainedModel",
        ]
    )
    _import_structure["models.blenderbot_small"].extend(
        [
            "BLENDERBOT_SMALL_PRETRAINED_MODEL_ARCHIVE_LIST",
            "BlenderbotSmallForCausalLM",
            "BlenderbotSmallForConditionalGeneration",
            "BlenderbotSmallModel",
            "BlenderbotSmallPreTrainedModel",
        ]
    )
    _import_structure["models.camembert"].extend(
        [
            "CAMEMBERT_PRETRAINED_MODEL_ARCHIVE_LIST",
            "CamembertForCausalLM",
            "CamembertForMaskedLM",
            "CamembertForMultipleChoice",
            "CamembertForQuestionAnswering",
            "CamembertForSequenceClassification",
            "CamembertForTokenClassification",
            "CamembertModel",
        ]
    )
    _import_structure["models.canine"].extend(
        [
            "CANINE_PRETRAINED_MODEL_ARCHIVE_LIST",
            "CanineForMultipleChoice",
            "CanineForQuestionAnswering",
            "CanineForSequenceClassification",
            "CanineForTokenClassification",
            "CanineLayer",
            "CanineModel",
            "CaninePreTrainedModel",
            "load_tf_weights_in_canine",
        ]
    )
    _import_structure["models.clip"].extend(
        [
            "CLIP_PRETRAINED_MODEL_ARCHIVE_LIST",
            "CLIPModel",
            "CLIPPreTrainedModel",
            "CLIPTextModel",
            "CLIPVisionModel",
        ]
    )
    _import_structure["models.convbert"].extend(
        [
            "CONVBERT_PRETRAINED_MODEL_ARCHIVE_LIST",
            "ConvBertForMaskedLM",
            "ConvBertForMultipleChoice",
            "ConvBertForQuestionAnswering",
            "ConvBertForSequenceClassification",
            "ConvBertForTokenClassification",
            "ConvBertLayer",
            "ConvBertModel",
            "ConvBertPreTrainedModel",
            "load_tf_weights_in_convbert",
        ]
    )
    _import_structure["models.convnext"].extend(
        [
            "CONVNEXT_PRETRAINED_MODEL_ARCHIVE_LIST",
            "ConvNextForImageClassification",
            "ConvNextModel",
            "ConvNextPreTrainedModel",
        ]
    )
    _import_structure["models.ctrl"].extend(
        [
            "CTRL_PRETRAINED_MODEL_ARCHIVE_LIST",
            "CTRLForSequenceClassification",
            "CTRLLMHeadModel",
            "CTRLModel",
            "CTRLPreTrainedModel",
        ]
    )
    _import_structure["models.cvt"].extend(
        [
            "CVT_PRETRAINED_MODEL_ARCHIVE_LIST",
            "CvtForImageClassification",
            "CvtModel",
            "CvtPreTrainedModel",
        ]
    )
    _import_structure["models.data2vec"].extend(
        [
            "DATA2VEC_AUDIO_PRETRAINED_MODEL_ARCHIVE_LIST",
            "DATA2VEC_TEXT_PRETRAINED_MODEL_ARCHIVE_LIST",
            "DATA2VEC_VISION_PRETRAINED_MODEL_ARCHIVE_LIST",
            "Data2VecAudioForAudioFrameClassification",
            "Data2VecAudioForCTC",
            "Data2VecAudioForSequenceClassification",
            "Data2VecAudioForXVector",
            "Data2VecAudioModel",
            "Data2VecAudioPreTrainedModel",
            "Data2VecTextForCausalLM",
            "Data2VecTextForMaskedLM",
            "Data2VecTextForMultipleChoice",
            "Data2VecTextForQuestionAnswering",
            "Data2VecTextForSequenceClassification",
            "Data2VecTextForTokenClassification",
            "Data2VecTextModel",
            "Data2VecTextPreTrainedModel",
            "Data2VecVisionForImageClassification",
            "Data2VecVisionForSemanticSegmentation",
            "Data2VecVisionModel",
            "Data2VecVisionPreTrainedModel",
        ]
    )
    _import_structure["models.deberta"].extend(
        [
            "DEBERTA_PRETRAINED_MODEL_ARCHIVE_LIST",
            "DebertaForMaskedLM",
            "DebertaForQuestionAnswering",
            "DebertaForSequenceClassification",
            "DebertaForTokenClassification",
            "DebertaModel",
            "DebertaPreTrainedModel",
        ]
    )
    _import_structure["models.deberta_v2"].extend(
        [
            "DEBERTA_V2_PRETRAINED_MODEL_ARCHIVE_LIST",
            "DebertaV2ForMaskedLM",
            "DebertaV2ForMultipleChoice",
            "DebertaV2ForQuestionAnswering",
            "DebertaV2ForSequenceClassification",
            "DebertaV2ForTokenClassification",
            "DebertaV2Model",
            "DebertaV2PreTrainedModel",
        ]
    )
    _import_structure["models.decision_transformer"].extend(
        [
            "DECISION_TRANSFORMER_PRETRAINED_MODEL_ARCHIVE_LIST",
            "DecisionTransformerGPT2Model",
            "DecisionTransformerGPT2PreTrainedModel",
            "DecisionTransformerModel",
            "DecisionTransformerPreTrainedModel",
        ]
    )
    _import_structure["models.deit"].extend(
        [
            "DEIT_PRETRAINED_MODEL_ARCHIVE_LIST",
            "DeiTForImageClassification",
            "DeiTForImageClassificationWithTeacher",
            "DeiTForMaskedImageModeling",
            "DeiTModel",
            "DeiTPreTrainedModel",
        ]
    )
    _import_structure["models.distilbert"].extend(
        [
            "DISTILBERT_PRETRAINED_MODEL_ARCHIVE_LIST",
            "DistilBertForMaskedLM",
            "DistilBertForMultipleChoice",
            "DistilBertForQuestionAnswering",
            "DistilBertForSequenceClassification",
            "DistilBertForTokenClassification",
            "DistilBertModel",
            "DistilBertPreTrainedModel",
        ]
    )
    _import_structure["models.dpr"].extend(
        [
            "DPR_CONTEXT_ENCODER_PRETRAINED_MODEL_ARCHIVE_LIST",
            "DPR_QUESTION_ENCODER_PRETRAINED_MODEL_ARCHIVE_LIST",
            "DPR_READER_PRETRAINED_MODEL_ARCHIVE_LIST",
            "DPRContextEncoder",
            "DPRPretrainedContextEncoder",
            "DPRPreTrainedModel",
            "DPRPretrainedQuestionEncoder",
            "DPRPretrainedReader",
            "DPRQuestionEncoder",
            "DPRReader",
        ]
    )
    _import_structure["models.dpt"].extend(
        [
            "DPT_PRETRAINED_MODEL_ARCHIVE_LIST",
            "DPTForDepthEstimation",
            "DPTForSemanticSegmentation",
            "DPTModel",
            "DPTPreTrainedModel",
        ]
    )
    _import_structure["models.electra"].extend(
        [
            "ELECTRA_PRETRAINED_MODEL_ARCHIVE_LIST",
            "ElectraForCausalLM",
            "ElectraForMaskedLM",
            "ElectraForMultipleChoice",
            "ElectraForPreTraining",
            "ElectraForQuestionAnswering",
            "ElectraForSequenceClassification",
            "ElectraForTokenClassification",
            "ElectraModel",
            "ElectraPreTrainedModel",
            "load_tf_weights_in_electra",
        ]
    )
    _import_structure["models.encoder_decoder"].append("EncoderDecoderModel")
    _import_structure["models.fastpitch"].extend(
        [
            "FASTPITCH_PRETRAINED_MODEL_ARCHIVE_LIST",
            "FastPitchModel",
            "FastPitchPreTrainedModel",
        ]
    )
    _import_structure["models.flaubert"].extend(
        [
            "FLAUBERT_PRETRAINED_MODEL_ARCHIVE_LIST",
            "FlaubertForMultipleChoice",
            "FlaubertForQuestionAnswering",
            "FlaubertForQuestionAnsweringSimple",
            "FlaubertForSequenceClassification",
            "FlaubertForTokenClassification",
            "FlaubertModel",
            "FlaubertWithLMHeadModel",
        ]
    )
    _import_structure["models.flava"].extend(
        [
            "FLAVA_PRETRAINED_MODEL_ARCHIVE_LIST",
            "FlavaForPreTraining",
            "FlavaImageCodebook",
            "FlavaImageModel",
            "FlavaModel",
            "FlavaMultimodalModel",
            "FlavaPreTrainedModel",
            "FlavaTextModel",
        ]
    )
    _import_structure["models.fnet"].extend(
        [
            "FNET_PRETRAINED_MODEL_ARCHIVE_LIST",
            "FNetForMaskedLM",
            "FNetForMultipleChoice",
            "FNetForNextSentencePrediction",
            "FNetForPreTraining",
            "FNetForQuestionAnswering",
            "FNetForSequenceClassification",
            "FNetForTokenClassification",
            "FNetLayer",
            "FNetModel",
            "FNetPreTrainedModel",
        ]
    )
    _import_structure["models.fsmt"].extend(["FSMTForConditionalGeneration", "FSMTModel", "PretrainedFSMTModel"])
    _import_structure["models.funnel"].extend(
        [
            "FUNNEL_PRETRAINED_MODEL_ARCHIVE_LIST",
            "FunnelBaseModel",
            "FunnelForMaskedLM",
            "FunnelForMultipleChoice",
            "FunnelForPreTraining",
            "FunnelForQuestionAnswering",
            "FunnelForSequenceClassification",
            "FunnelForTokenClassification",
            "FunnelModel",
            "FunnelPreTrainedModel",
            "load_tf_weights_in_funnel",
        ]
    )
    _import_structure["models.glpn"].extend(
        [
            "GLPN_PRETRAINED_MODEL_ARCHIVE_LIST",
            "GLPNForDepthEstimation",
            "GLPNModel",
            "GLPNPreTrainedModel",
        ]
    )
    _import_structure["models.gpt2"].extend(
        [
            "GPT2_PRETRAINED_MODEL_ARCHIVE_LIST",
            "GPT2DoubleHeadsModel",
            "GPT2ForSequenceClassification",
            "GPT2ForTokenClassification",
            "GPT2LMHeadModel",
            "GPT2Model",
            "GPT2PreTrainedModel",
            "load_tf_weights_in_gpt2",
        ]
    )
    _import_structure["models.gpt_neo"].extend(
        [
            "GPT_NEO_PRETRAINED_MODEL_ARCHIVE_LIST",
            "GPTNeoForCausalLM",
            "GPTNeoForSequenceClassification",
            "GPTNeoModel",
            "GPTNeoPreTrainedModel",
            "load_tf_weights_in_gpt_neo",
        ]
    )
    _import_structure["models.gptj"].extend(
        [
            "GPTJ_PRETRAINED_MODEL_ARCHIVE_LIST",
            "GPTJForCausalLM",
            "GPTJForQuestionAnswering",
            "GPTJForSequenceClassification",
            "GPTJModel",
            "GPTJPreTrainedModel",
        ]
    )
    _import_structure["models.hubert"].extend(
        [
            "HUBERT_PRETRAINED_MODEL_ARCHIVE_LIST",
            "HubertForCTC",
            "HubertForSequenceClassification",
            "HubertModel",
            "HubertPreTrainedModel",
        ]
    )
    _import_structure["models.ibert"].extend(
        [
            "IBERT_PRETRAINED_MODEL_ARCHIVE_LIST",
            "IBertForMaskedLM",
            "IBertForMultipleChoice",
            "IBertForQuestionAnswering",
            "IBertForSequenceClassification",
            "IBertForTokenClassification",
            "IBertModel",
            "IBertPreTrainedModel",
        ]
    )
    _import_structure["models.imagegpt"].extend(
        [
            "IMAGEGPT_PRETRAINED_MODEL_ARCHIVE_LIST",
            "ImageGPTForCausalImageModeling",
            "ImageGPTForImageClassification",
            "ImageGPTModel",
            "ImageGPTPreTrainedModel",
            "load_tf_weights_in_imagegpt",
        ]
    )
    _import_structure["models.layoutlm"].extend(
        [
            "LAYOUTLM_PRETRAINED_MODEL_ARCHIVE_LIST",
            "LayoutLMForMaskedLM",
            "LayoutLMForSequenceClassification",
            "LayoutLMForTokenClassification",
            "LayoutLMModel",
            "LayoutLMPreTrainedModel",
        ]
    )
    _import_structure["models.layoutlmv2"].extend(
        [
            "LAYOUTLMV2_PRETRAINED_MODEL_ARCHIVE_LIST",
            "LayoutLMv2ForQuestionAnswering",
            "LayoutLMv2ForSequenceClassification",
            "LayoutLMv2ForTokenClassification",
            "LayoutLMv2Model",
            "LayoutLMv2PreTrainedModel",
        ]
    )
    _import_structure["models.led"].extend(
        [
            "LED_PRETRAINED_MODEL_ARCHIVE_LIST",
            "LEDForConditionalGeneration",
            "LEDForQuestionAnswering",
            "LEDForSequenceClassification",
            "LEDModel",
            "LEDPreTrainedModel",
        ]
    )
    _import_structure["models.longformer"].extend(
        [
            "LONGFORMER_PRETRAINED_MODEL_ARCHIVE_LIST",
            "LongformerForMaskedLM",
            "LongformerForMultipleChoice",
            "LongformerForQuestionAnswering",
            "LongformerForSequenceClassification",
            "LongformerForTokenClassification",
            "LongformerModel",
            "LongformerPreTrainedModel",
            "LongformerSelfAttention",
        ]
    )
    _import_structure["models.luke"].extend(
        [
            "LUKE_PRETRAINED_MODEL_ARCHIVE_LIST",
            "LukeForEntityClassification",
            "LukeForEntityPairClassification",
            "LukeForEntitySpanClassification",
            "LukeForMaskedLM",
            "LukeModel",
            "LukePreTrainedModel",
        ]
    )
    _import_structure["models.lxmert"].extend(
        [
            "LxmertEncoder",
            "LxmertForPreTraining",
            "LxmertForQuestionAnswering",
            "LxmertModel",
            "LxmertPreTrainedModel",
            "LxmertVisualFeatureEncoder",
            "LxmertXLayer",
        ]
    )
    _import_structure["models.m2m_100"].extend(
        [
            "M2M_100_PRETRAINED_MODEL_ARCHIVE_LIST",
            "M2M100ForConditionalGeneration",
            "M2M100Model",
            "M2M100PreTrainedModel",
        ]
    )
    _import_structure["models.marian"].extend(["MarianForCausalLM", "MarianModel", "MarianMTModel"])
    _import_structure["models.maskformer"].extend(
        [
            "MASKFORMER_PRETRAINED_MODEL_ARCHIVE_LIST",
            "MaskFormerForInstanceSegmentation",
            "MaskFormerModel",
            "MaskFormerPreTrainedModel",
        ]
    )
    _import_structure["models.mbart"].extend(
        [
            "MBartForCausalLM",
            "MBartForConditionalGeneration",
            "MBartForQuestionAnswering",
            "MBartForSequenceClassification",
            "MBartModel",
            "MBartPreTrainedModel",
        ]
    )
    _import_structure["models.megatron_bert"].extend(
        [
            "MEGATRON_BERT_PRETRAINED_MODEL_ARCHIVE_LIST",
            "MegatronBertForCausalLM",
            "MegatronBertForMaskedLM",
            "MegatronBertForMultipleChoice",
            "MegatronBertForNextSentencePrediction",
            "MegatronBertForPreTraining",
            "MegatronBertForQuestionAnswering",
            "MegatronBertForSequenceClassification",
            "MegatronBertForTokenClassification",
            "MegatronBertModel",
            "MegatronBertPreTrainedModel",
        ]
    )
    _import_structure["models.mmbt"].extend(["MMBTForClassification", "MMBTModel", "ModalEmbeddings"])
    _import_structure["models.mobilebert"].extend(
        [
            "MOBILEBERT_PRETRAINED_MODEL_ARCHIVE_LIST",
            "MobileBertForMaskedLM",
            "MobileBertForMultipleChoice",
            "MobileBertForNextSentencePrediction",
            "MobileBertForPreTraining",
            "MobileBertForQuestionAnswering",
            "MobileBertForSequenceClassification",
            "MobileBertForTokenClassification",
            "MobileBertLayer",
            "MobileBertModel",
            "MobileBertPreTrainedModel",
            "load_tf_weights_in_mobilebert",
        ]
    )
    _import_structure["models.mpnet"].extend(
        [
            "MPNET_PRETRAINED_MODEL_ARCHIVE_LIST",
            "MPNetForMaskedLM",
            "MPNetForMultipleChoice",
            "MPNetForQuestionAnswering",
            "MPNetForSequenceClassification",
            "MPNetForTokenClassification",
            "MPNetLayer",
            "MPNetModel",
            "MPNetPreTrainedModel",
        ]
    )
    _import_structure["models.mt5"].extend(["MT5EncoderModel", "MT5ForConditionalGeneration", "MT5Model"])
    _import_structure["models.nystromformer"].extend(
        [
            "NYSTROMFORMER_PRETRAINED_MODEL_ARCHIVE_LIST",
            "NystromformerForMaskedLM",
            "NystromformerForMultipleChoice",
            "NystromformerForQuestionAnswering",
            "NystromformerForSequenceClassification",
            "NystromformerForTokenClassification",
            "NystromformerLayer",
            "NystromformerModel",
            "NystromformerPreTrainedModel",
        ]
    )
    _import_structure["models.openai"].extend(
        [
            "OPENAI_GPT_PRETRAINED_MODEL_ARCHIVE_LIST",
            "OpenAIGPTDoubleHeadsModel",
            "OpenAIGPTForSequenceClassification",
            "OpenAIGPTLMHeadModel",
            "OpenAIGPTModel",
            "OpenAIGPTPreTrainedModel",
            "load_tf_weights_in_openai_gpt",
        ]
    )
    _import_structure["models.opt"].extend(
        [
            "OPT_PRETRAINED_MODEL_ARCHIVE_LIST",
            "OPTForCausalLM",
            "OPTModel",
            "OPTPreTrainedModel",
        ]
    )
    _import_structure["models.pegasus"].extend(
        ["PegasusForCausalLM", "PegasusForConditionalGeneration", "PegasusModel", "PegasusPreTrainedModel"]
    )
    _import_structure["models.perceiver"].extend(
        [
            "PERCEIVER_PRETRAINED_MODEL_ARCHIVE_LIST",
            "PerceiverForImageClassificationConvProcessing",
            "PerceiverForImageClassificationFourier",
            "PerceiverForImageClassificationLearned",
            "PerceiverForMaskedLM",
            "PerceiverForMultimodalAutoencoding",
            "PerceiverForOpticalFlow",
            "PerceiverForSequenceClassification",
            "PerceiverLayer",
            "PerceiverModel",
            "PerceiverPreTrainedModel",
        ]
    )
    _import_structure["models.plbart"].extend(
        [
            "PLBART_PRETRAINED_MODEL_ARCHIVE_LIST",
            "PLBartForCausalLM",
            "PLBartForConditionalGeneration",
            "PLBartForSequenceClassification",
            "PLBartModel",
            "PLBartPreTrainedModel",
        ]
    )
    _import_structure["models.poolformer"].extend(
        [
            "POOLFORMER_PRETRAINED_MODEL_ARCHIVE_LIST",
            "PoolFormerForImageClassification",
            "PoolFormerModel",
            "PoolFormerPreTrainedModel",
        ]
    )
    _import_structure["models.prophetnet"].extend(
        [
            "PROPHETNET_PRETRAINED_MODEL_ARCHIVE_LIST",
            "ProphetNetDecoder",
            "ProphetNetEncoder",
            "ProphetNetForCausalLM",
            "ProphetNetForConditionalGeneration",
            "ProphetNetModel",
            "ProphetNetPreTrainedModel",
        ]
    )
    _import_structure["models.qdqbert"].extend(
        [
            "QDQBERT_PRETRAINED_MODEL_ARCHIVE_LIST",
            "QDQBertForMaskedLM",
            "QDQBertForMultipleChoice",
            "QDQBertForNextSentencePrediction",
            "QDQBertForQuestionAnswering",
            "QDQBertForSequenceClassification",
            "QDQBertForTokenClassification",
            "QDQBertLayer",
            "QDQBertLMHeadModel",
            "QDQBertModel",
            "QDQBertPreTrainedModel",
            "load_tf_weights_in_qdqbert",
        ]
    )
    _import_structure["models.rag"].extend(
        ["RagModel", "RagPreTrainedModel", "RagSequenceForGeneration", "RagTokenForGeneration"]
    )
    _import_structure["models.realm"].extend(
        [
            "REALM_PRETRAINED_MODEL_ARCHIVE_LIST",
            "RealmEmbedder",
            "RealmForOpenQA",
            "RealmKnowledgeAugEncoder",
            "RealmPreTrainedModel",
            "RealmReader",
            "RealmRetriever",
            "RealmScorer",
            "load_tf_weights_in_realm",
        ]
    )
    _import_structure["models.reformer"].extend(
        [
            "REFORMER_PRETRAINED_MODEL_ARCHIVE_LIST",
            "ReformerAttention",
            "ReformerForMaskedLM",
            "ReformerForQuestionAnswering",
            "ReformerForSequenceClassification",
            "ReformerLayer",
            "ReformerModel",
            "ReformerModelWithLMHead",
            "ReformerPreTrainedModel",
        ]
    )
    _import_structure["models.regnet"].extend(
        [
            "REGNET_PRETRAINED_MODEL_ARCHIVE_LIST",
            "RegNetForImageClassification",
            "RegNetModel",
            "RegNetPreTrainedModel",
        ]
    )
    _import_structure["models.rembert"].extend(
        [
            "REMBERT_PRETRAINED_MODEL_ARCHIVE_LIST",
            "RemBertForCausalLM",
            "RemBertForMaskedLM",
            "RemBertForMultipleChoice",
            "RemBertForQuestionAnswering",
            "RemBertForSequenceClassification",
            "RemBertForTokenClassification",
            "RemBertLayer",
            "RemBertModel",
            "RemBertPreTrainedModel",
            "load_tf_weights_in_rembert",
        ]
    )
    _import_structure["models.resnet"].extend(
        [
            "RESNET_PRETRAINED_MODEL_ARCHIVE_LIST",
            "ResNetForImageClassification",
            "ResNetModel",
            "ResNetPreTrainedModel",
        ]
    )
    _import_structure["models.retribert"].extend(
        ["RETRIBERT_PRETRAINED_MODEL_ARCHIVE_LIST", "RetriBertModel", "RetriBertPreTrainedModel"]
    )
    _import_structure["models.roberta"].extend(
        [
            "ROBERTA_PRETRAINED_MODEL_ARCHIVE_LIST",
            "RobertaForCausalLM",
            "RobertaForMaskedLM",
            "RobertaForMultipleChoice",
            "RobertaForQuestionAnswering",
            "RobertaForSequenceClassification",
            "RobertaForTokenClassification",
            "RobertaModel",
            "RobertaPreTrainedModel",
        ]
    )
    _import_structure["models.roformer"].extend(
        [
            "ROFORMER_PRETRAINED_MODEL_ARCHIVE_LIST",
            "RoFormerForCausalLM",
            "RoFormerForMaskedLM",
            "RoFormerForMultipleChoice",
            "RoFormerForQuestionAnswering",
            "RoFormerForSequenceClassification",
            "RoFormerForTokenClassification",
            "RoFormerLayer",
            "RoFormerModel",
            "RoFormerPreTrainedModel",
            "load_tf_weights_in_roformer",
        ]
    )
    _import_structure["models.segformer"].extend(
        [
            "SEGFORMER_PRETRAINED_MODEL_ARCHIVE_LIST",
            "SegformerDecodeHead",
            "SegformerForImageClassification",
            "SegformerForSemanticSegmentation",
            "SegformerLayer",
            "SegformerModel",
            "SegformerPreTrainedModel",
        ]
    )
    _import_structure["models.sew"].extend(
        [
            "SEW_PRETRAINED_MODEL_ARCHIVE_LIST",
            "SEWForCTC",
            "SEWForSequenceClassification",
            "SEWModel",
            "SEWPreTrainedModel",
        ]
    )
    _import_structure["models.sew_d"].extend(
        [
            "SEW_D_PRETRAINED_MODEL_ARCHIVE_LIST",
            "SEWDForCTC",
            "SEWDForSequenceClassification",
            "SEWDModel",
            "SEWDPreTrainedModel",
        ]
    )
    _import_structure["models.speech_encoder_decoder"].extend(["SpeechEncoderDecoderModel"])
    _import_structure["models.speech_to_text"].extend(
        [
            "SPEECH_TO_TEXT_PRETRAINED_MODEL_ARCHIVE_LIST",
            "Speech2TextForConditionalGeneration",
            "Speech2TextModel",
            "Speech2TextPreTrainedModel",
        ]
    )
    _import_structure["models.speech_to_text_2"].extend(["Speech2Text2ForCausalLM", "Speech2Text2PreTrainedModel"])
    _import_structure["models.splinter"].extend(
        [
            "SPLINTER_PRETRAINED_MODEL_ARCHIVE_LIST",
            "SplinterForPreTraining",
            "SplinterForQuestionAnswering",
            "SplinterLayer",
            "SplinterModel",
            "SplinterPreTrainedModel",
        ]
    )
    _import_structure["models.squeezebert"].extend(
        [
            "SQUEEZEBERT_PRETRAINED_MODEL_ARCHIVE_LIST",
            "SqueezeBertForMaskedLM",
            "SqueezeBertForMultipleChoice",
            "SqueezeBertForQuestionAnswering",
            "SqueezeBertForSequenceClassification",
            "SqueezeBertForTokenClassification",
            "SqueezeBertModel",
            "SqueezeBertModule",
            "SqueezeBertPreTrainedModel",
        ]
    )
    _import_structure["models.swin"].extend(
        [
            "SWIN_PRETRAINED_MODEL_ARCHIVE_LIST",
            "SwinForImageClassification",
            "SwinForMaskedImageModeling",
            "SwinModel",
            "SwinPreTrainedModel",
        ]
    )
    _import_structure["models.t5"].extend(
        [
            "T5_PRETRAINED_MODEL_ARCHIVE_LIST",
            "T5EncoderModel",
            "T5ForConditionalGeneration",
            "T5Model",
            "T5PreTrainedModel",
            "load_tf_weights_in_t5",
        ]
    )
    _import_structure["models.trajectory_transformer"].extend(
        [
            "TRAJECTORY_TRANSFORMER_PRETRAINED_MODEL_ARCHIVE_LIST",
            "TrajectoryTransformerModel",
            "TrajectoryTransformerPreTrainedModel",
        ]
    )
    _import_structure["models.transfo_xl"].extend(
        [
            "TRANSFO_XL_PRETRAINED_MODEL_ARCHIVE_LIST",
            "AdaptiveEmbedding",
            "TransfoXLForSequenceClassification",
            "TransfoXLLMHeadModel",
            "TransfoXLModel",
            "TransfoXLPreTrainedModel",
            "load_tf_weights_in_transfo_xl",
        ]
    )
    _import_structure["models.trocr"].extend(
        ["TROCR_PRETRAINED_MODEL_ARCHIVE_LIST", "TrOCRForCausalLM", "TrOCRPreTrainedModel"]
    )
    _import_structure["models.unispeech"].extend(
        [
            "UNISPEECH_PRETRAINED_MODEL_ARCHIVE_LIST",
            "UniSpeechForCTC",
            "UniSpeechForPreTraining",
            "UniSpeechForSequenceClassification",
            "UniSpeechModel",
            "UniSpeechPreTrainedModel",
        ]
    )
    _import_structure["models.unispeech_sat"].extend(
        [
            "UNISPEECH_SAT_PRETRAINED_MODEL_ARCHIVE_LIST",
            "UniSpeechSatForAudioFrameClassification",
            "UniSpeechSatForCTC",
            "UniSpeechSatForPreTraining",
            "UniSpeechSatForSequenceClassification",
            "UniSpeechSatForXVector",
            "UniSpeechSatModel",
            "UniSpeechSatPreTrainedModel",
        ]
    )
    _import_structure["models.van"].extend(
        [
            "VAN_PRETRAINED_MODEL_ARCHIVE_LIST",
            "VanForImageClassification",
            "VanModel",
            "VanPreTrainedModel",
        ]
    )
    _import_structure["models.vilt"].extend(
        [
            "VILT_PRETRAINED_MODEL_ARCHIVE_LIST",
            "ViltForImageAndTextRetrieval",
            "ViltForImagesAndTextClassification",
            "ViltForMaskedLM",
            "ViltForQuestionAnswering",
            "ViltLayer",
            "ViltModel",
            "ViltPreTrainedModel",
        ]
    )
    _import_structure["models.vision_encoder_decoder"].extend(["VisionEncoderDecoderModel"])
    _import_structure["models.vision_text_dual_encoder"].extend(["VisionTextDualEncoderModel"])
    _import_structure["models.visual_bert"].extend(
        [
            "VISUAL_BERT_PRETRAINED_MODEL_ARCHIVE_LIST",
            "VisualBertForMultipleChoice",
            "VisualBertForPreTraining",
            "VisualBertForQuestionAnswering",
            "VisualBertForRegionToPhraseAlignment",
            "VisualBertForVisualReasoning",
            "VisualBertLayer",
            "VisualBertModel",
            "VisualBertPreTrainedModel",
        ]
    )
    _import_structure["models.vit"].extend(
        [
            "VIT_PRETRAINED_MODEL_ARCHIVE_LIST",
            "ViTForImageClassification",
            "ViTForMaskedImageModeling",
            "ViTModel",
            "ViTPreTrainedModel",
        ]
    )
    _import_structure["models.vit_mae"].extend(
        [
            "VIT_MAE_PRETRAINED_MODEL_ARCHIVE_LIST",
            "ViTMAEForPreTraining",
            "ViTMAELayer",
            "ViTMAEModel",
            "ViTMAEPreTrainedModel",
        ]
    )
    _import_structure["models.wav2vec2"].extend(
        [
            "WAV_2_VEC_2_PRETRAINED_MODEL_ARCHIVE_LIST",
            "Wav2Vec2ForAudioFrameClassification",
            "Wav2Vec2ForCTC",
            "Wav2Vec2ForMaskedLM",
            "Wav2Vec2ForPreTraining",
            "Wav2Vec2ForSequenceClassification",
            "Wav2Vec2ForXVector",
            "Wav2Vec2Model",
            "Wav2Vec2PreTrainedModel",
        ]
    )
    _import_structure["models.wav2vec2_conformer"].extend(
        [
            "WAV2VEC2_CONFORMER_PRETRAINED_MODEL_ARCHIVE_LIST",
            "Wav2Vec2ConformerForAudioFrameClassification",
            "Wav2Vec2ConformerForCTC",
            "Wav2Vec2ConformerForPreTraining",
            "Wav2Vec2ConformerForSequenceClassification",
            "Wav2Vec2ConformerForXVector",
            "Wav2Vec2ConformerModel",
            "Wav2Vec2ConformerPreTrainedModel",
        ]
    )
    _import_structure["models.wavlm"].extend(
        [
            "WAVLM_PRETRAINED_MODEL_ARCHIVE_LIST",
            "WavLMForAudioFrameClassification",
            "WavLMForCTC",
            "WavLMForSequenceClassification",
            "WavLMForXVector",
            "WavLMModel",
            "WavLMPreTrainedModel",
        ]
    )
    _import_structure["models.xglm"].extend(
        [
            "XGLM_PRETRAINED_MODEL_ARCHIVE_LIST",
            "XGLMForCausalLM",
            "XGLMModel",
            "XGLMPreTrainedModel",
        ]
    )
    _import_structure["models.xlm"].extend(
        [
            "XLM_PRETRAINED_MODEL_ARCHIVE_LIST",
            "XLMForMultipleChoice",
            "XLMForQuestionAnswering",
            "XLMForQuestionAnsweringSimple",
            "XLMForSequenceClassification",
            "XLMForTokenClassification",
            "XLMModel",
            "XLMPreTrainedModel",
            "XLMWithLMHeadModel",
        ]
    )
    _import_structure["models.xlm_prophetnet"].extend(
        [
            "XLM_PROPHETNET_PRETRAINED_MODEL_ARCHIVE_LIST",
            "XLMProphetNetDecoder",
            "XLMProphetNetEncoder",
            "XLMProphetNetForCausalLM",
            "XLMProphetNetForConditionalGeneration",
            "XLMProphetNetModel",
        ]
    )
    _import_structure["models.xlm_roberta"].extend(
        [
            "XLM_ROBERTA_PRETRAINED_MODEL_ARCHIVE_LIST",
            "XLMRobertaForCausalLM",
            "XLMRobertaForMaskedLM",
            "XLMRobertaForMultipleChoice",
            "XLMRobertaForQuestionAnswering",
            "XLMRobertaForSequenceClassification",
            "XLMRobertaForTokenClassification",
            "XLMRobertaModel",
        ]
    )
    _import_structure["models.xlm_roberta_xl"].extend(
        [
            "XLM_ROBERTA_XL_PRETRAINED_MODEL_ARCHIVE_LIST",
            "XLMRobertaXLForCausalLM",
            "XLMRobertaXLForMaskedLM",
            "XLMRobertaXLForMultipleChoice",
            "XLMRobertaXLForQuestionAnswering",
            "XLMRobertaXLForSequenceClassification",
            "XLMRobertaXLForTokenClassification",
            "XLMRobertaXLModel",
            "XLMRobertaXLPreTrainedModel",
        ]
    )
    _import_structure["models.xlnet"].extend(
        [
            "XLNET_PRETRAINED_MODEL_ARCHIVE_LIST",
            "XLNetForMultipleChoice",
            "XLNetForQuestionAnswering",
            "XLNetForQuestionAnsweringSimple",
            "XLNetForSequenceClassification",
            "XLNetForTokenClassification",
            "XLNetLMHeadModel",
            "XLNetModel",
            "XLNetPreTrainedModel",
            "load_tf_weights_in_xlnet",
        ]
    )
    _import_structure["models.yolos"].extend(
        [
            "YOLOS_PRETRAINED_MODEL_ARCHIVE_LIST",
            "YolosForObjectDetection",
            "YolosModel",
            "YolosPreTrainedModel",
        ]
    )
    _import_structure["models.yoso"].extend(
        [
            "YOSO_PRETRAINED_MODEL_ARCHIVE_LIST",
            "YosoForMaskedLM",
            "YosoForMultipleChoice",
            "YosoForQuestionAnswering",
            "YosoForSequenceClassification",
            "YosoForTokenClassification",
            "YosoLayer",
            "YosoModel",
            "YosoPreTrainedModel",
        ]
    )
    _import_structure["optimization"] = [
        "Adafactor",
        "AdamW",
        "get_constant_schedule",
        "get_constant_schedule_with_warmup",
        "get_cosine_schedule_with_warmup",
        "get_cosine_with_hard_restarts_schedule_with_warmup",
        "get_linear_schedule_with_warmup",
        "get_polynomial_decay_schedule_with_warmup",
        "get_scheduler",
    ]
    _import_structure["pytorch_utils"] = ["Conv1D", "apply_chunking_to_forward", "prune_layer"]
    _import_structure["sagemaker"] = []
    _import_structure["trainer"] = ["Trainer"]
    _import_structure["trainer_pt_utils"] = ["torch_distributed_zero_first"]
    _import_structure["trainer_seq2seq"] = ["Seq2SeqTrainer"]

# TensorFlow-backed objects
try:
    if not is_tf_available():
        raise OptionalDependencyNotAvailable()
except OptionalDependencyNotAvailable:
    from .utils import dummy_tf_objects

    _import_structure["utils.dummy_tf_objects"] = [name for name in dir(dummy_tf_objects) if not name.startswith("_")]
else:
    _import_structure["activations_tf"] = []
    _import_structure["benchmark.benchmark_args_tf"] = ["TensorFlowBenchmarkArguments"]
    _import_structure["benchmark.benchmark_tf"] = ["TensorFlowBenchmark"]
    _import_structure["generation_tf_logits_process"] = [
        "TFForcedBOSTokenLogitsProcessor",
        "TFForcedEOSTokenLogitsProcessor",
        "TFLogitsProcessor",
        "TFLogitsProcessorList",
        "TFLogitsWarper",
        "TFMinLengthLogitsProcessor",
        "TFNoBadWordsLogitsProcessor",
        "TFNoRepeatNGramLogitsProcessor",
        "TFRepetitionPenaltyLogitsProcessor",
        "TFTemperatureLogitsWarper",
        "TFTopKLogitsWarper",
        "TFTopPLogitsWarper",
    ]
    _import_structure["generation_tf_utils"] = ["tf_top_k_top_p_filtering"]
    _import_structure["keras_callbacks"] = ["KerasMetricCallback", "PushToHubCallback"]
    _import_structure["modeling_tf_outputs"] = []
    _import_structure["modeling_tf_utils"] = [
        "TFPreTrainedModel",
        "TFSequenceSummary",
        "TFSharedEmbeddings",
        "shape_list",
    ]
    # TensorFlow models structure
    _import_structure["models.albert"].extend(
        [
            "TF_ALBERT_PRETRAINED_MODEL_ARCHIVE_LIST",
            "TFAlbertForMaskedLM",
            "TFAlbertForMultipleChoice",
            "TFAlbertForPreTraining",
            "TFAlbertForQuestionAnswering",
            "TFAlbertForSequenceClassification",
            "TFAlbertForTokenClassification",
            "TFAlbertMainLayer",
            "TFAlbertModel",
            "TFAlbertPreTrainedModel",
        ]
    )
    _import_structure["models.auto"].extend(
        [
            "TF_MODEL_FOR_CAUSAL_LM_MAPPING",
            "TF_MODEL_FOR_IMAGE_CLASSIFICATION_MAPPING",
            "TF_MODEL_FOR_MASKED_IMAGE_MODELING_MAPPING",
            "TF_MODEL_FOR_MASKED_LM_MAPPING",
            "TF_MODEL_FOR_MULTIPLE_CHOICE_MAPPING",
            "TF_MODEL_FOR_NEXT_SENTENCE_PREDICTION_MAPPING",
            "TF_MODEL_FOR_PRETRAINING_MAPPING",
            "TF_MODEL_FOR_QUESTION_ANSWERING_MAPPING",
            "TF_MODEL_FOR_SEQ_TO_SEQ_CAUSAL_LM_MAPPING",
            "TF_MODEL_FOR_SEQUENCE_CLASSIFICATION_MAPPING",
            "TF_MODEL_FOR_SPEECH_SEQ_2_SEQ_MAPPING",
            "TF_MODEL_FOR_TABLE_QUESTION_ANSWERING_MAPPING",
            "TF_MODEL_FOR_TOKEN_CLASSIFICATION_MAPPING",
            "TF_MODEL_FOR_VISION_2_SEQ_MAPPING",
            "TF_MODEL_MAPPING",
            "TF_MODEL_WITH_LM_HEAD_MAPPING",
            "TFAutoModel",
            "TFAutoModelForCausalLM",
            "TFAutoModelForImageClassification",
            "TFAutoModelForMaskedLM",
            "TFAutoModelForMultipleChoice",
            "TFAutoModelForNextSentencePrediction",
            "TFAutoModelForPreTraining",
            "TFAutoModelForQuestionAnswering",
            "TFAutoModelForSeq2SeqLM",
            "TFAutoModelForSequenceClassification",
            "TFAutoModelForSpeechSeq2Seq",
            "TFAutoModelForTableQuestionAnswering",
            "TFAutoModelForTokenClassification",
            "TFAutoModelForVision2Seq",
            "TFAutoModelWithLMHead",
        ]
    )
    _import_structure["models.bart"].extend(["TFBartForConditionalGeneration", "TFBartModel", "TFBartPretrainedModel"])
    _import_structure["models.bert"].extend(
        [
            "TF_BERT_PRETRAINED_MODEL_ARCHIVE_LIST",
            "TFBertEmbeddings",
            "TFBertForMaskedLM",
            "TFBertForMultipleChoice",
            "TFBertForNextSentencePrediction",
            "TFBertForPreTraining",
            "TFBertForQuestionAnswering",
            "TFBertForSequenceClassification",
            "TFBertForTokenClassification",
            "TFBertLMHeadModel",
            "TFBertMainLayer",
            "TFBertModel",
            "TFBertPreTrainedModel",
        ]
    )
    _import_structure["models.blenderbot"].extend(
        ["TFBlenderbotForConditionalGeneration", "TFBlenderbotModel", "TFBlenderbotPreTrainedModel"]
    )
    _import_structure["models.blenderbot_small"].extend(
        ["TFBlenderbotSmallForConditionalGeneration", "TFBlenderbotSmallModel", "TFBlenderbotSmallPreTrainedModel"]
    )
    _import_structure["models.camembert"].extend(
        [
            "TF_CAMEMBERT_PRETRAINED_MODEL_ARCHIVE_LIST",
            "TFCamembertForCausalLM",
            "TFCamembertForMaskedLM",
            "TFCamembertForMultipleChoice",
            "TFCamembertForQuestionAnswering",
            "TFCamembertForSequenceClassification",
            "TFCamembertForTokenClassification",
            "TFCamembertModel",
        ]
    )
    _import_structure["models.clip"].extend(
        [
            "TF_CLIP_PRETRAINED_MODEL_ARCHIVE_LIST",
            "TFCLIPModel",
            "TFCLIPPreTrainedModel",
            "TFCLIPTextModel",
            "TFCLIPVisionModel",
        ]
    )
    _import_structure["models.convbert"].extend(
        [
            "TF_CONVBERT_PRETRAINED_MODEL_ARCHIVE_LIST",
            "TFConvBertForMaskedLM",
            "TFConvBertForMultipleChoice",
            "TFConvBertForQuestionAnswering",
            "TFConvBertForSequenceClassification",
            "TFConvBertForTokenClassification",
            "TFConvBertLayer",
            "TFConvBertModel",
            "TFConvBertPreTrainedModel",
        ]
    )
    _import_structure["models.convnext"].extend(
        [
            "TFConvNextForImageClassification",
            "TFConvNextModel",
            "TFConvNextPreTrainedModel",
        ]
    )
    _import_structure["models.ctrl"].extend(
        [
            "TF_CTRL_PRETRAINED_MODEL_ARCHIVE_LIST",
            "TFCTRLForSequenceClassification",
            "TFCTRLLMHeadModel",
            "TFCTRLModel",
            "TFCTRLPreTrainedModel",
        ]
    )
    _import_structure["models.data2vec"].extend(
        [
            "TFData2VecVisionForImageClassification",
            "TFData2VecVisionModel",
            "TFData2VecVisionPreTrainedModel",
        ]
    )
    _import_structure["models.deberta"].extend(
        [
            "TF_DEBERTA_PRETRAINED_MODEL_ARCHIVE_LIST",
            "TFDebertaForMaskedLM",
            "TFDebertaForQuestionAnswering",
            "TFDebertaForSequenceClassification",
            "TFDebertaForTokenClassification",
            "TFDebertaModel",
            "TFDebertaPreTrainedModel",
        ]
    )
    _import_structure["models.deberta_v2"].extend(
        [
            "TF_DEBERTA_V2_PRETRAINED_MODEL_ARCHIVE_LIST",
            "TFDebertaV2ForMaskedLM",
            "TFDebertaV2ForQuestionAnswering",
            "TFDebertaV2ForSequenceClassification",
            "TFDebertaV2ForTokenClassification",
            "TFDebertaV2Model",
            "TFDebertaV2PreTrainedModel",
        ]
    )
    _import_structure["models.distilbert"].extend(
        [
            "TF_DISTILBERT_PRETRAINED_MODEL_ARCHIVE_LIST",
            "TFDistilBertForMaskedLM",
            "TFDistilBertForMultipleChoice",
            "TFDistilBertForQuestionAnswering",
            "TFDistilBertForSequenceClassification",
            "TFDistilBertForTokenClassification",
            "TFDistilBertMainLayer",
            "TFDistilBertModel",
            "TFDistilBertPreTrainedModel",
        ]
    )
    _import_structure["models.dpr"].extend(
        [
            "TF_DPR_CONTEXT_ENCODER_PRETRAINED_MODEL_ARCHIVE_LIST",
            "TF_DPR_QUESTION_ENCODER_PRETRAINED_MODEL_ARCHIVE_LIST",
            "TF_DPR_READER_PRETRAINED_MODEL_ARCHIVE_LIST",
            "TFDPRContextEncoder",
            "TFDPRPretrainedContextEncoder",
            "TFDPRPretrainedQuestionEncoder",
            "TFDPRPretrainedReader",
            "TFDPRQuestionEncoder",
            "TFDPRReader",
        ]
    )
    _import_structure["models.electra"].extend(
        [
            "TF_ELECTRA_PRETRAINED_MODEL_ARCHIVE_LIST",
            "TFElectraForMaskedLM",
            "TFElectraForMultipleChoice",
            "TFElectraForPreTraining",
            "TFElectraForQuestionAnswering",
            "TFElectraForSequenceClassification",
            "TFElectraForTokenClassification",
            "TFElectraModel",
            "TFElectraPreTrainedModel",
        ]
    )
    _import_structure["models.encoder_decoder"].append("TFEncoderDecoderModel")
    _import_structure["models.flaubert"].extend(
        [
            "TF_FLAUBERT_PRETRAINED_MODEL_ARCHIVE_LIST",
            "TFFlaubertForMultipleChoice",
            "TFFlaubertForQuestionAnsweringSimple",
            "TFFlaubertForSequenceClassification",
            "TFFlaubertForTokenClassification",
            "TFFlaubertModel",
            "TFFlaubertPreTrainedModel",
            "TFFlaubertWithLMHeadModel",
        ]
    )
    _import_structure["models.funnel"].extend(
        [
            "TF_FUNNEL_PRETRAINED_MODEL_ARCHIVE_LIST",
            "TFFunnelBaseModel",
            "TFFunnelForMaskedLM",
            "TFFunnelForMultipleChoice",
            "TFFunnelForPreTraining",
            "TFFunnelForQuestionAnswering",
            "TFFunnelForSequenceClassification",
            "TFFunnelForTokenClassification",
            "TFFunnelModel",
            "TFFunnelPreTrainedModel",
        ]
    )
    _import_structure["models.gpt2"].extend(
        [
            "TF_GPT2_PRETRAINED_MODEL_ARCHIVE_LIST",
            "TFGPT2DoubleHeadsModel",
            "TFGPT2ForSequenceClassification",
            "TFGPT2LMHeadModel",
            "TFGPT2MainLayer",
            "TFGPT2Model",
            "TFGPT2PreTrainedModel",
        ]
    )
    _import_structure["models.gptj"].extend(
        [
            "TFGPTJForCausalLM",
            "TFGPTJForQuestionAnswering",
            "TFGPTJForSequenceClassification",
            "TFGPTJModel",
            "TFGPTJPreTrainedModel",
        ]
    )
    _import_structure["models.hubert"].extend(
        [
            "TF_HUBERT_PRETRAINED_MODEL_ARCHIVE_LIST",
            "TFHubertForCTC",
            "TFHubertModel",
            "TFHubertPreTrainedModel",
        ]
    )
    _import_structure["models.layoutlm"].extend(
        [
            "TF_LAYOUTLM_PRETRAINED_MODEL_ARCHIVE_LIST",
            "TFLayoutLMForMaskedLM",
            "TFLayoutLMForSequenceClassification",
            "TFLayoutLMForTokenClassification",
            "TFLayoutLMMainLayer",
            "TFLayoutLMModel",
            "TFLayoutLMPreTrainedModel",
        ]
    )
    _import_structure["models.led"].extend(["TFLEDForConditionalGeneration", "TFLEDModel", "TFLEDPreTrainedModel"])
    _import_structure["models.longformer"].extend(
        [
            "TF_LONGFORMER_PRETRAINED_MODEL_ARCHIVE_LIST",
            "TFLongformerForMaskedLM",
            "TFLongformerForMultipleChoice",
            "TFLongformerForQuestionAnswering",
            "TFLongformerForSequenceClassification",
            "TFLongformerForTokenClassification",
            "TFLongformerModel",
            "TFLongformerPreTrainedModel",
            "TFLongformerSelfAttention",
        ]
    )
    _import_structure["models.lxmert"].extend(
        [
            "TF_LXMERT_PRETRAINED_MODEL_ARCHIVE_LIST",
            "TFLxmertForPreTraining",
            "TFLxmertMainLayer",
            "TFLxmertModel",
            "TFLxmertPreTrainedModel",
            "TFLxmertVisualFeatureEncoder",
        ]
    )
    _import_structure["models.marian"].extend(["TFMarianModel", "TFMarianMTModel", "TFMarianPreTrainedModel"])
    _import_structure["models.mbart"].extend(
        ["TFMBartForConditionalGeneration", "TFMBartModel", "TFMBartPreTrainedModel"]
    )
    _import_structure["models.mobilebert"].extend(
        [
            "TF_MOBILEBERT_PRETRAINED_MODEL_ARCHIVE_LIST",
            "TFMobileBertForMaskedLM",
            "TFMobileBertForMultipleChoice",
            "TFMobileBertForNextSentencePrediction",
            "TFMobileBertForPreTraining",
            "TFMobileBertForQuestionAnswering",
            "TFMobileBertForSequenceClassification",
            "TFMobileBertForTokenClassification",
            "TFMobileBertMainLayer",
            "TFMobileBertModel",
            "TFMobileBertPreTrainedModel",
        ]
    )
    _import_structure["models.mpnet"].extend(
        [
            "TF_MPNET_PRETRAINED_MODEL_ARCHIVE_LIST",
            "TFMPNetForMaskedLM",
            "TFMPNetForMultipleChoice",
            "TFMPNetForQuestionAnswering",
            "TFMPNetForSequenceClassification",
            "TFMPNetForTokenClassification",
            "TFMPNetMainLayer",
            "TFMPNetModel",
            "TFMPNetPreTrainedModel",
        ]
    )
    _import_structure["models.mt5"].extend(["TFMT5EncoderModel", "TFMT5ForConditionalGeneration", "TFMT5Model"])
    _import_structure["models.openai"].extend(
        [
            "TF_OPENAI_GPT_PRETRAINED_MODEL_ARCHIVE_LIST",
            "TFOpenAIGPTDoubleHeadsModel",
            "TFOpenAIGPTForSequenceClassification",
            "TFOpenAIGPTLMHeadModel",
            "TFOpenAIGPTMainLayer",
            "TFOpenAIGPTModel",
            "TFOpenAIGPTPreTrainedModel",
        ]
    )
    _import_structure["models.pegasus"].extend(
        ["TFPegasusForConditionalGeneration", "TFPegasusModel", "TFPegasusPreTrainedModel"]
    )
    _import_structure["models.rag"].extend(
        [
            "TFRagModel",
            "TFRagPreTrainedModel",
            "TFRagSequenceForGeneration",
            "TFRagTokenForGeneration",
        ]
    )
    _import_structure["models.rembert"].extend(
        [
            "TF_REMBERT_PRETRAINED_MODEL_ARCHIVE_LIST",
            "TFRemBertForCausalLM",
            "TFRemBertForMaskedLM",
            "TFRemBertForMultipleChoice",
            "TFRemBertForQuestionAnswering",
            "TFRemBertForSequenceClassification",
            "TFRemBertForTokenClassification",
            "TFRemBertLayer",
            "TFRemBertModel",
            "TFRemBertPreTrainedModel",
        ]
    )
    _import_structure["models.roberta"].extend(
        [
            "TF_ROBERTA_PRETRAINED_MODEL_ARCHIVE_LIST",
            "TFRobertaForCausalLM",
            "TFRobertaForMaskedLM",
            "TFRobertaForMultipleChoice",
            "TFRobertaForQuestionAnswering",
            "TFRobertaForSequenceClassification",
            "TFRobertaForTokenClassification",
            "TFRobertaMainLayer",
            "TFRobertaModel",
            "TFRobertaPreTrainedModel",
        ]
    )
    _import_structure["models.roformer"].extend(
        [
            "TF_ROFORMER_PRETRAINED_MODEL_ARCHIVE_LIST",
            "TFRoFormerForCausalLM",
            "TFRoFormerForMaskedLM",
            "TFRoFormerForMultipleChoice",
            "TFRoFormerForQuestionAnswering",
            "TFRoFormerForSequenceClassification",
            "TFRoFormerForTokenClassification",
            "TFRoFormerLayer",
            "TFRoFormerModel",
            "TFRoFormerPreTrainedModel",
        ]
    )
    _import_structure["models.speech_to_text"].extend(
        [
            "TF_SPEECH_TO_TEXT_PRETRAINED_MODEL_ARCHIVE_LIST",
            "TFSpeech2TextForConditionalGeneration",
            "TFSpeech2TextModel",
            "TFSpeech2TextPreTrainedModel",
        ]
    )
    _import_structure["models.swin"].extend(
        [
            "TF_SWIN_PRETRAINED_MODEL_ARCHIVE_LIST",
            "TFSwinForImageClassification",
            "TFSwinForMaskedImageModeling",
            "TFSwinModel",
            "TFSwinPreTrainedModel",
        ]
    )
    _import_structure["models.t5"].extend(
        [
            "TF_T5_PRETRAINED_MODEL_ARCHIVE_LIST",
            "TFT5EncoderModel",
            "TFT5ForConditionalGeneration",
            "TFT5Model",
            "TFT5PreTrainedModel",
        ]
    )
    _import_structure["models.tapas"].extend(
        [
            "TF_TAPAS_PRETRAINED_MODEL_ARCHIVE_LIST",
            "TFTapasForMaskedLM",
            "TFTapasForQuestionAnswering",
            "TFTapasForSequenceClassification",
            "TFTapasModel",
            "TFTapasPreTrainedModel",
        ]
    )
    _import_structure["models.transfo_xl"].extend(
        [
            "TF_TRANSFO_XL_PRETRAINED_MODEL_ARCHIVE_LIST",
            "TFAdaptiveEmbedding",
            "TFTransfoXLForSequenceClassification",
            "TFTransfoXLLMHeadModel",
            "TFTransfoXLMainLayer",
            "TFTransfoXLModel",
            "TFTransfoXLPreTrainedModel",
        ]
    )
    _import_structure["models.vision_encoder_decoder"].extend(["TFVisionEncoderDecoderModel"])
    _import_structure["models.vit"].extend(
        [
            "TFViTForImageClassification",
            "TFViTModel",
            "TFViTPreTrainedModel",
        ]
    )
    _import_structure["models.vit_mae"].extend(
        [
            "TFViTMAEForPreTraining",
            "TFViTMAEModel",
            "TFViTMAEPreTrainedModel",
        ]
    )
    _import_structure["models.wav2vec2"].extend(
        [
            "TF_WAV_2_VEC_2_PRETRAINED_MODEL_ARCHIVE_LIST",
            "TFWav2Vec2ForCTC",
            "TFWav2Vec2Model",
            "TFWav2Vec2PreTrainedModel",
        ]
    )
    _import_structure["models.xlm"].extend(
        [
            "TF_XLM_PRETRAINED_MODEL_ARCHIVE_LIST",
            "TFXLMForMultipleChoice",
            "TFXLMForQuestionAnsweringSimple",
            "TFXLMForSequenceClassification",
            "TFXLMForTokenClassification",
            "TFXLMMainLayer",
            "TFXLMModel",
            "TFXLMPreTrainedModel",
            "TFXLMWithLMHeadModel",
        ]
    )
    _import_structure["models.xlm_roberta"].extend(
        [
            "TF_XLM_ROBERTA_PRETRAINED_MODEL_ARCHIVE_LIST",
            "TFXLMRobertaForMaskedLM",
            "TFXLMRobertaForMultipleChoice",
            "TFXLMRobertaForQuestionAnswering",
            "TFXLMRobertaForSequenceClassification",
            "TFXLMRobertaForTokenClassification",
            "TFXLMRobertaModel",
        ]
    )
    _import_structure["models.xlnet"].extend(
        [
            "TF_XLNET_PRETRAINED_MODEL_ARCHIVE_LIST",
            "TFXLNetForMultipleChoice",
            "TFXLNetForQuestionAnsweringSimple",
            "TFXLNetForSequenceClassification",
            "TFXLNetForTokenClassification",
            "TFXLNetLMHeadModel",
            "TFXLNetMainLayer",
            "TFXLNetModel",
            "TFXLNetPreTrainedModel",
        ]
    )
    _import_structure["optimization_tf"] = ["AdamWeightDecay", "GradientAccumulator", "WarmUp", "create_optimizer"]
    _import_structure["tf_utils"] = []
    _import_structure["trainer_tf"] = ["TFTrainer"]


# FLAX-backed objects
try:
    if not is_flax_available():
        raise OptionalDependencyNotAvailable()
except OptionalDependencyNotAvailable:
    from .utils import dummy_flax_objects

    _import_structure["utils.dummy_flax_objects"] = [
        name for name in dir(dummy_flax_objects) if not name.startswith("_")
    ]
else:
    _import_structure["generation_flax_logits_process"] = [
        "FlaxForcedBOSTokenLogitsProcessor",
        "FlaxForcedEOSTokenLogitsProcessor",
        "FlaxLogitsProcessor",
        "FlaxLogitsProcessorList",
        "FlaxLogitsWarper",
        "FlaxMinLengthLogitsProcessor",
        "FlaxTemperatureLogitsWarper",
        "FlaxTopKLogitsWarper",
        "FlaxTopPLogitsWarper",
    ]
    _import_structure["generation_flax_utils"] = []
    _import_structure["modeling_flax_outputs"] = []
    _import_structure["modeling_flax_utils"] = ["FlaxPreTrainedModel"]
    _import_structure["models.albert"].extend(
        [
            "FlaxAlbertForMaskedLM",
            "FlaxAlbertForMultipleChoice",
            "FlaxAlbertForPreTraining",
            "FlaxAlbertForQuestionAnswering",
            "FlaxAlbertForSequenceClassification",
            "FlaxAlbertForTokenClassification",
            "FlaxAlbertModel",
            "FlaxAlbertPreTrainedModel",
        ]
    )
    _import_structure["models.auto"].extend(
        [
            "FLAX_MODEL_FOR_CAUSAL_LM_MAPPING",
            "FLAX_MODEL_FOR_IMAGE_CLASSIFICATION_MAPPING",
            "FLAX_MODEL_FOR_MASKED_LM_MAPPING",
            "FLAX_MODEL_FOR_MULTIPLE_CHOICE_MAPPING",
            "FLAX_MODEL_FOR_NEXT_SENTENCE_PREDICTION_MAPPING",
            "FLAX_MODEL_FOR_PRETRAINING_MAPPING",
            "FLAX_MODEL_FOR_QUESTION_ANSWERING_MAPPING",
            "FLAX_MODEL_FOR_SEQ_TO_SEQ_CAUSAL_LM_MAPPING",
            "FLAX_MODEL_FOR_SEQUENCE_CLASSIFICATION_MAPPING",
            "FLAX_MODEL_FOR_TOKEN_CLASSIFICATION_MAPPING",
            "FLAX_MODEL_FOR_VISION_2_SEQ_MAPPING",
            "FLAX_MODEL_MAPPING",
            "FlaxAutoModel",
            "FlaxAutoModelForCausalLM",
            "FlaxAutoModelForImageClassification",
            "FlaxAutoModelForMaskedLM",
            "FlaxAutoModelForMultipleChoice",
            "FlaxAutoModelForNextSentencePrediction",
            "FlaxAutoModelForPreTraining",
            "FlaxAutoModelForQuestionAnswering",
            "FlaxAutoModelForSeq2SeqLM",
            "FlaxAutoModelForSequenceClassification",
            "FlaxAutoModelForTokenClassification",
            "FlaxAutoModelForVision2Seq",
        ]
    )

    # Flax models structure

    _import_structure["models.bart"].extend(
        [
            "FlaxBartDecoderPreTrainedModel",
            "FlaxBartForCausalLM",
            "FlaxBartForConditionalGeneration",
            "FlaxBartForQuestionAnswering",
            "FlaxBartForSequenceClassification",
            "FlaxBartModel",
            "FlaxBartPreTrainedModel",
        ]
    )
    _import_structure["models.beit"].extend(
        [
            "FlaxBeitForImageClassification",
            "FlaxBeitForMaskedImageModeling",
            "FlaxBeitModel",
            "FlaxBeitPreTrainedModel",
        ]
    )

    _import_structure["models.bert"].extend(
        [
            "FlaxBertForCausalLM",
            "FlaxBertForMaskedLM",
            "FlaxBertForMultipleChoice",
            "FlaxBertForNextSentencePrediction",
            "FlaxBertForPreTraining",
            "FlaxBertForQuestionAnswering",
            "FlaxBertForSequenceClassification",
            "FlaxBertForTokenClassification",
            "FlaxBertModel",
            "FlaxBertPreTrainedModel",
        ]
    )
    _import_structure["models.big_bird"].extend(
        [
            "FlaxBigBirdForCausalLM",
            "FlaxBigBirdForMaskedLM",
            "FlaxBigBirdForMultipleChoice",
            "FlaxBigBirdForPreTraining",
            "FlaxBigBirdForQuestionAnswering",
            "FlaxBigBirdForSequenceClassification",
            "FlaxBigBirdForTokenClassification",
            "FlaxBigBirdModel",
            "FlaxBigBirdPreTrainedModel",
        ]
    )
    _import_structure["models.blenderbot"].extend(
        ["FlaxBlenderbotForConditionalGeneration", "FlaxBlenderbotModel", "FlaxBlenderbotPreTrainedModel"]
    )
    _import_structure["models.blenderbot_small"].extend(
        [
            "FlaxBlenderbotSmallForConditionalGeneration",
            "FlaxBlenderbotSmallModel",
            "FlaxBlenderbotSmallPreTrainedModel",
        ]
    )
    _import_structure["models.clip"].extend(
        [
            "FlaxCLIPModel",
            "FlaxCLIPPreTrainedModel",
            "FlaxCLIPTextModel",
            "FlaxCLIPTextPreTrainedModel",
            "FlaxCLIPVisionModel",
            "FlaxCLIPVisionPreTrainedModel",
        ]
    )
    _import_structure["models.distilbert"].extend(
        [
            "FlaxDistilBertForMaskedLM",
            "FlaxDistilBertForMultipleChoice",
            "FlaxDistilBertForQuestionAnswering",
            "FlaxDistilBertForSequenceClassification",
            "FlaxDistilBertForTokenClassification",
            "FlaxDistilBertModel",
            "FlaxDistilBertPreTrainedModel",
        ]
    )
    _import_structure["models.electra"].extend(
        [
            "FlaxElectraForCausalLM",
            "FlaxElectraForMaskedLM",
            "FlaxElectraForMultipleChoice",
            "FlaxElectraForPreTraining",
            "FlaxElectraForQuestionAnswering",
            "FlaxElectraForSequenceClassification",
            "FlaxElectraForTokenClassification",
            "FlaxElectraModel",
            "FlaxElectraPreTrainedModel",
        ]
    )
    _import_structure["models.encoder_decoder"].append("FlaxEncoderDecoderModel")
    _import_structure["models.gpt2"].extend(["FlaxGPT2LMHeadModel", "FlaxGPT2Model", "FlaxGPT2PreTrainedModel"])
    _import_structure["models.gpt_neo"].extend(
        ["FlaxGPTNeoForCausalLM", "FlaxGPTNeoModel", "FlaxGPTNeoPreTrainedModel"]
    )
    _import_structure["models.gptj"].extend(["FlaxGPTJForCausalLM", "FlaxGPTJModel", "FlaxGPTJPreTrainedModel"])
    _import_structure["models.marian"].extend(
        [
            "FlaxMarianModel",
            "FlaxMarianMTModel",
            "FlaxMarianPreTrainedModel",
        ]
    )
    _import_structure["models.mbart"].extend(
        [
            "FlaxMBartForConditionalGeneration",
            "FlaxMBartForQuestionAnswering",
            "FlaxMBartForSequenceClassification",
            "FlaxMBartModel",
            "FlaxMBartPreTrainedModel",
        ]
    )
    _import_structure["models.mt5"].extend(["FlaxMT5ForConditionalGeneration", "FlaxMT5Model"])
    _import_structure["models.pegasus"].extend(
        [
            "FlaxPegasusForConditionalGeneration",
            "FlaxPegasusModel",
            "FlaxPegasusPreTrainedModel",
        ]
    )
    _import_structure["models.roberta"].extend(
        [
            "FlaxRobertaForCausalLM",
            "FlaxRobertaForMaskedLM",
            "FlaxRobertaForMultipleChoice",
            "FlaxRobertaForQuestionAnswering",
            "FlaxRobertaForSequenceClassification",
            "FlaxRobertaForTokenClassification",
            "FlaxRobertaModel",
            "FlaxRobertaPreTrainedModel",
        ]
    )
    _import_structure["models.roformer"].extend(
        [
            "FlaxRoFormerForMaskedLM",
            "FlaxRoFormerForMultipleChoice",
            "FlaxRoFormerForQuestionAnswering",
            "FlaxRoFormerForSequenceClassification",
            "FlaxRoFormerForTokenClassification",
            "FlaxRoFormerModel",
            "FlaxRoFormerPreTrainedModel",
        ]
    )
    _import_structure["models.speech_encoder_decoder"].append("FlaxSpeechEncoderDecoderModel")
    _import_structure["models.t5"].extend(["FlaxT5ForConditionalGeneration", "FlaxT5Model", "FlaxT5PreTrainedModel"])
    _import_structure["models.vision_encoder_decoder"].append("FlaxVisionEncoderDecoderModel")
    _import_structure["models.vision_text_dual_encoder"].extend(["FlaxVisionTextDualEncoderModel"])
    _import_structure["models.vit"].extend(["FlaxViTForImageClassification", "FlaxViTModel", "FlaxViTPreTrainedModel"])
    _import_structure["models.wav2vec2"].extend(
        ["FlaxWav2Vec2ForCTC", "FlaxWav2Vec2ForPreTraining", "FlaxWav2Vec2Model", "FlaxWav2Vec2PreTrainedModel"]
    )
    _import_structure["models.xglm"].extend(
        [
            "FlaxXGLMForCausalLM",
            "FlaxXGLMModel",
            "FlaxXGLMPreTrainedModel",
        ]
    )
    _import_structure["models.xlm_roberta"].extend(
        [
            "FlaxXLMRobertaForMaskedLM",
            "FlaxXLMRobertaForMultipleChoice",
            "FlaxXLMRobertaForQuestionAnswering",
            "FlaxXLMRobertaForSequenceClassification",
            "FlaxXLMRobertaForTokenClassification",
            "FlaxXLMRobertaModel",
        ]
    )


# Direct imports for type-checking
if TYPE_CHECKING:
    # Configuration
    from .configuration_utils import PretrainedConfig

    # Data
    from .data import (
        DataProcessor,
        InputExample,
        InputFeatures,
        SingleSentenceClassificationProcessor,
        SquadExample,
        SquadFeatures,
        SquadV1Processor,
        SquadV2Processor,
        glue_compute_metrics,
        glue_convert_examples_to_features,
        glue_output_modes,
        glue_processors,
        glue_tasks_num_labels,
        squad_convert_examples_to_features,
        xnli_compute_metrics,
        xnli_output_modes,
        xnli_processors,
        xnli_tasks_num_labels,
    )
    from .data.data_collator import (
        DataCollator,
        DataCollatorForLanguageModeling,
        DataCollatorForPermutationLanguageModeling,
        DataCollatorForSeq2Seq,
        DataCollatorForSOP,
        DataCollatorForTokenClassification,
        DataCollatorForWholeWordMask,
        DataCollatorWithPadding,
        DefaultDataCollator,
        default_data_collator,
    )
    from .feature_extraction_sequence_utils import SequenceFeatureExtractor

    # Feature Extractor
    from .feature_extraction_utils import BatchFeature, FeatureExtractionMixin
    from .hf_argparser import HfArgumentParser

    # Integrations
    from .integrations import (
        is_comet_available,
        is_optuna_available,
        is_ray_available,
        is_ray_tune_available,
        is_sigopt_available,
        is_tensorboard_available,
        is_wandb_available,
    )

    # Model Cards
    from .modelcard import ModelCard

    # TF 2.0 <=> PyTorch conversion utilities
    from .modeling_tf_pytorch_utils import (
        convert_tf_weight_name_to_pt_weight_name,
        load_pytorch_checkpoint_in_tf2_model,
        load_pytorch_model_in_tf2_model,
        load_pytorch_weights_in_tf2_model,
        load_tf2_checkpoint_in_pytorch_model,
        load_tf2_model_in_pytorch_model,
        load_tf2_weights_in_pytorch_model,
    )
    from .models.albert import ALBERT_PRETRAINED_CONFIG_ARCHIVE_MAP, AlbertConfig
    from .models.auto import (
        ALL_PRETRAINED_CONFIG_ARCHIVE_MAP,
        CONFIG_MAPPING,
        FEATURE_EXTRACTOR_MAPPING,
        MODEL_NAMES_MAPPING,
        PROCESSOR_MAPPING,
        TOKENIZER_MAPPING,
        AutoConfig,
        AutoFeatureExtractor,
        AutoProcessor,
        AutoTokenizer,
    )
    from .models.bart import BartConfig, BartTokenizer
    from .models.beit import BEIT_PRETRAINED_CONFIG_ARCHIVE_MAP, BeitConfig
    from .models.bert import (
        BERT_PRETRAINED_CONFIG_ARCHIVE_MAP,
        BasicTokenizer,
        BertConfig,
        BertTokenizer,
        WordpieceTokenizer,
    )
    from .models.bert_generation import BertGenerationConfig
    from .models.bert_japanese import BertJapaneseTokenizer, CharacterTokenizer, MecabTokenizer
    from .models.bertweet import BertweetTokenizer
    from .models.big_bird import BIG_BIRD_PRETRAINED_CONFIG_ARCHIVE_MAP, BigBirdConfig
    from .models.bigbird_pegasus import BIGBIRD_PEGASUS_PRETRAINED_CONFIG_ARCHIVE_MAP, BigBirdPegasusConfig
    from .models.blenderbot import BLENDERBOT_PRETRAINED_CONFIG_ARCHIVE_MAP, BlenderbotConfig, BlenderbotTokenizer
    from .models.blenderbot_small import (
        BLENDERBOT_SMALL_PRETRAINED_CONFIG_ARCHIVE_MAP,
        BlenderbotSmallConfig,
        BlenderbotSmallTokenizer,
    )
    from .models.byt5 import ByT5Tokenizer
    from .models.camembert import CAMEMBERT_PRETRAINED_CONFIG_ARCHIVE_MAP, CamembertConfig
    from .models.canine import CANINE_PRETRAINED_CONFIG_ARCHIVE_MAP, CanineConfig, CanineTokenizer
    from .models.clip import (
        CLIP_PRETRAINED_CONFIG_ARCHIVE_MAP,
        CLIPConfig,
        CLIPTextConfig,
        CLIPTokenizer,
        CLIPVisionConfig,
    )
    from .models.convbert import CONVBERT_PRETRAINED_CONFIG_ARCHIVE_MAP, ConvBertConfig, ConvBertTokenizer
    from .models.convnext import CONVNEXT_PRETRAINED_CONFIG_ARCHIVE_MAP, ConvNextConfig
    from .models.ctrl import CTRL_PRETRAINED_CONFIG_ARCHIVE_MAP, CTRLConfig, CTRLTokenizer
    from .models.cvt import CVT_PRETRAINED_CONFIG_ARCHIVE_MAP, CvtConfig
    from .models.data2vec import (
        DATA2VEC_TEXT_PRETRAINED_CONFIG_ARCHIVE_MAP,
        DATA2VEC_VISION_PRETRAINED_CONFIG_ARCHIVE_MAP,
        Data2VecAudioConfig,
        Data2VecTextConfig,
        Data2VecVisionConfig,
    )
    from .models.deberta import DEBERTA_PRETRAINED_CONFIG_ARCHIVE_MAP, DebertaConfig, DebertaTokenizer
    from .models.deberta_v2 import DEBERTA_V2_PRETRAINED_CONFIG_ARCHIVE_MAP, DebertaV2Config
    from .models.decision_transformer import (
        DECISION_TRANSFORMER_PRETRAINED_CONFIG_ARCHIVE_MAP,
        DecisionTransformerConfig,
    )
    from .models.deit import DEIT_PRETRAINED_CONFIG_ARCHIVE_MAP, DeiTConfig
    from .models.detr import DETR_PRETRAINED_CONFIG_ARCHIVE_MAP, DetrConfig
    from .models.distilbert import DISTILBERT_PRETRAINED_CONFIG_ARCHIVE_MAP, DistilBertConfig, DistilBertTokenizer
    from .models.dpr import (
        DPR_PRETRAINED_CONFIG_ARCHIVE_MAP,
        DPRConfig,
        DPRContextEncoderTokenizer,
        DPRQuestionEncoderTokenizer,
        DPRReaderOutput,
        DPRReaderTokenizer,
    )
    from .models.dpt import DPT_PRETRAINED_CONFIG_ARCHIVE_MAP, DPTConfig
    from .models.electra import ELECTRA_PRETRAINED_CONFIG_ARCHIVE_MAP, ElectraConfig, ElectraTokenizer
    from .models.encoder_decoder import EncoderDecoderConfig
    from .models.fastpitch import FASTPITCH_PRETRAINED_CONFIG_ARCHIVE_MAP, FastPitchConfig, FastPitchTokenizer
    from .models.flaubert import FLAUBERT_PRETRAINED_CONFIG_ARCHIVE_MAP, FlaubertConfig, FlaubertTokenizer
    from .models.flava import (
        FLAVA_PRETRAINED_CONFIG_ARCHIVE_MAP,
        FlavaConfig,
        FlavaImageCodebookConfig,
        FlavaImageConfig,
        FlavaMultimodalConfig,
        FlavaTextConfig,
    )
    from .models.fnet import FNET_PRETRAINED_CONFIG_ARCHIVE_MAP, FNetConfig
    from .models.fsmt import FSMT_PRETRAINED_CONFIG_ARCHIVE_MAP, FSMTConfig, FSMTTokenizer
    from .models.funnel import FUNNEL_PRETRAINED_CONFIG_ARCHIVE_MAP, FunnelConfig, FunnelTokenizer
    from .models.glpn import GLPN_PRETRAINED_CONFIG_ARCHIVE_MAP, GLPNConfig
    from .models.gpt2 import GPT2_PRETRAINED_CONFIG_ARCHIVE_MAP, GPT2Config, GPT2Tokenizer
    from .models.gpt_neo import GPT_NEO_PRETRAINED_CONFIG_ARCHIVE_MAP, GPTNeoConfig
    from .models.gptj import GPTJ_PRETRAINED_CONFIG_ARCHIVE_MAP, GPTJConfig
    from .models.herbert import HerbertTokenizer
    from .models.hubert import HUBERT_PRETRAINED_CONFIG_ARCHIVE_MAP, HubertConfig
    from .models.ibert import IBERT_PRETRAINED_CONFIG_ARCHIVE_MAP, IBertConfig
    from .models.imagegpt import IMAGEGPT_PRETRAINED_CONFIG_ARCHIVE_MAP, ImageGPTConfig
    from .models.layoutlm import LAYOUTLM_PRETRAINED_CONFIG_ARCHIVE_MAP, LayoutLMConfig, LayoutLMTokenizer
    from .models.layoutlmv2 import (
        LAYOUTLMV2_PRETRAINED_CONFIG_ARCHIVE_MAP,
        LayoutLMv2Config,
        LayoutLMv2FeatureExtractor,
        LayoutLMv2Processor,
        LayoutLMv2Tokenizer,
    )
    from .models.layoutxlm import LayoutXLMProcessor
    from .models.led import LED_PRETRAINED_CONFIG_ARCHIVE_MAP, LEDConfig, LEDTokenizer
    from .models.longformer import LONGFORMER_PRETRAINED_CONFIG_ARCHIVE_MAP, LongformerConfig, LongformerTokenizer
    from .models.luke import LUKE_PRETRAINED_CONFIG_ARCHIVE_MAP, LukeConfig, LukeTokenizer
    from .models.lxmert import LXMERT_PRETRAINED_CONFIG_ARCHIVE_MAP, LxmertConfig, LxmertTokenizer
    from .models.m2m_100 import M2M_100_PRETRAINED_CONFIG_ARCHIVE_MAP, M2M100Config
    from .models.marian import MarianConfig
    from .models.maskformer import MASKFORMER_PRETRAINED_CONFIG_ARCHIVE_MAP, MaskFormerConfig
    from .models.mbart import MBartConfig
    from .models.megatron_bert import MEGATRON_BERT_PRETRAINED_CONFIG_ARCHIVE_MAP, MegatronBertConfig
    from .models.mmbt import MMBTConfig
    from .models.mobilebert import MOBILEBERT_PRETRAINED_CONFIG_ARCHIVE_MAP, MobileBertConfig, MobileBertTokenizer
    from .models.mpnet import MPNET_PRETRAINED_CONFIG_ARCHIVE_MAP, MPNetConfig, MPNetTokenizer
    from .models.mt5 import MT5Config
    from .models.nystromformer import NYSTROMFORMER_PRETRAINED_CONFIG_ARCHIVE_MAP, NystromformerConfig
    from .models.openai import OPENAI_GPT_PRETRAINED_CONFIG_ARCHIVE_MAP, OpenAIGPTConfig, OpenAIGPTTokenizer
    from .models.opt import OPTConfig
    from .models.pegasus import PEGASUS_PRETRAINED_CONFIG_ARCHIVE_MAP, PegasusConfig, PegasusTokenizer
    from .models.perceiver import PERCEIVER_PRETRAINED_CONFIG_ARCHIVE_MAP, PerceiverConfig, PerceiverTokenizer
    from .models.phobert import PhobertTokenizer
    from .models.plbart import PLBART_PRETRAINED_CONFIG_ARCHIVE_MAP, PLBartConfig
    from .models.poolformer import POOLFORMER_PRETRAINED_CONFIG_ARCHIVE_MAP, PoolFormerConfig
    from .models.prophetnet import PROPHETNET_PRETRAINED_CONFIG_ARCHIVE_MAP, ProphetNetConfig, ProphetNetTokenizer
    from .models.qdqbert import QDQBERT_PRETRAINED_CONFIG_ARCHIVE_MAP, QDQBertConfig
    from .models.rag import RagConfig, RagRetriever, RagTokenizer
    from .models.realm import REALM_PRETRAINED_CONFIG_ARCHIVE_MAP, RealmConfig, RealmTokenizer
    from .models.reformer import REFORMER_PRETRAINED_CONFIG_ARCHIVE_MAP, ReformerConfig
    from .models.regnet import REGNET_PRETRAINED_CONFIG_ARCHIVE_MAP, RegNetConfig
    from .models.rembert import REMBERT_PRETRAINED_CONFIG_ARCHIVE_MAP, RemBertConfig
    from .models.resnet import RESNET_PRETRAINED_CONFIG_ARCHIVE_MAP, ResNetConfig
    from .models.retribert import RETRIBERT_PRETRAINED_CONFIG_ARCHIVE_MAP, RetriBertConfig, RetriBertTokenizer
    from .models.roberta import ROBERTA_PRETRAINED_CONFIG_ARCHIVE_MAP, RobertaConfig, RobertaTokenizer
    from .models.roformer import ROFORMER_PRETRAINED_CONFIG_ARCHIVE_MAP, RoFormerConfig, RoFormerTokenizer
    from .models.segformer import SEGFORMER_PRETRAINED_CONFIG_ARCHIVE_MAP, SegformerConfig
    from .models.sew import SEW_PRETRAINED_CONFIG_ARCHIVE_MAP, SEWConfig
    from .models.sew_d import SEW_D_PRETRAINED_CONFIG_ARCHIVE_MAP, SEWDConfig
    from .models.speech_encoder_decoder import SpeechEncoderDecoderConfig
    from .models.speech_to_text import SPEECH_TO_TEXT_PRETRAINED_CONFIG_ARCHIVE_MAP, Speech2TextConfig
    from .models.speech_to_text_2 import (
        SPEECH_TO_TEXT_2_PRETRAINED_CONFIG_ARCHIVE_MAP,
        Speech2Text2Config,
        Speech2Text2Processor,
        Speech2Text2Tokenizer,
    )
    from .models.splinter import SPLINTER_PRETRAINED_CONFIG_ARCHIVE_MAP, SplinterConfig, SplinterTokenizer
    from .models.squeezebert import SQUEEZEBERT_PRETRAINED_CONFIG_ARCHIVE_MAP, SqueezeBertConfig, SqueezeBertTokenizer
    from .models.swin import SWIN_PRETRAINED_CONFIG_ARCHIVE_MAP, SwinConfig
    from .models.t5 import T5_PRETRAINED_CONFIG_ARCHIVE_MAP, T5Config
    from .models.tapas import TAPAS_PRETRAINED_CONFIG_ARCHIVE_MAP, TapasConfig, TapasTokenizer
    from .models.tapex import TapexTokenizer
    from .models.trajectory_transformer import (
        TRAJECTORY_TRANSFORMER_PRETRAINED_CONFIG_ARCHIVE_MAP,
        TrajectoryTransformerConfig,
    )
    from .models.transfo_xl import (
        TRANSFO_XL_PRETRAINED_CONFIG_ARCHIVE_MAP,
        TransfoXLConfig,
        TransfoXLCorpus,
        TransfoXLTokenizer,
    )
    from .models.trocr import TROCR_PRETRAINED_CONFIG_ARCHIVE_MAP, TrOCRConfig, TrOCRProcessor
    from .models.unispeech import UNISPEECH_PRETRAINED_CONFIG_ARCHIVE_MAP, UniSpeechConfig
    from .models.unispeech_sat import UNISPEECH_SAT_PRETRAINED_CONFIG_ARCHIVE_MAP, UniSpeechSatConfig
    from .models.van import VAN_PRETRAINED_CONFIG_ARCHIVE_MAP, VanConfig
    from .models.vilt import VILT_PRETRAINED_CONFIG_ARCHIVE_MAP, ViltConfig, ViltFeatureExtractor, ViltProcessor
    from .models.vision_encoder_decoder import VisionEncoderDecoderConfig
    from .models.vision_text_dual_encoder import VisionTextDualEncoderConfig, VisionTextDualEncoderProcessor
    from .models.visual_bert import VISUAL_BERT_PRETRAINED_CONFIG_ARCHIVE_MAP, VisualBertConfig
    from .models.vit import VIT_PRETRAINED_CONFIG_ARCHIVE_MAP, ViTConfig
    from .models.vit_mae import VIT_MAE_PRETRAINED_CONFIG_ARCHIVE_MAP, ViTMAEConfig
    from .models.wav2vec2 import (
        WAV_2_VEC_2_PRETRAINED_CONFIG_ARCHIVE_MAP,
        Wav2Vec2Config,
        Wav2Vec2CTCTokenizer,
        Wav2Vec2FeatureExtractor,
        Wav2Vec2Processor,
        Wav2Vec2Tokenizer,
    )
    from .models.wav2vec2_conformer import WAV2VEC2_CONFORMER_PRETRAINED_CONFIG_ARCHIVE_MAP, Wav2Vec2ConformerConfig
    from .models.wav2vec2_phoneme import Wav2Vec2PhonemeCTCTokenizer
    from .models.wav2vec2_with_lm import Wav2Vec2ProcessorWithLM
    from .models.wavlm import WAVLM_PRETRAINED_CONFIG_ARCHIVE_MAP, WavLMConfig
    from .models.xglm import XGLM_PRETRAINED_CONFIG_ARCHIVE_MAP, XGLMConfig
    from .models.xlm import XLM_PRETRAINED_CONFIG_ARCHIVE_MAP, XLMConfig, XLMTokenizer
    from .models.xlm_prophetnet import XLM_PROPHETNET_PRETRAINED_CONFIG_ARCHIVE_MAP, XLMProphetNetConfig
    from .models.xlm_roberta import XLM_ROBERTA_PRETRAINED_CONFIG_ARCHIVE_MAP, XLMRobertaConfig
    from .models.xlm_roberta_xl import XLM_ROBERTA_XL_PRETRAINED_CONFIG_ARCHIVE_MAP, XLMRobertaXLConfig
    from .models.xlnet import XLNET_PRETRAINED_CONFIG_ARCHIVE_MAP, XLNetConfig
    from .models.yolos import YOLOS_PRETRAINED_CONFIG_ARCHIVE_MAP, YolosConfig
    from .models.yoso import YOSO_PRETRAINED_CONFIG_ARCHIVE_MAP, YosoConfig

    # Pipelines
    from .pipelines import (
        AudioClassificationPipeline,
        AutomaticSpeechRecognitionPipeline,
        Conversation,
        ConversationalPipeline,
        CsvPipelineDataFormat,
        FeatureExtractionPipeline,
        FillMaskPipeline,
        ImageClassificationPipeline,
        ImageSegmentationPipeline,
        JsonPipelineDataFormat,
        NerPipeline,
        ObjectDetectionPipeline,
        PipedPipelineDataFormat,
        Pipeline,
        PipelineDataFormat,
        QuestionAnsweringPipeline,
        SummarizationPipeline,
        TableQuestionAnsweringPipeline,
        Text2TextGenerationPipeline,
        TextClassificationPipeline,
        TextGenerationPipeline,
        TokenClassificationPipeline,
        TranslationPipeline,
        ZeroShotClassificationPipeline,
        ZeroShotImageClassificationPipeline,
        pipeline,
    )
    from .processing_utils import ProcessorMixin

    # Tokenization
    from .tokenization_utils import PreTrainedTokenizer
    from .tokenization_utils_base import (
        AddedToken,
        BatchEncoding,
        CharSpan,
        PreTrainedTokenizerBase,
        SpecialTokensMixin,
        TokenSpan,
    )

    # Trainer
    from .trainer_callback import (
        DefaultFlowCallback,
        EarlyStoppingCallback,
        PrinterCallback,
        ProgressCallback,
        TrainerCallback,
        TrainerControl,
        TrainerState,
    )
    from .trainer_utils import EvalPrediction, IntervalStrategy, SchedulerType, enable_full_determinism, set_seed
    from .training_args import TrainingArguments
    from .training_args_seq2seq import Seq2SeqTrainingArguments
    from .training_args_tf import TFTrainingArguments

    # Files and general utilities
    from .utils import (
        CONFIG_NAME,
        MODEL_CARD_NAME,
        PYTORCH_PRETRAINED_BERT_CACHE,
        PYTORCH_TRANSFORMERS_CACHE,
        SPIECE_UNDERLINE,
        TF2_WEIGHTS_NAME,
        TF_WEIGHTS_NAME,
        TRANSFORMERS_CACHE,
        WEIGHTS_NAME,
        TensorType,
        add_end_docstrings,
        add_start_docstrings,
        cached_path,
        is_apex_available,
        is_datasets_available,
        is_faiss_available,
        is_flax_available,
        is_phonemizer_available,
        is_psutil_available,
        is_py3nvml_available,
        is_pyctcdecode_available,
        is_scipy_available,
        is_sentencepiece_available,
        is_sklearn_available,
        is_speech_available,
        is_tf_available,
        is_timm_available,
        is_tokenizers_available,
        is_torch_available,
        is_torch_tpu_available,
        is_vision_available,
        logging,
    )

    try:
        if not is_sentencepiece_available():
            raise OptionalDependencyNotAvailable()
    except OptionalDependencyNotAvailable:
        from .utils.dummy_sentencepiece_objects import *
    else:
        from .models.albert import AlbertTokenizer
        from .models.barthez import BarthezTokenizer
        from .models.bartpho import BartphoTokenizer
        from .models.bert_generation import BertGenerationTokenizer
        from .models.big_bird import BigBirdTokenizer
        from .models.camembert import CamembertTokenizer
        from .models.cpm import CpmTokenizer
        from .models.deberta_v2 import DebertaV2Tokenizer
        from .models.fnet import FNetTokenizer
        from .models.layoutxlm import LayoutXLMTokenizer
        from .models.m2m_100 import M2M100Tokenizer
        from .models.marian import MarianTokenizer
        from .models.mbart import MBart50Tokenizer, MBartTokenizer
        from .models.mluke import MLukeTokenizer
        from .models.mt5 import MT5Tokenizer
        from .models.pegasus import PegasusTokenizer
        from .models.plbart import PLBartTokenizer
        from .models.reformer import ReformerTokenizer
        from .models.rembert import RemBertTokenizer
        from .models.speech_to_text import Speech2TextTokenizer
        from .models.t5 import T5Tokenizer
        from .models.xglm import XGLMTokenizer
        from .models.xlm_prophetnet import XLMProphetNetTokenizer
        from .models.xlm_roberta import XLMRobertaTokenizer
        from .models.xlnet import XLNetTokenizer

    try:
        if not is_tokenizers_available():
            raise OptionalDependencyNotAvailable()
    except OptionalDependencyNotAvailable:
        from .utils.dummy_tokenizers_objects import *
    else:
        # Fast tokenizers imports
        from .models.albert import AlbertTokenizerFast
        from .models.bart import BartTokenizerFast
        from .models.barthez import BarthezTokenizerFast
        from .models.bert import BertTokenizerFast
        from .models.big_bird import BigBirdTokenizerFast
        from .models.blenderbot import BlenderbotTokenizerFast
        from .models.blenderbot_small import BlenderbotSmallTokenizerFast
        from .models.camembert import CamembertTokenizerFast
        from .models.clip import CLIPTokenizerFast
        from .models.convbert import ConvBertTokenizerFast
        from .models.cpm import CpmTokenizerFast
        from .models.deberta import DebertaTokenizerFast
        from .models.deberta_v2 import DebertaV2TokenizerFast
        from .models.distilbert import DistilBertTokenizerFast
        from .models.dpr import DPRContextEncoderTokenizerFast, DPRQuestionEncoderTokenizerFast, DPRReaderTokenizerFast
        from .models.electra import ElectraTokenizerFast
        from .models.fastpitch import FastPitchTokenizerFast
        from .models.fnet import FNetTokenizerFast
        from .models.funnel import FunnelTokenizerFast
        from .models.gpt2 import GPT2TokenizerFast
        from .models.herbert import HerbertTokenizerFast
        from .models.layoutlm import LayoutLMTokenizerFast
        from .models.layoutlmv2 import LayoutLMv2TokenizerFast
        from .models.layoutxlm import LayoutXLMTokenizerFast
        from .models.led import LEDTokenizerFast
        from .models.longformer import LongformerTokenizerFast
        from .models.lxmert import LxmertTokenizerFast
        from .models.mbart import MBartTokenizerFast
        from .models.mbart50 import MBart50TokenizerFast
        from .models.mobilebert import MobileBertTokenizerFast
        from .models.mpnet import MPNetTokenizerFast
        from .models.mt5 import MT5TokenizerFast
        from .models.openai import OpenAIGPTTokenizerFast
        from .models.pegasus import PegasusTokenizerFast
        from .models.realm import RealmTokenizerFast
        from .models.reformer import ReformerTokenizerFast
        from .models.rembert import RemBertTokenizerFast
        from .models.retribert import RetriBertTokenizerFast
        from .models.roberta import RobertaTokenizerFast
        from .models.roformer import RoFormerTokenizerFast
        from .models.splinter import SplinterTokenizerFast
        from .models.squeezebert import SqueezeBertTokenizerFast
        from .models.t5 import T5TokenizerFast
        from .models.xglm import XGLMTokenizerFast
        from .models.xlm_roberta import XLMRobertaTokenizerFast
        from .models.xlnet import XLNetTokenizerFast
        from .tokenization_utils_fast import PreTrainedTokenizerFast

    try:
        if not (is_sentencepiece_available() and is_tokenizers_available()):
            raise OptionalDependencyNotAvailable()
    except OptionalDependencyNotAvailable:
        from .utils.dummies_sentencepiece_and_tokenizers_objects import *
    else:
        from .convert_slow_tokenizer import SLOW_TO_FAST_CONVERTERS, convert_slow_tokenizer

    try:
        if not is_speech_available():
            raise OptionalDependencyNotAvailable()
    except OptionalDependencyNotAvailable:
        from .utils.dummy_speech_objects import *
    else:
        from .models.speech_to_text import Speech2TextFeatureExtractor

    try:
        if not (is_speech_available() and is_sentencepiece_available()):
            raise OptionalDependencyNotAvailable()
    except OptionalDependencyNotAvailable:
        from .utils.dummy_sentencepiece_and_speech_objects import *
    else:
        from .models.speech_to_text import Speech2TextProcessor

    try:
        if not is_vision_available():
            raise OptionalDependencyNotAvailable()
    except OptionalDependencyNotAvailable:
        from .utils.dummy_vision_objects import *
    else:
        from .image_utils import ImageFeatureExtractionMixin
        from .models.beit import BeitFeatureExtractor
        from .models.clip import CLIPFeatureExtractor, CLIPProcessor
        from .models.convnext import ConvNextFeatureExtractor
        from .models.deit import DeiTFeatureExtractor
        from .models.detr import DetrFeatureExtractor
        from .models.dpt import DPTFeatureExtractor
        from .models.flava import FlavaFeatureExtractor, FlavaProcessor
        from .models.glpn import GLPNFeatureExtractor
        from .models.imagegpt import ImageGPTFeatureExtractor
        from .models.layoutlmv2 import LayoutLMv2FeatureExtractor, LayoutLMv2Processor
        from .models.layoutxlm import LayoutXLMProcessor
        from .models.maskformer import MaskFormerFeatureExtractor
        from .models.perceiver import PerceiverFeatureExtractor
        from .models.poolformer import PoolFormerFeatureExtractor
        from .models.segformer import SegformerFeatureExtractor
        from .models.vilt import ViltFeatureExtractor, ViltProcessor
        from .models.vit import ViTFeatureExtractor
        from .models.yolos import YolosFeatureExtractor

    # Modeling
    try:
        if not (is_timm_available() and is_vision_available()):
            raise OptionalDependencyNotAvailable()
    except OptionalDependencyNotAvailable:
        from .utils.dummy_timm_objects import *
    else:
        from .models.detr import (
            DETR_PRETRAINED_MODEL_ARCHIVE_LIST,
            DetrForObjectDetection,
            DetrForSegmentation,
            DetrModel,
            DetrPreTrainedModel,
        )

    try:
        if not is_scatter_available():
            raise OptionalDependencyNotAvailable()
    except OptionalDependencyNotAvailable:
        from .utils.dummy_scatter_objects import *
    else:
        from .models.tapas import (
            TAPAS_PRETRAINED_MODEL_ARCHIVE_LIST,
            TapasForMaskedLM,
            TapasForQuestionAnswering,
            TapasForSequenceClassification,
            TapasModel,
            TapasPreTrainedModel,
            load_tf_weights_in_tapas,
        )

<<<<<<< HEAD
    if is_torch_available():

=======
    try:
        if not is_torch_available():
            raise OptionalDependencyNotAvailable()
    except OptionalDependencyNotAvailable:
        from .utils.dummy_pt_objects import *
    else:
>>>>>>> b9bb4173
        # Benchmarks
        from .benchmark.benchmark import PyTorchBenchmark
        from .benchmark.benchmark_args import PyTorchBenchmarkArguments
        from .data.datasets import (
            GlueDataset,
            GlueDataTrainingArguments,
            LineByLineTextDataset,
            LineByLineWithRefDataset,
            LineByLineWithSOPTextDataset,
            SquadDataset,
            SquadDataTrainingArguments,
            TextDataset,
            TextDatasetForNextSentencePrediction,
        )
        from .generation_beam_constraints import (
            Constraint,
            ConstraintListState,
            DisjunctiveConstraint,
            PhrasalConstraint,
        )
        from .generation_beam_search import BeamScorer, BeamSearchScorer, ConstrainedBeamSearchScorer
        from .generation_logits_process import (
            ForcedBOSTokenLogitsProcessor,
            ForcedEOSTokenLogitsProcessor,
            HammingDiversityLogitsProcessor,
            InfNanRemoveLogitsProcessor,
            LogitsProcessor,
            LogitsProcessorList,
            LogitsWarper,
            MinLengthLogitsProcessor,
            NoBadWordsLogitsProcessor,
            NoRepeatNGramLogitsProcessor,
            PrefixConstrainedLogitsProcessor,
            RepetitionPenaltyLogitsProcessor,
            TemperatureLogitsWarper,
            TopKLogitsWarper,
            TopPLogitsWarper,
        )
        from .generation_stopping_criteria import (
            MaxLengthCriteria,
            MaxTimeCriteria,
            StoppingCriteria,
            StoppingCriteriaList,
        )
        from .generation_utils import top_k_top_p_filtering
        from .modeling_utils import PreTrainedModel

        # PyTorch model imports
        from .models.albert import (
            ALBERT_PRETRAINED_MODEL_ARCHIVE_LIST,
            AlbertForMaskedLM,
            AlbertForMultipleChoice,
            AlbertForPreTraining,
            AlbertForQuestionAnswering,
            AlbertForSequenceClassification,
            AlbertForTokenClassification,
            AlbertModel,
            AlbertPreTrainedModel,
            load_tf_weights_in_albert,
        )
        from .models.auto import (
            MODEL_FOR_AUDIO_CLASSIFICATION_MAPPING,
            MODEL_FOR_AUDIO_XVECTOR_MAPPING,
            MODEL_FOR_CAUSAL_IMAGE_MODELING_MAPPING,
            MODEL_FOR_CAUSAL_LM_MAPPING,
            MODEL_FOR_CTC_MAPPING,
            MODEL_FOR_IMAGE_CLASSIFICATION_MAPPING,
            MODEL_FOR_IMAGE_SEGMENTATION_MAPPING,
            MODEL_FOR_INSTANCE_SEGMENTATION_MAPPING,
            MODEL_FOR_MASKED_IMAGE_MODELING_MAPPING,
            MODEL_FOR_MASKED_LM_MAPPING,
            MODEL_FOR_MULTIPLE_CHOICE_MAPPING,
            MODEL_FOR_NEXT_SENTENCE_PREDICTION_MAPPING,
            MODEL_FOR_OBJECT_DETECTION_MAPPING,
            MODEL_FOR_PRETRAINING_MAPPING,
            MODEL_FOR_QUESTION_ANSWERING_MAPPING,
            MODEL_FOR_SEMANTIC_SEGMENTATION_MAPPING,
            MODEL_FOR_SEQ_TO_SEQ_CAUSAL_LM_MAPPING,
            MODEL_FOR_SEQUENCE_CLASSIFICATION_MAPPING,
            MODEL_FOR_SPEECH_SEQ_2_SEQ_MAPPING,
            MODEL_FOR_TABLE_QUESTION_ANSWERING_MAPPING,
            MODEL_FOR_TOKEN_CLASSIFICATION_MAPPING,
            MODEL_FOR_VISION_2_SEQ_MAPPING,
            MODEL_MAPPING,
            MODEL_WITH_LM_HEAD_MAPPING,
            AutoModel,
            AutoModelForAudioClassification,
            AutoModelForAudioFrameClassification,
            AutoModelForAudioXVector,
            AutoModelForCausalLM,
            AutoModelForCTC,
            AutoModelForImageClassification,
            AutoModelForImageSegmentation,
            AutoModelForInstanceSegmentation,
            AutoModelForMaskedImageModeling,
            AutoModelForMaskedLM,
            AutoModelForMultipleChoice,
            AutoModelForNextSentencePrediction,
            AutoModelForObjectDetection,
            AutoModelForPreTraining,
            AutoModelForQuestionAnswering,
            AutoModelForSemanticSegmentation,
            AutoModelForSeq2SeqLM,
            AutoModelForSequenceClassification,
            AutoModelForSpeechSeq2Seq,
            AutoModelForTableQuestionAnswering,
            AutoModelForTokenClassification,
            AutoModelForVision2Seq,
            AutoModelWithLMHead,
        )
        from .models.bart import (
            BART_PRETRAINED_MODEL_ARCHIVE_LIST,
            BartForCausalLM,
            BartForConditionalGeneration,
            BartForQuestionAnswering,
            BartForSequenceClassification,
            BartModel,
            BartPretrainedModel,
            PretrainedBartModel,
        )
        from .models.beit import (
            BEIT_PRETRAINED_MODEL_ARCHIVE_LIST,
            BeitForImageClassification,
            BeitForMaskedImageModeling,
            BeitForSemanticSegmentation,
            BeitModel,
            BeitPreTrainedModel,
        )
        from .models.bert import (
            BERT_PRETRAINED_MODEL_ARCHIVE_LIST,
            BertForMaskedLM,
            BertForMultipleChoice,
            BertForNextSentencePrediction,
            BertForPreTraining,
            BertForQuestionAnswering,
            BertForSequenceClassification,
            BertForTokenClassification,
            BertLayer,
            BertLMHeadModel,
            BertModel,
            BertPreTrainedModel,
            load_tf_weights_in_bert,
        )
        from .models.bert_generation import (
            BertGenerationDecoder,
            BertGenerationEncoder,
            BertGenerationPreTrainedModel,
            load_tf_weights_in_bert_generation,
        )
        from .models.big_bird import (
            BIG_BIRD_PRETRAINED_MODEL_ARCHIVE_LIST,
            BigBirdForCausalLM,
            BigBirdForMaskedLM,
            BigBirdForMultipleChoice,
            BigBirdForPreTraining,
            BigBirdForQuestionAnswering,
            BigBirdForSequenceClassification,
            BigBirdForTokenClassification,
            BigBirdLayer,
            BigBirdModel,
            BigBirdPreTrainedModel,
            load_tf_weights_in_big_bird,
        )
        from .models.bigbird_pegasus import (
            BIGBIRD_PEGASUS_PRETRAINED_MODEL_ARCHIVE_LIST,
            BigBirdPegasusForCausalLM,
            BigBirdPegasusForConditionalGeneration,
            BigBirdPegasusForQuestionAnswering,
            BigBirdPegasusForSequenceClassification,
            BigBirdPegasusModel,
            BigBirdPegasusPreTrainedModel,
        )
        from .models.blenderbot import (
            BLENDERBOT_PRETRAINED_MODEL_ARCHIVE_LIST,
            BlenderbotForCausalLM,
            BlenderbotForConditionalGeneration,
            BlenderbotModel,
            BlenderbotPreTrainedModel,
        )
        from .models.blenderbot_small import (
            BLENDERBOT_SMALL_PRETRAINED_MODEL_ARCHIVE_LIST,
            BlenderbotSmallForCausalLM,
            BlenderbotSmallForConditionalGeneration,
            BlenderbotSmallModel,
            BlenderbotSmallPreTrainedModel,
        )
        from .models.camembert import (
            CAMEMBERT_PRETRAINED_MODEL_ARCHIVE_LIST,
            CamembertForCausalLM,
            CamembertForMaskedLM,
            CamembertForMultipleChoice,
            CamembertForQuestionAnswering,
            CamembertForSequenceClassification,
            CamembertForTokenClassification,
            CamembertModel,
        )
        from .models.canine import (
            CANINE_PRETRAINED_MODEL_ARCHIVE_LIST,
            CanineForMultipleChoice,
            CanineForQuestionAnswering,
            CanineForSequenceClassification,
            CanineForTokenClassification,
            CanineLayer,
            CanineModel,
            CaninePreTrainedModel,
            load_tf_weights_in_canine,
        )
        from .models.clip import (
            CLIP_PRETRAINED_MODEL_ARCHIVE_LIST,
            CLIPModel,
            CLIPPreTrainedModel,
            CLIPTextModel,
            CLIPVisionModel,
        )
        from .models.convbert import (
            CONVBERT_PRETRAINED_MODEL_ARCHIVE_LIST,
            ConvBertForMaskedLM,
            ConvBertForMultipleChoice,
            ConvBertForQuestionAnswering,
            ConvBertForSequenceClassification,
            ConvBertForTokenClassification,
            ConvBertLayer,
            ConvBertModel,
            ConvBertPreTrainedModel,
            load_tf_weights_in_convbert,
        )
        from .models.convnext import (
            CONVNEXT_PRETRAINED_MODEL_ARCHIVE_LIST,
            ConvNextForImageClassification,
            ConvNextModel,
            ConvNextPreTrainedModel,
        )
        from .models.ctrl import (
            CTRL_PRETRAINED_MODEL_ARCHIVE_LIST,
            CTRLForSequenceClassification,
            CTRLLMHeadModel,
            CTRLModel,
            CTRLPreTrainedModel,
        )
        from .models.cvt import (
            CVT_PRETRAINED_MODEL_ARCHIVE_LIST,
            CvtForImageClassification,
            CvtModel,
            CvtPreTrainedModel,
        )
        from .models.data2vec import (
            DATA2VEC_AUDIO_PRETRAINED_MODEL_ARCHIVE_LIST,
            DATA2VEC_TEXT_PRETRAINED_MODEL_ARCHIVE_LIST,
            DATA2VEC_VISION_PRETRAINED_MODEL_ARCHIVE_LIST,
            Data2VecAudioForAudioFrameClassification,
            Data2VecAudioForCTC,
            Data2VecAudioForSequenceClassification,
            Data2VecAudioForXVector,
            Data2VecAudioModel,
            Data2VecAudioPreTrainedModel,
            Data2VecTextForCausalLM,
            Data2VecTextForMaskedLM,
            Data2VecTextForMultipleChoice,
            Data2VecTextForQuestionAnswering,
            Data2VecTextForSequenceClassification,
            Data2VecTextForTokenClassification,
            Data2VecTextModel,
            Data2VecTextPreTrainedModel,
            Data2VecVisionForImageClassification,
            Data2VecVisionForSemanticSegmentation,
            Data2VecVisionModel,
            Data2VecVisionPreTrainedModel,
        )
        from .models.deberta import (
            DEBERTA_PRETRAINED_MODEL_ARCHIVE_LIST,
            DebertaForMaskedLM,
            DebertaForQuestionAnswering,
            DebertaForSequenceClassification,
            DebertaForTokenClassification,
            DebertaModel,
            DebertaPreTrainedModel,
        )
        from .models.deberta_v2 import (
            DEBERTA_V2_PRETRAINED_MODEL_ARCHIVE_LIST,
            DebertaV2ForMaskedLM,
            DebertaV2ForMultipleChoice,
            DebertaV2ForQuestionAnswering,
            DebertaV2ForSequenceClassification,
            DebertaV2ForTokenClassification,
            DebertaV2Model,
            DebertaV2PreTrainedModel,
        )
        from .models.decision_transformer import (
            DECISION_TRANSFORMER_PRETRAINED_MODEL_ARCHIVE_LIST,
            DecisionTransformerGPT2Model,
            DecisionTransformerGPT2PreTrainedModel,
            DecisionTransformerModel,
            DecisionTransformerPreTrainedModel,
        )
        from .models.deit import (
            DEIT_PRETRAINED_MODEL_ARCHIVE_LIST,
            DeiTForImageClassification,
            DeiTForImageClassificationWithTeacher,
            DeiTForMaskedImageModeling,
            DeiTModel,
            DeiTPreTrainedModel,
        )
        from .models.distilbert import (
            DISTILBERT_PRETRAINED_MODEL_ARCHIVE_LIST,
            DistilBertForMaskedLM,
            DistilBertForMultipleChoice,
            DistilBertForQuestionAnswering,
            DistilBertForSequenceClassification,
            DistilBertForTokenClassification,
            DistilBertModel,
            DistilBertPreTrainedModel,
        )
        from .models.dpr import (
            DPR_CONTEXT_ENCODER_PRETRAINED_MODEL_ARCHIVE_LIST,
            DPR_QUESTION_ENCODER_PRETRAINED_MODEL_ARCHIVE_LIST,
            DPR_READER_PRETRAINED_MODEL_ARCHIVE_LIST,
            DPRContextEncoder,
            DPRPretrainedContextEncoder,
            DPRPreTrainedModel,
            DPRPretrainedQuestionEncoder,
            DPRPretrainedReader,
            DPRQuestionEncoder,
            DPRReader,
        )
        from .models.dpt import (
            DPT_PRETRAINED_MODEL_ARCHIVE_LIST,
            DPTForDepthEstimation,
            DPTForSemanticSegmentation,
            DPTModel,
            DPTPreTrainedModel,
        )
        from .models.electra import (
            ELECTRA_PRETRAINED_MODEL_ARCHIVE_LIST,
            ElectraForCausalLM,
            ElectraForMaskedLM,
            ElectraForMultipleChoice,
            ElectraForPreTraining,
            ElectraForQuestionAnswering,
            ElectraForSequenceClassification,
            ElectraForTokenClassification,
            ElectraModel,
            ElectraPreTrainedModel,
            load_tf_weights_in_electra,
        )
        from .models.encoder_decoder import EncoderDecoderModel
        from .models.fastpitch import FASTPITCH_PRETRAINED_MODEL_ARCHIVE_LIST, FastPitchModel, FastPitchPreTrainedModel
        from .models.flaubert import (
            FLAUBERT_PRETRAINED_MODEL_ARCHIVE_LIST,
            FlaubertForMultipleChoice,
            FlaubertForQuestionAnswering,
            FlaubertForQuestionAnsweringSimple,
            FlaubertForSequenceClassification,
            FlaubertForTokenClassification,
            FlaubertModel,
            FlaubertWithLMHeadModel,
        )
        from .models.flava import (
            FLAVA_PRETRAINED_MODEL_ARCHIVE_LIST,
            FlavaForPreTraining,
            FlavaImageCodebook,
            FlavaImageModel,
            FlavaModel,
            FlavaMultimodalModel,
            FlavaPreTrainedModel,
            FlavaTextModel,
        )
        from .models.fnet import (
            FNET_PRETRAINED_MODEL_ARCHIVE_LIST,
            FNetForMaskedLM,
            FNetForMultipleChoice,
            FNetForNextSentencePrediction,
            FNetForPreTraining,
            FNetForQuestionAnswering,
            FNetForSequenceClassification,
            FNetForTokenClassification,
            FNetLayer,
            FNetModel,
            FNetPreTrainedModel,
        )
        from .models.fsmt import FSMTForConditionalGeneration, FSMTModel, PretrainedFSMTModel
        from .models.funnel import (
            FUNNEL_PRETRAINED_MODEL_ARCHIVE_LIST,
            FunnelBaseModel,
            FunnelForMaskedLM,
            FunnelForMultipleChoice,
            FunnelForPreTraining,
            FunnelForQuestionAnswering,
            FunnelForSequenceClassification,
            FunnelForTokenClassification,
            FunnelModel,
            FunnelPreTrainedModel,
            load_tf_weights_in_funnel,
        )
        from .models.glpn import (
            GLPN_PRETRAINED_MODEL_ARCHIVE_LIST,
            GLPNForDepthEstimation,
            GLPNModel,
            GLPNPreTrainedModel,
        )
        from .models.gpt2 import (
            GPT2_PRETRAINED_MODEL_ARCHIVE_LIST,
            GPT2DoubleHeadsModel,
            GPT2ForSequenceClassification,
            GPT2ForTokenClassification,
            GPT2LMHeadModel,
            GPT2Model,
            GPT2PreTrainedModel,
            load_tf_weights_in_gpt2,
        )
        from .models.gpt_neo import (
            GPT_NEO_PRETRAINED_MODEL_ARCHIVE_LIST,
            GPTNeoForCausalLM,
            GPTNeoForSequenceClassification,
            GPTNeoModel,
            GPTNeoPreTrainedModel,
            load_tf_weights_in_gpt_neo,
        )
        from .models.gptj import (
            GPTJ_PRETRAINED_MODEL_ARCHIVE_LIST,
            GPTJForCausalLM,
            GPTJForQuestionAnswering,
            GPTJForSequenceClassification,
            GPTJModel,
            GPTJPreTrainedModel,
        )
        from .models.hubert import (
            HUBERT_PRETRAINED_MODEL_ARCHIVE_LIST,
            HubertForCTC,
            HubertForSequenceClassification,
            HubertModel,
            HubertPreTrainedModel,
        )
        from .models.ibert import (
            IBERT_PRETRAINED_MODEL_ARCHIVE_LIST,
            IBertForMaskedLM,
            IBertForMultipleChoice,
            IBertForQuestionAnswering,
            IBertForSequenceClassification,
            IBertForTokenClassification,
            IBertModel,
            IBertPreTrainedModel,
        )
        from .models.imagegpt import (
            IMAGEGPT_PRETRAINED_MODEL_ARCHIVE_LIST,
            ImageGPTForCausalImageModeling,
            ImageGPTForImageClassification,
            ImageGPTModel,
            ImageGPTPreTrainedModel,
            load_tf_weights_in_imagegpt,
        )
        from .models.layoutlm import (
            LAYOUTLM_PRETRAINED_MODEL_ARCHIVE_LIST,
            LayoutLMForMaskedLM,
            LayoutLMForSequenceClassification,
            LayoutLMForTokenClassification,
            LayoutLMModel,
            LayoutLMPreTrainedModel,
        )
        from .models.layoutlmv2 import (
            LAYOUTLMV2_PRETRAINED_MODEL_ARCHIVE_LIST,
            LayoutLMv2ForQuestionAnswering,
            LayoutLMv2ForSequenceClassification,
            LayoutLMv2ForTokenClassification,
            LayoutLMv2Model,
            LayoutLMv2PreTrainedModel,
        )
        from .models.led import (
            LED_PRETRAINED_MODEL_ARCHIVE_LIST,
            LEDForConditionalGeneration,
            LEDForQuestionAnswering,
            LEDForSequenceClassification,
            LEDModel,
            LEDPreTrainedModel,
        )
        from .models.longformer import (
            LONGFORMER_PRETRAINED_MODEL_ARCHIVE_LIST,
            LongformerForMaskedLM,
            LongformerForMultipleChoice,
            LongformerForQuestionAnswering,
            LongformerForSequenceClassification,
            LongformerForTokenClassification,
            LongformerModel,
            LongformerPreTrainedModel,
            LongformerSelfAttention,
        )
        from .models.luke import (
            LUKE_PRETRAINED_MODEL_ARCHIVE_LIST,
            LukeForEntityClassification,
            LukeForEntityPairClassification,
            LukeForEntitySpanClassification,
            LukeForMaskedLM,
            LukeModel,
            LukePreTrainedModel,
        )
        from .models.lxmert import (
            LxmertEncoder,
            LxmertForPreTraining,
            LxmertForQuestionAnswering,
            LxmertModel,
            LxmertPreTrainedModel,
            LxmertVisualFeatureEncoder,
            LxmertXLayer,
        )
        from .models.m2m_100 import (
            M2M_100_PRETRAINED_MODEL_ARCHIVE_LIST,
            M2M100ForConditionalGeneration,
            M2M100Model,
            M2M100PreTrainedModel,
        )
        from .models.marian import MarianForCausalLM, MarianModel, MarianMTModel
        from .models.maskformer import (
            MASKFORMER_PRETRAINED_MODEL_ARCHIVE_LIST,
            MaskFormerForInstanceSegmentation,
            MaskFormerModel,
            MaskFormerPreTrainedModel,
        )
        from .models.mbart import (
            MBartForCausalLM,
            MBartForConditionalGeneration,
            MBartForQuestionAnswering,
            MBartForSequenceClassification,
            MBartModel,
            MBartPreTrainedModel,
        )
        from .models.megatron_bert import (
            MEGATRON_BERT_PRETRAINED_MODEL_ARCHIVE_LIST,
            MegatronBertForCausalLM,
            MegatronBertForMaskedLM,
            MegatronBertForMultipleChoice,
            MegatronBertForNextSentencePrediction,
            MegatronBertForPreTraining,
            MegatronBertForQuestionAnswering,
            MegatronBertForSequenceClassification,
            MegatronBertForTokenClassification,
            MegatronBertModel,
            MegatronBertPreTrainedModel,
        )
        from .models.mmbt import MMBTForClassification, MMBTModel, ModalEmbeddings
        from .models.mobilebert import (
            MOBILEBERT_PRETRAINED_MODEL_ARCHIVE_LIST,
            MobileBertForMaskedLM,
            MobileBertForMultipleChoice,
            MobileBertForNextSentencePrediction,
            MobileBertForPreTraining,
            MobileBertForQuestionAnswering,
            MobileBertForSequenceClassification,
            MobileBertForTokenClassification,
            MobileBertLayer,
            MobileBertModel,
            MobileBertPreTrainedModel,
            load_tf_weights_in_mobilebert,
        )
        from .models.mpnet import (
            MPNET_PRETRAINED_MODEL_ARCHIVE_LIST,
            MPNetForMaskedLM,
            MPNetForMultipleChoice,
            MPNetForQuestionAnswering,
            MPNetForSequenceClassification,
            MPNetForTokenClassification,
            MPNetLayer,
            MPNetModel,
            MPNetPreTrainedModel,
        )
        from .models.mt5 import MT5EncoderModel, MT5ForConditionalGeneration, MT5Model
        from .models.nystromformer import (
            NYSTROMFORMER_PRETRAINED_MODEL_ARCHIVE_LIST,
            NystromformerForMaskedLM,
            NystromformerForMultipleChoice,
            NystromformerForQuestionAnswering,
            NystromformerForSequenceClassification,
            NystromformerForTokenClassification,
            NystromformerLayer,
            NystromformerModel,
            NystromformerPreTrainedModel,
        )
        from .models.openai import (
            OPENAI_GPT_PRETRAINED_MODEL_ARCHIVE_LIST,
            OpenAIGPTDoubleHeadsModel,
            OpenAIGPTForSequenceClassification,
            OpenAIGPTLMHeadModel,
            OpenAIGPTModel,
            OpenAIGPTPreTrainedModel,
            load_tf_weights_in_openai_gpt,
        )
        from .models.opt import OPT_PRETRAINED_MODEL_ARCHIVE_LIST, OPTForCausalLM, OPTModel, OPTPreTrainedModel
        from .models.pegasus import (
            PegasusForCausalLM,
            PegasusForConditionalGeneration,
            PegasusModel,
            PegasusPreTrainedModel,
        )
        from .models.perceiver import (
            PERCEIVER_PRETRAINED_MODEL_ARCHIVE_LIST,
            PerceiverForImageClassificationConvProcessing,
            PerceiverForImageClassificationFourier,
            PerceiverForImageClassificationLearned,
            PerceiverForMaskedLM,
            PerceiverForMultimodalAutoencoding,
            PerceiverForOpticalFlow,
            PerceiverForSequenceClassification,
            PerceiverLayer,
            PerceiverModel,
            PerceiverPreTrainedModel,
        )
        from .models.plbart import (
            PLBART_PRETRAINED_MODEL_ARCHIVE_LIST,
            PLBartForCausalLM,
            PLBartForConditionalGeneration,
            PLBartForSequenceClassification,
            PLBartModel,
            PLBartPreTrainedModel,
        )
        from .models.poolformer import (
            POOLFORMER_PRETRAINED_MODEL_ARCHIVE_LIST,
            PoolFormerForImageClassification,
            PoolFormerModel,
            PoolFormerPreTrainedModel,
        )
        from .models.prophetnet import (
            PROPHETNET_PRETRAINED_MODEL_ARCHIVE_LIST,
            ProphetNetDecoder,
            ProphetNetEncoder,
            ProphetNetForCausalLM,
            ProphetNetForConditionalGeneration,
            ProphetNetModel,
            ProphetNetPreTrainedModel,
        )
        from .models.qdqbert import (
            QDQBERT_PRETRAINED_MODEL_ARCHIVE_LIST,
            QDQBertForMaskedLM,
            QDQBertForMultipleChoice,
            QDQBertForNextSentencePrediction,
            QDQBertForQuestionAnswering,
            QDQBertForSequenceClassification,
            QDQBertForTokenClassification,
            QDQBertLayer,
            QDQBertLMHeadModel,
            QDQBertModel,
            QDQBertPreTrainedModel,
            load_tf_weights_in_qdqbert,
        )
        from .models.rag import RagModel, RagPreTrainedModel, RagSequenceForGeneration, RagTokenForGeneration
        from .models.realm import (
            REALM_PRETRAINED_MODEL_ARCHIVE_LIST,
            RealmEmbedder,
            RealmForOpenQA,
            RealmKnowledgeAugEncoder,
            RealmPreTrainedModel,
            RealmReader,
            RealmRetriever,
            RealmScorer,
            load_tf_weights_in_realm,
        )
        from .models.reformer import (
            REFORMER_PRETRAINED_MODEL_ARCHIVE_LIST,
            ReformerAttention,
            ReformerForMaskedLM,
            ReformerForQuestionAnswering,
            ReformerForSequenceClassification,
            ReformerLayer,
            ReformerModel,
            ReformerModelWithLMHead,
            ReformerPreTrainedModel,
        )
        from .models.regnet import (
            REGNET_PRETRAINED_MODEL_ARCHIVE_LIST,
            RegNetForImageClassification,
            RegNetModel,
            RegNetPreTrainedModel,
        )
        from .models.rembert import (
            REMBERT_PRETRAINED_MODEL_ARCHIVE_LIST,
            RemBertForCausalLM,
            RemBertForMaskedLM,
            RemBertForMultipleChoice,
            RemBertForQuestionAnswering,
            RemBertForSequenceClassification,
            RemBertForTokenClassification,
            RemBertLayer,
            RemBertModel,
            RemBertPreTrainedModel,
            load_tf_weights_in_rembert,
        )
        from .models.resnet import (
            RESNET_PRETRAINED_MODEL_ARCHIVE_LIST,
            ResNetForImageClassification,
            ResNetModel,
            ResNetPreTrainedModel,
        )
        from .models.retribert import RETRIBERT_PRETRAINED_MODEL_ARCHIVE_LIST, RetriBertModel, RetriBertPreTrainedModel
        from .models.roberta import (
            ROBERTA_PRETRAINED_MODEL_ARCHIVE_LIST,
            RobertaForCausalLM,
            RobertaForMaskedLM,
            RobertaForMultipleChoice,
            RobertaForQuestionAnswering,
            RobertaForSequenceClassification,
            RobertaForTokenClassification,
            RobertaModel,
            RobertaPreTrainedModel,
        )
        from .models.roformer import (
            ROFORMER_PRETRAINED_MODEL_ARCHIVE_LIST,
            RoFormerForCausalLM,
            RoFormerForMaskedLM,
            RoFormerForMultipleChoice,
            RoFormerForQuestionAnswering,
            RoFormerForSequenceClassification,
            RoFormerForTokenClassification,
            RoFormerLayer,
            RoFormerModel,
            RoFormerPreTrainedModel,
            load_tf_weights_in_roformer,
        )
        from .models.segformer import (
            SEGFORMER_PRETRAINED_MODEL_ARCHIVE_LIST,
            SegformerDecodeHead,
            SegformerForImageClassification,
            SegformerForSemanticSegmentation,
            SegformerLayer,
            SegformerModel,
            SegformerPreTrainedModel,
        )
        from .models.sew import (
            SEW_PRETRAINED_MODEL_ARCHIVE_LIST,
            SEWForCTC,
            SEWForSequenceClassification,
            SEWModel,
            SEWPreTrainedModel,
        )
        from .models.sew_d import (
            SEW_D_PRETRAINED_MODEL_ARCHIVE_LIST,
            SEWDForCTC,
            SEWDForSequenceClassification,
            SEWDModel,
            SEWDPreTrainedModel,
        )
        from .models.speech_encoder_decoder import SpeechEncoderDecoderModel
        from .models.speech_to_text import (
            SPEECH_TO_TEXT_PRETRAINED_MODEL_ARCHIVE_LIST,
            Speech2TextForConditionalGeneration,
            Speech2TextModel,
            Speech2TextPreTrainedModel,
        )
        from .models.speech_to_text_2 import Speech2Text2ForCausalLM, Speech2Text2PreTrainedModel
        from .models.splinter import (
            SPLINTER_PRETRAINED_MODEL_ARCHIVE_LIST,
            SplinterForPreTraining,
            SplinterForQuestionAnswering,
            SplinterLayer,
            SplinterModel,
            SplinterPreTrainedModel,
        )
        from .models.squeezebert import (
            SQUEEZEBERT_PRETRAINED_MODEL_ARCHIVE_LIST,
            SqueezeBertForMaskedLM,
            SqueezeBertForMultipleChoice,
            SqueezeBertForQuestionAnswering,
            SqueezeBertForSequenceClassification,
            SqueezeBertForTokenClassification,
            SqueezeBertModel,
            SqueezeBertModule,
            SqueezeBertPreTrainedModel,
        )
        from .models.swin import (
            SWIN_PRETRAINED_MODEL_ARCHIVE_LIST,
            SwinForImageClassification,
            SwinForMaskedImageModeling,
            SwinModel,
            SwinPreTrainedModel,
        )
        from .models.t5 import (
            T5_PRETRAINED_MODEL_ARCHIVE_LIST,
            T5EncoderModel,
            T5ForConditionalGeneration,
            T5Model,
            T5PreTrainedModel,
            load_tf_weights_in_t5,
        )
        from .models.trajectory_transformer import (
            TRAJECTORY_TRANSFORMER_PRETRAINED_MODEL_ARCHIVE_LIST,
            TrajectoryTransformerModel,
            TrajectoryTransformerPreTrainedModel,
        )
        from .models.transfo_xl import (
            TRANSFO_XL_PRETRAINED_MODEL_ARCHIVE_LIST,
            AdaptiveEmbedding,
            TransfoXLForSequenceClassification,
            TransfoXLLMHeadModel,
            TransfoXLModel,
            TransfoXLPreTrainedModel,
            load_tf_weights_in_transfo_xl,
        )
        from .models.trocr import TROCR_PRETRAINED_MODEL_ARCHIVE_LIST, TrOCRForCausalLM, TrOCRPreTrainedModel
        from .models.unispeech import (
            UNISPEECH_PRETRAINED_MODEL_ARCHIVE_LIST,
            UniSpeechForCTC,
            UniSpeechForPreTraining,
            UniSpeechForSequenceClassification,
            UniSpeechModel,
            UniSpeechPreTrainedModel,
        )
        from .models.unispeech_sat import (
            UNISPEECH_SAT_PRETRAINED_MODEL_ARCHIVE_LIST,
            UniSpeechSatForAudioFrameClassification,
            UniSpeechSatForCTC,
            UniSpeechSatForPreTraining,
            UniSpeechSatForSequenceClassification,
            UniSpeechSatForXVector,
            UniSpeechSatModel,
            UniSpeechSatPreTrainedModel,
        )
        from .models.van import (
            VAN_PRETRAINED_MODEL_ARCHIVE_LIST,
            VanForImageClassification,
            VanModel,
            VanPreTrainedModel,
        )
        from .models.vilt import (
            VILT_PRETRAINED_MODEL_ARCHIVE_LIST,
            ViltForImageAndTextRetrieval,
            ViltForImagesAndTextClassification,
            ViltForMaskedLM,
            ViltForQuestionAnswering,
            ViltLayer,
            ViltModel,
            ViltPreTrainedModel,
        )
        from .models.vision_encoder_decoder import VisionEncoderDecoderModel
        from .models.vision_text_dual_encoder import VisionTextDualEncoderModel
        from .models.visual_bert import (
            VISUAL_BERT_PRETRAINED_MODEL_ARCHIVE_LIST,
            VisualBertForMultipleChoice,
            VisualBertForPreTraining,
            VisualBertForQuestionAnswering,
            VisualBertForRegionToPhraseAlignment,
            VisualBertForVisualReasoning,
            VisualBertLayer,
            VisualBertModel,
            VisualBertPreTrainedModel,
        )
        from .models.vit import (
            VIT_PRETRAINED_MODEL_ARCHIVE_LIST,
            ViTForImageClassification,
            ViTForMaskedImageModeling,
            ViTModel,
            ViTPreTrainedModel,
        )
        from .models.vit_mae import (
            VIT_MAE_PRETRAINED_MODEL_ARCHIVE_LIST,
            ViTMAEForPreTraining,
            ViTMAELayer,
            ViTMAEModel,
            ViTMAEPreTrainedModel,
        )
        from .models.wav2vec2 import (
            WAV_2_VEC_2_PRETRAINED_MODEL_ARCHIVE_LIST,
            Wav2Vec2ForAudioFrameClassification,
            Wav2Vec2ForCTC,
            Wav2Vec2ForMaskedLM,
            Wav2Vec2ForPreTraining,
            Wav2Vec2ForSequenceClassification,
            Wav2Vec2ForXVector,
            Wav2Vec2Model,
            Wav2Vec2PreTrainedModel,
        )
        from .models.wav2vec2_conformer import (
            WAV2VEC2_CONFORMER_PRETRAINED_MODEL_ARCHIVE_LIST,
            Wav2Vec2ConformerForAudioFrameClassification,
            Wav2Vec2ConformerForCTC,
            Wav2Vec2ConformerForPreTraining,
            Wav2Vec2ConformerForSequenceClassification,
            Wav2Vec2ConformerForXVector,
            Wav2Vec2ConformerModel,
            Wav2Vec2ConformerPreTrainedModel,
        )
        from .models.wavlm import (
            WAVLM_PRETRAINED_MODEL_ARCHIVE_LIST,
            WavLMForAudioFrameClassification,
            WavLMForCTC,
            WavLMForSequenceClassification,
            WavLMForXVector,
            WavLMModel,
            WavLMPreTrainedModel,
        )
        from .models.xglm import XGLM_PRETRAINED_MODEL_ARCHIVE_LIST, XGLMForCausalLM, XGLMModel, XGLMPreTrainedModel
        from .models.xlm import (
            XLM_PRETRAINED_MODEL_ARCHIVE_LIST,
            XLMForMultipleChoice,
            XLMForQuestionAnswering,
            XLMForQuestionAnsweringSimple,
            XLMForSequenceClassification,
            XLMForTokenClassification,
            XLMModel,
            XLMPreTrainedModel,
            XLMWithLMHeadModel,
        )
        from .models.xlm_prophetnet import (
            XLM_PROPHETNET_PRETRAINED_MODEL_ARCHIVE_LIST,
            XLMProphetNetDecoder,
            XLMProphetNetEncoder,
            XLMProphetNetForCausalLM,
            XLMProphetNetForConditionalGeneration,
            XLMProphetNetModel,
        )
        from .models.xlm_roberta import (
            XLM_ROBERTA_PRETRAINED_MODEL_ARCHIVE_LIST,
            XLMRobertaForCausalLM,
            XLMRobertaForMaskedLM,
            XLMRobertaForMultipleChoice,
            XLMRobertaForQuestionAnswering,
            XLMRobertaForSequenceClassification,
            XLMRobertaForTokenClassification,
            XLMRobertaModel,
        )
        from .models.xlm_roberta_xl import (
            XLM_ROBERTA_XL_PRETRAINED_MODEL_ARCHIVE_LIST,
            XLMRobertaXLForCausalLM,
            XLMRobertaXLForMaskedLM,
            XLMRobertaXLForMultipleChoice,
            XLMRobertaXLForQuestionAnswering,
            XLMRobertaXLForSequenceClassification,
            XLMRobertaXLForTokenClassification,
            XLMRobertaXLModel,
            XLMRobertaXLPreTrainedModel,
        )
        from .models.xlnet import (
            XLNET_PRETRAINED_MODEL_ARCHIVE_LIST,
            XLNetForMultipleChoice,
            XLNetForQuestionAnswering,
            XLNetForQuestionAnsweringSimple,
            XLNetForSequenceClassification,
            XLNetForTokenClassification,
            XLNetLMHeadModel,
            XLNetModel,
            XLNetPreTrainedModel,
            load_tf_weights_in_xlnet,
        )
        from .models.yolos import (
            YOLOS_PRETRAINED_MODEL_ARCHIVE_LIST,
            YolosForObjectDetection,
            YolosModel,
            YolosPreTrainedModel,
        )
        from .models.yoso import (
            YOSO_PRETRAINED_MODEL_ARCHIVE_LIST,
            YosoForMaskedLM,
            YosoForMultipleChoice,
            YosoForQuestionAnswering,
            YosoForSequenceClassification,
            YosoForTokenClassification,
            YosoLayer,
            YosoModel,
            YosoPreTrainedModel,
        )

        # Optimization
        from .optimization import (
            Adafactor,
            AdamW,
            get_constant_schedule,
            get_constant_schedule_with_warmup,
            get_cosine_schedule_with_warmup,
            get_cosine_with_hard_restarts_schedule_with_warmup,
            get_linear_schedule_with_warmup,
            get_polynomial_decay_schedule_with_warmup,
            get_scheduler,
        )
        from .pytorch_utils import Conv1D, apply_chunking_to_forward, prune_layer

        # Trainer
        from .trainer import Trainer
        from .trainer_pt_utils import torch_distributed_zero_first
        from .trainer_seq2seq import Seq2SeqTrainer

    # TensorFlow
    try:
        if not is_tf_available():
            raise OptionalDependencyNotAvailable()
    except OptionalDependencyNotAvailable:
        # Import the same objects as dummies to get them in the namespace.
        # They will raise an import error if the user tries to instantiate / use them.
        from .utils.dummy_tf_objects import *
    else:
        from .benchmark.benchmark_args_tf import TensorFlowBenchmarkArguments

        # Benchmarks
        from .benchmark.benchmark_tf import TensorFlowBenchmark
        from .generation_tf_logits_process import (
            TFForcedBOSTokenLogitsProcessor,
            TFForcedEOSTokenLogitsProcessor,
            TFLogitsProcessor,
            TFLogitsProcessorList,
            TFLogitsWarper,
            TFMinLengthLogitsProcessor,
            TFNoBadWordsLogitsProcessor,
            TFNoRepeatNGramLogitsProcessor,
            TFRepetitionPenaltyLogitsProcessor,
            TFTemperatureLogitsWarper,
            TFTopKLogitsWarper,
            TFTopPLogitsWarper,
        )
        from .generation_tf_utils import tf_top_k_top_p_filtering
        from .keras_callbacks import KerasMetricCallback, PushToHubCallback
        from .modeling_tf_layoutlm import (
            TF_LAYOUTLM_PRETRAINED_MODEL_ARCHIVE_LIST,
            TFLayoutLMForMaskedLM,
            TFLayoutLMForSequenceClassification,
            TFLayoutLMForTokenClassification,
            TFLayoutLMMainLayer,
            TFLayoutLMModel,
            TFLayoutLMPreTrainedModel,
        )
        from .modeling_tf_utils import TFPreTrainedModel, TFSequenceSummary, TFSharedEmbeddings, shape_list

        # TensorFlow model imports
        from .models.albert import (
            TF_ALBERT_PRETRAINED_MODEL_ARCHIVE_LIST,
            TFAlbertForMaskedLM,
            TFAlbertForMultipleChoice,
            TFAlbertForPreTraining,
            TFAlbertForQuestionAnswering,
            TFAlbertForSequenceClassification,
            TFAlbertForTokenClassification,
            TFAlbertMainLayer,
            TFAlbertModel,
            TFAlbertPreTrainedModel,
        )
        from .models.auto import (
            TF_MODEL_FOR_CAUSAL_LM_MAPPING,
            TF_MODEL_FOR_IMAGE_CLASSIFICATION_MAPPING,
            TF_MODEL_FOR_MASKED_IMAGE_MODELING_MAPPING,
            TF_MODEL_FOR_MASKED_LM_MAPPING,
            TF_MODEL_FOR_MULTIPLE_CHOICE_MAPPING,
            TF_MODEL_FOR_NEXT_SENTENCE_PREDICTION_MAPPING,
            TF_MODEL_FOR_PRETRAINING_MAPPING,
            TF_MODEL_FOR_QUESTION_ANSWERING_MAPPING,
            TF_MODEL_FOR_SEQ_TO_SEQ_CAUSAL_LM_MAPPING,
            TF_MODEL_FOR_SEQUENCE_CLASSIFICATION_MAPPING,
            TF_MODEL_FOR_SPEECH_SEQ_2_SEQ_MAPPING,
            TF_MODEL_FOR_TABLE_QUESTION_ANSWERING_MAPPING,
            TF_MODEL_FOR_TOKEN_CLASSIFICATION_MAPPING,
            TF_MODEL_FOR_VISION_2_SEQ_MAPPING,
            TF_MODEL_MAPPING,
            TF_MODEL_WITH_LM_HEAD_MAPPING,
            TFAutoModel,
            TFAutoModelForCausalLM,
            TFAutoModelForImageClassification,
            TFAutoModelForMaskedLM,
            TFAutoModelForMultipleChoice,
            TFAutoModelForNextSentencePrediction,
            TFAutoModelForPreTraining,
            TFAutoModelForQuestionAnswering,
            TFAutoModelForSeq2SeqLM,
            TFAutoModelForSequenceClassification,
            TFAutoModelForSpeechSeq2Seq,
            TFAutoModelForTableQuestionAnswering,
            TFAutoModelForTokenClassification,
            TFAutoModelForVision2Seq,
            TFAutoModelWithLMHead,
        )
        from .models.bart import TFBartForConditionalGeneration, TFBartModel, TFBartPretrainedModel
        from .models.bert import (
            TF_BERT_PRETRAINED_MODEL_ARCHIVE_LIST,
            TFBertEmbeddings,
            TFBertForMaskedLM,
            TFBertForMultipleChoice,
            TFBertForNextSentencePrediction,
            TFBertForPreTraining,
            TFBertForQuestionAnswering,
            TFBertForSequenceClassification,
            TFBertForTokenClassification,
            TFBertLMHeadModel,
            TFBertMainLayer,
            TFBertModel,
            TFBertPreTrainedModel,
        )
        from .models.blenderbot import (
            TFBlenderbotForConditionalGeneration,
            TFBlenderbotModel,
            TFBlenderbotPreTrainedModel,
        )
        from .models.blenderbot_small import (
            TFBlenderbotSmallForConditionalGeneration,
            TFBlenderbotSmallModel,
            TFBlenderbotSmallPreTrainedModel,
        )
        from .models.camembert import (
            TF_CAMEMBERT_PRETRAINED_MODEL_ARCHIVE_LIST,
            TFCamembertForCausalLM,
            TFCamembertForMaskedLM,
            TFCamembertForMultipleChoice,
            TFCamembertForQuestionAnswering,
            TFCamembertForSequenceClassification,
            TFCamembertForTokenClassification,
            TFCamembertModel,
        )
        from .models.clip import (
            TF_CLIP_PRETRAINED_MODEL_ARCHIVE_LIST,
            TFCLIPModel,
            TFCLIPPreTrainedModel,
            TFCLIPTextModel,
            TFCLIPVisionModel,
        )
        from .models.convbert import (
            TF_CONVBERT_PRETRAINED_MODEL_ARCHIVE_LIST,
            TFConvBertForMaskedLM,
            TFConvBertForMultipleChoice,
            TFConvBertForQuestionAnswering,
            TFConvBertForSequenceClassification,
            TFConvBertForTokenClassification,
            TFConvBertLayer,
            TFConvBertModel,
            TFConvBertPreTrainedModel,
        )
        from .models.convnext import TFConvNextForImageClassification, TFConvNextModel, TFConvNextPreTrainedModel
        from .models.ctrl import (
            TF_CTRL_PRETRAINED_MODEL_ARCHIVE_LIST,
            TFCTRLForSequenceClassification,
            TFCTRLLMHeadModel,
            TFCTRLModel,
            TFCTRLPreTrainedModel,
        )
        from .models.data2vec import (
            TFData2VecVisionForImageClassification,
            TFData2VecVisionModel,
            TFData2VecVisionPreTrainedModel,
        )
        from .models.deberta import (
            TF_DEBERTA_PRETRAINED_MODEL_ARCHIVE_LIST,
            TFDebertaForMaskedLM,
            TFDebertaForQuestionAnswering,
            TFDebertaForSequenceClassification,
            TFDebertaForTokenClassification,
            TFDebertaModel,
            TFDebertaPreTrainedModel,
        )
        from .models.deberta_v2 import (
            TF_DEBERTA_V2_PRETRAINED_MODEL_ARCHIVE_LIST,
            TFDebertaV2ForMaskedLM,
            TFDebertaV2ForQuestionAnswering,
            TFDebertaV2ForSequenceClassification,
            TFDebertaV2ForTokenClassification,
            TFDebertaV2Model,
            TFDebertaV2PreTrainedModel,
        )
        from .models.distilbert import (
            TF_DISTILBERT_PRETRAINED_MODEL_ARCHIVE_LIST,
            TFDistilBertForMaskedLM,
            TFDistilBertForMultipleChoice,
            TFDistilBertForQuestionAnswering,
            TFDistilBertForSequenceClassification,
            TFDistilBertForTokenClassification,
            TFDistilBertMainLayer,
            TFDistilBertModel,
            TFDistilBertPreTrainedModel,
        )
        from .models.dpr import (
            TF_DPR_CONTEXT_ENCODER_PRETRAINED_MODEL_ARCHIVE_LIST,
            TF_DPR_QUESTION_ENCODER_PRETRAINED_MODEL_ARCHIVE_LIST,
            TF_DPR_READER_PRETRAINED_MODEL_ARCHIVE_LIST,
            TFDPRContextEncoder,
            TFDPRPretrainedContextEncoder,
            TFDPRPretrainedQuestionEncoder,
            TFDPRPretrainedReader,
            TFDPRQuestionEncoder,
            TFDPRReader,
        )
        from .models.electra import (
            TF_ELECTRA_PRETRAINED_MODEL_ARCHIVE_LIST,
            TFElectraForMaskedLM,
            TFElectraForMultipleChoice,
            TFElectraForPreTraining,
            TFElectraForQuestionAnswering,
            TFElectraForSequenceClassification,
            TFElectraForTokenClassification,
            TFElectraModel,
            TFElectraPreTrainedModel,
        )
        from .models.encoder_decoder import TFEncoderDecoderModel
        from .models.flaubert import (
            TF_FLAUBERT_PRETRAINED_MODEL_ARCHIVE_LIST,
            TFFlaubertForMultipleChoice,
            TFFlaubertForQuestionAnsweringSimple,
            TFFlaubertForSequenceClassification,
            TFFlaubertForTokenClassification,
            TFFlaubertModel,
            TFFlaubertPreTrainedModel,
            TFFlaubertWithLMHeadModel,
        )
        from .models.funnel import (
            TF_FUNNEL_PRETRAINED_MODEL_ARCHIVE_LIST,
            TFFunnelBaseModel,
            TFFunnelForMaskedLM,
            TFFunnelForMultipleChoice,
            TFFunnelForPreTraining,
            TFFunnelForQuestionAnswering,
            TFFunnelForSequenceClassification,
            TFFunnelForTokenClassification,
            TFFunnelModel,
            TFFunnelPreTrainedModel,
        )
        from .models.gpt2 import (
            TF_GPT2_PRETRAINED_MODEL_ARCHIVE_LIST,
            TFGPT2DoubleHeadsModel,
            TFGPT2ForSequenceClassification,
            TFGPT2LMHeadModel,
            TFGPT2MainLayer,
            TFGPT2Model,
            TFGPT2PreTrainedModel,
        )
        from .models.gptj import (
            TFGPTJForCausalLM,
            TFGPTJForQuestionAnswering,
            TFGPTJForSequenceClassification,
            TFGPTJModel,
            TFGPTJPreTrainedModel,
        )
        from .models.hubert import (
            TF_HUBERT_PRETRAINED_MODEL_ARCHIVE_LIST,
            TFHubertForCTC,
            TFHubertModel,
            TFHubertPreTrainedModel,
        )
        from .models.led import TFLEDForConditionalGeneration, TFLEDModel, TFLEDPreTrainedModel
        from .models.longformer import (
            TF_LONGFORMER_PRETRAINED_MODEL_ARCHIVE_LIST,
            TFLongformerForMaskedLM,
            TFLongformerForMultipleChoice,
            TFLongformerForQuestionAnswering,
            TFLongformerForSequenceClassification,
            TFLongformerForTokenClassification,
            TFLongformerModel,
            TFLongformerPreTrainedModel,
            TFLongformerSelfAttention,
        )
        from .models.lxmert import (
            TF_LXMERT_PRETRAINED_MODEL_ARCHIVE_LIST,
            TFLxmertForPreTraining,
            TFLxmertMainLayer,
            TFLxmertModel,
            TFLxmertPreTrainedModel,
            TFLxmertVisualFeatureEncoder,
        )
        from .models.marian import TFMarianModel, TFMarianMTModel, TFMarianPreTrainedModel
        from .models.mbart import TFMBartForConditionalGeneration, TFMBartModel, TFMBartPreTrainedModel
        from .models.mobilebert import (
            TF_MOBILEBERT_PRETRAINED_MODEL_ARCHIVE_LIST,
            TFMobileBertForMaskedLM,
            TFMobileBertForMultipleChoice,
            TFMobileBertForNextSentencePrediction,
            TFMobileBertForPreTraining,
            TFMobileBertForQuestionAnswering,
            TFMobileBertForSequenceClassification,
            TFMobileBertForTokenClassification,
            TFMobileBertMainLayer,
            TFMobileBertModel,
            TFMobileBertPreTrainedModel,
        )
        from .models.mpnet import (
            TF_MPNET_PRETRAINED_MODEL_ARCHIVE_LIST,
            TFMPNetForMaskedLM,
            TFMPNetForMultipleChoice,
            TFMPNetForQuestionAnswering,
            TFMPNetForSequenceClassification,
            TFMPNetForTokenClassification,
            TFMPNetMainLayer,
            TFMPNetModel,
            TFMPNetPreTrainedModel,
        )
        from .models.mt5 import TFMT5EncoderModel, TFMT5ForConditionalGeneration, TFMT5Model
        from .models.openai import (
            TF_OPENAI_GPT_PRETRAINED_MODEL_ARCHIVE_LIST,
            TFOpenAIGPTDoubleHeadsModel,
            TFOpenAIGPTForSequenceClassification,
            TFOpenAIGPTLMHeadModel,
            TFOpenAIGPTMainLayer,
            TFOpenAIGPTModel,
            TFOpenAIGPTPreTrainedModel,
        )
        from .models.pegasus import TFPegasusForConditionalGeneration, TFPegasusModel, TFPegasusPreTrainedModel
        from .models.rag import TFRagModel, TFRagPreTrainedModel, TFRagSequenceForGeneration, TFRagTokenForGeneration
        from .models.rembert import (
            TF_REMBERT_PRETRAINED_MODEL_ARCHIVE_LIST,
            TFRemBertForCausalLM,
            TFRemBertForMaskedLM,
            TFRemBertForMultipleChoice,
            TFRemBertForQuestionAnswering,
            TFRemBertForSequenceClassification,
            TFRemBertForTokenClassification,
            TFRemBertLayer,
            TFRemBertModel,
            TFRemBertPreTrainedModel,
        )
        from .models.roberta import (
            TF_ROBERTA_PRETRAINED_MODEL_ARCHIVE_LIST,
            TFRobertaForCausalLM,
            TFRobertaForMaskedLM,
            TFRobertaForMultipleChoice,
            TFRobertaForQuestionAnswering,
            TFRobertaForSequenceClassification,
            TFRobertaForTokenClassification,
            TFRobertaMainLayer,
            TFRobertaModel,
            TFRobertaPreTrainedModel,
        )
        from .models.roformer import (
            TF_ROFORMER_PRETRAINED_MODEL_ARCHIVE_LIST,
            TFRoFormerForCausalLM,
            TFRoFormerForMaskedLM,
            TFRoFormerForMultipleChoice,
            TFRoFormerForQuestionAnswering,
            TFRoFormerForSequenceClassification,
            TFRoFormerForTokenClassification,
            TFRoFormerLayer,
            TFRoFormerModel,
            TFRoFormerPreTrainedModel,
        )
        from .models.speech_to_text import (
            TF_SPEECH_TO_TEXT_PRETRAINED_MODEL_ARCHIVE_LIST,
            TFSpeech2TextForConditionalGeneration,
            TFSpeech2TextModel,
            TFSpeech2TextPreTrainedModel,
        )
        from .models.swin import (
            TF_SWIN_PRETRAINED_MODEL_ARCHIVE_LIST,
            TFSwinForImageClassification,
            TFSwinForMaskedImageModeling,
            TFSwinModel,
            TFSwinPreTrainedModel,
        )
        from .models.t5 import (
            TF_T5_PRETRAINED_MODEL_ARCHIVE_LIST,
            TFT5EncoderModel,
            TFT5ForConditionalGeneration,
            TFT5Model,
            TFT5PreTrainedModel,
        )
        from .models.tapas import (
            TF_TAPAS_PRETRAINED_MODEL_ARCHIVE_LIST,
            TFTapasForMaskedLM,
            TFTapasForQuestionAnswering,
            TFTapasForSequenceClassification,
            TFTapasModel,
            TFTapasPreTrainedModel,
        )
        from .models.transfo_xl import (
            TF_TRANSFO_XL_PRETRAINED_MODEL_ARCHIVE_LIST,
            TFAdaptiveEmbedding,
            TFTransfoXLForSequenceClassification,
            TFTransfoXLLMHeadModel,
            TFTransfoXLMainLayer,
            TFTransfoXLModel,
            TFTransfoXLPreTrainedModel,
        )
        from .models.vision_encoder_decoder import TFVisionEncoderDecoderModel
        from .models.vit import TFViTForImageClassification, TFViTModel, TFViTPreTrainedModel
        from .models.vit_mae import TFViTMAEForPreTraining, TFViTMAEModel, TFViTMAEPreTrainedModel
        from .models.wav2vec2 import (
            TF_WAV_2_VEC_2_PRETRAINED_MODEL_ARCHIVE_LIST,
            TFWav2Vec2ForCTC,
            TFWav2Vec2Model,
            TFWav2Vec2PreTrainedModel,
        )
        from .models.xlm import (
            TF_XLM_PRETRAINED_MODEL_ARCHIVE_LIST,
            TFXLMForMultipleChoice,
            TFXLMForQuestionAnsweringSimple,
            TFXLMForSequenceClassification,
            TFXLMForTokenClassification,
            TFXLMMainLayer,
            TFXLMModel,
            TFXLMPreTrainedModel,
            TFXLMWithLMHeadModel,
        )
        from .models.xlm_roberta import (
            TF_XLM_ROBERTA_PRETRAINED_MODEL_ARCHIVE_LIST,
            TFXLMRobertaForMaskedLM,
            TFXLMRobertaForMultipleChoice,
            TFXLMRobertaForQuestionAnswering,
            TFXLMRobertaForSequenceClassification,
            TFXLMRobertaForTokenClassification,
            TFXLMRobertaModel,
        )
        from .models.xlnet import (
            TF_XLNET_PRETRAINED_MODEL_ARCHIVE_LIST,
            TFXLNetForMultipleChoice,
            TFXLNetForQuestionAnsweringSimple,
            TFXLNetForSequenceClassification,
            TFXLNetForTokenClassification,
            TFXLNetLMHeadModel,
            TFXLNetMainLayer,
            TFXLNetModel,
            TFXLNetPreTrainedModel,
        )

        # Optimization
        from .optimization_tf import AdamWeightDecay, GradientAccumulator, WarmUp, create_optimizer

        # Trainer
        from .trainer_tf import TFTrainer

    try:
        if not is_flax_available():
            raise OptionalDependencyNotAvailable()
    except OptionalDependencyNotAvailable:
        # Import the same objects as dummies to get them in the namespace.
        # They will raise an import error if the user tries to instantiate / use them.
        from .utils.dummy_flax_objects import *
    else:
        from .generation_flax_logits_process import (
            FlaxForcedBOSTokenLogitsProcessor,
            FlaxForcedEOSTokenLogitsProcessor,
            FlaxLogitsProcessor,
            FlaxLogitsProcessorList,
            FlaxLogitsWarper,
            FlaxMinLengthLogitsProcessor,
            FlaxTemperatureLogitsWarper,
            FlaxTopKLogitsWarper,
            FlaxTopPLogitsWarper,
        )
        from .modeling_flax_utils import FlaxPreTrainedModel

        # Flax model imports
        from .models.albert import (
            FlaxAlbertForMaskedLM,
            FlaxAlbertForMultipleChoice,
            FlaxAlbertForPreTraining,
            FlaxAlbertForQuestionAnswering,
            FlaxAlbertForSequenceClassification,
            FlaxAlbertForTokenClassification,
            FlaxAlbertModel,
            FlaxAlbertPreTrainedModel,
        )
        from .models.auto import (
            FLAX_MODEL_FOR_CAUSAL_LM_MAPPING,
            FLAX_MODEL_FOR_IMAGE_CLASSIFICATION_MAPPING,
            FLAX_MODEL_FOR_MASKED_LM_MAPPING,
            FLAX_MODEL_FOR_MULTIPLE_CHOICE_MAPPING,
            FLAX_MODEL_FOR_NEXT_SENTENCE_PREDICTION_MAPPING,
            FLAX_MODEL_FOR_PRETRAINING_MAPPING,
            FLAX_MODEL_FOR_QUESTION_ANSWERING_MAPPING,
            FLAX_MODEL_FOR_SEQ_TO_SEQ_CAUSAL_LM_MAPPING,
            FLAX_MODEL_FOR_SEQUENCE_CLASSIFICATION_MAPPING,
            FLAX_MODEL_FOR_TOKEN_CLASSIFICATION_MAPPING,
            FLAX_MODEL_FOR_VISION_2_SEQ_MAPPING,
            FLAX_MODEL_MAPPING,
            FlaxAutoModel,
            FlaxAutoModelForCausalLM,
            FlaxAutoModelForImageClassification,
            FlaxAutoModelForMaskedLM,
            FlaxAutoModelForMultipleChoice,
            FlaxAutoModelForNextSentencePrediction,
            FlaxAutoModelForPreTraining,
            FlaxAutoModelForQuestionAnswering,
            FlaxAutoModelForSeq2SeqLM,
            FlaxAutoModelForSequenceClassification,
            FlaxAutoModelForTokenClassification,
            FlaxAutoModelForVision2Seq,
        )
        from .models.bart import (
            FlaxBartDecoderPreTrainedModel,
            FlaxBartForCausalLM,
            FlaxBartForConditionalGeneration,
            FlaxBartForQuestionAnswering,
            FlaxBartForSequenceClassification,
            FlaxBartModel,
            FlaxBartPreTrainedModel,
        )
        from .models.beit import (
            FlaxBeitForImageClassification,
            FlaxBeitForMaskedImageModeling,
            FlaxBeitModel,
            FlaxBeitPreTrainedModel,
        )
        from .models.bert import (
            FlaxBertForCausalLM,
            FlaxBertForMaskedLM,
            FlaxBertForMultipleChoice,
            FlaxBertForNextSentencePrediction,
            FlaxBertForPreTraining,
            FlaxBertForQuestionAnswering,
            FlaxBertForSequenceClassification,
            FlaxBertForTokenClassification,
            FlaxBertModel,
            FlaxBertPreTrainedModel,
        )
        from .models.big_bird import (
            FlaxBigBirdForCausalLM,
            FlaxBigBirdForMaskedLM,
            FlaxBigBirdForMultipleChoice,
            FlaxBigBirdForPreTraining,
            FlaxBigBirdForQuestionAnswering,
            FlaxBigBirdForSequenceClassification,
            FlaxBigBirdForTokenClassification,
            FlaxBigBirdModel,
            FlaxBigBirdPreTrainedModel,
        )
        from .models.blenderbot import (
            FlaxBlenderbotForConditionalGeneration,
            FlaxBlenderbotModel,
            FlaxBlenderbotPreTrainedModel,
        )
        from .models.blenderbot_small import (
            FlaxBlenderbotSmallForConditionalGeneration,
            FlaxBlenderbotSmallModel,
            FlaxBlenderbotSmallPreTrainedModel,
        )
        from .models.clip import (
            FlaxCLIPModel,
            FlaxCLIPPreTrainedModel,
            FlaxCLIPTextModel,
            FlaxCLIPTextPreTrainedModel,
            FlaxCLIPVisionModel,
            FlaxCLIPVisionPreTrainedModel,
        )
        from .models.distilbert import (
            FlaxDistilBertForMaskedLM,
            FlaxDistilBertForMultipleChoice,
            FlaxDistilBertForQuestionAnswering,
            FlaxDistilBertForSequenceClassification,
            FlaxDistilBertForTokenClassification,
            FlaxDistilBertModel,
            FlaxDistilBertPreTrainedModel,
        )
        from .models.electra import (
            FlaxElectraForCausalLM,
            FlaxElectraForMaskedLM,
            FlaxElectraForMultipleChoice,
            FlaxElectraForPreTraining,
            FlaxElectraForQuestionAnswering,
            FlaxElectraForSequenceClassification,
            FlaxElectraForTokenClassification,
            FlaxElectraModel,
            FlaxElectraPreTrainedModel,
        )
        from .models.encoder_decoder import FlaxEncoderDecoderModel
        from .models.gpt2 import FlaxGPT2LMHeadModel, FlaxGPT2Model, FlaxGPT2PreTrainedModel
        from .models.gpt_neo import FlaxGPTNeoForCausalLM, FlaxGPTNeoModel, FlaxGPTNeoPreTrainedModel
        from .models.gptj import FlaxGPTJForCausalLM, FlaxGPTJModel, FlaxGPTJPreTrainedModel
        from .models.marian import FlaxMarianModel, FlaxMarianMTModel, FlaxMarianPreTrainedModel
        from .models.mbart import (
            FlaxMBartForConditionalGeneration,
            FlaxMBartForQuestionAnswering,
            FlaxMBartForSequenceClassification,
            FlaxMBartModel,
            FlaxMBartPreTrainedModel,
        )
        from .models.mt5 import FlaxMT5ForConditionalGeneration, FlaxMT5Model
        from .models.pegasus import FlaxPegasusForConditionalGeneration, FlaxPegasusModel, FlaxPegasusPreTrainedModel
        from .models.roberta import (
            FlaxRobertaForCausalLM,
            FlaxRobertaForMaskedLM,
            FlaxRobertaForMultipleChoice,
            FlaxRobertaForQuestionAnswering,
            FlaxRobertaForSequenceClassification,
            FlaxRobertaForTokenClassification,
            FlaxRobertaModel,
            FlaxRobertaPreTrainedModel,
        )
        from .models.roformer import (
            FlaxRoFormerForMaskedLM,
            FlaxRoFormerForMultipleChoice,
            FlaxRoFormerForQuestionAnswering,
            FlaxRoFormerForSequenceClassification,
            FlaxRoFormerForTokenClassification,
            FlaxRoFormerModel,
            FlaxRoFormerPreTrainedModel,
        )
        from .models.speech_encoder_decoder import FlaxSpeechEncoderDecoderModel
        from .models.t5 import FlaxT5ForConditionalGeneration, FlaxT5Model, FlaxT5PreTrainedModel
        from .models.vision_encoder_decoder import FlaxVisionEncoderDecoderModel
        from .models.vision_text_dual_encoder import FlaxVisionTextDualEncoderModel
        from .models.vit import FlaxViTForImageClassification, FlaxViTModel, FlaxViTPreTrainedModel
        from .models.wav2vec2 import (
            FlaxWav2Vec2ForCTC,
            FlaxWav2Vec2ForPreTraining,
            FlaxWav2Vec2Model,
            FlaxWav2Vec2PreTrainedModel,
        )
        from .models.xglm import FlaxXGLMForCausalLM, FlaxXGLMModel, FlaxXGLMPreTrainedModel
        from .models.xlm_roberta import (
            FlaxXLMRobertaForMaskedLM,
            FlaxXLMRobertaForMultipleChoice,
            FlaxXLMRobertaForQuestionAnswering,
            FlaxXLMRobertaForSequenceClassification,
            FlaxXLMRobertaForTokenClassification,
            FlaxXLMRobertaModel,
        )

else:
    import sys

    sys.modules[__name__] = _LazyModule(
        __name__,
        globals()["__file__"],
        _import_structure,
        module_spec=__spec__,
        extra_objects={"__version__": __version__},
    )


if not is_tf_available() and not is_torch_available() and not is_flax_available():
    logger.warning(
        "None of PyTorch, TensorFlow >= 2.0, or Flax have been found. "
        "Models won't be available and only tokenizers, configuration "
        "and file/data utilities can be used."
    )<|MERGE_RESOLUTION|>--- conflicted
+++ resolved
@@ -3122,17 +3122,12 @@
             load_tf_weights_in_tapas,
         )
 
-<<<<<<< HEAD
-    if is_torch_available():
-
-=======
     try:
         if not is_torch_available():
             raise OptionalDependencyNotAvailable()
     except OptionalDependencyNotAvailable:
         from .utils.dummy_pt_objects import *
     else:
->>>>>>> b9bb4173
         # Benchmarks
         from .benchmark.benchmark import PyTorchBenchmark
         from .benchmark.benchmark_args import PyTorchBenchmarkArguments
