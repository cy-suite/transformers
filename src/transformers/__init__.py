# Copyright 2020 The HuggingFace Team. All rights reserved.
#
# Licensed under the Apache License, Version 2.0 (the "License");
# you may not use this file except in compliance with the License.
# You may obtain a copy of the License at
#
#     http://www.apache.org/licenses/LICENSE-2.0
#
# Unless required by applicable law or agreed to in writing, software
# distributed under the License is distributed on an "AS IS" BASIS,
# WITHOUT WARRANTIES OR CONDITIONS OF ANY KIND, either express or implied.
# See the License for the specific language governing permissions and
# limitations under the License.

# When adding a new object to this init, remember to add it twice: once inside the `_import_structure` dictionary and
# once inside the `if TYPE_CHECKING` branch. The `TYPE_CHECKING` should have import statements as usual, but they are
# only there for type checking. The `_import_structure` is a dictionary submodule to list of object names, and is used
# to defer the actual importing for when the objects are requested. This way `import transformers` provides the names
# in the namespace without actually importing anything (and especially none of the backends).

__version__ = "4.36.0.dev0"

from typing import TYPE_CHECKING

# Check the dependencies satisfy the minimal versions required.
from . import dependency_versions_check
from .utils import (
    OptionalDependencyNotAvailable,
    _LazyModule,
    is_bitsandbytes_available,
    is_essentia_available,
    is_flax_available,
    is_keras_nlp_available,
    is_librosa_available,
    is_pretty_midi_available,
    is_scipy_available,
    is_sentencepiece_available,
    is_speech_available,
    is_tensorflow_text_available,
    is_tf_available,
    is_timm_available,
    is_tokenizers_available,
    is_torch_available,
    is_torchvision_available,
    is_vision_available,
    logging,
)


logger = logging.get_logger(__name__)  # pylint: disable=invalid-name


# Base objects, independent of any specific backend
_import_structure = {
    "audio_utils": [],
    "benchmark": [],
    "commands": [],
    "configuration_utils": ["PretrainedConfig"],
    "convert_graph_to_onnx": [],
    "convert_slow_tokenizers_checkpoints_to_fast": [],
    "convert_tf_hub_seq_to_seq_bert_to_pytorch": [],
    "data": [
        "DataProcessor",
        "InputExample",
        "InputFeatures",
        "SingleSentenceClassificationProcessor",
        "SquadExample",
        "SquadFeatures",
        "SquadV1Processor",
        "SquadV2Processor",
        "glue_compute_metrics",
        "glue_convert_examples_to_features",
        "glue_output_modes",
        "glue_processors",
        "glue_tasks_num_labels",
        "squad_convert_examples_to_features",
        "xnli_compute_metrics",
        "xnli_output_modes",
        "xnli_processors",
        "xnli_tasks_num_labels",
    ],
    "data.data_collator": [
        "DataCollator",
        "DataCollatorForLanguageModeling",
        "DataCollatorForPermutationLanguageModeling",
        "DataCollatorForSeq2Seq",
        "DataCollatorForSOP",
        "DataCollatorForTokenClassification",
        "DataCollatorForWholeWordMask",
        "DataCollatorWithPadding",
        "DefaultDataCollator",
        "default_data_collator",
    ],
    "data.metrics": [],
    "data.processors": [],
    "debug_utils": [],
    "deepspeed": [],
    "dependency_versions_check": [],
    "dependency_versions_table": [],
    "dynamic_module_utils": [],
    "feature_extraction_sequence_utils": ["SequenceFeatureExtractor"],
    "feature_extraction_utils": ["BatchFeature", "FeatureExtractionMixin"],
    "file_utils": [],
    "generation": ["GenerationConfig", "TextIteratorStreamer", "TextStreamer"],
    "hf_argparser": ["HfArgumentParser"],
    "hyperparameter_search": [],
    "image_transforms": [],
    "integrations": [
        "is_clearml_available",
        "is_comet_available",
        "is_dvclive_available",
        "is_neptune_available",
        "is_optuna_available",
        "is_ray_available",
        "is_ray_tune_available",
        "is_sigopt_available",
        "is_tensorboard_available",
        "is_wandb_available",
    ],
    "modelcard": ["ModelCard"],
    "modeling_tf_pytorch_utils": [
        "convert_tf_weight_name_to_pt_weight_name",
        "load_pytorch_checkpoint_in_tf2_model",
        "load_pytorch_model_in_tf2_model",
        "load_pytorch_weights_in_tf2_model",
        "load_tf2_checkpoint_in_pytorch_model",
        "load_tf2_model_in_pytorch_model",
        "load_tf2_weights_in_pytorch_model",
    ],
    "models": [],
    # Models
    "models.albert": ["ALBERT_PRETRAINED_CONFIG_ARCHIVE_MAP", "AlbertConfig"],
    "models.align": [
        "ALIGN_PRETRAINED_CONFIG_ARCHIVE_MAP",
        "AlignConfig",
        "AlignProcessor",
        "AlignTextConfig",
        "AlignVisionConfig",
    ],
    "models.altclip": [
        "ALTCLIP_PRETRAINED_CONFIG_ARCHIVE_MAP",
        "AltCLIPConfig",
        "AltCLIPProcessor",
        "AltCLIPTextConfig",
        "AltCLIPVisionConfig",
    ],
    "models.audio_spectrogram_transformer": [
        "AUDIO_SPECTROGRAM_TRANSFORMER_PRETRAINED_CONFIG_ARCHIVE_MAP",
        "ASTConfig",
        "ASTFeatureExtractor",
    ],
    "models.auto": [
        "ALL_PRETRAINED_CONFIG_ARCHIVE_MAP",
        "CONFIG_MAPPING",
        "FEATURE_EXTRACTOR_MAPPING",
        "IMAGE_PROCESSOR_MAPPING",
        "MODEL_NAMES_MAPPING",
        "PROCESSOR_MAPPING",
        "TOKENIZER_MAPPING",
        "AutoConfig",
        "AutoFeatureExtractor",
        "AutoImageProcessor",
        "AutoProcessor",
        "AutoTokenizer",
    ],
    "models.autoformer": [
        "AUTOFORMER_PRETRAINED_CONFIG_ARCHIVE_MAP",
        "AutoformerConfig",
    ],
    "models.bark": [
        "BarkCoarseConfig",
        "BarkConfig",
        "BarkFineConfig",
        "BarkProcessor",
        "BarkSemanticConfig",
    ],
    "models.bart": ["BartConfig", "BartTokenizer"],
    "models.barthez": [],
    "models.bartpho": [],
    "models.beit": ["BEIT_PRETRAINED_CONFIG_ARCHIVE_MAP", "BeitConfig"],
    "models.bert": [
        "BERT_PRETRAINED_CONFIG_ARCHIVE_MAP",
        "BasicTokenizer",
        "BertConfig",
        "BertTokenizer",
        "WordpieceTokenizer",
    ],
    "models.bert_generation": ["BertGenerationConfig"],
    "models.bert_japanese": ["BertJapaneseTokenizer", "CharacterTokenizer", "MecabTokenizer"],
    "models.bertweet": ["BertweetTokenizer"],
    "models.big_bird": ["BIG_BIRD_PRETRAINED_CONFIG_ARCHIVE_MAP", "BigBirdConfig"],
    "models.bigbird_pegasus": [
        "BIGBIRD_PEGASUS_PRETRAINED_CONFIG_ARCHIVE_MAP",
        "BigBirdPegasusConfig",
    ],
    "models.biogpt": ["BIOGPT_PRETRAINED_CONFIG_ARCHIVE_MAP", "BioGptConfig", "BioGptTokenizer"],
    "models.bit": ["BIT_PRETRAINED_CONFIG_ARCHIVE_MAP", "BitConfig"],
    "models.blenderbot": ["BLENDERBOT_PRETRAINED_CONFIG_ARCHIVE_MAP", "BlenderbotConfig", "BlenderbotTokenizer"],
    "models.blenderbot_small": [
        "BLENDERBOT_SMALL_PRETRAINED_CONFIG_ARCHIVE_MAP",
        "BlenderbotSmallConfig",
        "BlenderbotSmallTokenizer",
    ],
    "models.blip": [
        "BLIP_PRETRAINED_CONFIG_ARCHIVE_MAP",
        "BlipConfig",
        "BlipProcessor",
        "BlipTextConfig",
        "BlipVisionConfig",
    ],
    "models.blip_2": [
        "BLIP_2_PRETRAINED_CONFIG_ARCHIVE_MAP",
        "Blip2Config",
        "Blip2Processor",
        "Blip2QFormerConfig",
        "Blip2VisionConfig",
    ],
    "models.bloom": ["BLOOM_PRETRAINED_CONFIG_ARCHIVE_MAP", "BloomConfig"],
    "models.bridgetower": [
        "BRIDGETOWER_PRETRAINED_CONFIG_ARCHIVE_MAP",
        "BridgeTowerConfig",
        "BridgeTowerProcessor",
        "BridgeTowerTextConfig",
        "BridgeTowerVisionConfig",
    ],
    "models.bros": ["BROS_PRETRAINED_CONFIG_ARCHIVE_MAP", "BrosConfig", "BrosProcessor"],
    "models.byt5": ["ByT5Tokenizer"],
    "models.camembert": ["CAMEMBERT_PRETRAINED_CONFIG_ARCHIVE_MAP", "CamembertConfig"],
    "models.canine": ["CANINE_PRETRAINED_CONFIG_ARCHIVE_MAP", "CanineConfig", "CanineTokenizer"],
    "models.chinese_clip": [
        "CHINESE_CLIP_PRETRAINED_CONFIG_ARCHIVE_MAP",
        "ChineseCLIPConfig",
        "ChineseCLIPProcessor",
        "ChineseCLIPTextConfig",
        "ChineseCLIPVisionConfig",
    ],
    "models.clap": [
        "CLAP_PRETRAINED_MODEL_ARCHIVE_LIST",
        "ClapAudioConfig",
        "ClapConfig",
        "ClapProcessor",
        "ClapTextConfig",
    ],
    "models.clip": [
        "CLIP_PRETRAINED_CONFIG_ARCHIVE_MAP",
        "CLIPConfig",
        "CLIPProcessor",
        "CLIPTextConfig",
        "CLIPTokenizer",
        "CLIPVisionConfig",
    ],
    "models.clipseg": [
        "CLIPSEG_PRETRAINED_CONFIG_ARCHIVE_MAP",
        "CLIPSegConfig",
        "CLIPSegProcessor",
        "CLIPSegTextConfig",
        "CLIPSegVisionConfig",
    ],
    "models.clvp": [
        "CLVP_PRETRAINED_CONFIG_ARCHIVE_MAP",
        "ClvpConfig",
        "ClvpDecoderConfig",
        "ClvpEncoderConfig",
        "ClvpFeatureExtractor",
        "ClvpProcessor",
        "ClvpTokenizer",
    ],
    "models.code_llama": [],
    "models.codegen": ["CODEGEN_PRETRAINED_CONFIG_ARCHIVE_MAP", "CodeGenConfig", "CodeGenTokenizer"],
    "models.conditional_detr": ["CONDITIONAL_DETR_PRETRAINED_CONFIG_ARCHIVE_MAP", "ConditionalDetrConfig"],
    "models.convbert": ["CONVBERT_PRETRAINED_CONFIG_ARCHIVE_MAP", "ConvBertConfig", "ConvBertTokenizer"],
    "models.convnext": ["CONVNEXT_PRETRAINED_CONFIG_ARCHIVE_MAP", "ConvNextConfig"],
    "models.convnextv2": ["CONVNEXTV2_PRETRAINED_CONFIG_ARCHIVE_MAP", "ConvNextV2Config"],
    "models.cpm": [],
    "models.cpmant": ["CPMANT_PRETRAINED_CONFIG_ARCHIVE_MAP", "CpmAntConfig", "CpmAntTokenizer"],
    "models.ctrl": ["CTRL_PRETRAINED_CONFIG_ARCHIVE_MAP", "CTRLConfig", "CTRLTokenizer"],
    "models.cvt": ["CVT_PRETRAINED_CONFIG_ARCHIVE_MAP", "CvtConfig"],
    "models.data2vec": [
        "DATA2VEC_TEXT_PRETRAINED_CONFIG_ARCHIVE_MAP",
        "DATA2VEC_VISION_PRETRAINED_CONFIG_ARCHIVE_MAP",
        "Data2VecAudioConfig",
        "Data2VecTextConfig",
        "Data2VecVisionConfig",
    ],
    "models.deberta": ["DEBERTA_PRETRAINED_CONFIG_ARCHIVE_MAP", "DebertaConfig", "DebertaTokenizer"],
    "models.deberta_v2": ["DEBERTA_V2_PRETRAINED_CONFIG_ARCHIVE_MAP", "DebertaV2Config"],
    "models.decision_transformer": ["DECISION_TRANSFORMER_PRETRAINED_CONFIG_ARCHIVE_MAP", "DecisionTransformerConfig"],
    "models.deformable_detr": ["DEFORMABLE_DETR_PRETRAINED_CONFIG_ARCHIVE_MAP", "DeformableDetrConfig"],
    "models.deit": ["DEIT_PRETRAINED_CONFIG_ARCHIVE_MAP", "DeiTConfig"],
    "models.deprecated": [],
    "models.deprecated.bort": [],
    "models.deprecated.mctct": [
        "MCTCT_PRETRAINED_CONFIG_ARCHIVE_MAP",
        "MCTCTConfig",
        "MCTCTFeatureExtractor",
        "MCTCTProcessor",
    ],
    "models.deprecated.mmbt": ["MMBTConfig"],
    "models.deprecated.open_llama": ["OPEN_LLAMA_PRETRAINED_CONFIG_ARCHIVE_MAP", "OpenLlamaConfig"],
    "models.deprecated.retribert": [
        "RETRIBERT_PRETRAINED_CONFIG_ARCHIVE_MAP",
        "RetriBertConfig",
        "RetriBertTokenizer",
    ],
    "models.deprecated.tapex": ["TapexTokenizer"],
    "models.deprecated.trajectory_transformer": [
        "TRAJECTORY_TRANSFORMER_PRETRAINED_CONFIG_ARCHIVE_MAP",
        "TrajectoryTransformerConfig",
    ],
    "models.deprecated.van": ["VAN_PRETRAINED_CONFIG_ARCHIVE_MAP", "VanConfig"],
    "models.deta": ["DETA_PRETRAINED_CONFIG_ARCHIVE_MAP", "DetaConfig"],
    "models.detr": ["DETR_PRETRAINED_CONFIG_ARCHIVE_MAP", "DetrConfig"],
    "models.dialogpt": [],
    "models.dinat": ["DINAT_PRETRAINED_CONFIG_ARCHIVE_MAP", "DinatConfig"],
    "models.dinov2": ["DINOV2_PRETRAINED_CONFIG_ARCHIVE_MAP", "Dinov2Config"],
    "models.distilbert": ["DISTILBERT_PRETRAINED_CONFIG_ARCHIVE_MAP", "DistilBertConfig", "DistilBertTokenizer"],
    "models.dit": [],
    "models.donut": ["DONUT_SWIN_PRETRAINED_CONFIG_ARCHIVE_MAP", "DonutProcessor", "DonutSwinConfig"],
    "models.dpr": [
        "DPR_PRETRAINED_CONFIG_ARCHIVE_MAP",
        "DPRConfig",
        "DPRContextEncoderTokenizer",
        "DPRQuestionEncoderTokenizer",
        "DPRReaderOutput",
        "DPRReaderTokenizer",
    ],
    "models.dpt": ["DPT_PRETRAINED_CONFIG_ARCHIVE_MAP", "DPTConfig"],
    "models.efficientformer": ["EFFICIENTFORMER_PRETRAINED_CONFIG_ARCHIVE_MAP", "EfficientFormerConfig"],
    "models.efficientnet": ["EFFICIENTNET_PRETRAINED_CONFIG_ARCHIVE_MAP", "EfficientNetConfig"],
    "models.electra": ["ELECTRA_PRETRAINED_CONFIG_ARCHIVE_MAP", "ElectraConfig", "ElectraTokenizer"],
    "models.encodec": [
        "ENCODEC_PRETRAINED_CONFIG_ARCHIVE_MAP",
        "EncodecConfig",
        "EncodecFeatureExtractor",
    ],
    "models.encoder_decoder": ["EncoderDecoderConfig"],
    "models.ernie": [
        "ERNIE_PRETRAINED_CONFIG_ARCHIVE_MAP",
        "ErnieConfig",
    ],
    "models.ernie_m": ["ERNIE_M_PRETRAINED_CONFIG_ARCHIVE_MAP", "ErnieMConfig"],
    "models.esm": ["ESM_PRETRAINED_CONFIG_ARCHIVE_MAP", "EsmConfig", "EsmTokenizer"],
    "models.falcon": ["FALCON_PRETRAINED_CONFIG_ARCHIVE_MAP", "FalconConfig"],
    "models.flaubert": ["FLAUBERT_PRETRAINED_CONFIG_ARCHIVE_MAP", "FlaubertConfig", "FlaubertTokenizer"],
    "models.flava": [
        "FLAVA_PRETRAINED_CONFIG_ARCHIVE_MAP",
        "FlavaConfig",
        "FlavaImageCodebookConfig",
        "FlavaImageConfig",
        "FlavaMultimodalConfig",
        "FlavaTextConfig",
    ],
    "models.fnet": ["FNET_PRETRAINED_CONFIG_ARCHIVE_MAP", "FNetConfig"],
    "models.focalnet": ["FOCALNET_PRETRAINED_CONFIG_ARCHIVE_MAP", "FocalNetConfig"],
    "models.fsmt": ["FSMT_PRETRAINED_CONFIG_ARCHIVE_MAP", "FSMTConfig", "FSMTTokenizer"],
    "models.funnel": ["FUNNEL_PRETRAINED_CONFIG_ARCHIVE_MAP", "FunnelConfig", "FunnelTokenizer"],
    "models.fuyu": ["FUYU_PRETRAINED_CONFIG_ARCHIVE_MAP", "FuyuConfig"],
    "models.git": ["GIT_PRETRAINED_CONFIG_ARCHIVE_MAP", "GitConfig", "GitProcessor", "GitVisionConfig"],
    "models.glpn": ["GLPN_PRETRAINED_CONFIG_ARCHIVE_MAP", "GLPNConfig"],
    "models.gpt2": ["GPT2_PRETRAINED_CONFIG_ARCHIVE_MAP", "GPT2Config", "GPT2Tokenizer"],
    "models.gpt_bigcode": ["GPT_BIGCODE_PRETRAINED_CONFIG_ARCHIVE_MAP", "GPTBigCodeConfig"],
    "models.gpt_neo": ["GPT_NEO_PRETRAINED_CONFIG_ARCHIVE_MAP", "GPTNeoConfig"],
    "models.gpt_neox": ["GPT_NEOX_PRETRAINED_CONFIG_ARCHIVE_MAP", "GPTNeoXConfig"],
    "models.gpt_neox_japanese": ["GPT_NEOX_JAPANESE_PRETRAINED_CONFIG_ARCHIVE_MAP", "GPTNeoXJapaneseConfig"],
    "models.gpt_sw3": [],
    "models.gptj": ["GPTJ_PRETRAINED_CONFIG_ARCHIVE_MAP", "GPTJConfig"],
    "models.gptsan_japanese": [
        "GPTSAN_JAPANESE_PRETRAINED_CONFIG_ARCHIVE_MAP",
        "GPTSanJapaneseConfig",
        "GPTSanJapaneseTokenizer",
    ],
    "models.graphormer": ["GRAPHORMER_PRETRAINED_CONFIG_ARCHIVE_MAP", "GraphormerConfig"],
    "models.groupvit": [
        "GROUPVIT_PRETRAINED_CONFIG_ARCHIVE_MAP",
        "GroupViTConfig",
        "GroupViTTextConfig",
        "GroupViTVisionConfig",
    ],
    "models.herbert": ["HerbertTokenizer"],
    "models.hubert": ["HUBERT_PRETRAINED_CONFIG_ARCHIVE_MAP", "HubertConfig"],
    "models.ibert": ["IBERT_PRETRAINED_CONFIG_ARCHIVE_MAP", "IBertConfig"],
    "models.idefics": [
        "IDEFICS_PRETRAINED_CONFIG_ARCHIVE_MAP",
        "IdeficsConfig",
    ],
    "models.imagegpt": ["IMAGEGPT_PRETRAINED_CONFIG_ARCHIVE_MAP", "ImageGPTConfig"],
    "models.informer": ["INFORMER_PRETRAINED_CONFIG_ARCHIVE_MAP", "InformerConfig"],
    "models.instructblip": [
        "INSTRUCTBLIP_PRETRAINED_CONFIG_ARCHIVE_MAP",
        "InstructBlipConfig",
        "InstructBlipProcessor",
        "InstructBlipQFormerConfig",
        "InstructBlipVisionConfig",
    ],
    "models.jukebox": [
        "JUKEBOX_PRETRAINED_CONFIG_ARCHIVE_MAP",
        "JukeboxConfig",
        "JukeboxPriorConfig",
        "JukeboxTokenizer",
        "JukeboxVQVAEConfig",
    ],
    "models.kosmos2": [
        "KOSMOS2_PRETRAINED_CONFIG_ARCHIVE_MAP",
        "Kosmos2Config",
        "Kosmos2Processor",
    ],
    "models.lagllama": ["LAGLLAMA_PRETRAINED_CONFIG_ARCHIVE_MAP", "LagLlamaConfig"],
    "models.layoutlm": ["LAYOUTLM_PRETRAINED_CONFIG_ARCHIVE_MAP", "LayoutLMConfig", "LayoutLMTokenizer"],
    "models.layoutlmv2": [
        "LAYOUTLMV2_PRETRAINED_CONFIG_ARCHIVE_MAP",
        "LayoutLMv2Config",
        "LayoutLMv2FeatureExtractor",
        "LayoutLMv2ImageProcessor",
        "LayoutLMv2Processor",
        "LayoutLMv2Tokenizer",
    ],
    "models.layoutlmv3": [
        "LAYOUTLMV3_PRETRAINED_CONFIG_ARCHIVE_MAP",
        "LayoutLMv3Config",
        "LayoutLMv3FeatureExtractor",
        "LayoutLMv3ImageProcessor",
        "LayoutLMv3Processor",
        "LayoutLMv3Tokenizer",
    ],
    "models.layoutxlm": ["LayoutXLMProcessor"],
    "models.led": ["LED_PRETRAINED_CONFIG_ARCHIVE_MAP", "LEDConfig", "LEDTokenizer"],
    "models.levit": ["LEVIT_PRETRAINED_CONFIG_ARCHIVE_MAP", "LevitConfig"],
    "models.lilt": ["LILT_PRETRAINED_CONFIG_ARCHIVE_MAP", "LiltConfig"],
    "models.llama": ["LLAMA_PRETRAINED_CONFIG_ARCHIVE_MAP", "LlamaConfig"],
    "models.longformer": ["LONGFORMER_PRETRAINED_CONFIG_ARCHIVE_MAP", "LongformerConfig", "LongformerTokenizer"],
    "models.longt5": ["LONGT5_PRETRAINED_CONFIG_ARCHIVE_MAP", "LongT5Config"],
    "models.luke": ["LUKE_PRETRAINED_CONFIG_ARCHIVE_MAP", "LukeConfig", "LukeTokenizer"],
    "models.lxmert": ["LXMERT_PRETRAINED_CONFIG_ARCHIVE_MAP", "LxmertConfig", "LxmertTokenizer"],
    "models.m2m_100": ["M2M_100_PRETRAINED_CONFIG_ARCHIVE_MAP", "M2M100Config"],
    "models.marian": ["MarianConfig"],
    "models.markuplm": [
        "MARKUPLM_PRETRAINED_CONFIG_ARCHIVE_MAP",
        "MarkupLMConfig",
        "MarkupLMFeatureExtractor",
        "MarkupLMProcessor",
        "MarkupLMTokenizer",
    ],
    "models.mask2former": [
        "MASK2FORMER_PRETRAINED_CONFIG_ARCHIVE_MAP",
        "Mask2FormerConfig",
    ],
    "models.maskformer": ["MASKFORMER_PRETRAINED_CONFIG_ARCHIVE_MAP", "MaskFormerConfig", "MaskFormerSwinConfig"],
    "models.mbart": ["MBartConfig"],
    "models.mbart50": [],
    "models.mega": ["MEGA_PRETRAINED_CONFIG_ARCHIVE_MAP", "MegaConfig"],
    "models.megatron_bert": ["MEGATRON_BERT_PRETRAINED_CONFIG_ARCHIVE_MAP", "MegatronBertConfig"],
    "models.megatron_gpt2": [],
    "models.mgp_str": ["MGP_STR_PRETRAINED_CONFIG_ARCHIVE_MAP", "MgpstrConfig", "MgpstrProcessor", "MgpstrTokenizer"],
    "models.mistral": ["MISTRAL_PRETRAINED_CONFIG_ARCHIVE_MAP", "MistralConfig"],
    "models.mluke": [],
    "models.mobilebert": ["MOBILEBERT_PRETRAINED_CONFIG_ARCHIVE_MAP", "MobileBertConfig", "MobileBertTokenizer"],
    "models.mobilenet_v1": ["MOBILENET_V1_PRETRAINED_CONFIG_ARCHIVE_MAP", "MobileNetV1Config"],
    "models.mobilenet_v2": ["MOBILENET_V2_PRETRAINED_CONFIG_ARCHIVE_MAP", "MobileNetV2Config"],
    "models.mobilevit": ["MOBILEVIT_PRETRAINED_CONFIG_ARCHIVE_MAP", "MobileViTConfig"],
    "models.mobilevitv2": ["MOBILEVITV2_PRETRAINED_CONFIG_ARCHIVE_MAP", "MobileViTV2Config"],
    "models.mpnet": ["MPNET_PRETRAINED_CONFIG_ARCHIVE_MAP", "MPNetConfig", "MPNetTokenizer"],
    "models.mpt": ["MPT_PRETRAINED_CONFIG_ARCHIVE_MAP", "MptConfig"],
    "models.mra": ["MRA_PRETRAINED_CONFIG_ARCHIVE_MAP", "MraConfig"],
    "models.mt5": ["MT5Config"],
    "models.musicgen": [
        "MUSICGEN_PRETRAINED_CONFIG_ARCHIVE_MAP",
        "MusicgenConfig",
        "MusicgenDecoderConfig",
    ],
    "models.mvp": ["MvpConfig", "MvpTokenizer"],
    "models.nat": ["NAT_PRETRAINED_CONFIG_ARCHIVE_MAP", "NatConfig"],
    "models.nezha": ["NEZHA_PRETRAINED_CONFIG_ARCHIVE_MAP", "NezhaConfig"],
    "models.nllb": [],
    "models.nllb_moe": ["NLLB_MOE_PRETRAINED_CONFIG_ARCHIVE_MAP", "NllbMoeConfig"],
    "models.nougat": ["NougatProcessor"],
    "models.nystromformer": [
        "NYSTROMFORMER_PRETRAINED_CONFIG_ARCHIVE_MAP",
        "NystromformerConfig",
    ],
    "models.oneformer": ["ONEFORMER_PRETRAINED_CONFIG_ARCHIVE_MAP", "OneFormerConfig", "OneFormerProcessor"],
    "models.openai": ["OPENAI_GPT_PRETRAINED_CONFIG_ARCHIVE_MAP", "OpenAIGPTConfig", "OpenAIGPTTokenizer"],
    "models.opt": ["OPTConfig"],
    "models.owlv2": [
        "OWLV2_PRETRAINED_CONFIG_ARCHIVE_MAP",
        "Owlv2Config",
        "Owlv2Processor",
        "Owlv2TextConfig",
        "Owlv2VisionConfig",
    ],
    "models.owlvit": [
        "OWLVIT_PRETRAINED_CONFIG_ARCHIVE_MAP",
        "OwlViTConfig",
        "OwlViTProcessor",
        "OwlViTTextConfig",
        "OwlViTVisionConfig",
    ],
    "models.pegasus": ["PEGASUS_PRETRAINED_CONFIG_ARCHIVE_MAP", "PegasusConfig", "PegasusTokenizer"],
    "models.pegasus_x": ["PEGASUS_X_PRETRAINED_CONFIG_ARCHIVE_MAP", "PegasusXConfig"],
    "models.perceiver": ["PERCEIVER_PRETRAINED_CONFIG_ARCHIVE_MAP", "PerceiverConfig", "PerceiverTokenizer"],
    "models.persimmon": ["PERSIMMON_PRETRAINED_CONFIG_ARCHIVE_MAP", "PersimmonConfig"],
    "models.phi": ["PHI_PRETRAINED_CONFIG_ARCHIVE_MAP", "PhiConfig"],
    "models.phobert": ["PhobertTokenizer"],
    "models.pix2struct": [
        "PIX2STRUCT_PRETRAINED_CONFIG_ARCHIVE_MAP",
        "Pix2StructConfig",
        "Pix2StructProcessor",
        "Pix2StructTextConfig",
        "Pix2StructVisionConfig",
    ],
    "models.plbart": ["PLBART_PRETRAINED_CONFIG_ARCHIVE_MAP", "PLBartConfig"],
    "models.poolformer": ["POOLFORMER_PRETRAINED_CONFIG_ARCHIVE_MAP", "PoolFormerConfig"],
    "models.pop2piano": [
        "POP2PIANO_PRETRAINED_CONFIG_ARCHIVE_MAP",
        "Pop2PianoConfig",
    ],
    "models.prophetnet": ["PROPHETNET_PRETRAINED_CONFIG_ARCHIVE_MAP", "ProphetNetConfig", "ProphetNetTokenizer"],
    "models.pvt": ["PVT_PRETRAINED_CONFIG_ARCHIVE_MAP", "PvtConfig"],
    "models.qdqbert": ["QDQBERT_PRETRAINED_CONFIG_ARCHIVE_MAP", "QDQBertConfig"],
    "models.rag": ["RagConfig", "RagRetriever", "RagTokenizer"],
    "models.realm": ["REALM_PRETRAINED_CONFIG_ARCHIVE_MAP", "RealmConfig", "RealmTokenizer"],
    "models.reformer": ["REFORMER_PRETRAINED_CONFIG_ARCHIVE_MAP", "ReformerConfig"],
    "models.regnet": ["REGNET_PRETRAINED_CONFIG_ARCHIVE_MAP", "RegNetConfig"],
    "models.rembert": ["REMBERT_PRETRAINED_CONFIG_ARCHIVE_MAP", "RemBertConfig"],
    "models.resnet": ["RESNET_PRETRAINED_CONFIG_ARCHIVE_MAP", "ResNetConfig"],
    "models.roberta": ["ROBERTA_PRETRAINED_CONFIG_ARCHIVE_MAP", "RobertaConfig", "RobertaTokenizer"],
    "models.roberta_prelayernorm": ["ROBERTA_PRELAYERNORM_PRETRAINED_CONFIG_ARCHIVE_MAP", "RobertaPreLayerNormConfig"],
    "models.roc_bert": ["ROC_BERT_PRETRAINED_CONFIG_ARCHIVE_MAP", "RoCBertConfig", "RoCBertTokenizer"],
    "models.roformer": ["ROFORMER_PRETRAINED_CONFIG_ARCHIVE_MAP", "RoFormerConfig", "RoFormerTokenizer"],
    "models.rwkv": ["RWKV_PRETRAINED_CONFIG_ARCHIVE_MAP", "RwkvConfig"],
    "models.sam": [
        "SAM_PRETRAINED_CONFIG_ARCHIVE_MAP",
        "SamConfig",
        "SamMaskDecoderConfig",
        "SamProcessor",
        "SamPromptEncoderConfig",
        "SamVisionConfig",
    ],
    "models.seamless_m4t": [
        "SEAMLESS_M4T_PRETRAINED_CONFIG_ARCHIVE_MAP",
        "SeamlessM4TConfig",
        "SeamlessM4TFeatureExtractor",
        "SeamlessM4TProcessor",
    ],
    "models.segformer": ["SEGFORMER_PRETRAINED_CONFIG_ARCHIVE_MAP", "SegformerConfig"],
    "models.sew": ["SEW_PRETRAINED_CONFIG_ARCHIVE_MAP", "SEWConfig"],
    "models.sew_d": ["SEW_D_PRETRAINED_CONFIG_ARCHIVE_MAP", "SEWDConfig"],
    "models.speech_encoder_decoder": ["SpeechEncoderDecoderConfig"],
    "models.speech_to_text": [
        "SPEECH_TO_TEXT_PRETRAINED_CONFIG_ARCHIVE_MAP",
        "Speech2TextConfig",
        "Speech2TextFeatureExtractor",
        "Speech2TextProcessor",
    ],
    "models.speech_to_text_2": [
        "SPEECH_TO_TEXT_2_PRETRAINED_CONFIG_ARCHIVE_MAP",
        "Speech2Text2Config",
        "Speech2Text2Processor",
        "Speech2Text2Tokenizer",
    ],
    "models.speecht5": [
        "SPEECHT5_PRETRAINED_CONFIG_ARCHIVE_MAP",
        "SPEECHT5_PRETRAINED_HIFIGAN_CONFIG_ARCHIVE_MAP",
        "SpeechT5Config",
        "SpeechT5FeatureExtractor",
        "SpeechT5HifiGanConfig",
        "SpeechT5Processor",
    ],
    "models.splinter": ["SPLINTER_PRETRAINED_CONFIG_ARCHIVE_MAP", "SplinterConfig", "SplinterTokenizer"],
    "models.squeezebert": ["SQUEEZEBERT_PRETRAINED_CONFIG_ARCHIVE_MAP", "SqueezeBertConfig", "SqueezeBertTokenizer"],
    "models.swiftformer": ["SWIFTFORMER_PRETRAINED_CONFIG_ARCHIVE_MAP", "SwiftFormerConfig"],
    "models.swin": ["SWIN_PRETRAINED_CONFIG_ARCHIVE_MAP", "SwinConfig"],
    "models.swin2sr": ["SWIN2SR_PRETRAINED_CONFIG_ARCHIVE_MAP", "Swin2SRConfig"],
    "models.swinv2": ["SWINV2_PRETRAINED_CONFIG_ARCHIVE_MAP", "Swinv2Config"],
    "models.switch_transformers": ["SWITCH_TRANSFORMERS_PRETRAINED_CONFIG_ARCHIVE_MAP", "SwitchTransformersConfig"],
    "models.t5": ["T5_PRETRAINED_CONFIG_ARCHIVE_MAP", "T5Config"],
    "models.table_transformer": ["TABLE_TRANSFORMER_PRETRAINED_CONFIG_ARCHIVE_MAP", "TableTransformerConfig"],
    "models.tapas": ["TAPAS_PRETRAINED_CONFIG_ARCHIVE_MAP", "TapasConfig", "TapasTokenizer"],
    "models.time_series_transformer": [
        "TIME_SERIES_TRANSFORMER_PRETRAINED_CONFIG_ARCHIVE_MAP",
        "TimeSeriesTransformerConfig",
    ],
    "models.timesformer": ["TIMESFORMER_PRETRAINED_CONFIG_ARCHIVE_MAP", "TimesformerConfig"],
    "models.timm_backbone": ["TimmBackboneConfig"],
    "models.transfo_xl": [
        "TRANSFO_XL_PRETRAINED_CONFIG_ARCHIVE_MAP",
        "TransfoXLConfig",
        "TransfoXLCorpus",
        "TransfoXLTokenizer",
    ],
    "models.trocr": [
        "TROCR_PRETRAINED_CONFIG_ARCHIVE_MAP",
        "TrOCRConfig",
        "TrOCRProcessor",
    ],
    "models.tvlt": [
        "TVLT_PRETRAINED_CONFIG_ARCHIVE_MAP",
        "TvltConfig",
        "TvltFeatureExtractor",
        "TvltProcessor",
    ],
    "models.tvp": [
        "TVP_PRETRAINED_CONFIG_ARCHIVE_MAP",
        "TvpConfig",
        "TvpProcessor",
    ],
    "models.umt5": ["UMT5Config"],
    "models.unispeech": [
        "UNISPEECH_PRETRAINED_CONFIG_ARCHIVE_MAP",
        "UniSpeechConfig",
    ],
    "models.unispeech_sat": [
        "UNISPEECH_SAT_PRETRAINED_CONFIG_ARCHIVE_MAP",
        "UniSpeechSatConfig",
    ],
    "models.univnet": [
        "UNIVNET_PRETRAINED_CONFIG_ARCHIVE_MAP",
        "UnivNetConfig",
        "UnivNetFeatureExtractor",
    ],
    "models.upernet": ["UperNetConfig"],
    "models.videomae": ["VIDEOMAE_PRETRAINED_CONFIG_ARCHIVE_MAP", "VideoMAEConfig"],
    "models.vilt": [
        "VILT_PRETRAINED_CONFIG_ARCHIVE_MAP",
        "ViltConfig",
        "ViltFeatureExtractor",
        "ViltImageProcessor",
        "ViltProcessor",
    ],
    "models.vision_encoder_decoder": ["VisionEncoderDecoderConfig"],
    "models.vision_text_dual_encoder": ["VisionTextDualEncoderConfig", "VisionTextDualEncoderProcessor"],
    "models.visual_bert": ["VISUAL_BERT_PRETRAINED_CONFIG_ARCHIVE_MAP", "VisualBertConfig"],
    "models.vit": ["VIT_PRETRAINED_CONFIG_ARCHIVE_MAP", "ViTConfig"],
    "models.vit_hybrid": ["VIT_HYBRID_PRETRAINED_CONFIG_ARCHIVE_MAP", "ViTHybridConfig"],
    "models.vit_mae": ["VIT_MAE_PRETRAINED_CONFIG_ARCHIVE_MAP", "ViTMAEConfig"],
    "models.vit_msn": ["VIT_MSN_PRETRAINED_CONFIG_ARCHIVE_MAP", "ViTMSNConfig"],
    "models.vitdet": ["VITDET_PRETRAINED_CONFIG_ARCHIVE_MAP", "VitDetConfig"],
    "models.vitmatte": ["VITMATTE_PRETRAINED_CONFIG_ARCHIVE_MAP", "VitMatteConfig"],
    "models.vits": [
        "VITS_PRETRAINED_CONFIG_ARCHIVE_MAP",
        "VitsConfig",
        "VitsTokenizer",
    ],
    "models.vivit": [
        "VIVIT_PRETRAINED_CONFIG_ARCHIVE_MAP",
        "VivitConfig",
    ],
    "models.wav2vec2": [
        "WAV_2_VEC_2_PRETRAINED_CONFIG_ARCHIVE_MAP",
        "Wav2Vec2Config",
        "Wav2Vec2CTCTokenizer",
        "Wav2Vec2FeatureExtractor",
        "Wav2Vec2Processor",
        "Wav2Vec2Tokenizer",
    ],
    "models.wav2vec2_conformer": [
        "WAV2VEC2_CONFORMER_PRETRAINED_CONFIG_ARCHIVE_MAP",
        "Wav2Vec2ConformerConfig",
    ],
    "models.wav2vec2_phoneme": ["Wav2Vec2PhonemeCTCTokenizer"],
    "models.wav2vec2_with_lm": ["Wav2Vec2ProcessorWithLM"],
    "models.wavlm": [
        "WAVLM_PRETRAINED_CONFIG_ARCHIVE_MAP",
        "WavLMConfig",
    ],
    "models.whisper": [
        "WHISPER_PRETRAINED_CONFIG_ARCHIVE_MAP",
        "WhisperConfig",
        "WhisperFeatureExtractor",
        "WhisperProcessor",
        "WhisperTokenizer",
    ],
    "models.x_clip": [
        "XCLIP_PRETRAINED_CONFIG_ARCHIVE_MAP",
        "XCLIPConfig",
        "XCLIPProcessor",
        "XCLIPTextConfig",
        "XCLIPVisionConfig",
    ],
    "models.xglm": ["XGLM_PRETRAINED_CONFIG_ARCHIVE_MAP", "XGLMConfig"],
    "models.xlm": ["XLM_PRETRAINED_CONFIG_ARCHIVE_MAP", "XLMConfig", "XLMTokenizer"],
    "models.xlm_prophetnet": ["XLM_PROPHETNET_PRETRAINED_CONFIG_ARCHIVE_MAP", "XLMProphetNetConfig"],
    "models.xlm_roberta": ["XLM_ROBERTA_PRETRAINED_CONFIG_ARCHIVE_MAP", "XLMRobertaConfig"],
    "models.xlm_roberta_xl": ["XLM_ROBERTA_XL_PRETRAINED_CONFIG_ARCHIVE_MAP", "XLMRobertaXLConfig"],
    "models.xlnet": ["XLNET_PRETRAINED_CONFIG_ARCHIVE_MAP", "XLNetConfig"],
    "models.xmod": ["XMOD_PRETRAINED_CONFIG_ARCHIVE_MAP", "XmodConfig"],
    "models.yolos": ["YOLOS_PRETRAINED_CONFIG_ARCHIVE_MAP", "YolosConfig"],
    "models.yoso": ["YOSO_PRETRAINED_CONFIG_ARCHIVE_MAP", "YosoConfig"],
    "onnx": [],
    "pipelines": [
        "AudioClassificationPipeline",
        "AutomaticSpeechRecognitionPipeline",
        "Conversation",
        "ConversationalPipeline",
        "CsvPipelineDataFormat",
        "DepthEstimationPipeline",
        "DocumentQuestionAnsweringPipeline",
        "FeatureExtractionPipeline",
        "FillMaskPipeline",
        "ImageClassificationPipeline",
        "ImageFeatureExtractionPipeline",
        "ImageSegmentationPipeline",
        "ImageToImagePipeline",
        "ImageToTextPipeline",
        "JsonPipelineDataFormat",
        "MaskGenerationPipeline",
        "NerPipeline",
        "ObjectDetectionPipeline",
        "PipedPipelineDataFormat",
        "Pipeline",
        "PipelineDataFormat",
        "QuestionAnsweringPipeline",
        "SummarizationPipeline",
        "TableQuestionAnsweringPipeline",
        "Text2TextGenerationPipeline",
        "TextClassificationPipeline",
        "TextGenerationPipeline",
        "TextToAudioPipeline",
        "TokenClassificationPipeline",
        "TranslationPipeline",
        "VideoClassificationPipeline",
        "VisualQuestionAnsweringPipeline",
        "ZeroShotAudioClassificationPipeline",
        "ZeroShotClassificationPipeline",
        "ZeroShotImageClassificationPipeline",
        "ZeroShotObjectDetectionPipeline",
        "pipeline",
    ],
    "processing_utils": ["ProcessorMixin"],
    "testing_utils": [],
    "tokenization_utils": ["PreTrainedTokenizer"],
    "tokenization_utils_base": [
        "AddedToken",
        "BatchEncoding",
        "CharSpan",
        "PreTrainedTokenizerBase",
        "SpecialTokensMixin",
        "TokenSpan",
    ],
    "tools": [
        "Agent",
        "AzureOpenAiAgent",
        "HfAgent",
        "LocalAgent",
        "OpenAiAgent",
        "PipelineTool",
        "RemoteTool",
        "Tool",
        "launch_gradio_demo",
        "load_tool",
    ],
    "trainer_callback": [
        "DefaultFlowCallback",
        "EarlyStoppingCallback",
        "PrinterCallback",
        "ProgressCallback",
        "TrainerCallback",
        "TrainerControl",
        "TrainerState",
    ],
    "trainer_utils": ["EvalPrediction", "IntervalStrategy", "SchedulerType", "enable_full_determinism", "set_seed"],
    "training_args": ["TrainingArguments"],
    "training_args_seq2seq": ["Seq2SeqTrainingArguments"],
    "training_args_tf": ["TFTrainingArguments"],
    "utils": [
        "CONFIG_NAME",
        "MODEL_CARD_NAME",
        "PYTORCH_PRETRAINED_BERT_CACHE",
        "PYTORCH_TRANSFORMERS_CACHE",
        "SPIECE_UNDERLINE",
        "TF2_WEIGHTS_NAME",
        "TF_WEIGHTS_NAME",
        "TRANSFORMERS_CACHE",
        "WEIGHTS_NAME",
        "TensorType",
        "add_end_docstrings",
        "add_start_docstrings",
        "is_apex_available",
        "is_bitsandbytes_available",
        "is_datasets_available",
        "is_decord_available",
        "is_faiss_available",
        "is_flax_available",
        "is_keras_nlp_available",
        "is_phonemizer_available",
        "is_psutil_available",
        "is_py3nvml_available",
        "is_pyctcdecode_available",
        "is_safetensors_available",
        "is_scipy_available",
        "is_sentencepiece_available",
        "is_sklearn_available",
        "is_speech_available",
        "is_tensorflow_text_available",
        "is_tf_available",
        "is_timm_available",
        "is_tokenizers_available",
        "is_torch_available",
        "is_torch_neuroncore_available",
        "is_torch_npu_available",
        "is_torch_tpu_available",
        "is_torchvision_available",
        "is_torch_xpu_available",
        "is_vision_available",
        "logging",
    ],
    "utils.quantization_config": ["AwqConfig", "BitsAndBytesConfig", "GPTQConfig"],
}

# sentencepiece-backed objects
try:
    if not is_sentencepiece_available():
        raise OptionalDependencyNotAvailable()
except OptionalDependencyNotAvailable:
    from .utils import dummy_sentencepiece_objects

    _import_structure["utils.dummy_sentencepiece_objects"] = [
        name for name in dir(dummy_sentencepiece_objects) if not name.startswith("_")
    ]
else:
    _import_structure["models.albert"].append("AlbertTokenizer")
    _import_structure["models.barthez"].append("BarthezTokenizer")
    _import_structure["models.bartpho"].append("BartphoTokenizer")
    _import_structure["models.bert_generation"].append("BertGenerationTokenizer")
    _import_structure["models.big_bird"].append("BigBirdTokenizer")
    _import_structure["models.camembert"].append("CamembertTokenizer")
    _import_structure["models.code_llama"].append("CodeLlamaTokenizer")
    _import_structure["models.cpm"].append("CpmTokenizer")
    _import_structure["models.deberta_v2"].append("DebertaV2Tokenizer")
    _import_structure["models.ernie_m"].append("ErnieMTokenizer")
    _import_structure["models.fnet"].append("FNetTokenizer")
    _import_structure["models.gpt_sw3"].append("GPTSw3Tokenizer")
    _import_structure["models.layoutxlm"].append("LayoutXLMTokenizer")
    _import_structure["models.llama"].append("LlamaTokenizer")
    _import_structure["models.m2m_100"].append("M2M100Tokenizer")
    _import_structure["models.marian"].append("MarianTokenizer")
    _import_structure["models.mbart"].append("MBartTokenizer")
    _import_structure["models.mbart50"].append("MBart50Tokenizer")
    _import_structure["models.mluke"].append("MLukeTokenizer")
    _import_structure["models.mt5"].append("MT5Tokenizer")
    _import_structure["models.nllb"].append("NllbTokenizer")
    _import_structure["models.pegasus"].append("PegasusTokenizer")
    _import_structure["models.plbart"].append("PLBartTokenizer")
    _import_structure["models.reformer"].append("ReformerTokenizer")
    _import_structure["models.rembert"].append("RemBertTokenizer")
    _import_structure["models.seamless_m4t"].append("SeamlessM4TTokenizer")
    _import_structure["models.speech_to_text"].append("Speech2TextTokenizer")
    _import_structure["models.speecht5"].append("SpeechT5Tokenizer")
    _import_structure["models.t5"].append("T5Tokenizer")
    _import_structure["models.xglm"].append("XGLMTokenizer")
    _import_structure["models.xlm_prophetnet"].append("XLMProphetNetTokenizer")
    _import_structure["models.xlm_roberta"].append("XLMRobertaTokenizer")
    _import_structure["models.xlnet"].append("XLNetTokenizer")

# tokenizers-backed objects
try:
    if not is_tokenizers_available():
        raise OptionalDependencyNotAvailable()
except OptionalDependencyNotAvailable:
    from .utils import dummy_tokenizers_objects

    _import_structure["utils.dummy_tokenizers_objects"] = [
        name for name in dir(dummy_tokenizers_objects) if not name.startswith("_")
    ]
else:
    # Fast tokenizers structure
    _import_structure["models.albert"].append("AlbertTokenizerFast")
    _import_structure["models.bart"].append("BartTokenizerFast")
    _import_structure["models.barthez"].append("BarthezTokenizerFast")
    _import_structure["models.bert"].append("BertTokenizerFast")
    _import_structure["models.big_bird"].append("BigBirdTokenizerFast")
    _import_structure["models.blenderbot"].append("BlenderbotTokenizerFast")
    _import_structure["models.blenderbot_small"].append("BlenderbotSmallTokenizerFast")
    _import_structure["models.bloom"].append("BloomTokenizerFast")
    _import_structure["models.camembert"].append("CamembertTokenizerFast")
    _import_structure["models.clip"].append("CLIPTokenizerFast")
    _import_structure["models.code_llama"].append("CodeLlamaTokenizerFast")
    _import_structure["models.codegen"].append("CodeGenTokenizerFast")
    _import_structure["models.convbert"].append("ConvBertTokenizerFast")
    _import_structure["models.cpm"].append("CpmTokenizerFast")
    _import_structure["models.deberta"].append("DebertaTokenizerFast")
    _import_structure["models.deberta_v2"].append("DebertaV2TokenizerFast")
    _import_structure["models.deprecated.retribert"].append("RetriBertTokenizerFast")
    _import_structure["models.distilbert"].append("DistilBertTokenizerFast")
    _import_structure["models.dpr"].extend(
        ["DPRContextEncoderTokenizerFast", "DPRQuestionEncoderTokenizerFast", "DPRReaderTokenizerFast"]
    )
    _import_structure["models.electra"].append("ElectraTokenizerFast")
    _import_structure["models.fnet"].append("FNetTokenizerFast")
    _import_structure["models.funnel"].append("FunnelTokenizerFast")
    _import_structure["models.gpt2"].append("GPT2TokenizerFast")
    _import_structure["models.gpt_neox"].append("GPTNeoXTokenizerFast")
    _import_structure["models.gpt_neox_japanese"].append("GPTNeoXJapaneseTokenizer")
    _import_structure["models.herbert"].append("HerbertTokenizerFast")
    _import_structure["models.layoutlm"].append("LayoutLMTokenizerFast")
    _import_structure["models.layoutlmv2"].append("LayoutLMv2TokenizerFast")
    _import_structure["models.layoutlmv3"].append("LayoutLMv3TokenizerFast")
    _import_structure["models.layoutxlm"].append("LayoutXLMTokenizerFast")
    _import_structure["models.led"].append("LEDTokenizerFast")
    _import_structure["models.llama"].append("LlamaTokenizerFast")
    _import_structure["models.longformer"].append("LongformerTokenizerFast")
    _import_structure["models.lxmert"].append("LxmertTokenizerFast")
    _import_structure["models.markuplm"].append("MarkupLMTokenizerFast")
    _import_structure["models.mbart"].append("MBartTokenizerFast")
    _import_structure["models.mbart50"].append("MBart50TokenizerFast")
    _import_structure["models.mobilebert"].append("MobileBertTokenizerFast")
    _import_structure["models.mpnet"].append("MPNetTokenizerFast")
    _import_structure["models.mt5"].append("MT5TokenizerFast")
    _import_structure["models.mvp"].append("MvpTokenizerFast")
    _import_structure["models.nllb"].append("NllbTokenizerFast")
    _import_structure["models.nougat"].append("NougatTokenizerFast")
    _import_structure["models.openai"].append("OpenAIGPTTokenizerFast")
    _import_structure["models.pegasus"].append("PegasusTokenizerFast")
    _import_structure["models.realm"].append("RealmTokenizerFast")
    _import_structure["models.reformer"].append("ReformerTokenizerFast")
    _import_structure["models.rembert"].append("RemBertTokenizerFast")
    _import_structure["models.roberta"].append("RobertaTokenizerFast")
    _import_structure["models.roformer"].append("RoFormerTokenizerFast")
    _import_structure["models.seamless_m4t"].append("SeamlessM4TTokenizerFast")
    _import_structure["models.splinter"].append("SplinterTokenizerFast")
    _import_structure["models.squeezebert"].append("SqueezeBertTokenizerFast")
    _import_structure["models.t5"].append("T5TokenizerFast")
    _import_structure["models.whisper"].append("WhisperTokenizerFast")
    _import_structure["models.xglm"].append("XGLMTokenizerFast")
    _import_structure["models.xlm_roberta"].append("XLMRobertaTokenizerFast")
    _import_structure["models.xlnet"].append("XLNetTokenizerFast")
    _import_structure["tokenization_utils_fast"] = ["PreTrainedTokenizerFast"]


try:
    if not (is_sentencepiece_available() and is_tokenizers_available()):
        raise OptionalDependencyNotAvailable()
except OptionalDependencyNotAvailable:
    from .utils import dummy_sentencepiece_and_tokenizers_objects

    _import_structure["utils.dummy_sentencepiece_and_tokenizers_objects"] = [
        name for name in dir(dummy_sentencepiece_and_tokenizers_objects) if not name.startswith("_")
    ]
else:
    _import_structure["convert_slow_tokenizer"] = ["SLOW_TO_FAST_CONVERTERS", "convert_slow_tokenizer"]

# Tensorflow-text-specific objects
try:
    if not is_tensorflow_text_available():
        raise OptionalDependencyNotAvailable()
except OptionalDependencyNotAvailable:
    from .utils import dummy_tensorflow_text_objects

    _import_structure["utils.dummy_tensorflow_text_objects"] = [
        name for name in dir(dummy_tensorflow_text_objects) if not name.startswith("_")
    ]
else:
    _import_structure["models.bert"].append("TFBertTokenizer")

# keras-nlp-specific objects
try:
    if not is_keras_nlp_available():
        raise OptionalDependencyNotAvailable()
except OptionalDependencyNotAvailable:
    from .utils import dummy_keras_nlp_objects

    _import_structure["utils.dummy_keras_nlp_objects"] = [
        name for name in dir(dummy_keras_nlp_objects) if not name.startswith("_")
    ]
else:
    _import_structure["models.gpt2"].append("TFGPT2Tokenizer")

# Vision-specific objects
try:
    if not is_vision_available():
        raise OptionalDependencyNotAvailable()
except OptionalDependencyNotAvailable:
    from .utils import dummy_vision_objects

    _import_structure["utils.dummy_vision_objects"] = [
        name for name in dir(dummy_vision_objects) if not name.startswith("_")
    ]
else:
    _import_structure["image_processing_utils"] = ["ImageProcessingMixin"]
    _import_structure["image_utils"] = ["ImageFeatureExtractionMixin"]
    _import_structure["models.beit"].extend(["BeitFeatureExtractor", "BeitImageProcessor"])
    _import_structure["models.bit"].extend(["BitImageProcessor"])
    _import_structure["models.blip"].extend(["BlipImageProcessor"])
    _import_structure["models.bridgetower"].append("BridgeTowerImageProcessor")
    _import_structure["models.chinese_clip"].extend(["ChineseCLIPFeatureExtractor", "ChineseCLIPImageProcessor"])
    _import_structure["models.clip"].extend(["CLIPFeatureExtractor", "CLIPImageProcessor"])
    _import_structure["models.conditional_detr"].extend(
        ["ConditionalDetrFeatureExtractor", "ConditionalDetrImageProcessor"]
    )
    _import_structure["models.convnext"].extend(["ConvNextFeatureExtractor", "ConvNextImageProcessor"])
    _import_structure["models.deformable_detr"].extend(
        ["DeformableDetrFeatureExtractor", "DeformableDetrImageProcessor"]
    )
    _import_structure["models.deit"].extend(["DeiTFeatureExtractor", "DeiTImageProcessor"])
    _import_structure["models.deta"].append("DetaImageProcessor")
    _import_structure["models.detr"].extend(["DetrFeatureExtractor", "DetrImageProcessor"])
    _import_structure["models.donut"].extend(["DonutFeatureExtractor", "DonutImageProcessor"])
    _import_structure["models.dpt"].extend(["DPTFeatureExtractor", "DPTImageProcessor"])
    _import_structure["models.efficientformer"].append("EfficientFormerImageProcessor")
    _import_structure["models.efficientnet"].append("EfficientNetImageProcessor")
    _import_structure["models.flava"].extend(["FlavaFeatureExtractor", "FlavaImageProcessor", "FlavaProcessor"])
    _import_structure["models.fuyu"].extend(["FuyuImageProcessor", "FuyuProcessor"])
    _import_structure["models.glpn"].extend(["GLPNFeatureExtractor", "GLPNImageProcessor"])
    _import_structure["models.idefics"].extend(["IdeficsImageProcessor"])
    _import_structure["models.imagegpt"].extend(["ImageGPTFeatureExtractor", "ImageGPTImageProcessor"])
    _import_structure["models.layoutlmv2"].extend(["LayoutLMv2FeatureExtractor", "LayoutLMv2ImageProcessor"])
    _import_structure["models.layoutlmv3"].extend(["LayoutLMv3FeatureExtractor", "LayoutLMv3ImageProcessor"])
    _import_structure["models.levit"].extend(["LevitFeatureExtractor", "LevitImageProcessor"])
    _import_structure["models.mask2former"].append("Mask2FormerImageProcessor")
    _import_structure["models.maskformer"].extend(["MaskFormerFeatureExtractor", "MaskFormerImageProcessor"])
    _import_structure["models.mobilenet_v1"].extend(["MobileNetV1FeatureExtractor", "MobileNetV1ImageProcessor"])
    _import_structure["models.mobilenet_v2"].extend(["MobileNetV2FeatureExtractor", "MobileNetV2ImageProcessor"])
    _import_structure["models.mobilevit"].extend(["MobileViTFeatureExtractor", "MobileViTImageProcessor"])
    _import_structure["models.nougat"].append("NougatImageProcessor")
    _import_structure["models.oneformer"].extend(["OneFormerImageProcessor"])
    _import_structure["models.owlv2"].append("Owlv2ImageProcessor")
    _import_structure["models.owlvit"].extend(["OwlViTFeatureExtractor", "OwlViTImageProcessor"])
    _import_structure["models.perceiver"].extend(["PerceiverFeatureExtractor", "PerceiverImageProcessor"])
    _import_structure["models.pix2struct"].extend(["Pix2StructImageProcessor"])
    _import_structure["models.poolformer"].extend(["PoolFormerFeatureExtractor", "PoolFormerImageProcessor"])
    _import_structure["models.pvt"].extend(["PvtImageProcessor"])
    _import_structure["models.sam"].extend(["SamImageProcessor"])
    _import_structure["models.segformer"].extend(["SegformerFeatureExtractor", "SegformerImageProcessor"])
    _import_structure["models.swin2sr"].append("Swin2SRImageProcessor")
    _import_structure["models.tvlt"].append("TvltImageProcessor")
    _import_structure["models.tvp"].append("TvpImageProcessor")
    _import_structure["models.videomae"].extend(["VideoMAEFeatureExtractor", "VideoMAEImageProcessor"])
    _import_structure["models.vilt"].extend(["ViltFeatureExtractor", "ViltImageProcessor", "ViltProcessor"])
    _import_structure["models.vit"].extend(["ViTFeatureExtractor", "ViTImageProcessor"])
    _import_structure["models.vit_hybrid"].extend(["ViTHybridImageProcessor"])
    _import_structure["models.vitmatte"].append("VitMatteImageProcessor")
    _import_structure["models.vivit"].append("VivitImageProcessor")
    _import_structure["models.yolos"].extend(["YolosFeatureExtractor", "YolosImageProcessor"])


# PyTorch-backed objects
try:
    if not is_torch_available():
        raise OptionalDependencyNotAvailable()
except OptionalDependencyNotAvailable:
    from .utils import dummy_pt_objects

    _import_structure["utils.dummy_pt_objects"] = [name for name in dir(dummy_pt_objects) if not name.startswith("_")]
else:
    _import_structure["activations"] = []
    _import_structure["benchmark.benchmark"] = ["PyTorchBenchmark"]
    _import_structure["benchmark.benchmark_args"] = ["PyTorchBenchmarkArguments"]
    _import_structure["data.datasets"] = [
        "GlueDataset",
        "GlueDataTrainingArguments",
        "LineByLineTextDataset",
        "LineByLineWithRefDataset",
        "LineByLineWithSOPTextDataset",
        "SquadDataset",
        "SquadDataTrainingArguments",
        "TextDataset",
        "TextDatasetForNextSentencePrediction",
    ]
    _import_structure["generation"].extend(
        [
            "AlternatingCodebooksLogitsProcessor",
            "BeamScorer",
            "BeamSearchScorer",
            "ClassifierFreeGuidanceLogitsProcessor",
            "ConstrainedBeamSearchScorer",
            "Constraint",
            "ConstraintListState",
            "DisjunctiveConstraint",
            "EncoderNoRepeatNGramLogitsProcessor",
            "EncoderRepetitionPenaltyLogitsProcessor",
            "EpsilonLogitsWarper",
            "EtaLogitsWarper",
            "ExponentialDecayLengthPenalty",
            "ForcedBOSTokenLogitsProcessor",
            "ForcedEOSTokenLogitsProcessor",
            "ForceTokensLogitsProcessor",
            "GenerationMixin",
            "HammingDiversityLogitsProcessor",
            "InfNanRemoveLogitsProcessor",
            "LogitNormalization",
            "LogitsProcessor",
            "LogitsProcessorList",
            "LogitsWarper",
            "MaxLengthCriteria",
            "MaxTimeCriteria",
            "MinLengthLogitsProcessor",
            "MinNewTokensLengthLogitsProcessor",
            "NoBadWordsLogitsProcessor",
            "NoRepeatNGramLogitsProcessor",
            "PhrasalConstraint",
            "PrefixConstrainedLogitsProcessor",
            "RepetitionPenaltyLogitsProcessor",
            "SequenceBiasLogitsProcessor",
            "StoppingCriteria",
            "StoppingCriteriaList",
            "SuppressTokensAtBeginLogitsProcessor",
            "SuppressTokensLogitsProcessor",
            "TemperatureLogitsWarper",
            "TopKLogitsWarper",
            "TopPLogitsWarper",
            "TypicalLogitsWarper",
            "UnbatchedClassifierFreeGuidanceLogitsProcessor",
            "WhisperTimeStampLogitsProcessor",
            "top_k_top_p_filtering",
        ]
    )
    _import_structure["generation_utils"] = []
    _import_structure["modeling_outputs"] = []
    _import_structure["modeling_utils"] = ["PreTrainedModel"]

    # PyTorch models structure

    _import_structure["models.albert"].extend(
        [
            "ALBERT_PRETRAINED_MODEL_ARCHIVE_LIST",
            "AlbertForMaskedLM",
            "AlbertForMultipleChoice",
            "AlbertForPreTraining",
            "AlbertForQuestionAnswering",
            "AlbertForSequenceClassification",
            "AlbertForTokenClassification",
            "AlbertModel",
            "AlbertPreTrainedModel",
            "load_tf_weights_in_albert",
        ]
    )
    _import_structure["models.align"].extend(
        [
            "ALIGN_PRETRAINED_MODEL_ARCHIVE_LIST",
            "AlignModel",
            "AlignPreTrainedModel",
            "AlignTextModel",
            "AlignVisionModel",
        ]
    )
    _import_structure["models.altclip"].extend(
        [
            "ALTCLIP_PRETRAINED_MODEL_ARCHIVE_LIST",
            "AltCLIPModel",
            "AltCLIPPreTrainedModel",
            "AltCLIPTextModel",
            "AltCLIPVisionModel",
        ]
    )
    _import_structure["models.audio_spectrogram_transformer"].extend(
        [
            "AUDIO_SPECTROGRAM_TRANSFORMER_PRETRAINED_MODEL_ARCHIVE_LIST",
            "ASTForAudioClassification",
            "ASTModel",
            "ASTPreTrainedModel",
        ]
    )
    _import_structure["models.auto"].extend(
        [
            "MODEL_FOR_AUDIO_CLASSIFICATION_MAPPING",
            "MODEL_FOR_AUDIO_FRAME_CLASSIFICATION_MAPPING",
            "MODEL_FOR_AUDIO_XVECTOR_MAPPING",
            "MODEL_FOR_BACKBONE_MAPPING",
            "MODEL_FOR_CAUSAL_IMAGE_MODELING_MAPPING",
            "MODEL_FOR_CAUSAL_LM_MAPPING",
            "MODEL_FOR_CTC_MAPPING",
            "MODEL_FOR_DEPTH_ESTIMATION_MAPPING",
            "MODEL_FOR_DOCUMENT_QUESTION_ANSWERING_MAPPING",
            "MODEL_FOR_IMAGE_CLASSIFICATION_MAPPING",
            "MODEL_FOR_IMAGE_SEGMENTATION_MAPPING",
            "MODEL_FOR_IMAGE_TO_IMAGE_MAPPING",
            "MODEL_FOR_INSTANCE_SEGMENTATION_MAPPING",
            "MODEL_FOR_MASKED_IMAGE_MODELING_MAPPING",
            "MODEL_FOR_MASKED_LM_MAPPING",
            "MODEL_FOR_MASK_GENERATION_MAPPING",
            "MODEL_FOR_MULTIPLE_CHOICE_MAPPING",
            "MODEL_FOR_NEXT_SENTENCE_PREDICTION_MAPPING",
            "MODEL_FOR_OBJECT_DETECTION_MAPPING",
            "MODEL_FOR_PRETRAINING_MAPPING",
            "MODEL_FOR_QUESTION_ANSWERING_MAPPING",
            "MODEL_FOR_SEMANTIC_SEGMENTATION_MAPPING",
            "MODEL_FOR_SEQ_TO_SEQ_CAUSAL_LM_MAPPING",
            "MODEL_FOR_SEQUENCE_CLASSIFICATION_MAPPING",
            "MODEL_FOR_SPEECH_SEQ_2_SEQ_MAPPING",
            "MODEL_FOR_TABLE_QUESTION_ANSWERING_MAPPING",
            "MODEL_FOR_TEXT_ENCODING_MAPPING",
            "MODEL_FOR_TEXT_TO_SPECTROGRAM_MAPPING",
            "MODEL_FOR_TEXT_TO_WAVEFORM_MAPPING",
            "MODEL_FOR_TOKEN_CLASSIFICATION_MAPPING",
            "MODEL_FOR_UNIVERSAL_SEGMENTATION_MAPPING",
            "MODEL_FOR_VIDEO_CLASSIFICATION_MAPPING",
            "MODEL_FOR_VISION_2_SEQ_MAPPING",
            "MODEL_FOR_VISUAL_QUESTION_ANSWERING_MAPPING",
            "MODEL_FOR_ZERO_SHOT_IMAGE_CLASSIFICATION_MAPPING",
            "MODEL_FOR_ZERO_SHOT_OBJECT_DETECTION_MAPPING",
            "MODEL_MAPPING",
            "MODEL_WITH_LM_HEAD_MAPPING",
            "AutoBackbone",
            "AutoModel",
            "AutoModelForAudioClassification",
            "AutoModelForAudioFrameClassification",
            "AutoModelForAudioXVector",
            "AutoModelForCausalLM",
            "AutoModelForCTC",
            "AutoModelForDepthEstimation",
            "AutoModelForDocumentQuestionAnswering",
            "AutoModelForImageClassification",
            "AutoModelForImageSegmentation",
            "AutoModelForImageToImage",
            "AutoModelForInstanceSegmentation",
            "AutoModelForMaskedImageModeling",
            "AutoModelForMaskedLM",
            "AutoModelForMaskGeneration",
            "AutoModelForMultipleChoice",
            "AutoModelForNextSentencePrediction",
            "AutoModelForObjectDetection",
            "AutoModelForPreTraining",
            "AutoModelForQuestionAnswering",
            "AutoModelForSemanticSegmentation",
            "AutoModelForSeq2SeqLM",
            "AutoModelForSequenceClassification",
            "AutoModelForSpeechSeq2Seq",
            "AutoModelForTableQuestionAnswering",
            "AutoModelForTextEncoding",
            "AutoModelForTextToSpectrogram",
            "AutoModelForTextToWaveform",
            "AutoModelForTokenClassification",
            "AutoModelForUniversalSegmentation",
            "AutoModelForVideoClassification",
            "AutoModelForVision2Seq",
            "AutoModelForVisualQuestionAnswering",
            "AutoModelForZeroShotImageClassification",
            "AutoModelForZeroShotObjectDetection",
            "AutoModelWithLMHead",
        ]
    )
    _import_structure["models.autoformer"].extend(
        [
            "AUTOFORMER_PRETRAINED_MODEL_ARCHIVE_LIST",
            "AutoformerForPrediction",
            "AutoformerModel",
            "AutoformerPreTrainedModel",
        ]
    )
    _import_structure["models.bark"].extend(
        [
            "BARK_PRETRAINED_MODEL_ARCHIVE_LIST",
            "BarkCausalModel",
            "BarkCoarseModel",
            "BarkFineModel",
            "BarkModel",
            "BarkPreTrainedModel",
            "BarkSemanticModel",
        ]
    )
    _import_structure["models.bart"].extend(
        [
            "BART_PRETRAINED_MODEL_ARCHIVE_LIST",
            "BartForCausalLM",
            "BartForConditionalGeneration",
            "BartForQuestionAnswering",
            "BartForSequenceClassification",
            "BartModel",
            "BartPretrainedModel",
            "BartPreTrainedModel",
            "PretrainedBartModel",
        ]
    )
    _import_structure["models.beit"].extend(
        [
            "BEIT_PRETRAINED_MODEL_ARCHIVE_LIST",
            "BeitForImageClassification",
            "BeitForMaskedImageModeling",
            "BeitForSemanticSegmentation",
            "BeitModel",
            "BeitPreTrainedModel",
        ]
    )
    _import_structure["models.bert"].extend(
        [
            "BERT_PRETRAINED_MODEL_ARCHIVE_LIST",
            "BertForMaskedLM",
            "BertForMultipleChoice",
            "BertForNextSentencePrediction",
            "BertForPreTraining",
            "BertForQuestionAnswering",
            "BertForSequenceClassification",
            "BertForTokenClassification",
            "BertLayer",
            "BertLMHeadModel",
            "BertModel",
            "BertPreTrainedModel",
            "load_tf_weights_in_bert",
        ]
    )
    _import_structure["models.bert_generation"].extend(
        [
            "BertGenerationDecoder",
            "BertGenerationEncoder",
            "BertGenerationPreTrainedModel",
            "load_tf_weights_in_bert_generation",
        ]
    )
    _import_structure["models.big_bird"].extend(
        [
            "BIG_BIRD_PRETRAINED_MODEL_ARCHIVE_LIST",
            "BigBirdForCausalLM",
            "BigBirdForMaskedLM",
            "BigBirdForMultipleChoice",
            "BigBirdForPreTraining",
            "BigBirdForQuestionAnswering",
            "BigBirdForSequenceClassification",
            "BigBirdForTokenClassification",
            "BigBirdLayer",
            "BigBirdModel",
            "BigBirdPreTrainedModel",
            "load_tf_weights_in_big_bird",
        ]
    )
    _import_structure["models.bigbird_pegasus"].extend(
        [
            "BIGBIRD_PEGASUS_PRETRAINED_MODEL_ARCHIVE_LIST",
            "BigBirdPegasusForCausalLM",
            "BigBirdPegasusForConditionalGeneration",
            "BigBirdPegasusForQuestionAnswering",
            "BigBirdPegasusForSequenceClassification",
            "BigBirdPegasusModel",
            "BigBirdPegasusPreTrainedModel",
        ]
    )
    _import_structure["models.biogpt"].extend(
        [
            "BIOGPT_PRETRAINED_MODEL_ARCHIVE_LIST",
            "BioGptForCausalLM",
            "BioGptForSequenceClassification",
            "BioGptForTokenClassification",
            "BioGptModel",
            "BioGptPreTrainedModel",
        ]
    )
    _import_structure["models.bit"].extend(
        [
            "BIT_PRETRAINED_MODEL_ARCHIVE_LIST",
            "BitBackbone",
            "BitForImageClassification",
            "BitModel",
            "BitPreTrainedModel",
        ]
    )
    _import_structure["models.blenderbot"].extend(
        [
            "BLENDERBOT_PRETRAINED_MODEL_ARCHIVE_LIST",
            "BlenderbotForCausalLM",
            "BlenderbotForConditionalGeneration",
            "BlenderbotModel",
            "BlenderbotPreTrainedModel",
        ]
    )
    _import_structure["models.blenderbot_small"].extend(
        [
            "BLENDERBOT_SMALL_PRETRAINED_MODEL_ARCHIVE_LIST",
            "BlenderbotSmallForCausalLM",
            "BlenderbotSmallForConditionalGeneration",
            "BlenderbotSmallModel",
            "BlenderbotSmallPreTrainedModel",
        ]
    )
    _import_structure["models.blip"].extend(
        [
            "BLIP_PRETRAINED_MODEL_ARCHIVE_LIST",
            "BlipForConditionalGeneration",
            "BlipForImageTextRetrieval",
            "BlipForQuestionAnswering",
            "BlipModel",
            "BlipPreTrainedModel",
            "BlipTextModel",
            "BlipVisionModel",
        ]
    )
    _import_structure["models.blip_2"].extend(
        [
            "BLIP_2_PRETRAINED_MODEL_ARCHIVE_LIST",
            "Blip2ForConditionalGeneration",
            "Blip2Model",
            "Blip2PreTrainedModel",
            "Blip2QFormerModel",
            "Blip2VisionModel",
        ]
    )
    _import_structure["models.bloom"].extend(
        [
            "BLOOM_PRETRAINED_MODEL_ARCHIVE_LIST",
            "BloomForCausalLM",
            "BloomForQuestionAnswering",
            "BloomForSequenceClassification",
            "BloomForTokenClassification",
            "BloomModel",
            "BloomPreTrainedModel",
        ]
    )
    _import_structure["models.bridgetower"].extend(
        [
            "BRIDGETOWER_PRETRAINED_MODEL_ARCHIVE_LIST",
            "BridgeTowerForContrastiveLearning",
            "BridgeTowerForImageAndTextRetrieval",
            "BridgeTowerForMaskedLM",
            "BridgeTowerModel",
            "BridgeTowerPreTrainedModel",
        ]
    )
    _import_structure["models.bros"].extend(
        [
            "BROS_PRETRAINED_MODEL_ARCHIVE_LIST",
            "BrosForTokenClassification",
            "BrosModel",
            "BrosPreTrainedModel",
            "BrosProcessor",
            "BrosSpadeEEForTokenClassification",
            "BrosSpadeELForTokenClassification",
        ]
    )
    _import_structure["models.camembert"].extend(
        [
            "CAMEMBERT_PRETRAINED_MODEL_ARCHIVE_LIST",
            "CamembertForCausalLM",
            "CamembertForMaskedLM",
            "CamembertForMultipleChoice",
            "CamembertForQuestionAnswering",
            "CamembertForSequenceClassification",
            "CamembertForTokenClassification",
            "CamembertModel",
            "CamembertPreTrainedModel",
        ]
    )
    _import_structure["models.canine"].extend(
        [
            "CANINE_PRETRAINED_MODEL_ARCHIVE_LIST",
            "CanineForMultipleChoice",
            "CanineForQuestionAnswering",
            "CanineForSequenceClassification",
            "CanineForTokenClassification",
            "CanineLayer",
            "CanineModel",
            "CaninePreTrainedModel",
            "load_tf_weights_in_canine",
        ]
    )
    _import_structure["models.chinese_clip"].extend(
        [
            "CHINESE_CLIP_PRETRAINED_MODEL_ARCHIVE_LIST",
            "ChineseCLIPModel",
            "ChineseCLIPPreTrainedModel",
            "ChineseCLIPTextModel",
            "ChineseCLIPVisionModel",
        ]
    )
    _import_structure["models.clap"].extend(
        [
            "CLAP_PRETRAINED_MODEL_ARCHIVE_LIST",
            "ClapAudioModel",
            "ClapAudioModelWithProjection",
            "ClapFeatureExtractor",
            "ClapModel",
            "ClapPreTrainedModel",
            "ClapTextModel",
            "ClapTextModelWithProjection",
        ]
    )
    _import_structure["models.clip"].extend(
        [
            "CLIP_PRETRAINED_MODEL_ARCHIVE_LIST",
            "CLIPModel",
            "CLIPPreTrainedModel",
            "CLIPTextModel",
            "CLIPTextModelWithProjection",
            "CLIPVisionModel",
            "CLIPVisionModelWithProjection",
        ]
    )
    _import_structure["models.clipseg"].extend(
        [
            "CLIPSEG_PRETRAINED_MODEL_ARCHIVE_LIST",
            "CLIPSegForImageSegmentation",
            "CLIPSegModel",
            "CLIPSegPreTrainedModel",
            "CLIPSegTextModel",
            "CLIPSegVisionModel",
        ]
    )
    _import_structure["models.clvp"].extend(
        [
            "CLVP_PRETRAINED_MODEL_ARCHIVE_LIST",
            "ClvpDecoder",
            "ClvpEncoder",
            "ClvpForCausalLM",
            "ClvpModel",
            "ClvpModelForConditionalGeneration",
            "ClvpPreTrainedModel",
        ]
    )
    _import_structure["models.codegen"].extend(
        [
            "CODEGEN_PRETRAINED_MODEL_ARCHIVE_LIST",
            "CodeGenForCausalLM",
            "CodeGenModel",
            "CodeGenPreTrainedModel",
        ]
    )
    _import_structure["models.conditional_detr"].extend(
        [
            "CONDITIONAL_DETR_PRETRAINED_MODEL_ARCHIVE_LIST",
            "ConditionalDetrForObjectDetection",
            "ConditionalDetrForSegmentation",
            "ConditionalDetrModel",
            "ConditionalDetrPreTrainedModel",
        ]
    )
    _import_structure["models.convbert"].extend(
        [
            "CONVBERT_PRETRAINED_MODEL_ARCHIVE_LIST",
            "ConvBertForMaskedLM",
            "ConvBertForMultipleChoice",
            "ConvBertForQuestionAnswering",
            "ConvBertForSequenceClassification",
            "ConvBertForTokenClassification",
            "ConvBertLayer",
            "ConvBertModel",
            "ConvBertPreTrainedModel",
            "load_tf_weights_in_convbert",
        ]
    )
    _import_structure["models.convnext"].extend(
        [
            "CONVNEXT_PRETRAINED_MODEL_ARCHIVE_LIST",
            "ConvNextBackbone",
            "ConvNextForImageClassification",
            "ConvNextModel",
            "ConvNextPreTrainedModel",
        ]
    )
    _import_structure["models.convnextv2"].extend(
        [
            "CONVNEXTV2_PRETRAINED_MODEL_ARCHIVE_LIST",
            "ConvNextV2Backbone",
            "ConvNextV2ForImageClassification",
            "ConvNextV2Model",
            "ConvNextV2PreTrainedModel",
        ]
    )
    _import_structure["models.cpmant"].extend(
        [
            "CPMANT_PRETRAINED_MODEL_ARCHIVE_LIST",
            "CpmAntForCausalLM",
            "CpmAntModel",
            "CpmAntPreTrainedModel",
        ]
    )
    _import_structure["models.ctrl"].extend(
        [
            "CTRL_PRETRAINED_MODEL_ARCHIVE_LIST",
            "CTRLForSequenceClassification",
            "CTRLLMHeadModel",
            "CTRLModel",
            "CTRLPreTrainedModel",
        ]
    )
    _import_structure["models.cvt"].extend(
        [
            "CVT_PRETRAINED_MODEL_ARCHIVE_LIST",
            "CvtForImageClassification",
            "CvtModel",
            "CvtPreTrainedModel",
        ]
    )
    _import_structure["models.data2vec"].extend(
        [
            "DATA2VEC_AUDIO_PRETRAINED_MODEL_ARCHIVE_LIST",
            "DATA2VEC_TEXT_PRETRAINED_MODEL_ARCHIVE_LIST",
            "DATA2VEC_VISION_PRETRAINED_MODEL_ARCHIVE_LIST",
            "Data2VecAudioForAudioFrameClassification",
            "Data2VecAudioForCTC",
            "Data2VecAudioForSequenceClassification",
            "Data2VecAudioForXVector",
            "Data2VecAudioModel",
            "Data2VecAudioPreTrainedModel",
            "Data2VecTextForCausalLM",
            "Data2VecTextForMaskedLM",
            "Data2VecTextForMultipleChoice",
            "Data2VecTextForQuestionAnswering",
            "Data2VecTextForSequenceClassification",
            "Data2VecTextForTokenClassification",
            "Data2VecTextModel",
            "Data2VecTextPreTrainedModel",
            "Data2VecVisionForImageClassification",
            "Data2VecVisionForSemanticSegmentation",
            "Data2VecVisionModel",
            "Data2VecVisionPreTrainedModel",
        ]
    )
    _import_structure["models.deberta"].extend(
        [
            "DEBERTA_PRETRAINED_MODEL_ARCHIVE_LIST",
            "DebertaForMaskedLM",
            "DebertaForQuestionAnswering",
            "DebertaForSequenceClassification",
            "DebertaForTokenClassification",
            "DebertaModel",
            "DebertaPreTrainedModel",
        ]
    )
    _import_structure["models.deberta_v2"].extend(
        [
            "DEBERTA_V2_PRETRAINED_MODEL_ARCHIVE_LIST",
            "DebertaV2ForMaskedLM",
            "DebertaV2ForMultipleChoice",
            "DebertaV2ForQuestionAnswering",
            "DebertaV2ForSequenceClassification",
            "DebertaV2ForTokenClassification",
            "DebertaV2Model",
            "DebertaV2PreTrainedModel",
        ]
    )
    _import_structure["models.decision_transformer"].extend(
        [
            "DECISION_TRANSFORMER_PRETRAINED_MODEL_ARCHIVE_LIST",
            "DecisionTransformerGPT2Model",
            "DecisionTransformerGPT2PreTrainedModel",
            "DecisionTransformerModel",
            "DecisionTransformerPreTrainedModel",
        ]
    )
    _import_structure["models.deformable_detr"].extend(
        [
            "DEFORMABLE_DETR_PRETRAINED_MODEL_ARCHIVE_LIST",
            "DeformableDetrForObjectDetection",
            "DeformableDetrModel",
            "DeformableDetrPreTrainedModel",
        ]
    )
    _import_structure["models.deit"].extend(
        [
            "DEIT_PRETRAINED_MODEL_ARCHIVE_LIST",
            "DeiTForImageClassification",
            "DeiTForImageClassificationWithTeacher",
            "DeiTForMaskedImageModeling",
            "DeiTModel",
            "DeiTPreTrainedModel",
        ]
    )
    _import_structure["models.deprecated.mctct"].extend(
        [
            "MCTCT_PRETRAINED_MODEL_ARCHIVE_LIST",
            "MCTCTForCTC",
            "MCTCTModel",
            "MCTCTPreTrainedModel",
        ]
    )
    _import_structure["models.deprecated.mmbt"].extend(["MMBTForClassification", "MMBTModel", "ModalEmbeddings"])
    _import_structure["models.deprecated.open_llama"].extend(
        ["OpenLlamaForCausalLM", "OpenLlamaForSequenceClassification", "OpenLlamaModel", "OpenLlamaPreTrainedModel"]
    )
    _import_structure["models.deprecated.retribert"].extend(
        ["RETRIBERT_PRETRAINED_MODEL_ARCHIVE_LIST", "RetriBertModel", "RetriBertPreTrainedModel"]
    )
    _import_structure["models.deprecated.trajectory_transformer"].extend(
        [
            "TRAJECTORY_TRANSFORMER_PRETRAINED_MODEL_ARCHIVE_LIST",
            "TrajectoryTransformerModel",
            "TrajectoryTransformerPreTrainedModel",
        ]
    )
    _import_structure["models.deprecated.van"].extend(
        [
            "VAN_PRETRAINED_MODEL_ARCHIVE_LIST",
            "VanForImageClassification",
            "VanModel",
            "VanPreTrainedModel",
        ]
    )
    _import_structure["models.deta"].extend(
        [
            "DETA_PRETRAINED_MODEL_ARCHIVE_LIST",
            "DetaForObjectDetection",
            "DetaModel",
            "DetaPreTrainedModel",
        ]
    )
    _import_structure["models.detr"].extend(
        [
            "DETR_PRETRAINED_MODEL_ARCHIVE_LIST",
            "DetrForObjectDetection",
            "DetrForSegmentation",
            "DetrModel",
            "DetrPreTrainedModel",
        ]
    )
    _import_structure["models.dinat"].extend(
        [
            "DINAT_PRETRAINED_MODEL_ARCHIVE_LIST",
            "DinatBackbone",
            "DinatForImageClassification",
            "DinatModel",
            "DinatPreTrainedModel",
        ]
    )
    _import_structure["models.dinov2"].extend(
        [
            "DINOV2_PRETRAINED_MODEL_ARCHIVE_LIST",
            "Dinov2Backbone",
            "Dinov2ForImageClassification",
            "Dinov2Model",
            "Dinov2PreTrainedModel",
        ]
    )
    _import_structure["models.distilbert"].extend(
        [
            "DISTILBERT_PRETRAINED_MODEL_ARCHIVE_LIST",
            "DistilBertForMaskedLM",
            "DistilBertForMultipleChoice",
            "DistilBertForQuestionAnswering",
            "DistilBertForSequenceClassification",
            "DistilBertForTokenClassification",
            "DistilBertModel",
            "DistilBertPreTrainedModel",
        ]
    )
    _import_structure["models.donut"].extend(
        [
            "DONUT_SWIN_PRETRAINED_MODEL_ARCHIVE_LIST",
            "DonutSwinModel",
            "DonutSwinPreTrainedModel",
        ]
    )
    _import_structure["models.dpr"].extend(
        [
            "DPR_CONTEXT_ENCODER_PRETRAINED_MODEL_ARCHIVE_LIST",
            "DPR_QUESTION_ENCODER_PRETRAINED_MODEL_ARCHIVE_LIST",
            "DPR_READER_PRETRAINED_MODEL_ARCHIVE_LIST",
            "DPRContextEncoder",
            "DPRPretrainedContextEncoder",
            "DPRPreTrainedModel",
            "DPRPretrainedQuestionEncoder",
            "DPRPretrainedReader",
            "DPRQuestionEncoder",
            "DPRReader",
        ]
    )
    _import_structure["models.dpt"].extend(
        [
            "DPT_PRETRAINED_MODEL_ARCHIVE_LIST",
            "DPTForDepthEstimation",
            "DPTForSemanticSegmentation",
            "DPTModel",
            "DPTPreTrainedModel",
        ]
    )
    _import_structure["models.efficientformer"].extend(
        [
            "EFFICIENTFORMER_PRETRAINED_MODEL_ARCHIVE_LIST",
            "EfficientFormerForImageClassification",
            "EfficientFormerForImageClassificationWithTeacher",
            "EfficientFormerModel",
            "EfficientFormerPreTrainedModel",
        ]
    )
    _import_structure["models.efficientnet"].extend(
        [
            "EFFICIENTNET_PRETRAINED_MODEL_ARCHIVE_LIST",
            "EfficientNetForImageClassification",
            "EfficientNetModel",
            "EfficientNetPreTrainedModel",
        ]
    )
    _import_structure["models.electra"].extend(
        [
            "ELECTRA_PRETRAINED_MODEL_ARCHIVE_LIST",
            "ElectraForCausalLM",
            "ElectraForMaskedLM",
            "ElectraForMultipleChoice",
            "ElectraForPreTraining",
            "ElectraForQuestionAnswering",
            "ElectraForSequenceClassification",
            "ElectraForTokenClassification",
            "ElectraModel",
            "ElectraPreTrainedModel",
            "load_tf_weights_in_electra",
        ]
    )
    _import_structure["models.encodec"].extend(
        [
            "ENCODEC_PRETRAINED_MODEL_ARCHIVE_LIST",
            "EncodecModel",
            "EncodecPreTrainedModel",
        ]
    )
    _import_structure["models.encoder_decoder"].append("EncoderDecoderModel")
    _import_structure["models.ernie"].extend(
        [
            "ERNIE_PRETRAINED_MODEL_ARCHIVE_LIST",
            "ErnieForCausalLM",
            "ErnieForMaskedLM",
            "ErnieForMultipleChoice",
            "ErnieForNextSentencePrediction",
            "ErnieForPreTraining",
            "ErnieForQuestionAnswering",
            "ErnieForSequenceClassification",
            "ErnieForTokenClassification",
            "ErnieModel",
            "ErniePreTrainedModel",
        ]
    )
    _import_structure["models.ernie_m"].extend(
        [
            "ERNIE_M_PRETRAINED_MODEL_ARCHIVE_LIST",
            "ErnieMForInformationExtraction",
            "ErnieMForMultipleChoice",
            "ErnieMForQuestionAnswering",
            "ErnieMForSequenceClassification",
            "ErnieMForTokenClassification",
            "ErnieMModel",
            "ErnieMPreTrainedModel",
        ]
    )
    _import_structure["models.esm"].extend(
        [
            "ESM_PRETRAINED_MODEL_ARCHIVE_LIST",
            "EsmFoldPreTrainedModel",
            "EsmForMaskedLM",
            "EsmForProteinFolding",
            "EsmForSequenceClassification",
            "EsmForTokenClassification",
            "EsmModel",
            "EsmPreTrainedModel",
        ]
    )
    _import_structure["models.falcon"].extend(
        [
            "FALCON_PRETRAINED_MODEL_ARCHIVE_LIST",
            "FalconForCausalLM",
            "FalconForQuestionAnswering",
            "FalconForSequenceClassification",
            "FalconForTokenClassification",
            "FalconModel",
            "FalconPreTrainedModel",
        ]
    )
    _import_structure["models.flaubert"].extend(
        [
            "FLAUBERT_PRETRAINED_MODEL_ARCHIVE_LIST",
            "FlaubertForMultipleChoice",
            "FlaubertForQuestionAnswering",
            "FlaubertForQuestionAnsweringSimple",
            "FlaubertForSequenceClassification",
            "FlaubertForTokenClassification",
            "FlaubertModel",
            "FlaubertPreTrainedModel",
            "FlaubertWithLMHeadModel",
        ]
    )
    _import_structure["models.flava"].extend(
        [
            "FLAVA_PRETRAINED_MODEL_ARCHIVE_LIST",
            "FlavaForPreTraining",
            "FlavaImageCodebook",
            "FlavaImageModel",
            "FlavaModel",
            "FlavaMultimodalModel",
            "FlavaPreTrainedModel",
            "FlavaTextModel",
        ]
    )
    _import_structure["models.fnet"].extend(
        [
            "FNET_PRETRAINED_MODEL_ARCHIVE_LIST",
            "FNetForMaskedLM",
            "FNetForMultipleChoice",
            "FNetForNextSentencePrediction",
            "FNetForPreTraining",
            "FNetForQuestionAnswering",
            "FNetForSequenceClassification",
            "FNetForTokenClassification",
            "FNetLayer",
            "FNetModel",
            "FNetPreTrainedModel",
        ]
    )
    _import_structure["models.focalnet"].extend(
        [
            "FOCALNET_PRETRAINED_MODEL_ARCHIVE_LIST",
            "FocalNetBackbone",
            "FocalNetForImageClassification",
            "FocalNetForMaskedImageModeling",
            "FocalNetModel",
            "FocalNetPreTrainedModel",
        ]
    )
    _import_structure["models.fsmt"].extend(["FSMTForConditionalGeneration", "FSMTModel", "PretrainedFSMTModel"])
    _import_structure["models.funnel"].extend(
        [
            "FUNNEL_PRETRAINED_MODEL_ARCHIVE_LIST",
            "FunnelBaseModel",
            "FunnelForMaskedLM",
            "FunnelForMultipleChoice",
            "FunnelForPreTraining",
            "FunnelForQuestionAnswering",
            "FunnelForSequenceClassification",
            "FunnelForTokenClassification",
            "FunnelModel",
            "FunnelPreTrainedModel",
            "load_tf_weights_in_funnel",
        ]
    )
    _import_structure["models.fuyu"].extend(["FuyuForCausalLM", "FuyuPreTrainedModel"])
    _import_structure["models.git"].extend(
        [
            "GIT_PRETRAINED_MODEL_ARCHIVE_LIST",
            "GitForCausalLM",
            "GitModel",
            "GitPreTrainedModel",
            "GitVisionModel",
        ]
    )
    _import_structure["models.glpn"].extend(
        [
            "GLPN_PRETRAINED_MODEL_ARCHIVE_LIST",
            "GLPNForDepthEstimation",
            "GLPNModel",
            "GLPNPreTrainedModel",
        ]
    )
    _import_structure["models.gpt2"].extend(
        [
            "GPT2_PRETRAINED_MODEL_ARCHIVE_LIST",
            "GPT2DoubleHeadsModel",
            "GPT2ForQuestionAnswering",
            "GPT2ForSequenceClassification",
            "GPT2ForTokenClassification",
            "GPT2LMHeadModel",
            "GPT2Model",
            "GPT2PreTrainedModel",
            "load_tf_weights_in_gpt2",
        ]
    )
    _import_structure["models.gpt_bigcode"].extend(
        [
            "GPT_BIGCODE_PRETRAINED_MODEL_ARCHIVE_LIST",
            "GPTBigCodeForCausalLM",
            "GPTBigCodeForSequenceClassification",
            "GPTBigCodeForTokenClassification",
            "GPTBigCodeModel",
            "GPTBigCodePreTrainedModel",
        ]
    )
    _import_structure["models.gpt_neo"].extend(
        [
            "GPT_NEO_PRETRAINED_MODEL_ARCHIVE_LIST",
            "GPTNeoForCausalLM",
            "GPTNeoForQuestionAnswering",
            "GPTNeoForSequenceClassification",
            "GPTNeoForTokenClassification",
            "GPTNeoModel",
            "GPTNeoPreTrainedModel",
            "load_tf_weights_in_gpt_neo",
        ]
    )
    _import_structure["models.gpt_neox"].extend(
        [
            "GPT_NEOX_PRETRAINED_MODEL_ARCHIVE_LIST",
            "GPTNeoXForCausalLM",
            "GPTNeoXForQuestionAnswering",
            "GPTNeoXForSequenceClassification",
            "GPTNeoXForTokenClassification",
            "GPTNeoXLayer",
            "GPTNeoXModel",
            "GPTNeoXPreTrainedModel",
        ]
    )
    _import_structure["models.gpt_neox_japanese"].extend(
        [
            "GPT_NEOX_JAPANESE_PRETRAINED_MODEL_ARCHIVE_LIST",
            "GPTNeoXJapaneseForCausalLM",
            "GPTNeoXJapaneseLayer",
            "GPTNeoXJapaneseModel",
            "GPTNeoXJapanesePreTrainedModel",
        ]
    )
    _import_structure["models.gptj"].extend(
        [
            "GPTJ_PRETRAINED_MODEL_ARCHIVE_LIST",
            "GPTJForCausalLM",
            "GPTJForQuestionAnswering",
            "GPTJForSequenceClassification",
            "GPTJModel",
            "GPTJPreTrainedModel",
        ]
    )
    _import_structure["models.gptsan_japanese"].extend(
        [
            "GPTSAN_JAPANESE_PRETRAINED_MODEL_ARCHIVE_LIST",
            "GPTSanJapaneseForConditionalGeneration",
            "GPTSanJapaneseModel",
            "GPTSanJapanesePreTrainedModel",
        ]
    )
    _import_structure["models.graphormer"].extend(
        [
            "GRAPHORMER_PRETRAINED_MODEL_ARCHIVE_LIST",
            "GraphormerForGraphClassification",
            "GraphormerModel",
            "GraphormerPreTrainedModel",
        ]
    )
    _import_structure["models.groupvit"].extend(
        [
            "GROUPVIT_PRETRAINED_MODEL_ARCHIVE_LIST",
            "GroupViTModel",
            "GroupViTPreTrainedModel",
            "GroupViTTextModel",
            "GroupViTVisionModel",
        ]
    )
    _import_structure["models.hubert"].extend(
        [
            "HUBERT_PRETRAINED_MODEL_ARCHIVE_LIST",
            "HubertForCTC",
            "HubertForSequenceClassification",
            "HubertModel",
            "HubertPreTrainedModel",
        ]
    )
    _import_structure["models.ibert"].extend(
        [
            "IBERT_PRETRAINED_MODEL_ARCHIVE_LIST",
            "IBertForMaskedLM",
            "IBertForMultipleChoice",
            "IBertForQuestionAnswering",
            "IBertForSequenceClassification",
            "IBertForTokenClassification",
            "IBertModel",
            "IBertPreTrainedModel",
        ]
    )
    _import_structure["models.idefics"].extend(
        [
            "IDEFICS_PRETRAINED_MODEL_ARCHIVE_LIST",
            "IdeficsForVisionText2Text",
            "IdeficsModel",
            "IdeficsPreTrainedModel",
            "IdeficsProcessor",
        ]
    )
    _import_structure["models.imagegpt"].extend(
        [
            "IMAGEGPT_PRETRAINED_MODEL_ARCHIVE_LIST",
            "ImageGPTForCausalImageModeling",
            "ImageGPTForImageClassification",
            "ImageGPTModel",
            "ImageGPTPreTrainedModel",
            "load_tf_weights_in_imagegpt",
        ]
    )
    _import_structure["models.informer"].extend(
        [
            "INFORMER_PRETRAINED_MODEL_ARCHIVE_LIST",
            "InformerForPrediction",
            "InformerModel",
            "InformerPreTrainedModel",
        ]
    )
    _import_structure["models.instructblip"].extend(
        [
            "INSTRUCTBLIP_PRETRAINED_MODEL_ARCHIVE_LIST",
            "InstructBlipForConditionalGeneration",
            "InstructBlipPreTrainedModel",
            "InstructBlipQFormerModel",
            "InstructBlipVisionModel",
        ]
    )
    _import_structure["models.jukebox"].extend(
        [
            "JUKEBOX_PRETRAINED_MODEL_ARCHIVE_LIST",
            "JukeboxModel",
            "JukeboxPreTrainedModel",
            "JukeboxPrior",
            "JukeboxVQVAE",
        ]
    )
    _import_structure["models.kosmos2"].extend(
        [
            "KOSMOS2_PRETRAINED_MODEL_ARCHIVE_LIST",
            "Kosmos2ForConditionalGeneration",
            "Kosmos2Model",
            "Kosmos2PreTrainedModel",
        ]
    )

    _import_structure["models.lagllama"].extend(
        ["LagLlamaForPrediction", "LagLlamaForSequenceClassification", "LagLlamaModel", "LagLlamaPreTrainedModel"]
    )
    _import_structure["models.layoutlm"].extend(
        [
            "LAYOUTLM_PRETRAINED_MODEL_ARCHIVE_LIST",
            "LayoutLMForMaskedLM",
            "LayoutLMForQuestionAnswering",
            "LayoutLMForSequenceClassification",
            "LayoutLMForTokenClassification",
            "LayoutLMModel",
            "LayoutLMPreTrainedModel",
        ]
    )
    _import_structure["models.layoutlmv2"].extend(
        [
            "LAYOUTLMV2_PRETRAINED_MODEL_ARCHIVE_LIST",
            "LayoutLMv2ForQuestionAnswering",
            "LayoutLMv2ForSequenceClassification",
            "LayoutLMv2ForTokenClassification",
            "LayoutLMv2Model",
            "LayoutLMv2PreTrainedModel",
        ]
    )
    _import_structure["models.layoutlmv3"].extend(
        [
            "LAYOUTLMV3_PRETRAINED_MODEL_ARCHIVE_LIST",
            "LayoutLMv3ForQuestionAnswering",
            "LayoutLMv3ForSequenceClassification",
            "LayoutLMv3ForTokenClassification",
            "LayoutLMv3Model",
            "LayoutLMv3PreTrainedModel",
        ]
    )
    _import_structure["models.led"].extend(
        [
            "LED_PRETRAINED_MODEL_ARCHIVE_LIST",
            "LEDForConditionalGeneration",
            "LEDForQuestionAnswering",
            "LEDForSequenceClassification",
            "LEDModel",
            "LEDPreTrainedModel",
        ]
    )
    _import_structure["models.levit"].extend(
        [
            "LEVIT_PRETRAINED_MODEL_ARCHIVE_LIST",
            "LevitForImageClassification",
            "LevitForImageClassificationWithTeacher",
            "LevitModel",
            "LevitPreTrainedModel",
        ]
    )
    _import_structure["models.lilt"].extend(
        [
            "LILT_PRETRAINED_MODEL_ARCHIVE_LIST",
            "LiltForQuestionAnswering",
            "LiltForSequenceClassification",
            "LiltForTokenClassification",
            "LiltModel",
            "LiltPreTrainedModel",
        ]
    )
    _import_structure["models.llama"].extend(
<<<<<<< HEAD
        ["LlamaForCausalLM", "LlamaForSequenceClassification", "LlamaModel", "LlamaPreTrainedModel"]
=======
        [
            "LlamaForCausalLM",
            "LlamaForQuestionAnswering",
            "LlamaForSequenceClassification",
            "LlamaModel",
            "LlamaPreTrainedModel",
        ]
    )
    _import_structure["models.llava"].extend(
        [
            "LLAVA_PRETRAINED_MODEL_ARCHIVE_LIST",
            "LlavaForConditionalGeneration",
            "LlavaPreTrainedModel",
            "LlavaProcessor",
        ]
>>>>>>> 5346db16
    )
    _import_structure["models.longformer"].extend(
        [
            "LONGFORMER_PRETRAINED_MODEL_ARCHIVE_LIST",
            "LongformerForMaskedLM",
            "LongformerForMultipleChoice",
            "LongformerForQuestionAnswering",
            "LongformerForSequenceClassification",
            "LongformerForTokenClassification",
            "LongformerModel",
            "LongformerPreTrainedModel",
            "LongformerSelfAttention",
        ]
    )
    _import_structure["models.longt5"].extend(
        [
            "LONGT5_PRETRAINED_MODEL_ARCHIVE_LIST",
            "LongT5EncoderModel",
            "LongT5ForConditionalGeneration",
            "LongT5Model",
            "LongT5PreTrainedModel",
        ]
    )
    _import_structure["models.luke"].extend(
        [
            "LUKE_PRETRAINED_MODEL_ARCHIVE_LIST",
            "LukeForEntityClassification",
            "LukeForEntityPairClassification",
            "LukeForEntitySpanClassification",
            "LukeForMaskedLM",
            "LukeForMultipleChoice",
            "LukeForQuestionAnswering",
            "LukeForSequenceClassification",
            "LukeForTokenClassification",
            "LukeModel",
            "LukePreTrainedModel",
        ]
    )
    _import_structure["models.lxmert"].extend(
        [
            "LxmertEncoder",
            "LxmertForPreTraining",
            "LxmertForQuestionAnswering",
            "LxmertModel",
            "LxmertPreTrainedModel",
            "LxmertVisualFeatureEncoder",
            "LxmertXLayer",
        ]
    )
    _import_structure["models.m2m_100"].extend(
        [
            "M2M_100_PRETRAINED_MODEL_ARCHIVE_LIST",
            "M2M100ForConditionalGeneration",
            "M2M100Model",
            "M2M100PreTrainedModel",
        ]
    )
    _import_structure["models.marian"].extend(["MarianForCausalLM", "MarianModel", "MarianMTModel"])
    _import_structure["models.markuplm"].extend(
        [
            "MARKUPLM_PRETRAINED_MODEL_ARCHIVE_LIST",
            "MarkupLMForQuestionAnswering",
            "MarkupLMForSequenceClassification",
            "MarkupLMForTokenClassification",
            "MarkupLMModel",
            "MarkupLMPreTrainedModel",
        ]
    )
    _import_structure["models.mask2former"].extend(
        [
            "MASK2FORMER_PRETRAINED_MODEL_ARCHIVE_LIST",
            "Mask2FormerForUniversalSegmentation",
            "Mask2FormerModel",
            "Mask2FormerPreTrainedModel",
        ]
    )
    _import_structure["models.maskformer"].extend(
        [
            "MASKFORMER_PRETRAINED_MODEL_ARCHIVE_LIST",
            "MaskFormerForInstanceSegmentation",
            "MaskFormerModel",
            "MaskFormerPreTrainedModel",
            "MaskFormerSwinBackbone",
        ]
    )
    _import_structure["models.mbart"].extend(
        [
            "MBartForCausalLM",
            "MBartForConditionalGeneration",
            "MBartForQuestionAnswering",
            "MBartForSequenceClassification",
            "MBartModel",
            "MBartPreTrainedModel",
        ]
    )
    _import_structure["models.mega"].extend(
        [
            "MEGA_PRETRAINED_MODEL_ARCHIVE_LIST",
            "MegaForCausalLM",
            "MegaForMaskedLM",
            "MegaForMultipleChoice",
            "MegaForQuestionAnswering",
            "MegaForSequenceClassification",
            "MegaForTokenClassification",
            "MegaModel",
            "MegaPreTrainedModel",
        ]
    )
    _import_structure["models.megatron_bert"].extend(
        [
            "MEGATRON_BERT_PRETRAINED_MODEL_ARCHIVE_LIST",
            "MegatronBertForCausalLM",
            "MegatronBertForMaskedLM",
            "MegatronBertForMultipleChoice",
            "MegatronBertForNextSentencePrediction",
            "MegatronBertForPreTraining",
            "MegatronBertForQuestionAnswering",
            "MegatronBertForSequenceClassification",
            "MegatronBertForTokenClassification",
            "MegatronBertModel",
            "MegatronBertPreTrainedModel",
        ]
    )
    _import_structure["models.mgp_str"].extend(
        [
            "MGP_STR_PRETRAINED_MODEL_ARCHIVE_LIST",
            "MgpstrForSceneTextRecognition",
            "MgpstrModel",
            "MgpstrPreTrainedModel",
        ]
    )
    _import_structure["models.mistral"].extend(
        ["MistralForCausalLM", "MistralForSequenceClassification", "MistralModel", "MistralPreTrainedModel"]
    )
    _import_structure["models.mobilebert"].extend(
        [
            "MOBILEBERT_PRETRAINED_MODEL_ARCHIVE_LIST",
            "MobileBertForMaskedLM",
            "MobileBertForMultipleChoice",
            "MobileBertForNextSentencePrediction",
            "MobileBertForPreTraining",
            "MobileBertForQuestionAnswering",
            "MobileBertForSequenceClassification",
            "MobileBertForTokenClassification",
            "MobileBertLayer",
            "MobileBertModel",
            "MobileBertPreTrainedModel",
            "load_tf_weights_in_mobilebert",
        ]
    )
    _import_structure["models.mobilenet_v1"].extend(
        [
            "MOBILENET_V1_PRETRAINED_MODEL_ARCHIVE_LIST",
            "MobileNetV1ForImageClassification",
            "MobileNetV1Model",
            "MobileNetV1PreTrainedModel",
            "load_tf_weights_in_mobilenet_v1",
        ]
    )
    _import_structure["models.mobilenet_v2"].extend(
        [
            "MOBILENET_V2_PRETRAINED_MODEL_ARCHIVE_LIST",
            "MobileNetV2ForImageClassification",
            "MobileNetV2ForSemanticSegmentation",
            "MobileNetV2Model",
            "MobileNetV2PreTrainedModel",
            "load_tf_weights_in_mobilenet_v2",
        ]
    )
    _import_structure["models.mobilevit"].extend(
        [
            "MOBILEVIT_PRETRAINED_MODEL_ARCHIVE_LIST",
            "MobileViTForImageClassification",
            "MobileViTForSemanticSegmentation",
            "MobileViTModel",
            "MobileViTPreTrainedModel",
        ]
    )
    _import_structure["models.mobilevitv2"].extend(
        [
            "MOBILEVITV2_PRETRAINED_MODEL_ARCHIVE_LIST",
            "MobileViTV2ForImageClassification",
            "MobileViTV2ForSemanticSegmentation",
            "MobileViTV2Model",
            "MobileViTV2PreTrainedModel",
        ]
    )
    _import_structure["models.mpnet"].extend(
        [
            "MPNET_PRETRAINED_MODEL_ARCHIVE_LIST",
            "MPNetForMaskedLM",
            "MPNetForMultipleChoice",
            "MPNetForQuestionAnswering",
            "MPNetForSequenceClassification",
            "MPNetForTokenClassification",
            "MPNetLayer",
            "MPNetModel",
            "MPNetPreTrainedModel",
        ]
    )
    _import_structure["models.mpt"].extend(
        [
            "MPT_PRETRAINED_MODEL_ARCHIVE_LIST",
            "MptForCausalLM",
            "MptForQuestionAnswering",
            "MptForSequenceClassification",
            "MptForTokenClassification",
            "MptModel",
            "MptPreTrainedModel",
        ]
    )
    _import_structure["models.mra"].extend(
        [
            "MRA_PRETRAINED_MODEL_ARCHIVE_LIST",
            "MraForMaskedLM",
            "MraForMultipleChoice",
            "MraForQuestionAnswering",
            "MraForSequenceClassification",
            "MraForTokenClassification",
            "MraModel",
            "MraPreTrainedModel",
        ]
    )
    _import_structure["models.mt5"].extend(
        [
            "MT5EncoderModel",
            "MT5ForConditionalGeneration",
            "MT5ForQuestionAnswering",
            "MT5ForSequenceClassification",
            "MT5Model",
            "MT5PreTrainedModel",
        ]
    )
    _import_structure["models.musicgen"].extend(
        [
            "MUSICGEN_PRETRAINED_MODEL_ARCHIVE_LIST",
            "MusicgenForCausalLM",
            "MusicgenForConditionalGeneration",
            "MusicgenModel",
            "MusicgenPreTrainedModel",
            "MusicgenProcessor",
        ]
    )
    _import_structure["models.mvp"].extend(
        [
            "MVP_PRETRAINED_MODEL_ARCHIVE_LIST",
            "MvpForCausalLM",
            "MvpForConditionalGeneration",
            "MvpForQuestionAnswering",
            "MvpForSequenceClassification",
            "MvpModel",
            "MvpPreTrainedModel",
        ]
    )
    _import_structure["models.nat"].extend(
        [
            "NAT_PRETRAINED_MODEL_ARCHIVE_LIST",
            "NatBackbone",
            "NatForImageClassification",
            "NatModel",
            "NatPreTrainedModel",
        ]
    )
    _import_structure["models.nezha"].extend(
        [
            "NEZHA_PRETRAINED_MODEL_ARCHIVE_LIST",
            "NezhaForMaskedLM",
            "NezhaForMultipleChoice",
            "NezhaForNextSentencePrediction",
            "NezhaForPreTraining",
            "NezhaForQuestionAnswering",
            "NezhaForSequenceClassification",
            "NezhaForTokenClassification",
            "NezhaModel",
            "NezhaPreTrainedModel",
        ]
    )
    _import_structure["models.nllb_moe"].extend(
        [
            "NLLB_MOE_PRETRAINED_MODEL_ARCHIVE_LIST",
            "NllbMoeForConditionalGeneration",
            "NllbMoeModel",
            "NllbMoePreTrainedModel",
            "NllbMoeSparseMLP",
            "NllbMoeTop2Router",
        ]
    )
    _import_structure["models.nystromformer"].extend(
        [
            "NYSTROMFORMER_PRETRAINED_MODEL_ARCHIVE_LIST",
            "NystromformerForMaskedLM",
            "NystromformerForMultipleChoice",
            "NystromformerForQuestionAnswering",
            "NystromformerForSequenceClassification",
            "NystromformerForTokenClassification",
            "NystromformerLayer",
            "NystromformerModel",
            "NystromformerPreTrainedModel",
        ]
    )
    _import_structure["models.oneformer"].extend(
        [
            "ONEFORMER_PRETRAINED_MODEL_ARCHIVE_LIST",
            "OneFormerForUniversalSegmentation",
            "OneFormerModel",
            "OneFormerPreTrainedModel",
        ]
    )
    _import_structure["models.openai"].extend(
        [
            "OPENAI_GPT_PRETRAINED_MODEL_ARCHIVE_LIST",
            "OpenAIGPTDoubleHeadsModel",
            "OpenAIGPTForSequenceClassification",
            "OpenAIGPTLMHeadModel",
            "OpenAIGPTModel",
            "OpenAIGPTPreTrainedModel",
            "load_tf_weights_in_openai_gpt",
        ]
    )
    _import_structure["models.opt"].extend(
        [
            "OPT_PRETRAINED_MODEL_ARCHIVE_LIST",
            "OPTForCausalLM",
            "OPTForQuestionAnswering",
            "OPTForSequenceClassification",
            "OPTModel",
            "OPTPreTrainedModel",
        ]
    )
    _import_structure["models.owlv2"].extend(
        [
            "OWLV2_PRETRAINED_MODEL_ARCHIVE_LIST",
            "Owlv2ForObjectDetection",
            "Owlv2Model",
            "Owlv2PreTrainedModel",
            "Owlv2TextModel",
            "Owlv2VisionModel",
        ]
    )
    _import_structure["models.owlvit"].extend(
        [
            "OWLVIT_PRETRAINED_MODEL_ARCHIVE_LIST",
            "OwlViTForObjectDetection",
            "OwlViTModel",
            "OwlViTPreTrainedModel",
            "OwlViTTextModel",
            "OwlViTVisionModel",
        ]
    )
    _import_structure["models.pegasus"].extend(
        ["PegasusForCausalLM", "PegasusForConditionalGeneration", "PegasusModel", "PegasusPreTrainedModel"]
    )
    _import_structure["models.pegasus_x"].extend(
        [
            "PEGASUS_X_PRETRAINED_MODEL_ARCHIVE_LIST",
            "PegasusXForConditionalGeneration",
            "PegasusXModel",
            "PegasusXPreTrainedModel",
        ]
    )
    _import_structure["models.perceiver"].extend(
        [
            "PERCEIVER_PRETRAINED_MODEL_ARCHIVE_LIST",
            "PerceiverForImageClassificationConvProcessing",
            "PerceiverForImageClassificationFourier",
            "PerceiverForImageClassificationLearned",
            "PerceiverForMaskedLM",
            "PerceiverForMultimodalAutoencoding",
            "PerceiverForOpticalFlow",
            "PerceiverForSequenceClassification",
            "PerceiverLayer",
            "PerceiverModel",
            "PerceiverPreTrainedModel",
        ]
    )
    _import_structure["models.persimmon"].extend(
        ["PersimmonForCausalLM", "PersimmonForSequenceClassification", "PersimmonModel", "PersimmonPreTrainedModel"]
    )
    _import_structure["models.phi"].extend(
        [
            "PHI_PRETRAINED_MODEL_ARCHIVE_LIST",
            "PhiForCausalLM",
            "PhiForSequenceClassification",
            "PhiForTokenClassification",
            "PhiModel",
            "PhiPreTrainedModel",
        ]
    )
    _import_structure["models.pix2struct"].extend(
        [
            "PIX2STRUCT_PRETRAINED_MODEL_ARCHIVE_LIST",
            "Pix2StructForConditionalGeneration",
            "Pix2StructPreTrainedModel",
            "Pix2StructTextModel",
            "Pix2StructVisionModel",
        ]
    )
    _import_structure["models.plbart"].extend(
        [
            "PLBART_PRETRAINED_MODEL_ARCHIVE_LIST",
            "PLBartForCausalLM",
            "PLBartForConditionalGeneration",
            "PLBartForSequenceClassification",
            "PLBartModel",
            "PLBartPreTrainedModel",
        ]
    )
    _import_structure["models.poolformer"].extend(
        [
            "POOLFORMER_PRETRAINED_MODEL_ARCHIVE_LIST",
            "PoolFormerForImageClassification",
            "PoolFormerModel",
            "PoolFormerPreTrainedModel",
        ]
    )
    _import_structure["models.pop2piano"].extend(
        [
            "POP2PIANO_PRETRAINED_MODEL_ARCHIVE_LIST",
            "Pop2PianoForConditionalGeneration",
            "Pop2PianoPreTrainedModel",
        ]
    )
    _import_structure["models.prophetnet"].extend(
        [
            "PROPHETNET_PRETRAINED_MODEL_ARCHIVE_LIST",
            "ProphetNetDecoder",
            "ProphetNetEncoder",
            "ProphetNetForCausalLM",
            "ProphetNetForConditionalGeneration",
            "ProphetNetModel",
            "ProphetNetPreTrainedModel",
        ]
    )
    _import_structure["models.pvt"].extend(
        [
            "PVT_PRETRAINED_MODEL_ARCHIVE_LIST",
            "PvtForImageClassification",
            "PvtModel",
            "PvtPreTrainedModel",
        ]
    )
    _import_structure["models.qdqbert"].extend(
        [
            "QDQBERT_PRETRAINED_MODEL_ARCHIVE_LIST",
            "QDQBertForMaskedLM",
            "QDQBertForMultipleChoice",
            "QDQBertForNextSentencePrediction",
            "QDQBertForQuestionAnswering",
            "QDQBertForSequenceClassification",
            "QDQBertForTokenClassification",
            "QDQBertLayer",
            "QDQBertLMHeadModel",
            "QDQBertModel",
            "QDQBertPreTrainedModel",
            "load_tf_weights_in_qdqbert",
        ]
    )
    _import_structure["models.rag"].extend(
        ["RagModel", "RagPreTrainedModel", "RagSequenceForGeneration", "RagTokenForGeneration"]
    )
    _import_structure["models.realm"].extend(
        [
            "REALM_PRETRAINED_MODEL_ARCHIVE_LIST",
            "RealmEmbedder",
            "RealmForOpenQA",
            "RealmKnowledgeAugEncoder",
            "RealmPreTrainedModel",
            "RealmReader",
            "RealmRetriever",
            "RealmScorer",
            "load_tf_weights_in_realm",
        ]
    )
    _import_structure["models.reformer"].extend(
        [
            "REFORMER_PRETRAINED_MODEL_ARCHIVE_LIST",
            "ReformerAttention",
            "ReformerForMaskedLM",
            "ReformerForQuestionAnswering",
            "ReformerForSequenceClassification",
            "ReformerLayer",
            "ReformerModel",
            "ReformerModelWithLMHead",
            "ReformerPreTrainedModel",
        ]
    )
    _import_structure["models.regnet"].extend(
        [
            "REGNET_PRETRAINED_MODEL_ARCHIVE_LIST",
            "RegNetForImageClassification",
            "RegNetModel",
            "RegNetPreTrainedModel",
        ]
    )
    _import_structure["models.rembert"].extend(
        [
            "REMBERT_PRETRAINED_MODEL_ARCHIVE_LIST",
            "RemBertForCausalLM",
            "RemBertForMaskedLM",
            "RemBertForMultipleChoice",
            "RemBertForQuestionAnswering",
            "RemBertForSequenceClassification",
            "RemBertForTokenClassification",
            "RemBertLayer",
            "RemBertModel",
            "RemBertPreTrainedModel",
            "load_tf_weights_in_rembert",
        ]
    )
    _import_structure["models.resnet"].extend(
        [
            "RESNET_PRETRAINED_MODEL_ARCHIVE_LIST",
            "ResNetBackbone",
            "ResNetForImageClassification",
            "ResNetModel",
            "ResNetPreTrainedModel",
        ]
    )
    _import_structure["models.roberta"].extend(
        [
            "ROBERTA_PRETRAINED_MODEL_ARCHIVE_LIST",
            "RobertaForCausalLM",
            "RobertaForMaskedLM",
            "RobertaForMultipleChoice",
            "RobertaForQuestionAnswering",
            "RobertaForSequenceClassification",
            "RobertaForTokenClassification",
            "RobertaModel",
            "RobertaPreTrainedModel",
        ]
    )
    _import_structure["models.roberta_prelayernorm"].extend(
        [
            "ROBERTA_PRELAYERNORM_PRETRAINED_MODEL_ARCHIVE_LIST",
            "RobertaPreLayerNormForCausalLM",
            "RobertaPreLayerNormForMaskedLM",
            "RobertaPreLayerNormForMultipleChoice",
            "RobertaPreLayerNormForQuestionAnswering",
            "RobertaPreLayerNormForSequenceClassification",
            "RobertaPreLayerNormForTokenClassification",
            "RobertaPreLayerNormModel",
            "RobertaPreLayerNormPreTrainedModel",
        ]
    )
    _import_structure["models.roc_bert"].extend(
        [
            "ROC_BERT_PRETRAINED_MODEL_ARCHIVE_LIST",
            "RoCBertForCausalLM",
            "RoCBertForMaskedLM",
            "RoCBertForMultipleChoice",
            "RoCBertForPreTraining",
            "RoCBertForQuestionAnswering",
            "RoCBertForSequenceClassification",
            "RoCBertForTokenClassification",
            "RoCBertLayer",
            "RoCBertModel",
            "RoCBertPreTrainedModel",
            "load_tf_weights_in_roc_bert",
        ]
    )
    _import_structure["models.roformer"].extend(
        [
            "ROFORMER_PRETRAINED_MODEL_ARCHIVE_LIST",
            "RoFormerForCausalLM",
            "RoFormerForMaskedLM",
            "RoFormerForMultipleChoice",
            "RoFormerForQuestionAnswering",
            "RoFormerForSequenceClassification",
            "RoFormerForTokenClassification",
            "RoFormerLayer",
            "RoFormerModel",
            "RoFormerPreTrainedModel",
            "load_tf_weights_in_roformer",
        ]
    )
    _import_structure["models.rwkv"].extend(
        [
            "RWKV_PRETRAINED_MODEL_ARCHIVE_LIST",
            "RwkvForCausalLM",
            "RwkvModel",
            "RwkvPreTrainedModel",
        ]
    )
    _import_structure["models.sam"].extend(
        [
            "SAM_PRETRAINED_MODEL_ARCHIVE_LIST",
            "SamModel",
            "SamPreTrainedModel",
        ]
    )
    _import_structure["models.seamless_m4t"].extend(
        [
            "SEAMLESS_M4T_PRETRAINED_MODEL_ARCHIVE_LIST",
            "SeamlessM4TCodeHifiGan",
            "SeamlessM4TForSpeechToSpeech",
            "SeamlessM4TForSpeechToText",
            "SeamlessM4TForTextToSpeech",
            "SeamlessM4TForTextToText",
            "SeamlessM4THifiGan",
            "SeamlessM4TModel",
            "SeamlessM4TPreTrainedModel",
            "SeamlessM4TTextToUnitForConditionalGeneration",
            "SeamlessM4TTextToUnitModel",
        ]
    )
    _import_structure["models.segformer"].extend(
        [
            "SEGFORMER_PRETRAINED_MODEL_ARCHIVE_LIST",
            "SegformerDecodeHead",
            "SegformerForImageClassification",
            "SegformerForSemanticSegmentation",
            "SegformerLayer",
            "SegformerModel",
            "SegformerPreTrainedModel",
        ]
    )
    _import_structure["models.sew"].extend(
        [
            "SEW_PRETRAINED_MODEL_ARCHIVE_LIST",
            "SEWForCTC",
            "SEWForSequenceClassification",
            "SEWModel",
            "SEWPreTrainedModel",
        ]
    )
    _import_structure["models.sew_d"].extend(
        [
            "SEW_D_PRETRAINED_MODEL_ARCHIVE_LIST",
            "SEWDForCTC",
            "SEWDForSequenceClassification",
            "SEWDModel",
            "SEWDPreTrainedModel",
        ]
    )
    _import_structure["models.speech_encoder_decoder"].extend(["SpeechEncoderDecoderModel"])
    _import_structure["models.speech_to_text"].extend(
        [
            "SPEECH_TO_TEXT_PRETRAINED_MODEL_ARCHIVE_LIST",
            "Speech2TextForConditionalGeneration",
            "Speech2TextModel",
            "Speech2TextPreTrainedModel",
        ]
    )
    _import_structure["models.speech_to_text_2"].extend(["Speech2Text2ForCausalLM", "Speech2Text2PreTrainedModel"])
    _import_structure["models.speecht5"].extend(
        [
            "SPEECHT5_PRETRAINED_MODEL_ARCHIVE_LIST",
            "SpeechT5ForSpeechToSpeech",
            "SpeechT5ForSpeechToText",
            "SpeechT5ForTextToSpeech",
            "SpeechT5HifiGan",
            "SpeechT5Model",
            "SpeechT5PreTrainedModel",
        ]
    )
    _import_structure["models.splinter"].extend(
        [
            "SPLINTER_PRETRAINED_MODEL_ARCHIVE_LIST",
            "SplinterForPreTraining",
            "SplinterForQuestionAnswering",
            "SplinterLayer",
            "SplinterModel",
            "SplinterPreTrainedModel",
        ]
    )
    _import_structure["models.squeezebert"].extend(
        [
            "SQUEEZEBERT_PRETRAINED_MODEL_ARCHIVE_LIST",
            "SqueezeBertForMaskedLM",
            "SqueezeBertForMultipleChoice",
            "SqueezeBertForQuestionAnswering",
            "SqueezeBertForSequenceClassification",
            "SqueezeBertForTokenClassification",
            "SqueezeBertModel",
            "SqueezeBertModule",
            "SqueezeBertPreTrainedModel",
        ]
    )
    _import_structure["models.swiftformer"].extend(
        [
            "SWIFTFORMER_PRETRAINED_MODEL_ARCHIVE_LIST",
            "SwiftFormerForImageClassification",
            "SwiftFormerModel",
            "SwiftFormerPreTrainedModel",
        ]
    )
    _import_structure["models.swin"].extend(
        [
            "SWIN_PRETRAINED_MODEL_ARCHIVE_LIST",
            "SwinBackbone",
            "SwinForImageClassification",
            "SwinForMaskedImageModeling",
            "SwinModel",
            "SwinPreTrainedModel",
        ]
    )
    _import_structure["models.swin2sr"].extend(
        [
            "SWIN2SR_PRETRAINED_MODEL_ARCHIVE_LIST",
            "Swin2SRForImageSuperResolution",
            "Swin2SRModel",
            "Swin2SRPreTrainedModel",
        ]
    )
    _import_structure["models.swinv2"].extend(
        [
            "SWINV2_PRETRAINED_MODEL_ARCHIVE_LIST",
            "Swinv2ForImageClassification",
            "Swinv2ForMaskedImageModeling",
            "Swinv2Model",
            "Swinv2PreTrainedModel",
        ]
    )
    _import_structure["models.switch_transformers"].extend(
        [
            "SWITCH_TRANSFORMERS_PRETRAINED_MODEL_ARCHIVE_LIST",
            "SwitchTransformersEncoderModel",
            "SwitchTransformersForConditionalGeneration",
            "SwitchTransformersModel",
            "SwitchTransformersPreTrainedModel",
            "SwitchTransformersSparseMLP",
            "SwitchTransformersTop1Router",
        ]
    )
    _import_structure["models.t5"].extend(
        [
            "T5_PRETRAINED_MODEL_ARCHIVE_LIST",
            "T5EncoderModel",
            "T5ForConditionalGeneration",
            "T5ForQuestionAnswering",
            "T5ForSequenceClassification",
            "T5Model",
            "T5PreTrainedModel",
            "load_tf_weights_in_t5",
        ]
    )
    _import_structure["models.table_transformer"].extend(
        [
            "TABLE_TRANSFORMER_PRETRAINED_MODEL_ARCHIVE_LIST",
            "TableTransformerForObjectDetection",
            "TableTransformerModel",
            "TableTransformerPreTrainedModel",
        ]
    )
    _import_structure["models.tapas"].extend(
        [
            "TAPAS_PRETRAINED_MODEL_ARCHIVE_LIST",
            "TapasForMaskedLM",
            "TapasForQuestionAnswering",
            "TapasForSequenceClassification",
            "TapasModel",
            "TapasPreTrainedModel",
            "load_tf_weights_in_tapas",
        ]
    )
    _import_structure["models.time_series_transformer"].extend(
        [
            "TIME_SERIES_TRANSFORMER_PRETRAINED_MODEL_ARCHIVE_LIST",
            "TimeSeriesTransformerForPrediction",
            "TimeSeriesTransformerModel",
            "TimeSeriesTransformerPreTrainedModel",
        ]
    )
    _import_structure["models.timesformer"].extend(
        [
            "TIMESFORMER_PRETRAINED_MODEL_ARCHIVE_LIST",
            "TimesformerForVideoClassification",
            "TimesformerModel",
            "TimesformerPreTrainedModel",
        ]
    )
    _import_structure["models.timm_backbone"].extend(["TimmBackbone"])
    _import_structure["models.transfo_xl"].extend(
        [
            "TRANSFO_XL_PRETRAINED_MODEL_ARCHIVE_LIST",
            "AdaptiveEmbedding",
            "TransfoXLForSequenceClassification",
            "TransfoXLLMHeadModel",
            "TransfoXLModel",
            "TransfoXLPreTrainedModel",
            "load_tf_weights_in_transfo_xl",
        ]
    )
    _import_structure["models.trocr"].extend(
        ["TROCR_PRETRAINED_MODEL_ARCHIVE_LIST", "TrOCRForCausalLM", "TrOCRPreTrainedModel"]
    )
    _import_structure["models.tvlt"].extend(
        [
            "TVLT_PRETRAINED_MODEL_ARCHIVE_LIST",
            "TvltForAudioVisualClassification",
            "TvltForPreTraining",
            "TvltModel",
            "TvltPreTrainedModel",
        ]
    )
    _import_structure["models.tvp"].extend(
        [
            "TVP_PRETRAINED_MODEL_ARCHIVE_LIST",
            "TvpForVideoGrounding",
            "TvpModel",
            "TvpPreTrainedModel",
        ]
    )
    _import_structure["models.umt5"].extend(
        [
            "UMT5EncoderModel",
            "UMT5ForConditionalGeneration",
            "UMT5ForQuestionAnswering",
            "UMT5ForSequenceClassification",
            "UMT5Model",
            "UMT5PreTrainedModel",
        ]
    )
    _import_structure["models.unispeech"].extend(
        [
            "UNISPEECH_PRETRAINED_MODEL_ARCHIVE_LIST",
            "UniSpeechForCTC",
            "UniSpeechForPreTraining",
            "UniSpeechForSequenceClassification",
            "UniSpeechModel",
            "UniSpeechPreTrainedModel",
        ]
    )
    _import_structure["models.unispeech_sat"].extend(
        [
            "UNISPEECH_SAT_PRETRAINED_MODEL_ARCHIVE_LIST",
            "UniSpeechSatForAudioFrameClassification",
            "UniSpeechSatForCTC",
            "UniSpeechSatForPreTraining",
            "UniSpeechSatForSequenceClassification",
            "UniSpeechSatForXVector",
            "UniSpeechSatModel",
            "UniSpeechSatPreTrainedModel",
        ]
    )
    _import_structure["models.univnet"].extend(
        [
            "UNIVNET_PRETRAINED_MODEL_ARCHIVE_LIST",
            "UnivNetModel",
        ]
    )
    _import_structure["models.upernet"].extend(
        [
            "UperNetForSemanticSegmentation",
            "UperNetPreTrainedModel",
        ]
    )
    _import_structure["models.videomae"].extend(
        [
            "VIDEOMAE_PRETRAINED_MODEL_ARCHIVE_LIST",
            "VideoMAEForPreTraining",
            "VideoMAEForVideoClassification",
            "VideoMAEModel",
            "VideoMAEPreTrainedModel",
        ]
    )
    _import_structure["models.vilt"].extend(
        [
            "VILT_PRETRAINED_MODEL_ARCHIVE_LIST",
            "ViltForImageAndTextRetrieval",
            "ViltForImagesAndTextClassification",
            "ViltForMaskedLM",
            "ViltForQuestionAnswering",
            "ViltForTokenClassification",
            "ViltLayer",
            "ViltModel",
            "ViltPreTrainedModel",
        ]
    )
    _import_structure["models.vision_encoder_decoder"].extend(["VisionEncoderDecoderModel"])
    _import_structure["models.vision_text_dual_encoder"].extend(["VisionTextDualEncoderModel"])
    _import_structure["models.visual_bert"].extend(
        [
            "VISUAL_BERT_PRETRAINED_MODEL_ARCHIVE_LIST",
            "VisualBertForMultipleChoice",
            "VisualBertForPreTraining",
            "VisualBertForQuestionAnswering",
            "VisualBertForRegionToPhraseAlignment",
            "VisualBertForVisualReasoning",
            "VisualBertLayer",
            "VisualBertModel",
            "VisualBertPreTrainedModel",
        ]
    )
    _import_structure["models.vit"].extend(
        [
            "VIT_PRETRAINED_MODEL_ARCHIVE_LIST",
            "ViTForImageClassification",
            "ViTForMaskedImageModeling",
            "ViTModel",
            "ViTPreTrainedModel",
        ]
    )
    _import_structure["models.vit_hybrid"].extend(
        [
            "VIT_HYBRID_PRETRAINED_MODEL_ARCHIVE_LIST",
            "ViTHybridForImageClassification",
            "ViTHybridModel",
            "ViTHybridPreTrainedModel",
        ]
    )
    _import_structure["models.vit_mae"].extend(
        [
            "VIT_MAE_PRETRAINED_MODEL_ARCHIVE_LIST",
            "ViTMAEForPreTraining",
            "ViTMAELayer",
            "ViTMAEModel",
            "ViTMAEPreTrainedModel",
        ]
    )
    _import_structure["models.vit_msn"].extend(
        [
            "VIT_MSN_PRETRAINED_MODEL_ARCHIVE_LIST",
            "ViTMSNForImageClassification",
            "ViTMSNModel",
            "ViTMSNPreTrainedModel",
        ]
    )
    _import_structure["models.vitdet"].extend(
        [
            "VITDET_PRETRAINED_MODEL_ARCHIVE_LIST",
            "VitDetBackbone",
            "VitDetModel",
            "VitDetPreTrainedModel",
        ]
    )
    _import_structure["models.vitmatte"].extend(
        [
            "VITMATTE_PRETRAINED_MODEL_ARCHIVE_LIST",
            "VitMatteForImageMatting",
            "VitMattePreTrainedModel",
        ]
    )
    _import_structure["models.vits"].extend(
        [
            "VITS_PRETRAINED_MODEL_ARCHIVE_LIST",
            "VitsModel",
            "VitsPreTrainedModel",
        ]
    )
    _import_structure["models.vivit"].extend(
        [
            "VIVIT_PRETRAINED_MODEL_ARCHIVE_LIST",
            "VivitForVideoClassification",
            "VivitModel",
            "VivitPreTrainedModel",
        ]
    )
    _import_structure["models.wav2vec2"].extend(
        [
            "WAV_2_VEC_2_PRETRAINED_MODEL_ARCHIVE_LIST",
            "Wav2Vec2ForAudioFrameClassification",
            "Wav2Vec2ForCTC",
            "Wav2Vec2ForMaskedLM",
            "Wav2Vec2ForPreTraining",
            "Wav2Vec2ForSequenceClassification",
            "Wav2Vec2ForXVector",
            "Wav2Vec2Model",
            "Wav2Vec2PreTrainedModel",
        ]
    )
    _import_structure["models.wav2vec2_conformer"].extend(
        [
            "WAV2VEC2_CONFORMER_PRETRAINED_MODEL_ARCHIVE_LIST",
            "Wav2Vec2ConformerForAudioFrameClassification",
            "Wav2Vec2ConformerForCTC",
            "Wav2Vec2ConformerForPreTraining",
            "Wav2Vec2ConformerForSequenceClassification",
            "Wav2Vec2ConformerForXVector",
            "Wav2Vec2ConformerModel",
            "Wav2Vec2ConformerPreTrainedModel",
        ]
    )
    _import_structure["models.wavlm"].extend(
        [
            "WAVLM_PRETRAINED_MODEL_ARCHIVE_LIST",
            "WavLMForAudioFrameClassification",
            "WavLMForCTC",
            "WavLMForSequenceClassification",
            "WavLMForXVector",
            "WavLMModel",
            "WavLMPreTrainedModel",
        ]
    )
    _import_structure["models.whisper"].extend(
        [
            "WHISPER_PRETRAINED_MODEL_ARCHIVE_LIST",
            "WhisperForAudioClassification",
            "WhisperForCausalLM",
            "WhisperForConditionalGeneration",
            "WhisperModel",
            "WhisperPreTrainedModel",
        ]
    )
    _import_structure["models.x_clip"].extend(
        [
            "XCLIP_PRETRAINED_MODEL_ARCHIVE_LIST",
            "XCLIPModel",
            "XCLIPPreTrainedModel",
            "XCLIPTextModel",
            "XCLIPVisionModel",
        ]
    )
    _import_structure["models.xglm"].extend(
        [
            "XGLM_PRETRAINED_MODEL_ARCHIVE_LIST",
            "XGLMForCausalLM",
            "XGLMModel",
            "XGLMPreTrainedModel",
        ]
    )
    _import_structure["models.xlm"].extend(
        [
            "XLM_PRETRAINED_MODEL_ARCHIVE_LIST",
            "XLMForMultipleChoice",
            "XLMForQuestionAnswering",
            "XLMForQuestionAnsweringSimple",
            "XLMForSequenceClassification",
            "XLMForTokenClassification",
            "XLMModel",
            "XLMPreTrainedModel",
            "XLMWithLMHeadModel",
        ]
    )
    _import_structure["models.xlm_prophetnet"].extend(
        [
            "XLM_PROPHETNET_PRETRAINED_MODEL_ARCHIVE_LIST",
            "XLMProphetNetDecoder",
            "XLMProphetNetEncoder",
            "XLMProphetNetForCausalLM",
            "XLMProphetNetForConditionalGeneration",
            "XLMProphetNetModel",
            "XLMProphetNetPreTrainedModel",
        ]
    )
    _import_structure["models.xlm_roberta"].extend(
        [
            "XLM_ROBERTA_PRETRAINED_MODEL_ARCHIVE_LIST",
            "XLMRobertaForCausalLM",
            "XLMRobertaForMaskedLM",
            "XLMRobertaForMultipleChoice",
            "XLMRobertaForQuestionAnswering",
            "XLMRobertaForSequenceClassification",
            "XLMRobertaForTokenClassification",
            "XLMRobertaModel",
            "XLMRobertaPreTrainedModel",
        ]
    )
    _import_structure["models.xlm_roberta_xl"].extend(
        [
            "XLM_ROBERTA_XL_PRETRAINED_MODEL_ARCHIVE_LIST",
            "XLMRobertaXLForCausalLM",
            "XLMRobertaXLForMaskedLM",
            "XLMRobertaXLForMultipleChoice",
            "XLMRobertaXLForQuestionAnswering",
            "XLMRobertaXLForSequenceClassification",
            "XLMRobertaXLForTokenClassification",
            "XLMRobertaXLModel",
            "XLMRobertaXLPreTrainedModel",
        ]
    )
    _import_structure["models.xlnet"].extend(
        [
            "XLNET_PRETRAINED_MODEL_ARCHIVE_LIST",
            "XLNetForMultipleChoice",
            "XLNetForQuestionAnswering",
            "XLNetForQuestionAnsweringSimple",
            "XLNetForSequenceClassification",
            "XLNetForTokenClassification",
            "XLNetLMHeadModel",
            "XLNetModel",
            "XLNetPreTrainedModel",
            "load_tf_weights_in_xlnet",
        ]
    )
    _import_structure["models.xmod"].extend(
        [
            "XMOD_PRETRAINED_MODEL_ARCHIVE_LIST",
            "XmodForCausalLM",
            "XmodForMaskedLM",
            "XmodForMultipleChoice",
            "XmodForQuestionAnswering",
            "XmodForSequenceClassification",
            "XmodForTokenClassification",
            "XmodModel",
            "XmodPreTrainedModel",
        ]
    )
    _import_structure["models.yolos"].extend(
        [
            "YOLOS_PRETRAINED_MODEL_ARCHIVE_LIST",
            "YolosForObjectDetection",
            "YolosModel",
            "YolosPreTrainedModel",
        ]
    )
    _import_structure["models.yoso"].extend(
        [
            "YOSO_PRETRAINED_MODEL_ARCHIVE_LIST",
            "YosoForMaskedLM",
            "YosoForMultipleChoice",
            "YosoForQuestionAnswering",
            "YosoForSequenceClassification",
            "YosoForTokenClassification",
            "YosoLayer",
            "YosoModel",
            "YosoPreTrainedModel",
        ]
    )
    _import_structure["optimization"] = [
        "Adafactor",
        "AdamW",
        "get_constant_schedule",
        "get_constant_schedule_with_warmup",
        "get_cosine_schedule_with_warmup",
        "get_cosine_with_hard_restarts_schedule_with_warmup",
        "get_inverse_sqrt_schedule",
        "get_linear_schedule_with_warmup",
        "get_polynomial_decay_schedule_with_warmup",
        "get_scheduler",
    ]
    _import_structure["pytorch_utils"] = ["Conv1D", "apply_chunking_to_forward", "prune_layer"]
    _import_structure["sagemaker"] = []
    _import_structure["time_series_utils"] = []
    _import_structure["trainer"] = ["Trainer"]
    _import_structure["trainer_pt_utils"] = ["torch_distributed_zero_first"]
    _import_structure["trainer_seq2seq"] = ["Seq2SeqTrainer"]

# TensorFlow-backed objects
try:
    if not is_tf_available():
        raise OptionalDependencyNotAvailable()
except OptionalDependencyNotAvailable:
    from .utils import dummy_tf_objects

    _import_structure["utils.dummy_tf_objects"] = [name for name in dir(dummy_tf_objects) if not name.startswith("_")]
else:
    _import_structure["activations_tf"] = []
    _import_structure["benchmark.benchmark_args_tf"] = ["TensorFlowBenchmarkArguments"]
    _import_structure["benchmark.benchmark_tf"] = ["TensorFlowBenchmark"]
    _import_structure["generation"].extend(
        [
            "TFForcedBOSTokenLogitsProcessor",
            "TFForcedEOSTokenLogitsProcessor",
            "TFForceTokensLogitsProcessor",
            "TFGenerationMixin",
            "TFLogitsProcessor",
            "TFLogitsProcessorList",
            "TFLogitsWarper",
            "TFMinLengthLogitsProcessor",
            "TFNoBadWordsLogitsProcessor",
            "TFNoRepeatNGramLogitsProcessor",
            "TFRepetitionPenaltyLogitsProcessor",
            "TFSuppressTokensAtBeginLogitsProcessor",
            "TFSuppressTokensLogitsProcessor",
            "TFTemperatureLogitsWarper",
            "TFTopKLogitsWarper",
            "TFTopPLogitsWarper",
            "tf_top_k_top_p_filtering",
        ]
    )
    _import_structure["generation_tf_utils"] = []
    _import_structure["keras_callbacks"] = ["KerasMetricCallback", "PushToHubCallback"]
    _import_structure["modeling_tf_outputs"] = []
    _import_structure["modeling_tf_utils"] = [
        "TFPreTrainedModel",
        "TFSequenceSummary",
        "TFSharedEmbeddings",
        "shape_list",
    ]
    # TensorFlow models structure
    _import_structure["models.albert"].extend(
        [
            "TF_ALBERT_PRETRAINED_MODEL_ARCHIVE_LIST",
            "TFAlbertForMaskedLM",
            "TFAlbertForMultipleChoice",
            "TFAlbertForPreTraining",
            "TFAlbertForQuestionAnswering",
            "TFAlbertForSequenceClassification",
            "TFAlbertForTokenClassification",
            "TFAlbertMainLayer",
            "TFAlbertModel",
            "TFAlbertPreTrainedModel",
        ]
    )
    _import_structure["models.auto"].extend(
        [
            "TF_MODEL_FOR_AUDIO_CLASSIFICATION_MAPPING",
            "TF_MODEL_FOR_CAUSAL_LM_MAPPING",
            "TF_MODEL_FOR_DOCUMENT_QUESTION_ANSWERING_MAPPING",
            "TF_MODEL_FOR_IMAGE_CLASSIFICATION_MAPPING",
            "TF_MODEL_FOR_MASKED_IMAGE_MODELING_MAPPING",
            "TF_MODEL_FOR_MASKED_LM_MAPPING",
            "TF_MODEL_FOR_MASK_GENERATION_MAPPING",
            "TF_MODEL_FOR_MULTIPLE_CHOICE_MAPPING",
            "TF_MODEL_FOR_NEXT_SENTENCE_PREDICTION_MAPPING",
            "TF_MODEL_FOR_PRETRAINING_MAPPING",
            "TF_MODEL_FOR_QUESTION_ANSWERING_MAPPING",
            "TF_MODEL_FOR_SEMANTIC_SEGMENTATION_MAPPING",
            "TF_MODEL_FOR_SEQ_TO_SEQ_CAUSAL_LM_MAPPING",
            "TF_MODEL_FOR_SEQUENCE_CLASSIFICATION_MAPPING",
            "TF_MODEL_FOR_SPEECH_SEQ_2_SEQ_MAPPING",
            "TF_MODEL_FOR_TABLE_QUESTION_ANSWERING_MAPPING",
            "TF_MODEL_FOR_TEXT_ENCODING_MAPPING",
            "TF_MODEL_FOR_TOKEN_CLASSIFICATION_MAPPING",
            "TF_MODEL_FOR_VISION_2_SEQ_MAPPING",
            "TF_MODEL_FOR_ZERO_SHOT_IMAGE_CLASSIFICATION_MAPPING",
            "TF_MODEL_MAPPING",
            "TF_MODEL_WITH_LM_HEAD_MAPPING",
            "TFAutoModel",
            "TFAutoModelForAudioClassification",
            "TFAutoModelForCausalLM",
            "TFAutoModelForDocumentQuestionAnswering",
            "TFAutoModelForImageClassification",
            "TFAutoModelForMaskedImageModeling",
            "TFAutoModelForMaskedLM",
            "TFAutoModelForMaskGeneration",
            "TFAutoModelForMultipleChoice",
            "TFAutoModelForNextSentencePrediction",
            "TFAutoModelForPreTraining",
            "TFAutoModelForQuestionAnswering",
            "TFAutoModelForSemanticSegmentation",
            "TFAutoModelForSeq2SeqLM",
            "TFAutoModelForSequenceClassification",
            "TFAutoModelForSpeechSeq2Seq",
            "TFAutoModelForTableQuestionAnswering",
            "TFAutoModelForTextEncoding",
            "TFAutoModelForTokenClassification",
            "TFAutoModelForVision2Seq",
            "TFAutoModelForZeroShotImageClassification",
            "TFAutoModelWithLMHead",
        ]
    )
    _import_structure["models.bart"].extend(
        ["TFBartForConditionalGeneration", "TFBartForSequenceClassification", "TFBartModel", "TFBartPretrainedModel"]
    )
    _import_structure["models.bert"].extend(
        [
            "TF_BERT_PRETRAINED_MODEL_ARCHIVE_LIST",
            "TFBertEmbeddings",
            "TFBertForMaskedLM",
            "TFBertForMultipleChoice",
            "TFBertForNextSentencePrediction",
            "TFBertForPreTraining",
            "TFBertForQuestionAnswering",
            "TFBertForSequenceClassification",
            "TFBertForTokenClassification",
            "TFBertLMHeadModel",
            "TFBertMainLayer",
            "TFBertModel",
            "TFBertPreTrainedModel",
        ]
    )
    _import_structure["models.blenderbot"].extend(
        ["TFBlenderbotForConditionalGeneration", "TFBlenderbotModel", "TFBlenderbotPreTrainedModel"]
    )
    _import_structure["models.blenderbot_small"].extend(
        ["TFBlenderbotSmallForConditionalGeneration", "TFBlenderbotSmallModel", "TFBlenderbotSmallPreTrainedModel"]
    )
    _import_structure["models.blip"].extend(
        [
            "TF_BLIP_PRETRAINED_MODEL_ARCHIVE_LIST",
            "TFBlipForConditionalGeneration",
            "TFBlipForImageTextRetrieval",
            "TFBlipForQuestionAnswering",
            "TFBlipModel",
            "TFBlipPreTrainedModel",
            "TFBlipTextModel",
            "TFBlipVisionModel",
        ]
    )
    _import_structure["models.camembert"].extend(
        [
            "TF_CAMEMBERT_PRETRAINED_MODEL_ARCHIVE_LIST",
            "TFCamembertForCausalLM",
            "TFCamembertForMaskedLM",
            "TFCamembertForMultipleChoice",
            "TFCamembertForQuestionAnswering",
            "TFCamembertForSequenceClassification",
            "TFCamembertForTokenClassification",
            "TFCamembertModel",
            "TFCamembertPreTrainedModel",
        ]
    )
    _import_structure["models.clip"].extend(
        [
            "TF_CLIP_PRETRAINED_MODEL_ARCHIVE_LIST",
            "TFCLIPModel",
            "TFCLIPPreTrainedModel",
            "TFCLIPTextModel",
            "TFCLIPVisionModel",
        ]
    )
    _import_structure["models.convbert"].extend(
        [
            "TF_CONVBERT_PRETRAINED_MODEL_ARCHIVE_LIST",
            "TFConvBertForMaskedLM",
            "TFConvBertForMultipleChoice",
            "TFConvBertForQuestionAnswering",
            "TFConvBertForSequenceClassification",
            "TFConvBertForTokenClassification",
            "TFConvBertLayer",
            "TFConvBertModel",
            "TFConvBertPreTrainedModel",
        ]
    )
    _import_structure["models.convnext"].extend(
        [
            "TFConvNextForImageClassification",
            "TFConvNextModel",
            "TFConvNextPreTrainedModel",
        ]
    )
    _import_structure["models.convnextv2"].extend(
        [
            "TFConvNextV2ForImageClassification",
            "TFConvNextV2Model",
            "TFConvNextV2PreTrainedModel",
        ]
    )
    _import_structure["models.ctrl"].extend(
        [
            "TF_CTRL_PRETRAINED_MODEL_ARCHIVE_LIST",
            "TFCTRLForSequenceClassification",
            "TFCTRLLMHeadModel",
            "TFCTRLModel",
            "TFCTRLPreTrainedModel",
        ]
    )
    _import_structure["models.cvt"].extend(
        [
            "TF_CVT_PRETRAINED_MODEL_ARCHIVE_LIST",
            "TFCvtForImageClassification",
            "TFCvtModel",
            "TFCvtPreTrainedModel",
        ]
    )
    _import_structure["models.data2vec"].extend(
        [
            "TFData2VecVisionForImageClassification",
            "TFData2VecVisionForSemanticSegmentation",
            "TFData2VecVisionModel",
            "TFData2VecVisionPreTrainedModel",
        ]
    )
    _import_structure["models.deberta"].extend(
        [
            "TF_DEBERTA_PRETRAINED_MODEL_ARCHIVE_LIST",
            "TFDebertaForMaskedLM",
            "TFDebertaForQuestionAnswering",
            "TFDebertaForSequenceClassification",
            "TFDebertaForTokenClassification",
            "TFDebertaModel",
            "TFDebertaPreTrainedModel",
        ]
    )
    _import_structure["models.deberta_v2"].extend(
        [
            "TF_DEBERTA_V2_PRETRAINED_MODEL_ARCHIVE_LIST",
            "TFDebertaV2ForMaskedLM",
            "TFDebertaV2ForMultipleChoice",
            "TFDebertaV2ForQuestionAnswering",
            "TFDebertaV2ForSequenceClassification",
            "TFDebertaV2ForTokenClassification",
            "TFDebertaV2Model",
            "TFDebertaV2PreTrainedModel",
        ]
    )
    _import_structure["models.deit"].extend(
        [
            "TF_DEIT_PRETRAINED_MODEL_ARCHIVE_LIST",
            "TFDeiTForImageClassification",
            "TFDeiTForImageClassificationWithTeacher",
            "TFDeiTForMaskedImageModeling",
            "TFDeiTModel",
            "TFDeiTPreTrainedModel",
        ]
    )
    _import_structure["models.distilbert"].extend(
        [
            "TF_DISTILBERT_PRETRAINED_MODEL_ARCHIVE_LIST",
            "TFDistilBertForMaskedLM",
            "TFDistilBertForMultipleChoice",
            "TFDistilBertForQuestionAnswering",
            "TFDistilBertForSequenceClassification",
            "TFDistilBertForTokenClassification",
            "TFDistilBertMainLayer",
            "TFDistilBertModel",
            "TFDistilBertPreTrainedModel",
        ]
    )
    _import_structure["models.dpr"].extend(
        [
            "TF_DPR_CONTEXT_ENCODER_PRETRAINED_MODEL_ARCHIVE_LIST",
            "TF_DPR_QUESTION_ENCODER_PRETRAINED_MODEL_ARCHIVE_LIST",
            "TF_DPR_READER_PRETRAINED_MODEL_ARCHIVE_LIST",
            "TFDPRContextEncoder",
            "TFDPRPretrainedContextEncoder",
            "TFDPRPretrainedQuestionEncoder",
            "TFDPRPretrainedReader",
            "TFDPRQuestionEncoder",
            "TFDPRReader",
        ]
    )
    _import_structure["models.efficientformer"].extend(
        [
            "TF_EFFICIENTFORMER_PRETRAINED_MODEL_ARCHIVE_LIST",
            "TFEfficientFormerForImageClassification",
            "TFEfficientFormerForImageClassificationWithTeacher",
            "TFEfficientFormerModel",
            "TFEfficientFormerPreTrainedModel",
        ]
    )
    _import_structure["models.electra"].extend(
        [
            "TF_ELECTRA_PRETRAINED_MODEL_ARCHIVE_LIST",
            "TFElectraForMaskedLM",
            "TFElectraForMultipleChoice",
            "TFElectraForPreTraining",
            "TFElectraForQuestionAnswering",
            "TFElectraForSequenceClassification",
            "TFElectraForTokenClassification",
            "TFElectraModel",
            "TFElectraPreTrainedModel",
        ]
    )
    _import_structure["models.encoder_decoder"].append("TFEncoderDecoderModel")
    _import_structure["models.esm"].extend(
        [
            "ESM_PRETRAINED_MODEL_ARCHIVE_LIST",
            "TFEsmForMaskedLM",
            "TFEsmForSequenceClassification",
            "TFEsmForTokenClassification",
            "TFEsmModel",
            "TFEsmPreTrainedModel",
        ]
    )
    _import_structure["models.flaubert"].extend(
        [
            "TF_FLAUBERT_PRETRAINED_MODEL_ARCHIVE_LIST",
            "TFFlaubertForMultipleChoice",
            "TFFlaubertForQuestionAnsweringSimple",
            "TFFlaubertForSequenceClassification",
            "TFFlaubertForTokenClassification",
            "TFFlaubertModel",
            "TFFlaubertPreTrainedModel",
            "TFFlaubertWithLMHeadModel",
        ]
    )
    _import_structure["models.funnel"].extend(
        [
            "TF_FUNNEL_PRETRAINED_MODEL_ARCHIVE_LIST",
            "TFFunnelBaseModel",
            "TFFunnelForMaskedLM",
            "TFFunnelForMultipleChoice",
            "TFFunnelForPreTraining",
            "TFFunnelForQuestionAnswering",
            "TFFunnelForSequenceClassification",
            "TFFunnelForTokenClassification",
            "TFFunnelModel",
            "TFFunnelPreTrainedModel",
        ]
    )
    _import_structure["models.gpt2"].extend(
        [
            "TF_GPT2_PRETRAINED_MODEL_ARCHIVE_LIST",
            "TFGPT2DoubleHeadsModel",
            "TFGPT2ForSequenceClassification",
            "TFGPT2LMHeadModel",
            "TFGPT2MainLayer",
            "TFGPT2Model",
            "TFGPT2PreTrainedModel",
        ]
    )
    _import_structure["models.gptj"].extend(
        [
            "TFGPTJForCausalLM",
            "TFGPTJForQuestionAnswering",
            "TFGPTJForSequenceClassification",
            "TFGPTJModel",
            "TFGPTJPreTrainedModel",
        ]
    )
    _import_structure["models.groupvit"].extend(
        [
            "TF_GROUPVIT_PRETRAINED_MODEL_ARCHIVE_LIST",
            "TFGroupViTModel",
            "TFGroupViTPreTrainedModel",
            "TFGroupViTTextModel",
            "TFGroupViTVisionModel",
        ]
    )
    _import_structure["models.hubert"].extend(
        [
            "TF_HUBERT_PRETRAINED_MODEL_ARCHIVE_LIST",
            "TFHubertForCTC",
            "TFHubertModel",
            "TFHubertPreTrainedModel",
        ]
    )
    _import_structure["models.layoutlm"].extend(
        [
            "TF_LAYOUTLM_PRETRAINED_MODEL_ARCHIVE_LIST",
            "TFLayoutLMForMaskedLM",
            "TFLayoutLMForQuestionAnswering",
            "TFLayoutLMForSequenceClassification",
            "TFLayoutLMForTokenClassification",
            "TFLayoutLMMainLayer",
            "TFLayoutLMModel",
            "TFLayoutLMPreTrainedModel",
        ]
    )
    _import_structure["models.layoutlmv3"].extend(
        [
            "TF_LAYOUTLMV3_PRETRAINED_MODEL_ARCHIVE_LIST",
            "TFLayoutLMv3ForQuestionAnswering",
            "TFLayoutLMv3ForSequenceClassification",
            "TFLayoutLMv3ForTokenClassification",
            "TFLayoutLMv3Model",
            "TFLayoutLMv3PreTrainedModel",
        ]
    )
    _import_structure["models.led"].extend(["TFLEDForConditionalGeneration", "TFLEDModel", "TFLEDPreTrainedModel"])
    _import_structure["models.longformer"].extend(
        [
            "TF_LONGFORMER_PRETRAINED_MODEL_ARCHIVE_LIST",
            "TFLongformerForMaskedLM",
            "TFLongformerForMultipleChoice",
            "TFLongformerForQuestionAnswering",
            "TFLongformerForSequenceClassification",
            "TFLongformerForTokenClassification",
            "TFLongformerModel",
            "TFLongformerPreTrainedModel",
            "TFLongformerSelfAttention",
        ]
    )
    _import_structure["models.lxmert"].extend(
        [
            "TF_LXMERT_PRETRAINED_MODEL_ARCHIVE_LIST",
            "TFLxmertForPreTraining",
            "TFLxmertMainLayer",
            "TFLxmertModel",
            "TFLxmertPreTrainedModel",
            "TFLxmertVisualFeatureEncoder",
        ]
    )
    _import_structure["models.marian"].extend(["TFMarianModel", "TFMarianMTModel", "TFMarianPreTrainedModel"])
    _import_structure["models.mbart"].extend(
        ["TFMBartForConditionalGeneration", "TFMBartModel", "TFMBartPreTrainedModel"]
    )
    _import_structure["models.mobilebert"].extend(
        [
            "TF_MOBILEBERT_PRETRAINED_MODEL_ARCHIVE_LIST",
            "TFMobileBertForMaskedLM",
            "TFMobileBertForMultipleChoice",
            "TFMobileBertForNextSentencePrediction",
            "TFMobileBertForPreTraining",
            "TFMobileBertForQuestionAnswering",
            "TFMobileBertForSequenceClassification",
            "TFMobileBertForTokenClassification",
            "TFMobileBertMainLayer",
            "TFMobileBertModel",
            "TFMobileBertPreTrainedModel",
        ]
    )
    _import_structure["models.mobilevit"].extend(
        [
            "TF_MOBILEVIT_PRETRAINED_MODEL_ARCHIVE_LIST",
            "TFMobileViTForImageClassification",
            "TFMobileViTForSemanticSegmentation",
            "TFMobileViTModel",
            "TFMobileViTPreTrainedModel",
        ]
    )
    _import_structure["models.mpnet"].extend(
        [
            "TF_MPNET_PRETRAINED_MODEL_ARCHIVE_LIST",
            "TFMPNetForMaskedLM",
            "TFMPNetForMultipleChoice",
            "TFMPNetForQuestionAnswering",
            "TFMPNetForSequenceClassification",
            "TFMPNetForTokenClassification",
            "TFMPNetMainLayer",
            "TFMPNetModel",
            "TFMPNetPreTrainedModel",
        ]
    )
    _import_structure["models.mt5"].extend(["TFMT5EncoderModel", "TFMT5ForConditionalGeneration", "TFMT5Model"])
    _import_structure["models.openai"].extend(
        [
            "TF_OPENAI_GPT_PRETRAINED_MODEL_ARCHIVE_LIST",
            "TFOpenAIGPTDoubleHeadsModel",
            "TFOpenAIGPTForSequenceClassification",
            "TFOpenAIGPTLMHeadModel",
            "TFOpenAIGPTMainLayer",
            "TFOpenAIGPTModel",
            "TFOpenAIGPTPreTrainedModel",
        ]
    )
    _import_structure["models.opt"].extend(
        [
            "TFOPTForCausalLM",
            "TFOPTModel",
            "TFOPTPreTrainedModel",
        ]
    )
    _import_structure["models.pegasus"].extend(
        ["TFPegasusForConditionalGeneration", "TFPegasusModel", "TFPegasusPreTrainedModel"]
    )
    _import_structure["models.rag"].extend(
        [
            "TFRagModel",
            "TFRagPreTrainedModel",
            "TFRagSequenceForGeneration",
            "TFRagTokenForGeneration",
        ]
    )
    _import_structure["models.regnet"].extend(
        [
            "TF_REGNET_PRETRAINED_MODEL_ARCHIVE_LIST",
            "TFRegNetForImageClassification",
            "TFRegNetModel",
            "TFRegNetPreTrainedModel",
        ]
    )
    _import_structure["models.rembert"].extend(
        [
            "TF_REMBERT_PRETRAINED_MODEL_ARCHIVE_LIST",
            "TFRemBertForCausalLM",
            "TFRemBertForMaskedLM",
            "TFRemBertForMultipleChoice",
            "TFRemBertForQuestionAnswering",
            "TFRemBertForSequenceClassification",
            "TFRemBertForTokenClassification",
            "TFRemBertLayer",
            "TFRemBertModel",
            "TFRemBertPreTrainedModel",
        ]
    )
    _import_structure["models.resnet"].extend(
        [
            "TF_RESNET_PRETRAINED_MODEL_ARCHIVE_LIST",
            "TFResNetForImageClassification",
            "TFResNetModel",
            "TFResNetPreTrainedModel",
        ]
    )
    _import_structure["models.roberta"].extend(
        [
            "TF_ROBERTA_PRETRAINED_MODEL_ARCHIVE_LIST",
            "TFRobertaForCausalLM",
            "TFRobertaForMaskedLM",
            "TFRobertaForMultipleChoice",
            "TFRobertaForQuestionAnswering",
            "TFRobertaForSequenceClassification",
            "TFRobertaForTokenClassification",
            "TFRobertaMainLayer",
            "TFRobertaModel",
            "TFRobertaPreTrainedModel",
        ]
    )
    _import_structure["models.roberta_prelayernorm"].extend(
        [
            "TF_ROBERTA_PRELAYERNORM_PRETRAINED_MODEL_ARCHIVE_LIST",
            "TFRobertaPreLayerNormForCausalLM",
            "TFRobertaPreLayerNormForMaskedLM",
            "TFRobertaPreLayerNormForMultipleChoice",
            "TFRobertaPreLayerNormForQuestionAnswering",
            "TFRobertaPreLayerNormForSequenceClassification",
            "TFRobertaPreLayerNormForTokenClassification",
            "TFRobertaPreLayerNormMainLayer",
            "TFRobertaPreLayerNormModel",
            "TFRobertaPreLayerNormPreTrainedModel",
        ]
    )
    _import_structure["models.roformer"].extend(
        [
            "TF_ROFORMER_PRETRAINED_MODEL_ARCHIVE_LIST",
            "TFRoFormerForCausalLM",
            "TFRoFormerForMaskedLM",
            "TFRoFormerForMultipleChoice",
            "TFRoFormerForQuestionAnswering",
            "TFRoFormerForSequenceClassification",
            "TFRoFormerForTokenClassification",
            "TFRoFormerLayer",
            "TFRoFormerModel",
            "TFRoFormerPreTrainedModel",
        ]
    )
    _import_structure["models.sam"].extend(
        [
            "TF_SAM_PRETRAINED_MODEL_ARCHIVE_LIST",
            "TFSamModel",
            "TFSamPreTrainedModel",
        ]
    )
    _import_structure["models.segformer"].extend(
        [
            "TF_SEGFORMER_PRETRAINED_MODEL_ARCHIVE_LIST",
            "TFSegformerDecodeHead",
            "TFSegformerForImageClassification",
            "TFSegformerForSemanticSegmentation",
            "TFSegformerModel",
            "TFSegformerPreTrainedModel",
        ]
    )
    _import_structure["models.speech_to_text"].extend(
        [
            "TF_SPEECH_TO_TEXT_PRETRAINED_MODEL_ARCHIVE_LIST",
            "TFSpeech2TextForConditionalGeneration",
            "TFSpeech2TextModel",
            "TFSpeech2TextPreTrainedModel",
        ]
    )
    _import_structure["models.swin"].extend(
        [
            "TF_SWIN_PRETRAINED_MODEL_ARCHIVE_LIST",
            "TFSwinForImageClassification",
            "TFSwinForMaskedImageModeling",
            "TFSwinModel",
            "TFSwinPreTrainedModel",
        ]
    )
    _import_structure["models.t5"].extend(
        [
            "TF_T5_PRETRAINED_MODEL_ARCHIVE_LIST",
            "TFT5EncoderModel",
            "TFT5ForConditionalGeneration",
            "TFT5Model",
            "TFT5PreTrainedModel",
        ]
    )
    _import_structure["models.tapas"].extend(
        [
            "TF_TAPAS_PRETRAINED_MODEL_ARCHIVE_LIST",
            "TFTapasForMaskedLM",
            "TFTapasForQuestionAnswering",
            "TFTapasForSequenceClassification",
            "TFTapasModel",
            "TFTapasPreTrainedModel",
        ]
    )
    _import_structure["models.transfo_xl"].extend(
        [
            "TF_TRANSFO_XL_PRETRAINED_MODEL_ARCHIVE_LIST",
            "TFAdaptiveEmbedding",
            "TFTransfoXLForSequenceClassification",
            "TFTransfoXLLMHeadModel",
            "TFTransfoXLMainLayer",
            "TFTransfoXLModel",
            "TFTransfoXLPreTrainedModel",
        ]
    )
    _import_structure["models.vision_encoder_decoder"].extend(["TFVisionEncoderDecoderModel"])
    _import_structure["models.vision_text_dual_encoder"].extend(["TFVisionTextDualEncoderModel"])
    _import_structure["models.vit"].extend(
        [
            "TFViTForImageClassification",
            "TFViTModel",
            "TFViTPreTrainedModel",
        ]
    )
    _import_structure["models.vit_mae"].extend(
        [
            "TFViTMAEForPreTraining",
            "TFViTMAEModel",
            "TFViTMAEPreTrainedModel",
        ]
    )
    _import_structure["models.wav2vec2"].extend(
        [
            "TF_WAV_2_VEC_2_PRETRAINED_MODEL_ARCHIVE_LIST",
            "TFWav2Vec2ForCTC",
            "TFWav2Vec2ForSequenceClassification",
            "TFWav2Vec2Model",
            "TFWav2Vec2PreTrainedModel",
        ]
    )
    _import_structure["models.whisper"].extend(
        [
            "TF_WHISPER_PRETRAINED_MODEL_ARCHIVE_LIST",
            "TFWhisperForConditionalGeneration",
            "TFWhisperModel",
            "TFWhisperPreTrainedModel",
        ]
    )
    _import_structure["models.xglm"].extend(
        [
            "TF_XGLM_PRETRAINED_MODEL_ARCHIVE_LIST",
            "TFXGLMForCausalLM",
            "TFXGLMModel",
            "TFXGLMPreTrainedModel",
        ]
    )
    _import_structure["models.xlm"].extend(
        [
            "TF_XLM_PRETRAINED_MODEL_ARCHIVE_LIST",
            "TFXLMForMultipleChoice",
            "TFXLMForQuestionAnsweringSimple",
            "TFXLMForSequenceClassification",
            "TFXLMForTokenClassification",
            "TFXLMMainLayer",
            "TFXLMModel",
            "TFXLMPreTrainedModel",
            "TFXLMWithLMHeadModel",
        ]
    )
    _import_structure["models.xlm_roberta"].extend(
        [
            "TF_XLM_ROBERTA_PRETRAINED_MODEL_ARCHIVE_LIST",
            "TFXLMRobertaForCausalLM",
            "TFXLMRobertaForMaskedLM",
            "TFXLMRobertaForMultipleChoice",
            "TFXLMRobertaForQuestionAnswering",
            "TFXLMRobertaForSequenceClassification",
            "TFXLMRobertaForTokenClassification",
            "TFXLMRobertaModel",
            "TFXLMRobertaPreTrainedModel",
        ]
    )
    _import_structure["models.xlnet"].extend(
        [
            "TF_XLNET_PRETRAINED_MODEL_ARCHIVE_LIST",
            "TFXLNetForMultipleChoice",
            "TFXLNetForQuestionAnsweringSimple",
            "TFXLNetForSequenceClassification",
            "TFXLNetForTokenClassification",
            "TFXLNetLMHeadModel",
            "TFXLNetMainLayer",
            "TFXLNetModel",
            "TFXLNetPreTrainedModel",
        ]
    )
    _import_structure["optimization_tf"] = ["AdamWeightDecay", "GradientAccumulator", "WarmUp", "create_optimizer"]
    _import_structure["tf_utils"] = []
    _import_structure["trainer_tf"] = ["TFTrainer"]


try:
    if not (
        is_librosa_available()
        and is_essentia_available()
        and is_scipy_available()
        and is_torch_available()
        and is_pretty_midi_available()
    ):
        raise OptionalDependencyNotAvailable()
except OptionalDependencyNotAvailable:
    from .utils import dummy_essentia_and_librosa_and_pretty_midi_and_scipy_and_torch_objects

    _import_structure["utils.dummy_essentia_and_librosa_and_pretty_midi_and_scipy_and_torch_objects"] = [
        name
        for name in dir(dummy_essentia_and_librosa_and_pretty_midi_and_scipy_and_torch_objects)
        if not name.startswith("_")
    ]
else:
    _import_structure["models.pop2piano"].append("Pop2PianoFeatureExtractor")
    _import_structure["models.pop2piano"].append("Pop2PianoTokenizer")
    _import_structure["models.pop2piano"].append("Pop2PianoProcessor")


# FLAX-backed objects
try:
    if not is_flax_available():
        raise OptionalDependencyNotAvailable()
except OptionalDependencyNotAvailable:
    from .utils import dummy_flax_objects

    _import_structure["utils.dummy_flax_objects"] = [
        name for name in dir(dummy_flax_objects) if not name.startswith("_")
    ]
else:
    _import_structure["generation"].extend(
        [
            "FlaxForcedBOSTokenLogitsProcessor",
            "FlaxForcedEOSTokenLogitsProcessor",
            "FlaxForceTokensLogitsProcessor",
            "FlaxGenerationMixin",
            "FlaxLogitsProcessor",
            "FlaxLogitsProcessorList",
            "FlaxLogitsWarper",
            "FlaxMinLengthLogitsProcessor",
            "FlaxTemperatureLogitsWarper",
            "FlaxSuppressTokensAtBeginLogitsProcessor",
            "FlaxSuppressTokensLogitsProcessor",
            "FlaxTopKLogitsWarper",
            "FlaxTopPLogitsWarper",
            "FlaxWhisperTimeStampLogitsProcessor",
        ]
    )
    _import_structure["generation_flax_utils"] = []
    _import_structure["modeling_flax_outputs"] = []
    _import_structure["modeling_flax_utils"] = ["FlaxPreTrainedModel"]
    _import_structure["models.albert"].extend(
        [
            "FlaxAlbertForMaskedLM",
            "FlaxAlbertForMultipleChoice",
            "FlaxAlbertForPreTraining",
            "FlaxAlbertForQuestionAnswering",
            "FlaxAlbertForSequenceClassification",
            "FlaxAlbertForTokenClassification",
            "FlaxAlbertModel",
            "FlaxAlbertPreTrainedModel",
        ]
    )
    _import_structure["models.auto"].extend(
        [
            "FLAX_MODEL_FOR_AUDIO_CLASSIFICATION_MAPPING",
            "FLAX_MODEL_FOR_CAUSAL_LM_MAPPING",
            "FLAX_MODEL_FOR_IMAGE_CLASSIFICATION_MAPPING",
            "FLAX_MODEL_FOR_MASKED_LM_MAPPING",
            "FLAX_MODEL_FOR_MULTIPLE_CHOICE_MAPPING",
            "FLAX_MODEL_FOR_NEXT_SENTENCE_PREDICTION_MAPPING",
            "FLAX_MODEL_FOR_PRETRAINING_MAPPING",
            "FLAX_MODEL_FOR_QUESTION_ANSWERING_MAPPING",
            "FLAX_MODEL_FOR_SEQ_TO_SEQ_CAUSAL_LM_MAPPING",
            "FLAX_MODEL_FOR_SEQUENCE_CLASSIFICATION_MAPPING",
            "FLAX_MODEL_FOR_SPEECH_SEQ_2_SEQ_MAPPING",
            "FLAX_MODEL_FOR_TOKEN_CLASSIFICATION_MAPPING",
            "FLAX_MODEL_FOR_VISION_2_SEQ_MAPPING",
            "FLAX_MODEL_MAPPING",
            "FlaxAutoModel",
            "FlaxAutoModelForCausalLM",
            "FlaxAutoModelForImageClassification",
            "FlaxAutoModelForMaskedLM",
            "FlaxAutoModelForMultipleChoice",
            "FlaxAutoModelForNextSentencePrediction",
            "FlaxAutoModelForPreTraining",
            "FlaxAutoModelForQuestionAnswering",
            "FlaxAutoModelForSeq2SeqLM",
            "FlaxAutoModelForSequenceClassification",
            "FlaxAutoModelForSpeechSeq2Seq",
            "FlaxAutoModelForTokenClassification",
            "FlaxAutoModelForVision2Seq",
        ]
    )

    # Flax models structure

    _import_structure["models.bart"].extend(
        [
            "FlaxBartDecoderPreTrainedModel",
            "FlaxBartForCausalLM",
            "FlaxBartForConditionalGeneration",
            "FlaxBartForQuestionAnswering",
            "FlaxBartForSequenceClassification",
            "FlaxBartModel",
            "FlaxBartPreTrainedModel",
        ]
    )
    _import_structure["models.beit"].extend(
        [
            "FlaxBeitForImageClassification",
            "FlaxBeitForMaskedImageModeling",
            "FlaxBeitModel",
            "FlaxBeitPreTrainedModel",
        ]
    )

    _import_structure["models.bert"].extend(
        [
            "FlaxBertForCausalLM",
            "FlaxBertForMaskedLM",
            "FlaxBertForMultipleChoice",
            "FlaxBertForNextSentencePrediction",
            "FlaxBertForPreTraining",
            "FlaxBertForQuestionAnswering",
            "FlaxBertForSequenceClassification",
            "FlaxBertForTokenClassification",
            "FlaxBertModel",
            "FlaxBertPreTrainedModel",
        ]
    )
    _import_structure["models.big_bird"].extend(
        [
            "FlaxBigBirdForCausalLM",
            "FlaxBigBirdForMaskedLM",
            "FlaxBigBirdForMultipleChoice",
            "FlaxBigBirdForPreTraining",
            "FlaxBigBirdForQuestionAnswering",
            "FlaxBigBirdForSequenceClassification",
            "FlaxBigBirdForTokenClassification",
            "FlaxBigBirdModel",
            "FlaxBigBirdPreTrainedModel",
        ]
    )
    _import_structure["models.blenderbot"].extend(
        ["FlaxBlenderbotForConditionalGeneration", "FlaxBlenderbotModel", "FlaxBlenderbotPreTrainedModel"]
    )
    _import_structure["models.blenderbot_small"].extend(
        [
            "FlaxBlenderbotSmallForConditionalGeneration",
            "FlaxBlenderbotSmallModel",
            "FlaxBlenderbotSmallPreTrainedModel",
        ]
    )
    _import_structure["models.bloom"].extend(
        [
            "FlaxBloomForCausalLM",
            "FlaxBloomModel",
            "FlaxBloomPreTrainedModel",
        ]
    )
    _import_structure["models.clip"].extend(
        [
            "FlaxCLIPModel",
            "FlaxCLIPPreTrainedModel",
            "FlaxCLIPTextModel",
            "FlaxCLIPTextPreTrainedModel",
            "FlaxCLIPTextModelWithProjection",
            "FlaxCLIPVisionModel",
            "FlaxCLIPVisionPreTrainedModel",
        ]
    )
    _import_structure["models.distilbert"].extend(
        [
            "FlaxDistilBertForMaskedLM",
            "FlaxDistilBertForMultipleChoice",
            "FlaxDistilBertForQuestionAnswering",
            "FlaxDistilBertForSequenceClassification",
            "FlaxDistilBertForTokenClassification",
            "FlaxDistilBertModel",
            "FlaxDistilBertPreTrainedModel",
        ]
    )
    _import_structure["models.electra"].extend(
        [
            "FlaxElectraForCausalLM",
            "FlaxElectraForMaskedLM",
            "FlaxElectraForMultipleChoice",
            "FlaxElectraForPreTraining",
            "FlaxElectraForQuestionAnswering",
            "FlaxElectraForSequenceClassification",
            "FlaxElectraForTokenClassification",
            "FlaxElectraModel",
            "FlaxElectraPreTrainedModel",
        ]
    )
    _import_structure["models.encoder_decoder"].append("FlaxEncoderDecoderModel")
    _import_structure["models.gpt2"].extend(["FlaxGPT2LMHeadModel", "FlaxGPT2Model", "FlaxGPT2PreTrainedModel"])
    _import_structure["models.gpt_neo"].extend(
        ["FlaxGPTNeoForCausalLM", "FlaxGPTNeoModel", "FlaxGPTNeoPreTrainedModel"]
    )
    _import_structure["models.gptj"].extend(["FlaxGPTJForCausalLM", "FlaxGPTJModel", "FlaxGPTJPreTrainedModel"])
    _import_structure["models.longt5"].extend(
        ["FlaxLongT5ForConditionalGeneration", "FlaxLongT5Model", "FlaxLongT5PreTrainedModel"]
    )
    _import_structure["models.marian"].extend(
        [
            "FlaxMarianModel",
            "FlaxMarianMTModel",
            "FlaxMarianPreTrainedModel",
        ]
    )
    _import_structure["models.mbart"].extend(
        [
            "FlaxMBartForConditionalGeneration",
            "FlaxMBartForQuestionAnswering",
            "FlaxMBartForSequenceClassification",
            "FlaxMBartModel",
            "FlaxMBartPreTrainedModel",
        ]
    )
    _import_structure["models.mt5"].extend(["FlaxMT5EncoderModel", "FlaxMT5ForConditionalGeneration", "FlaxMT5Model"])
    _import_structure["models.opt"].extend(
        [
            "FlaxOPTForCausalLM",
            "FlaxOPTModel",
            "FlaxOPTPreTrainedModel",
        ]
    )
    _import_structure["models.pegasus"].extend(
        [
            "FlaxPegasusForConditionalGeneration",
            "FlaxPegasusModel",
            "FlaxPegasusPreTrainedModel",
        ]
    )
    _import_structure["models.regnet"].extend(
        ["FlaxRegNetForImageClassification", "FlaxRegNetModel", "FlaxRegNetPreTrainedModel"]
    )
    _import_structure["models.resnet"].extend(
        ["FlaxResNetForImageClassification", "FlaxResNetModel", "FlaxResNetPreTrainedModel"]
    )
    _import_structure["models.roberta"].extend(
        [
            "FlaxRobertaForCausalLM",
            "FlaxRobertaForMaskedLM",
            "FlaxRobertaForMultipleChoice",
            "FlaxRobertaForQuestionAnswering",
            "FlaxRobertaForSequenceClassification",
            "FlaxRobertaForTokenClassification",
            "FlaxRobertaModel",
            "FlaxRobertaPreTrainedModel",
        ]
    )
    _import_structure["models.roberta_prelayernorm"].extend(
        [
            "FlaxRobertaPreLayerNormForCausalLM",
            "FlaxRobertaPreLayerNormForMaskedLM",
            "FlaxRobertaPreLayerNormForMultipleChoice",
            "FlaxRobertaPreLayerNormForQuestionAnswering",
            "FlaxRobertaPreLayerNormForSequenceClassification",
            "FlaxRobertaPreLayerNormForTokenClassification",
            "FlaxRobertaPreLayerNormModel",
            "FlaxRobertaPreLayerNormPreTrainedModel",
        ]
    )
    _import_structure["models.roformer"].extend(
        [
            "FlaxRoFormerForMaskedLM",
            "FlaxRoFormerForMultipleChoice",
            "FlaxRoFormerForQuestionAnswering",
            "FlaxRoFormerForSequenceClassification",
            "FlaxRoFormerForTokenClassification",
            "FlaxRoFormerModel",
            "FlaxRoFormerPreTrainedModel",
        ]
    )
    _import_structure["models.speech_encoder_decoder"].append("FlaxSpeechEncoderDecoderModel")
    _import_structure["models.t5"].extend(
        ["FlaxT5EncoderModel", "FlaxT5ForConditionalGeneration", "FlaxT5Model", "FlaxT5PreTrainedModel"]
    )
    _import_structure["models.vision_encoder_decoder"].append("FlaxVisionEncoderDecoderModel")
    _import_structure["models.vision_text_dual_encoder"].extend(["FlaxVisionTextDualEncoderModel"])
    _import_structure["models.vit"].extend(["FlaxViTForImageClassification", "FlaxViTModel", "FlaxViTPreTrainedModel"])
    _import_structure["models.wav2vec2"].extend(
        ["FlaxWav2Vec2ForCTC", "FlaxWav2Vec2ForPreTraining", "FlaxWav2Vec2Model", "FlaxWav2Vec2PreTrainedModel"]
    )
    _import_structure["models.whisper"].extend(
        [
            "FlaxWhisperForConditionalGeneration",
            "FlaxWhisperModel",
            "FlaxWhisperPreTrainedModel",
            "FlaxWhisperForAudioClassification",
        ]
    )
    _import_structure["models.xglm"].extend(
        [
            "FlaxXGLMForCausalLM",
            "FlaxXGLMModel",
            "FlaxXGLMPreTrainedModel",
        ]
    )
    _import_structure["models.xlm_roberta"].extend(
        [
            "FLAX_XLM_ROBERTA_PRETRAINED_MODEL_ARCHIVE_LIST",
            "FlaxXLMRobertaForMaskedLM",
            "FlaxXLMRobertaForMultipleChoice",
            "FlaxXLMRobertaForQuestionAnswering",
            "FlaxXLMRobertaForSequenceClassification",
            "FlaxXLMRobertaForTokenClassification",
            "FlaxXLMRobertaModel",
            "FlaxXLMRobertaForCausalLM",
            "FlaxXLMRobertaPreTrainedModel",
        ]
    )


# Direct imports for type-checking
if TYPE_CHECKING:
    # Configuration
    from .configuration_utils import PretrainedConfig

    # Data
    from .data import (
        DataProcessor,
        InputExample,
        InputFeatures,
        SingleSentenceClassificationProcessor,
        SquadExample,
        SquadFeatures,
        SquadV1Processor,
        SquadV2Processor,
        glue_compute_metrics,
        glue_convert_examples_to_features,
        glue_output_modes,
        glue_processors,
        glue_tasks_num_labels,
        squad_convert_examples_to_features,
        xnli_compute_metrics,
        xnli_output_modes,
        xnli_processors,
        xnli_tasks_num_labels,
    )
    from .data.data_collator import (
        DataCollator,
        DataCollatorForLanguageModeling,
        DataCollatorForPermutationLanguageModeling,
        DataCollatorForSeq2Seq,
        DataCollatorForSOP,
        DataCollatorForTokenClassification,
        DataCollatorForWholeWordMask,
        DataCollatorWithPadding,
        DefaultDataCollator,
        default_data_collator,
    )
    from .feature_extraction_sequence_utils import SequenceFeatureExtractor

    # Feature Extractor
    from .feature_extraction_utils import BatchFeature, FeatureExtractionMixin

    # Generation
    from .generation import GenerationConfig, TextIteratorStreamer, TextStreamer
    from .hf_argparser import HfArgumentParser

    # Integrations
    from .integrations import (
        is_clearml_available,
        is_comet_available,
        is_dvclive_available,
        is_neptune_available,
        is_optuna_available,
        is_ray_available,
        is_ray_tune_available,
        is_sigopt_available,
        is_tensorboard_available,
        is_wandb_available,
    )

    # Model Cards
    from .modelcard import ModelCard

    # TF 2.0 <=> PyTorch conversion utilities
    from .modeling_tf_pytorch_utils import (
        convert_tf_weight_name_to_pt_weight_name,
        load_pytorch_checkpoint_in_tf2_model,
        load_pytorch_model_in_tf2_model,
        load_pytorch_weights_in_tf2_model,
        load_tf2_checkpoint_in_pytorch_model,
        load_tf2_model_in_pytorch_model,
        load_tf2_weights_in_pytorch_model,
    )
    from .models.albert import ALBERT_PRETRAINED_CONFIG_ARCHIVE_MAP, AlbertConfig
    from .models.align import (
        ALIGN_PRETRAINED_CONFIG_ARCHIVE_MAP,
        AlignConfig,
        AlignProcessor,
        AlignTextConfig,
        AlignVisionConfig,
    )
    from .models.altclip import (
        ALTCLIP_PRETRAINED_CONFIG_ARCHIVE_MAP,
        AltCLIPConfig,
        AltCLIPProcessor,
        AltCLIPTextConfig,
        AltCLIPVisionConfig,
    )
    from .models.audio_spectrogram_transformer import (
        AUDIO_SPECTROGRAM_TRANSFORMER_PRETRAINED_CONFIG_ARCHIVE_MAP,
        ASTConfig,
        ASTFeatureExtractor,
    )
    from .models.auto import (
        ALL_PRETRAINED_CONFIG_ARCHIVE_MAP,
        CONFIG_MAPPING,
        FEATURE_EXTRACTOR_MAPPING,
        IMAGE_PROCESSOR_MAPPING,
        MODEL_NAMES_MAPPING,
        PROCESSOR_MAPPING,
        TOKENIZER_MAPPING,
        AutoConfig,
        AutoFeatureExtractor,
        AutoImageProcessor,
        AutoProcessor,
        AutoTokenizer,
    )
    from .models.autoformer import (
        AUTOFORMER_PRETRAINED_CONFIG_ARCHIVE_MAP,
        AutoformerConfig,
    )
    from .models.bark import (
        BarkCoarseConfig,
        BarkConfig,
        BarkFineConfig,
        BarkProcessor,
        BarkSemanticConfig,
    )
    from .models.bart import BartConfig, BartTokenizer
    from .models.beit import BEIT_PRETRAINED_CONFIG_ARCHIVE_MAP, BeitConfig
    from .models.bert import (
        BERT_PRETRAINED_CONFIG_ARCHIVE_MAP,
        BasicTokenizer,
        BertConfig,
        BertTokenizer,
        WordpieceTokenizer,
    )
    from .models.bert_generation import BertGenerationConfig
    from .models.bert_japanese import BertJapaneseTokenizer, CharacterTokenizer, MecabTokenizer
    from .models.bertweet import BertweetTokenizer
    from .models.big_bird import BIG_BIRD_PRETRAINED_CONFIG_ARCHIVE_MAP, BigBirdConfig
    from .models.bigbird_pegasus import BIGBIRD_PEGASUS_PRETRAINED_CONFIG_ARCHIVE_MAP, BigBirdPegasusConfig
    from .models.biogpt import BIOGPT_PRETRAINED_CONFIG_ARCHIVE_MAP, BioGptConfig, BioGptTokenizer
    from .models.bit import BIT_PRETRAINED_CONFIG_ARCHIVE_MAP, BitConfig
    from .models.blenderbot import BLENDERBOT_PRETRAINED_CONFIG_ARCHIVE_MAP, BlenderbotConfig, BlenderbotTokenizer
    from .models.blenderbot_small import (
        BLENDERBOT_SMALL_PRETRAINED_CONFIG_ARCHIVE_MAP,
        BlenderbotSmallConfig,
        BlenderbotSmallTokenizer,
    )
    from .models.blip import (
        BLIP_PRETRAINED_CONFIG_ARCHIVE_MAP,
        BlipConfig,
        BlipProcessor,
        BlipTextConfig,
        BlipVisionConfig,
    )
    from .models.blip_2 import (
        BLIP_2_PRETRAINED_CONFIG_ARCHIVE_MAP,
        Blip2Config,
        Blip2Processor,
        Blip2QFormerConfig,
        Blip2VisionConfig,
    )
    from .models.bloom import BLOOM_PRETRAINED_CONFIG_ARCHIVE_MAP, BloomConfig
    from .models.bridgetower import (
        BRIDGETOWER_PRETRAINED_CONFIG_ARCHIVE_MAP,
        BridgeTowerConfig,
        BridgeTowerProcessor,
        BridgeTowerTextConfig,
        BridgeTowerVisionConfig,
    )
    from .models.bros import BROS_PRETRAINED_CONFIG_ARCHIVE_MAP, BrosConfig, BrosProcessor
    from .models.byt5 import ByT5Tokenizer
    from .models.camembert import CAMEMBERT_PRETRAINED_CONFIG_ARCHIVE_MAP, CamembertConfig
    from .models.canine import CANINE_PRETRAINED_CONFIG_ARCHIVE_MAP, CanineConfig, CanineTokenizer
    from .models.chinese_clip import (
        CHINESE_CLIP_PRETRAINED_CONFIG_ARCHIVE_MAP,
        ChineseCLIPConfig,
        ChineseCLIPProcessor,
        ChineseCLIPTextConfig,
        ChineseCLIPVisionConfig,
    )
    from .models.clap import (
        CLAP_PRETRAINED_MODEL_ARCHIVE_LIST,
        ClapAudioConfig,
        ClapConfig,
        ClapProcessor,
        ClapTextConfig,
    )
    from .models.clip import (
        CLIP_PRETRAINED_CONFIG_ARCHIVE_MAP,
        CLIPConfig,
        CLIPProcessor,
        CLIPTextConfig,
        CLIPTokenizer,
        CLIPVisionConfig,
    )
    from .models.clipseg import (
        CLIPSEG_PRETRAINED_CONFIG_ARCHIVE_MAP,
        CLIPSegConfig,
        CLIPSegProcessor,
        CLIPSegTextConfig,
        CLIPSegVisionConfig,
    )
    from .models.clvp import (
        CLVP_PRETRAINED_CONFIG_ARCHIVE_MAP,
        ClvpConfig,
        ClvpDecoderConfig,
        ClvpEncoderConfig,
        ClvpFeatureExtractor,
        ClvpProcessor,
        ClvpTokenizer,
    )
    from .models.codegen import CODEGEN_PRETRAINED_CONFIG_ARCHIVE_MAP, CodeGenConfig, CodeGenTokenizer
    from .models.conditional_detr import CONDITIONAL_DETR_PRETRAINED_CONFIG_ARCHIVE_MAP, ConditionalDetrConfig
    from .models.convbert import CONVBERT_PRETRAINED_CONFIG_ARCHIVE_MAP, ConvBertConfig, ConvBertTokenizer
    from .models.convnext import CONVNEXT_PRETRAINED_CONFIG_ARCHIVE_MAP, ConvNextConfig
    from .models.convnextv2 import CONVNEXTV2_PRETRAINED_CONFIG_ARCHIVE_MAP, ConvNextV2Config
    from .models.cpmant import CPMANT_PRETRAINED_CONFIG_ARCHIVE_MAP, CpmAntConfig, CpmAntTokenizer
    from .models.ctrl import CTRL_PRETRAINED_CONFIG_ARCHIVE_MAP, CTRLConfig, CTRLTokenizer
    from .models.cvt import CVT_PRETRAINED_CONFIG_ARCHIVE_MAP, CvtConfig
    from .models.data2vec import (
        DATA2VEC_TEXT_PRETRAINED_CONFIG_ARCHIVE_MAP,
        DATA2VEC_VISION_PRETRAINED_CONFIG_ARCHIVE_MAP,
        Data2VecAudioConfig,
        Data2VecTextConfig,
        Data2VecVisionConfig,
    )
    from .models.deberta import DEBERTA_PRETRAINED_CONFIG_ARCHIVE_MAP, DebertaConfig, DebertaTokenizer
    from .models.deberta_v2 import DEBERTA_V2_PRETRAINED_CONFIG_ARCHIVE_MAP, DebertaV2Config
    from .models.decision_transformer import (
        DECISION_TRANSFORMER_PRETRAINED_CONFIG_ARCHIVE_MAP,
        DecisionTransformerConfig,
    )
    from .models.deformable_detr import DEFORMABLE_DETR_PRETRAINED_CONFIG_ARCHIVE_MAP, DeformableDetrConfig
    from .models.deit import DEIT_PRETRAINED_CONFIG_ARCHIVE_MAP, DeiTConfig
    from .models.deprecated.mctct import (
        MCTCT_PRETRAINED_CONFIG_ARCHIVE_MAP,
        MCTCTConfig,
        MCTCTFeatureExtractor,
        MCTCTProcessor,
    )
    from .models.deprecated.mmbt import MMBTConfig
    from .models.deprecated.open_llama import OPEN_LLAMA_PRETRAINED_CONFIG_ARCHIVE_MAP, OpenLlamaConfig
    from .models.deprecated.retribert import (
        RETRIBERT_PRETRAINED_CONFIG_ARCHIVE_MAP,
        RetriBertConfig,
        RetriBertTokenizer,
    )
    from .models.deprecated.tapex import TapexTokenizer
    from .models.deprecated.trajectory_transformer import (
        TRAJECTORY_TRANSFORMER_PRETRAINED_CONFIG_ARCHIVE_MAP,
        TrajectoryTransformerConfig,
    )
    from .models.deprecated.van import VAN_PRETRAINED_CONFIG_ARCHIVE_MAP, VanConfig
    from .models.deta import DETA_PRETRAINED_CONFIG_ARCHIVE_MAP, DetaConfig
    from .models.detr import DETR_PRETRAINED_CONFIG_ARCHIVE_MAP, DetrConfig
    from .models.dinat import DINAT_PRETRAINED_CONFIG_ARCHIVE_MAP, DinatConfig
    from .models.dinov2 import DINOV2_PRETRAINED_CONFIG_ARCHIVE_MAP, Dinov2Config
    from .models.distilbert import DISTILBERT_PRETRAINED_CONFIG_ARCHIVE_MAP, DistilBertConfig, DistilBertTokenizer
    from .models.donut import DONUT_SWIN_PRETRAINED_CONFIG_ARCHIVE_MAP, DonutProcessor, DonutSwinConfig
    from .models.dpr import (
        DPR_PRETRAINED_CONFIG_ARCHIVE_MAP,
        DPRConfig,
        DPRContextEncoderTokenizer,
        DPRQuestionEncoderTokenizer,
        DPRReaderOutput,
        DPRReaderTokenizer,
    )
    from .models.dpt import DPT_PRETRAINED_CONFIG_ARCHIVE_MAP, DPTConfig
    from .models.efficientformer import EFFICIENTFORMER_PRETRAINED_CONFIG_ARCHIVE_MAP, EfficientFormerConfig
    from .models.efficientnet import EFFICIENTNET_PRETRAINED_CONFIG_ARCHIVE_MAP, EfficientNetConfig
    from .models.electra import ELECTRA_PRETRAINED_CONFIG_ARCHIVE_MAP, ElectraConfig, ElectraTokenizer
    from .models.encodec import (
        ENCODEC_PRETRAINED_CONFIG_ARCHIVE_MAP,
        EncodecConfig,
        EncodecFeatureExtractor,
    )
    from .models.encoder_decoder import EncoderDecoderConfig
    from .models.ernie import ERNIE_PRETRAINED_CONFIG_ARCHIVE_MAP, ErnieConfig
    from .models.ernie_m import ERNIE_M_PRETRAINED_CONFIG_ARCHIVE_MAP, ErnieMConfig
    from .models.esm import ESM_PRETRAINED_CONFIG_ARCHIVE_MAP, EsmConfig, EsmTokenizer
    from .models.falcon import FALCON_PRETRAINED_CONFIG_ARCHIVE_MAP, FalconConfig
    from .models.flaubert import FLAUBERT_PRETRAINED_CONFIG_ARCHIVE_MAP, FlaubertConfig, FlaubertTokenizer
    from .models.flava import (
        FLAVA_PRETRAINED_CONFIG_ARCHIVE_MAP,
        FlavaConfig,
        FlavaImageCodebookConfig,
        FlavaImageConfig,
        FlavaMultimodalConfig,
        FlavaTextConfig,
    )
    from .models.fnet import FNET_PRETRAINED_CONFIG_ARCHIVE_MAP, FNetConfig
    from .models.focalnet import FOCALNET_PRETRAINED_CONFIG_ARCHIVE_MAP, FocalNetConfig
    from .models.fsmt import FSMT_PRETRAINED_CONFIG_ARCHIVE_MAP, FSMTConfig, FSMTTokenizer
    from .models.funnel import FUNNEL_PRETRAINED_CONFIG_ARCHIVE_MAP, FunnelConfig, FunnelTokenizer
    from .models.fuyu import FUYU_PRETRAINED_CONFIG_ARCHIVE_MAP, FuyuConfig
    from .models.git import GIT_PRETRAINED_CONFIG_ARCHIVE_MAP, GitConfig, GitProcessor, GitVisionConfig
    from .models.glpn import GLPN_PRETRAINED_CONFIG_ARCHIVE_MAP, GLPNConfig
    from .models.gpt2 import GPT2_PRETRAINED_CONFIG_ARCHIVE_MAP, GPT2Config, GPT2Tokenizer
    from .models.gpt_bigcode import GPT_BIGCODE_PRETRAINED_CONFIG_ARCHIVE_MAP, GPTBigCodeConfig
    from .models.gpt_neo import GPT_NEO_PRETRAINED_CONFIG_ARCHIVE_MAP, GPTNeoConfig
    from .models.gpt_neox import GPT_NEOX_PRETRAINED_CONFIG_ARCHIVE_MAP, GPTNeoXConfig
    from .models.gpt_neox_japanese import GPT_NEOX_JAPANESE_PRETRAINED_CONFIG_ARCHIVE_MAP, GPTNeoXJapaneseConfig
    from .models.gptj import GPTJ_PRETRAINED_CONFIG_ARCHIVE_MAP, GPTJConfig
    from .models.gptsan_japanese import (
        GPTSAN_JAPANESE_PRETRAINED_CONFIG_ARCHIVE_MAP,
        GPTSanJapaneseConfig,
        GPTSanJapaneseTokenizer,
    )
    from .models.graphormer import GRAPHORMER_PRETRAINED_CONFIG_ARCHIVE_MAP, GraphormerConfig
    from .models.groupvit import (
        GROUPVIT_PRETRAINED_CONFIG_ARCHIVE_MAP,
        GroupViTConfig,
        GroupViTTextConfig,
        GroupViTVisionConfig,
    )
    from .models.herbert import HerbertTokenizer
    from .models.hubert import HUBERT_PRETRAINED_CONFIG_ARCHIVE_MAP, HubertConfig
    from .models.ibert import IBERT_PRETRAINED_CONFIG_ARCHIVE_MAP, IBertConfig
    from .models.idefics import (
        IDEFICS_PRETRAINED_CONFIG_ARCHIVE_MAP,
        IdeficsConfig,
    )
    from .models.imagegpt import IMAGEGPT_PRETRAINED_CONFIG_ARCHIVE_MAP, ImageGPTConfig
    from .models.informer import INFORMER_PRETRAINED_CONFIG_ARCHIVE_MAP, InformerConfig
    from .models.instructblip import (
        INSTRUCTBLIP_PRETRAINED_CONFIG_ARCHIVE_MAP,
        InstructBlipConfig,
        InstructBlipProcessor,
        InstructBlipQFormerConfig,
        InstructBlipVisionConfig,
    )
    from .models.jukebox import (
        JUKEBOX_PRETRAINED_CONFIG_ARCHIVE_MAP,
        JukeboxConfig,
        JukeboxPriorConfig,
        JukeboxTokenizer,
        JukeboxVQVAEConfig,
    )
    from .models.kosmos2 import (
        KOSMOS2_PRETRAINED_CONFIG_ARCHIVE_MAP,
        Kosmos2Config,
        Kosmos2Processor,
    )
    from .models.lagllama import LAGLLAMA_PRETRAINED_CONFIG_ARCHIVE_MAP, LagLlamaConfig
    from .models.layoutlm import LAYOUTLM_PRETRAINED_CONFIG_ARCHIVE_MAP, LayoutLMConfig, LayoutLMTokenizer
    from .models.layoutlmv2 import (
        LAYOUTLMV2_PRETRAINED_CONFIG_ARCHIVE_MAP,
        LayoutLMv2Config,
        LayoutLMv2FeatureExtractor,
        LayoutLMv2ImageProcessor,
        LayoutLMv2Processor,
        LayoutLMv2Tokenizer,
    )
    from .models.layoutlmv3 import (
        LAYOUTLMV3_PRETRAINED_CONFIG_ARCHIVE_MAP,
        LayoutLMv3Config,
        LayoutLMv3FeatureExtractor,
        LayoutLMv3ImageProcessor,
        LayoutLMv3Processor,
        LayoutLMv3Tokenizer,
    )
    from .models.layoutxlm import LayoutXLMProcessor
    from .models.led import LED_PRETRAINED_CONFIG_ARCHIVE_MAP, LEDConfig, LEDTokenizer
    from .models.levit import LEVIT_PRETRAINED_CONFIG_ARCHIVE_MAP, LevitConfig
    from .models.lilt import LILT_PRETRAINED_CONFIG_ARCHIVE_MAP, LiltConfig
    from .models.llama import LLAMA_PRETRAINED_CONFIG_ARCHIVE_MAP, LlamaConfig
    from .models.longformer import LONGFORMER_PRETRAINED_CONFIG_ARCHIVE_MAP, LongformerConfig, LongformerTokenizer
    from .models.longt5 import LONGT5_PRETRAINED_CONFIG_ARCHIVE_MAP, LongT5Config
    from .models.luke import LUKE_PRETRAINED_CONFIG_ARCHIVE_MAP, LukeConfig, LukeTokenizer
    from .models.lxmert import LXMERT_PRETRAINED_CONFIG_ARCHIVE_MAP, LxmertConfig, LxmertTokenizer
    from .models.m2m_100 import M2M_100_PRETRAINED_CONFIG_ARCHIVE_MAP, M2M100Config
    from .models.marian import MarianConfig
    from .models.markuplm import (
        MARKUPLM_PRETRAINED_CONFIG_ARCHIVE_MAP,
        MarkupLMConfig,
        MarkupLMFeatureExtractor,
        MarkupLMProcessor,
        MarkupLMTokenizer,
    )
    from .models.mask2former import MASK2FORMER_PRETRAINED_CONFIG_ARCHIVE_MAP, Mask2FormerConfig
    from .models.maskformer import MASKFORMER_PRETRAINED_CONFIG_ARCHIVE_MAP, MaskFormerConfig, MaskFormerSwinConfig
    from .models.mbart import MBartConfig
    from .models.mega import MEGA_PRETRAINED_CONFIG_ARCHIVE_MAP, MegaConfig
    from .models.megatron_bert import MEGATRON_BERT_PRETRAINED_CONFIG_ARCHIVE_MAP, MegatronBertConfig
    from .models.mgp_str import MGP_STR_PRETRAINED_CONFIG_ARCHIVE_MAP, MgpstrConfig, MgpstrProcessor, MgpstrTokenizer
    from .models.mistral import MISTRAL_PRETRAINED_CONFIG_ARCHIVE_MAP, MistralConfig
    from .models.mobilebert import MOBILEBERT_PRETRAINED_CONFIG_ARCHIVE_MAP, MobileBertConfig, MobileBertTokenizer
    from .models.mobilenet_v1 import MOBILENET_V1_PRETRAINED_CONFIG_ARCHIVE_MAP, MobileNetV1Config
    from .models.mobilenet_v2 import MOBILENET_V2_PRETRAINED_CONFIG_ARCHIVE_MAP, MobileNetV2Config
    from .models.mobilevit import MOBILEVIT_PRETRAINED_CONFIG_ARCHIVE_MAP, MobileViTConfig
    from .models.mobilevitv2 import MOBILEVITV2_PRETRAINED_CONFIG_ARCHIVE_MAP, MobileViTV2Config
    from .models.mpnet import MPNET_PRETRAINED_CONFIG_ARCHIVE_MAP, MPNetConfig, MPNetTokenizer
    from .models.mpt import MPT_PRETRAINED_CONFIG_ARCHIVE_MAP, MptConfig
    from .models.mra import MRA_PRETRAINED_CONFIG_ARCHIVE_MAP, MraConfig
    from .models.mt5 import MT5Config
    from .models.musicgen import (
        MUSICGEN_PRETRAINED_CONFIG_ARCHIVE_MAP,
        MusicgenConfig,
        MusicgenDecoderConfig,
    )
    from .models.mvp import MvpConfig, MvpTokenizer
    from .models.nat import NAT_PRETRAINED_CONFIG_ARCHIVE_MAP, NatConfig
    from .models.nezha import NEZHA_PRETRAINED_CONFIG_ARCHIVE_MAP, NezhaConfig
    from .models.nllb_moe import NLLB_MOE_PRETRAINED_CONFIG_ARCHIVE_MAP, NllbMoeConfig
    from .models.nougat import NougatProcessor
    from .models.nystromformer import NYSTROMFORMER_PRETRAINED_CONFIG_ARCHIVE_MAP, NystromformerConfig
    from .models.oneformer import ONEFORMER_PRETRAINED_CONFIG_ARCHIVE_MAP, OneFormerConfig, OneFormerProcessor
    from .models.openai import OPENAI_GPT_PRETRAINED_CONFIG_ARCHIVE_MAP, OpenAIGPTConfig, OpenAIGPTTokenizer
    from .models.opt import OPTConfig
    from .models.owlv2 import (
        OWLV2_PRETRAINED_CONFIG_ARCHIVE_MAP,
        Owlv2Config,
        Owlv2Processor,
        Owlv2TextConfig,
        Owlv2VisionConfig,
    )
    from .models.owlvit import (
        OWLVIT_PRETRAINED_CONFIG_ARCHIVE_MAP,
        OwlViTConfig,
        OwlViTProcessor,
        OwlViTTextConfig,
        OwlViTVisionConfig,
    )
    from .models.pegasus import PEGASUS_PRETRAINED_CONFIG_ARCHIVE_MAP, PegasusConfig, PegasusTokenizer
    from .models.pegasus_x import PEGASUS_X_PRETRAINED_CONFIG_ARCHIVE_MAP, PegasusXConfig
    from .models.perceiver import PERCEIVER_PRETRAINED_CONFIG_ARCHIVE_MAP, PerceiverConfig, PerceiverTokenizer
    from .models.persimmon import PERSIMMON_PRETRAINED_CONFIG_ARCHIVE_MAP, PersimmonConfig
    from .models.phi import PHI_PRETRAINED_CONFIG_ARCHIVE_MAP, PhiConfig
    from .models.phobert import PhobertTokenizer
    from .models.pix2struct import (
        PIX2STRUCT_PRETRAINED_CONFIG_ARCHIVE_MAP,
        Pix2StructConfig,
        Pix2StructProcessor,
        Pix2StructTextConfig,
        Pix2StructVisionConfig,
    )
    from .models.plbart import PLBART_PRETRAINED_CONFIG_ARCHIVE_MAP, PLBartConfig
    from .models.poolformer import POOLFORMER_PRETRAINED_CONFIG_ARCHIVE_MAP, PoolFormerConfig
    from .models.pop2piano import (
        POP2PIANO_PRETRAINED_CONFIG_ARCHIVE_MAP,
        Pop2PianoConfig,
    )
    from .models.prophetnet import PROPHETNET_PRETRAINED_CONFIG_ARCHIVE_MAP, ProphetNetConfig, ProphetNetTokenizer
    from .models.pvt import PVT_PRETRAINED_CONFIG_ARCHIVE_MAP, PvtConfig
    from .models.qdqbert import QDQBERT_PRETRAINED_CONFIG_ARCHIVE_MAP, QDQBertConfig
    from .models.rag import RagConfig, RagRetriever, RagTokenizer
    from .models.realm import REALM_PRETRAINED_CONFIG_ARCHIVE_MAP, RealmConfig, RealmTokenizer
    from .models.reformer import REFORMER_PRETRAINED_CONFIG_ARCHIVE_MAP, ReformerConfig
    from .models.regnet import REGNET_PRETRAINED_CONFIG_ARCHIVE_MAP, RegNetConfig
    from .models.rembert import REMBERT_PRETRAINED_CONFIG_ARCHIVE_MAP, RemBertConfig
    from .models.resnet import RESNET_PRETRAINED_CONFIG_ARCHIVE_MAP, ResNetConfig
    from .models.roberta import ROBERTA_PRETRAINED_CONFIG_ARCHIVE_MAP, RobertaConfig, RobertaTokenizer
    from .models.roberta_prelayernorm import (
        ROBERTA_PRELAYERNORM_PRETRAINED_CONFIG_ARCHIVE_MAP,
        RobertaPreLayerNormConfig,
    )
    from .models.roc_bert import ROC_BERT_PRETRAINED_CONFIG_ARCHIVE_MAP, RoCBertConfig, RoCBertTokenizer
    from .models.roformer import ROFORMER_PRETRAINED_CONFIG_ARCHIVE_MAP, RoFormerConfig, RoFormerTokenizer
    from .models.rwkv import RWKV_PRETRAINED_CONFIG_ARCHIVE_MAP, RwkvConfig
    from .models.sam import (
        SAM_PRETRAINED_CONFIG_ARCHIVE_MAP,
        SamConfig,
        SamMaskDecoderConfig,
        SamProcessor,
        SamPromptEncoderConfig,
        SamVisionConfig,
    )
    from .models.seamless_m4t import (
        SEAMLESS_M4T_PRETRAINED_CONFIG_ARCHIVE_MAP,
        SeamlessM4TConfig,
        SeamlessM4TFeatureExtractor,
        SeamlessM4TProcessor,
    )
    from .models.segformer import SEGFORMER_PRETRAINED_CONFIG_ARCHIVE_MAP, SegformerConfig
    from .models.sew import SEW_PRETRAINED_CONFIG_ARCHIVE_MAP, SEWConfig
    from .models.sew_d import SEW_D_PRETRAINED_CONFIG_ARCHIVE_MAP, SEWDConfig
    from .models.speech_encoder_decoder import SpeechEncoderDecoderConfig
    from .models.speech_to_text import (
        SPEECH_TO_TEXT_PRETRAINED_CONFIG_ARCHIVE_MAP,
        Speech2TextConfig,
        Speech2TextFeatureExtractor,
        Speech2TextProcessor,
    )
    from .models.speech_to_text_2 import (
        SPEECH_TO_TEXT_2_PRETRAINED_CONFIG_ARCHIVE_MAP,
        Speech2Text2Config,
        Speech2Text2Processor,
        Speech2Text2Tokenizer,
    )
    from .models.speecht5 import (
        SPEECHT5_PRETRAINED_CONFIG_ARCHIVE_MAP,
        SPEECHT5_PRETRAINED_HIFIGAN_CONFIG_ARCHIVE_MAP,
        SpeechT5Config,
        SpeechT5FeatureExtractor,
        SpeechT5HifiGanConfig,
        SpeechT5Processor,
    )
    from .models.splinter import SPLINTER_PRETRAINED_CONFIG_ARCHIVE_MAP, SplinterConfig, SplinterTokenizer
    from .models.squeezebert import SQUEEZEBERT_PRETRAINED_CONFIG_ARCHIVE_MAP, SqueezeBertConfig, SqueezeBertTokenizer
    from .models.swiftformer import SWIFTFORMER_PRETRAINED_CONFIG_ARCHIVE_MAP, SwiftFormerConfig
    from .models.swin import SWIN_PRETRAINED_CONFIG_ARCHIVE_MAP, SwinConfig
    from .models.swin2sr import SWIN2SR_PRETRAINED_CONFIG_ARCHIVE_MAP, Swin2SRConfig
    from .models.swinv2 import SWINV2_PRETRAINED_CONFIG_ARCHIVE_MAP, Swinv2Config
    from .models.switch_transformers import SWITCH_TRANSFORMERS_PRETRAINED_CONFIG_ARCHIVE_MAP, SwitchTransformersConfig
    from .models.t5 import T5_PRETRAINED_CONFIG_ARCHIVE_MAP, T5Config
    from .models.table_transformer import TABLE_TRANSFORMER_PRETRAINED_CONFIG_ARCHIVE_MAP, TableTransformerConfig
    from .models.tapas import TAPAS_PRETRAINED_CONFIG_ARCHIVE_MAP, TapasConfig, TapasTokenizer
    from .models.time_series_transformer import (
        TIME_SERIES_TRANSFORMER_PRETRAINED_CONFIG_ARCHIVE_MAP,
        TimeSeriesTransformerConfig,
    )
    from .models.timesformer import TIMESFORMER_PRETRAINED_CONFIG_ARCHIVE_MAP, TimesformerConfig
    from .models.timm_backbone import TimmBackboneConfig
    from .models.transfo_xl import (
        TRANSFO_XL_PRETRAINED_CONFIG_ARCHIVE_MAP,
        TransfoXLConfig,
        TransfoXLCorpus,
        TransfoXLTokenizer,
    )
    from .models.trocr import TROCR_PRETRAINED_CONFIG_ARCHIVE_MAP, TrOCRConfig, TrOCRProcessor
    from .models.tvlt import TVLT_PRETRAINED_CONFIG_ARCHIVE_MAP, TvltConfig, TvltFeatureExtractor, TvltProcessor
    from .models.tvp import (
        TVP_PRETRAINED_CONFIG_ARCHIVE_MAP,
        TvpConfig,
        TvpProcessor,
    )
    from .models.umt5 import UMT5Config
    from .models.unispeech import UNISPEECH_PRETRAINED_CONFIG_ARCHIVE_MAP, UniSpeechConfig
    from .models.unispeech_sat import UNISPEECH_SAT_PRETRAINED_CONFIG_ARCHIVE_MAP, UniSpeechSatConfig
    from .models.univnet import (
        UNIVNET_PRETRAINED_CONFIG_ARCHIVE_MAP,
        UnivNetConfig,
        UnivNetFeatureExtractor,
    )
    from .models.upernet import UperNetConfig
    from .models.videomae import VIDEOMAE_PRETRAINED_CONFIG_ARCHIVE_MAP, VideoMAEConfig
    from .models.vilt import (
        VILT_PRETRAINED_CONFIG_ARCHIVE_MAP,
        ViltConfig,
        ViltFeatureExtractor,
        ViltImageProcessor,
        ViltProcessor,
    )
    from .models.vision_encoder_decoder import VisionEncoderDecoderConfig
    from .models.vision_text_dual_encoder import VisionTextDualEncoderConfig, VisionTextDualEncoderProcessor
    from .models.visual_bert import VISUAL_BERT_PRETRAINED_CONFIG_ARCHIVE_MAP, VisualBertConfig
    from .models.vit import VIT_PRETRAINED_CONFIG_ARCHIVE_MAP, ViTConfig
    from .models.vit_hybrid import VIT_HYBRID_PRETRAINED_CONFIG_ARCHIVE_MAP, ViTHybridConfig
    from .models.vit_mae import VIT_MAE_PRETRAINED_CONFIG_ARCHIVE_MAP, ViTMAEConfig
    from .models.vit_msn import VIT_MSN_PRETRAINED_CONFIG_ARCHIVE_MAP, ViTMSNConfig
    from .models.vitdet import VITDET_PRETRAINED_CONFIG_ARCHIVE_MAP, VitDetConfig
    from .models.vitmatte import VITMATTE_PRETRAINED_CONFIG_ARCHIVE_MAP, VitMatteConfig
    from .models.vits import (
        VITS_PRETRAINED_CONFIG_ARCHIVE_MAP,
        VitsConfig,
        VitsTokenizer,
    )
    from .models.vivit import VIVIT_PRETRAINED_CONFIG_ARCHIVE_MAP, VivitConfig
    from .models.wav2vec2 import (
        WAV_2_VEC_2_PRETRAINED_CONFIG_ARCHIVE_MAP,
        Wav2Vec2Config,
        Wav2Vec2CTCTokenizer,
        Wav2Vec2FeatureExtractor,
        Wav2Vec2Processor,
        Wav2Vec2Tokenizer,
    )
    from .models.wav2vec2_conformer import WAV2VEC2_CONFORMER_PRETRAINED_CONFIG_ARCHIVE_MAP, Wav2Vec2ConformerConfig
    from .models.wav2vec2_phoneme import Wav2Vec2PhonemeCTCTokenizer
    from .models.wav2vec2_with_lm import Wav2Vec2ProcessorWithLM
    from .models.wavlm import WAVLM_PRETRAINED_CONFIG_ARCHIVE_MAP, WavLMConfig
    from .models.whisper import (
        WHISPER_PRETRAINED_CONFIG_ARCHIVE_MAP,
        WhisperConfig,
        WhisperFeatureExtractor,
        WhisperProcessor,
        WhisperTokenizer,
    )
    from .models.x_clip import (
        XCLIP_PRETRAINED_CONFIG_ARCHIVE_MAP,
        XCLIPConfig,
        XCLIPProcessor,
        XCLIPTextConfig,
        XCLIPVisionConfig,
    )
    from .models.xglm import XGLM_PRETRAINED_CONFIG_ARCHIVE_MAP, XGLMConfig
    from .models.xlm import XLM_PRETRAINED_CONFIG_ARCHIVE_MAP, XLMConfig, XLMTokenizer
    from .models.xlm_prophetnet import XLM_PROPHETNET_PRETRAINED_CONFIG_ARCHIVE_MAP, XLMProphetNetConfig
    from .models.xlm_roberta import XLM_ROBERTA_PRETRAINED_CONFIG_ARCHIVE_MAP, XLMRobertaConfig
    from .models.xlm_roberta_xl import XLM_ROBERTA_XL_PRETRAINED_CONFIG_ARCHIVE_MAP, XLMRobertaXLConfig
    from .models.xlnet import XLNET_PRETRAINED_CONFIG_ARCHIVE_MAP, XLNetConfig
    from .models.xmod import XMOD_PRETRAINED_CONFIG_ARCHIVE_MAP, XmodConfig
    from .models.yolos import YOLOS_PRETRAINED_CONFIG_ARCHIVE_MAP, YolosConfig
    from .models.yoso import YOSO_PRETRAINED_CONFIG_ARCHIVE_MAP, YosoConfig

    # Pipelines
    from .pipelines import (
        AudioClassificationPipeline,
        AutomaticSpeechRecognitionPipeline,
        Conversation,
        ConversationalPipeline,
        CsvPipelineDataFormat,
        DepthEstimationPipeline,
        DocumentQuestionAnsweringPipeline,
        FeatureExtractionPipeline,
        FillMaskPipeline,
        ImageClassificationPipeline,
        ImageFeatureExtractionPipeline,
        ImageSegmentationPipeline,
        ImageToImagePipeline,
        ImageToTextPipeline,
        JsonPipelineDataFormat,
        MaskGenerationPipeline,
        NerPipeline,
        ObjectDetectionPipeline,
        PipedPipelineDataFormat,
        Pipeline,
        PipelineDataFormat,
        QuestionAnsweringPipeline,
        SummarizationPipeline,
        TableQuestionAnsweringPipeline,
        Text2TextGenerationPipeline,
        TextClassificationPipeline,
        TextGenerationPipeline,
        TextToAudioPipeline,
        TokenClassificationPipeline,
        TranslationPipeline,
        VideoClassificationPipeline,
        VisualQuestionAnsweringPipeline,
        ZeroShotAudioClassificationPipeline,
        ZeroShotClassificationPipeline,
        ZeroShotImageClassificationPipeline,
        ZeroShotObjectDetectionPipeline,
        pipeline,
    )
    from .processing_utils import ProcessorMixin

    # Tokenization
    from .tokenization_utils import PreTrainedTokenizer
    from .tokenization_utils_base import (
        AddedToken,
        BatchEncoding,
        CharSpan,
        PreTrainedTokenizerBase,
        SpecialTokensMixin,
        TokenSpan,
    )

    # Tools
    from .tools import (
        Agent,
        AzureOpenAiAgent,
        HfAgent,
        LocalAgent,
        OpenAiAgent,
        PipelineTool,
        RemoteTool,
        Tool,
        launch_gradio_demo,
        load_tool,
    )

    # Trainer
    from .trainer_callback import (
        DefaultFlowCallback,
        EarlyStoppingCallback,
        PrinterCallback,
        ProgressCallback,
        TrainerCallback,
        TrainerControl,
        TrainerState,
    )
    from .trainer_utils import EvalPrediction, IntervalStrategy, SchedulerType, enable_full_determinism, set_seed
    from .training_args import TrainingArguments
    from .training_args_seq2seq import Seq2SeqTrainingArguments
    from .training_args_tf import TFTrainingArguments

    # Files and general utilities
    from .utils import (
        CONFIG_NAME,
        MODEL_CARD_NAME,
        PYTORCH_PRETRAINED_BERT_CACHE,
        PYTORCH_TRANSFORMERS_CACHE,
        SPIECE_UNDERLINE,
        TF2_WEIGHTS_NAME,
        TF_WEIGHTS_NAME,
        TRANSFORMERS_CACHE,
        WEIGHTS_NAME,
        TensorType,
        add_end_docstrings,
        add_start_docstrings,
        is_apex_available,
        is_bitsandbytes_available,
        is_datasets_available,
        is_decord_available,
        is_faiss_available,
        is_flax_available,
        is_keras_nlp_available,
        is_phonemizer_available,
        is_psutil_available,
        is_py3nvml_available,
        is_pyctcdecode_available,
        is_safetensors_available,
        is_scipy_available,
        is_sentencepiece_available,
        is_sklearn_available,
        is_speech_available,
        is_tensorflow_text_available,
        is_tf_available,
        is_timm_available,
        is_tokenizers_available,
        is_torch_available,
        is_torch_neuroncore_available,
        is_torch_npu_available,
        is_torch_tpu_available,
        is_torch_xpu_available,
        is_torchvision_available,
        is_vision_available,
        logging,
    )

    # bitsandbytes config
    from .utils.quantization_config import AwqConfig, BitsAndBytesConfig, GPTQConfig

    try:
        if not is_sentencepiece_available():
            raise OptionalDependencyNotAvailable()
    except OptionalDependencyNotAvailable:
        from .utils.dummy_sentencepiece_objects import *
    else:
        from .models.albert import AlbertTokenizer
        from .models.barthez import BarthezTokenizer
        from .models.bartpho import BartphoTokenizer
        from .models.bert_generation import BertGenerationTokenizer
        from .models.big_bird import BigBirdTokenizer
        from .models.camembert import CamembertTokenizer
        from .models.code_llama import CodeLlamaTokenizer
        from .models.cpm import CpmTokenizer
        from .models.deberta_v2 import DebertaV2Tokenizer
        from .models.ernie_m import ErnieMTokenizer
        from .models.fnet import FNetTokenizer
        from .models.gpt_sw3 import GPTSw3Tokenizer
        from .models.layoutxlm import LayoutXLMTokenizer
        from .models.llama import LlamaTokenizer
        from .models.m2m_100 import M2M100Tokenizer
        from .models.marian import MarianTokenizer
        from .models.mbart import MBart50Tokenizer, MBartTokenizer
        from .models.mluke import MLukeTokenizer
        from .models.mt5 import MT5Tokenizer
        from .models.nllb import NllbTokenizer
        from .models.pegasus import PegasusTokenizer
        from .models.plbart import PLBartTokenizer
        from .models.reformer import ReformerTokenizer
        from .models.rembert import RemBertTokenizer
        from .models.seamless_m4t import SeamlessM4TTokenizer
        from .models.speech_to_text import Speech2TextTokenizer
        from .models.speecht5 import SpeechT5Tokenizer
        from .models.t5 import T5Tokenizer
        from .models.xglm import XGLMTokenizer
        from .models.xlm_prophetnet import XLMProphetNetTokenizer
        from .models.xlm_roberta import XLMRobertaTokenizer
        from .models.xlnet import XLNetTokenizer

    try:
        if not is_tokenizers_available():
            raise OptionalDependencyNotAvailable()
    except OptionalDependencyNotAvailable:
        from .utils.dummy_tokenizers_objects import *
    else:
        # Fast tokenizers imports
        from .models.albert import AlbertTokenizerFast
        from .models.bart import BartTokenizerFast
        from .models.barthez import BarthezTokenizerFast
        from .models.bert import BertTokenizerFast
        from .models.big_bird import BigBirdTokenizerFast
        from .models.blenderbot import BlenderbotTokenizerFast
        from .models.blenderbot_small import BlenderbotSmallTokenizerFast
        from .models.bloom import BloomTokenizerFast
        from .models.camembert import CamembertTokenizerFast
        from .models.clip import CLIPTokenizerFast
        from .models.code_llama import CodeLlamaTokenizerFast
        from .models.codegen import CodeGenTokenizerFast
        from .models.convbert import ConvBertTokenizerFast
        from .models.cpm import CpmTokenizerFast
        from .models.deberta import DebertaTokenizerFast
        from .models.deberta_v2 import DebertaV2TokenizerFast
        from .models.deprecated.retribert import RetriBertTokenizerFast
        from .models.distilbert import DistilBertTokenizerFast
        from .models.dpr import DPRContextEncoderTokenizerFast, DPRQuestionEncoderTokenizerFast, DPRReaderTokenizerFast
        from .models.electra import ElectraTokenizerFast
        from .models.fnet import FNetTokenizerFast
        from .models.funnel import FunnelTokenizerFast
        from .models.gpt2 import GPT2TokenizerFast
        from .models.gpt_neox import GPTNeoXTokenizerFast
        from .models.gpt_neox_japanese import GPTNeoXJapaneseTokenizer
        from .models.herbert import HerbertTokenizerFast
        from .models.layoutlm import LayoutLMTokenizerFast
        from .models.layoutlmv2 import LayoutLMv2TokenizerFast
        from .models.layoutlmv3 import LayoutLMv3TokenizerFast
        from .models.layoutxlm import LayoutXLMTokenizerFast
        from .models.led import LEDTokenizerFast
        from .models.llama import LlamaTokenizerFast
        from .models.longformer import LongformerTokenizerFast
        from .models.lxmert import LxmertTokenizerFast
        from .models.markuplm import MarkupLMTokenizerFast
        from .models.mbart import MBartTokenizerFast
        from .models.mbart50 import MBart50TokenizerFast
        from .models.mobilebert import MobileBertTokenizerFast
        from .models.mpnet import MPNetTokenizerFast
        from .models.mt5 import MT5TokenizerFast
        from .models.mvp import MvpTokenizerFast
        from .models.nllb import NllbTokenizerFast
        from .models.nougat import NougatTokenizerFast
        from .models.openai import OpenAIGPTTokenizerFast
        from .models.pegasus import PegasusTokenizerFast
        from .models.realm import RealmTokenizerFast
        from .models.reformer import ReformerTokenizerFast
        from .models.rembert import RemBertTokenizerFast
        from .models.roberta import RobertaTokenizerFast
        from .models.roformer import RoFormerTokenizerFast
        from .models.seamless_m4t import SeamlessM4TTokenizerFast
        from .models.splinter import SplinterTokenizerFast
        from .models.squeezebert import SqueezeBertTokenizerFast
        from .models.t5 import T5TokenizerFast
        from .models.whisper import WhisperTokenizerFast
        from .models.xglm import XGLMTokenizerFast
        from .models.xlm_roberta import XLMRobertaTokenizerFast
        from .models.xlnet import XLNetTokenizerFast
        from .tokenization_utils_fast import PreTrainedTokenizerFast

    try:
        if not (is_sentencepiece_available() and is_tokenizers_available()):
            raise OptionalDependencyNotAvailable()
    except OptionalDependencyNotAvailable:
        from .utils.dummies_sentencepiece_and_tokenizers_objects import *
    else:
        from .convert_slow_tokenizer import SLOW_TO_FAST_CONVERTERS, convert_slow_tokenizer

    try:
        if not is_tensorflow_text_available():
            raise OptionalDependencyNotAvailable()
    except OptionalDependencyNotAvailable:
        from .utils.dummy_tensorflow_text_objects import *
    else:
        from .models.bert import TFBertTokenizer

    try:
        if not is_keras_nlp_available():
            raise OptionalDependencyNotAvailable()
    except OptionalDependencyNotAvailable:
        from .utils.dummy_keras_nlp_objects import *
    else:
        from .models.gpt2 import TFGPT2Tokenizer

    try:
        if not is_vision_available():
            raise OptionalDependencyNotAvailable()
    except OptionalDependencyNotAvailable:
        from .utils.dummy_vision_objects import *
    else:
        from .image_processing_utils import ImageProcessingMixin
        from .image_utils import ImageFeatureExtractionMixin
        from .models.beit import BeitFeatureExtractor, BeitImageProcessor
        from .models.bit import BitImageProcessor
        from .models.blip import BlipImageProcessor
        from .models.bridgetower import BridgeTowerImageProcessor
        from .models.chinese_clip import ChineseCLIPFeatureExtractor, ChineseCLIPImageProcessor
        from .models.clip import CLIPFeatureExtractor, CLIPImageProcessor
        from .models.conditional_detr import ConditionalDetrFeatureExtractor, ConditionalDetrImageProcessor
        from .models.convnext import ConvNextFeatureExtractor, ConvNextImageProcessor
        from .models.deformable_detr import DeformableDetrFeatureExtractor, DeformableDetrImageProcessor
        from .models.deit import DeiTFeatureExtractor, DeiTImageProcessor
        from .models.deta import DetaImageProcessor
        from .models.detr import DetrFeatureExtractor, DetrImageProcessor
        from .models.donut import DonutFeatureExtractor, DonutImageProcessor
        from .models.dpt import DPTFeatureExtractor, DPTImageProcessor
        from .models.efficientformer import EfficientFormerImageProcessor
        from .models.efficientnet import EfficientNetImageProcessor
        from .models.flava import FlavaFeatureExtractor, FlavaImageProcessor, FlavaProcessor
        from .models.fuyu import FuyuImageProcessor, FuyuProcessor
        from .models.glpn import GLPNFeatureExtractor, GLPNImageProcessor
        from .models.idefics import IdeficsImageProcessor
        from .models.imagegpt import ImageGPTFeatureExtractor, ImageGPTImageProcessor
        from .models.layoutlmv2 import LayoutLMv2FeatureExtractor, LayoutLMv2ImageProcessor
        from .models.layoutlmv3 import LayoutLMv3FeatureExtractor, LayoutLMv3ImageProcessor
        from .models.levit import LevitFeatureExtractor, LevitImageProcessor
        from .models.mask2former import Mask2FormerImageProcessor
        from .models.maskformer import MaskFormerFeatureExtractor, MaskFormerImageProcessor
        from .models.mobilenet_v1 import MobileNetV1FeatureExtractor, MobileNetV1ImageProcessor
        from .models.mobilenet_v2 import MobileNetV2FeatureExtractor, MobileNetV2ImageProcessor
        from .models.mobilevit import MobileViTFeatureExtractor, MobileViTImageProcessor
        from .models.nougat import NougatImageProcessor
        from .models.oneformer import OneFormerImageProcessor
        from .models.owlv2 import Owlv2ImageProcessor
        from .models.owlvit import OwlViTFeatureExtractor, OwlViTImageProcessor
        from .models.perceiver import PerceiverFeatureExtractor, PerceiverImageProcessor
        from .models.pix2struct import Pix2StructImageProcessor
        from .models.poolformer import PoolFormerFeatureExtractor, PoolFormerImageProcessor
        from .models.pvt import PvtImageProcessor
        from .models.sam import SamImageProcessor
        from .models.segformer import SegformerFeatureExtractor, SegformerImageProcessor
        from .models.swin2sr import Swin2SRImageProcessor
        from .models.tvlt import TvltImageProcessor
        from .models.tvp import TvpImageProcessor
        from .models.videomae import VideoMAEFeatureExtractor, VideoMAEImageProcessor
        from .models.vilt import ViltFeatureExtractor, ViltImageProcessor, ViltProcessor
        from .models.vit import ViTFeatureExtractor, ViTImageProcessor
        from .models.vit_hybrid import ViTHybridImageProcessor
        from .models.vitmatte import VitMatteImageProcessor
        from .models.vivit import VivitImageProcessor
        from .models.yolos import YolosFeatureExtractor, YolosImageProcessor

    # Modeling
    try:
        if not is_torch_available():
            raise OptionalDependencyNotAvailable()
    except OptionalDependencyNotAvailable:
        from .utils.dummy_pt_objects import *
    else:
        # Benchmarks
        from .benchmark.benchmark import PyTorchBenchmark
        from .benchmark.benchmark_args import PyTorchBenchmarkArguments
        from .data.datasets import (
            GlueDataset,
            GlueDataTrainingArguments,
            LineByLineTextDataset,
            LineByLineWithRefDataset,
            LineByLineWithSOPTextDataset,
            SquadDataset,
            SquadDataTrainingArguments,
            TextDataset,
            TextDatasetForNextSentencePrediction,
        )
        from .generation import (
            AlternatingCodebooksLogitsProcessor,
            BeamScorer,
            BeamSearchScorer,
            ClassifierFreeGuidanceLogitsProcessor,
            ConstrainedBeamSearchScorer,
            Constraint,
            ConstraintListState,
            DisjunctiveConstraint,
            EncoderNoRepeatNGramLogitsProcessor,
            EncoderRepetitionPenaltyLogitsProcessor,
            EpsilonLogitsWarper,
            EtaLogitsWarper,
            ExponentialDecayLengthPenalty,
            ForcedBOSTokenLogitsProcessor,
            ForcedEOSTokenLogitsProcessor,
            ForceTokensLogitsProcessor,
            GenerationMixin,
            HammingDiversityLogitsProcessor,
            InfNanRemoveLogitsProcessor,
            LogitNormalization,
            LogitsProcessor,
            LogitsProcessorList,
            LogitsWarper,
            MaxLengthCriteria,
            MaxTimeCriteria,
            MinLengthLogitsProcessor,
            MinNewTokensLengthLogitsProcessor,
            NoBadWordsLogitsProcessor,
            NoRepeatNGramLogitsProcessor,
            PhrasalConstraint,
            PrefixConstrainedLogitsProcessor,
            RepetitionPenaltyLogitsProcessor,
            SequenceBiasLogitsProcessor,
            StoppingCriteria,
            StoppingCriteriaList,
            SuppressTokensAtBeginLogitsProcessor,
            SuppressTokensLogitsProcessor,
            TemperatureLogitsWarper,
            TopKLogitsWarper,
            TopPLogitsWarper,
            TypicalLogitsWarper,
            UnbatchedClassifierFreeGuidanceLogitsProcessor,
            WhisperTimeStampLogitsProcessor,
            top_k_top_p_filtering,
        )
        from .modeling_utils import PreTrainedModel
        from .models.albert import (
            ALBERT_PRETRAINED_MODEL_ARCHIVE_LIST,
            AlbertForMaskedLM,
            AlbertForMultipleChoice,
            AlbertForPreTraining,
            AlbertForQuestionAnswering,
            AlbertForSequenceClassification,
            AlbertForTokenClassification,
            AlbertModel,
            AlbertPreTrainedModel,
            load_tf_weights_in_albert,
        )
        from .models.align import (
            ALIGN_PRETRAINED_MODEL_ARCHIVE_LIST,
            AlignModel,
            AlignPreTrainedModel,
            AlignTextModel,
            AlignVisionModel,
        )
        from .models.altclip import (
            ALTCLIP_PRETRAINED_MODEL_ARCHIVE_LIST,
            AltCLIPModel,
            AltCLIPPreTrainedModel,
            AltCLIPTextModel,
            AltCLIPVisionModel,
        )
        from .models.audio_spectrogram_transformer import (
            AUDIO_SPECTROGRAM_TRANSFORMER_PRETRAINED_MODEL_ARCHIVE_LIST,
            ASTForAudioClassification,
            ASTModel,
            ASTPreTrainedModel,
        )
        from .models.auto import (
            MODEL_FOR_AUDIO_CLASSIFICATION_MAPPING,
            MODEL_FOR_AUDIO_FRAME_CLASSIFICATION_MAPPING,
            MODEL_FOR_AUDIO_XVECTOR_MAPPING,
            MODEL_FOR_BACKBONE_MAPPING,
            MODEL_FOR_CAUSAL_IMAGE_MODELING_MAPPING,
            MODEL_FOR_CAUSAL_LM_MAPPING,
            MODEL_FOR_CTC_MAPPING,
            MODEL_FOR_DEPTH_ESTIMATION_MAPPING,
            MODEL_FOR_DOCUMENT_QUESTION_ANSWERING_MAPPING,
            MODEL_FOR_IMAGE_CLASSIFICATION_MAPPING,
            MODEL_FOR_IMAGE_SEGMENTATION_MAPPING,
            MODEL_FOR_IMAGE_TO_IMAGE_MAPPING,
            MODEL_FOR_INSTANCE_SEGMENTATION_MAPPING,
            MODEL_FOR_MASK_GENERATION_MAPPING,
            MODEL_FOR_MASKED_IMAGE_MODELING_MAPPING,
            MODEL_FOR_MASKED_LM_MAPPING,
            MODEL_FOR_MULTIPLE_CHOICE_MAPPING,
            MODEL_FOR_NEXT_SENTENCE_PREDICTION_MAPPING,
            MODEL_FOR_OBJECT_DETECTION_MAPPING,
            MODEL_FOR_PRETRAINING_MAPPING,
            MODEL_FOR_QUESTION_ANSWERING_MAPPING,
            MODEL_FOR_SEMANTIC_SEGMENTATION_MAPPING,
            MODEL_FOR_SEQ_TO_SEQ_CAUSAL_LM_MAPPING,
            MODEL_FOR_SEQUENCE_CLASSIFICATION_MAPPING,
            MODEL_FOR_SPEECH_SEQ_2_SEQ_MAPPING,
            MODEL_FOR_TABLE_QUESTION_ANSWERING_MAPPING,
            MODEL_FOR_TEXT_ENCODING_MAPPING,
            MODEL_FOR_TEXT_TO_SPECTROGRAM_MAPPING,
            MODEL_FOR_TEXT_TO_WAVEFORM_MAPPING,
            MODEL_FOR_TOKEN_CLASSIFICATION_MAPPING,
            MODEL_FOR_UNIVERSAL_SEGMENTATION_MAPPING,
            MODEL_FOR_VIDEO_CLASSIFICATION_MAPPING,
            MODEL_FOR_VISION_2_SEQ_MAPPING,
            MODEL_FOR_VISUAL_QUESTION_ANSWERING_MAPPING,
            MODEL_FOR_ZERO_SHOT_IMAGE_CLASSIFICATION_MAPPING,
            MODEL_FOR_ZERO_SHOT_OBJECT_DETECTION_MAPPING,
            MODEL_MAPPING,
            MODEL_WITH_LM_HEAD_MAPPING,
            AutoBackbone,
            AutoModel,
            AutoModelForAudioClassification,
            AutoModelForAudioFrameClassification,
            AutoModelForAudioXVector,
            AutoModelForCausalLM,
            AutoModelForCTC,
            AutoModelForDepthEstimation,
            AutoModelForDocumentQuestionAnswering,
            AutoModelForImageClassification,
            AutoModelForImageSegmentation,
            AutoModelForImageToImage,
            AutoModelForInstanceSegmentation,
            AutoModelForMaskedImageModeling,
            AutoModelForMaskedLM,
            AutoModelForMaskGeneration,
            AutoModelForMultipleChoice,
            AutoModelForNextSentencePrediction,
            AutoModelForObjectDetection,
            AutoModelForPreTraining,
            AutoModelForQuestionAnswering,
            AutoModelForSemanticSegmentation,
            AutoModelForSeq2SeqLM,
            AutoModelForSequenceClassification,
            AutoModelForSpeechSeq2Seq,
            AutoModelForTableQuestionAnswering,
            AutoModelForTextEncoding,
            AutoModelForTextToSpectrogram,
            AutoModelForTextToWaveform,
            AutoModelForTokenClassification,
            AutoModelForUniversalSegmentation,
            AutoModelForVideoClassification,
            AutoModelForVision2Seq,
            AutoModelForVisualQuestionAnswering,
            AutoModelForZeroShotImageClassification,
            AutoModelForZeroShotObjectDetection,
            AutoModelWithLMHead,
        )
        from .models.autoformer import (
            AUTOFORMER_PRETRAINED_MODEL_ARCHIVE_LIST,
            AutoformerForPrediction,
            AutoformerModel,
            AutoformerPreTrainedModel,
        )
        from .models.bark import (
            BARK_PRETRAINED_MODEL_ARCHIVE_LIST,
            BarkCausalModel,
            BarkCoarseModel,
            BarkFineModel,
            BarkModel,
            BarkPreTrainedModel,
            BarkSemanticModel,
        )
        from .models.bart import (
            BART_PRETRAINED_MODEL_ARCHIVE_LIST,
            BartForCausalLM,
            BartForConditionalGeneration,
            BartForQuestionAnswering,
            BartForSequenceClassification,
            BartModel,
            BartPreTrainedModel,
            BartPretrainedModel,
            PretrainedBartModel,
        )
        from .models.beit import (
            BEIT_PRETRAINED_MODEL_ARCHIVE_LIST,
            BeitForImageClassification,
            BeitForMaskedImageModeling,
            BeitForSemanticSegmentation,
            BeitModel,
            BeitPreTrainedModel,
        )
        from .models.bert import (
            BERT_PRETRAINED_MODEL_ARCHIVE_LIST,
            BertForMaskedLM,
            BertForMultipleChoice,
            BertForNextSentencePrediction,
            BertForPreTraining,
            BertForQuestionAnswering,
            BertForSequenceClassification,
            BertForTokenClassification,
            BertLayer,
            BertLMHeadModel,
            BertModel,
            BertPreTrainedModel,
            load_tf_weights_in_bert,
        )
        from .models.bert_generation import (
            BertGenerationDecoder,
            BertGenerationEncoder,
            BertGenerationPreTrainedModel,
            load_tf_weights_in_bert_generation,
        )
        from .models.big_bird import (
            BIG_BIRD_PRETRAINED_MODEL_ARCHIVE_LIST,
            BigBirdForCausalLM,
            BigBirdForMaskedLM,
            BigBirdForMultipleChoice,
            BigBirdForPreTraining,
            BigBirdForQuestionAnswering,
            BigBirdForSequenceClassification,
            BigBirdForTokenClassification,
            BigBirdLayer,
            BigBirdModel,
            BigBirdPreTrainedModel,
            load_tf_weights_in_big_bird,
        )
        from .models.bigbird_pegasus import (
            BIGBIRD_PEGASUS_PRETRAINED_MODEL_ARCHIVE_LIST,
            BigBirdPegasusForCausalLM,
            BigBirdPegasusForConditionalGeneration,
            BigBirdPegasusForQuestionAnswering,
            BigBirdPegasusForSequenceClassification,
            BigBirdPegasusModel,
            BigBirdPegasusPreTrainedModel,
        )
        from .models.biogpt import (
            BIOGPT_PRETRAINED_MODEL_ARCHIVE_LIST,
            BioGptForCausalLM,
            BioGptForSequenceClassification,
            BioGptForTokenClassification,
            BioGptModel,
            BioGptPreTrainedModel,
        )
        from .models.bit import (
            BIT_PRETRAINED_MODEL_ARCHIVE_LIST,
            BitBackbone,
            BitForImageClassification,
            BitModel,
            BitPreTrainedModel,
        )
        from .models.blenderbot import (
            BLENDERBOT_PRETRAINED_MODEL_ARCHIVE_LIST,
            BlenderbotForCausalLM,
            BlenderbotForConditionalGeneration,
            BlenderbotModel,
            BlenderbotPreTrainedModel,
        )
        from .models.blenderbot_small import (
            BLENDERBOT_SMALL_PRETRAINED_MODEL_ARCHIVE_LIST,
            BlenderbotSmallForCausalLM,
            BlenderbotSmallForConditionalGeneration,
            BlenderbotSmallModel,
            BlenderbotSmallPreTrainedModel,
        )
        from .models.blip import (
            BLIP_PRETRAINED_MODEL_ARCHIVE_LIST,
            BlipForConditionalGeneration,
            BlipForImageTextRetrieval,
            BlipForQuestionAnswering,
            BlipModel,
            BlipPreTrainedModel,
            BlipTextModel,
            BlipVisionModel,
        )
        from .models.blip_2 import (
            BLIP_2_PRETRAINED_MODEL_ARCHIVE_LIST,
            Blip2ForConditionalGeneration,
            Blip2Model,
            Blip2PreTrainedModel,
            Blip2QFormerModel,
            Blip2VisionModel,
        )
        from .models.bloom import (
            BLOOM_PRETRAINED_MODEL_ARCHIVE_LIST,
            BloomForCausalLM,
            BloomForQuestionAnswering,
            BloomForSequenceClassification,
            BloomForTokenClassification,
            BloomModel,
            BloomPreTrainedModel,
        )
        from .models.bridgetower import (
            BRIDGETOWER_PRETRAINED_MODEL_ARCHIVE_LIST,
            BridgeTowerForContrastiveLearning,
            BridgeTowerForImageAndTextRetrieval,
            BridgeTowerForMaskedLM,
            BridgeTowerModel,
            BridgeTowerPreTrainedModel,
        )
        from .models.bros import (
            BROS_PRETRAINED_MODEL_ARCHIVE_LIST,
            BrosForTokenClassification,
            BrosModel,
            BrosPreTrainedModel,
            BrosProcessor,
            BrosSpadeEEForTokenClassification,
            BrosSpadeELForTokenClassification,
        )
        from .models.camembert import (
            CAMEMBERT_PRETRAINED_MODEL_ARCHIVE_LIST,
            CamembertForCausalLM,
            CamembertForMaskedLM,
            CamembertForMultipleChoice,
            CamembertForQuestionAnswering,
            CamembertForSequenceClassification,
            CamembertForTokenClassification,
            CamembertModel,
            CamembertPreTrainedModel,
        )
        from .models.canine import (
            CANINE_PRETRAINED_MODEL_ARCHIVE_LIST,
            CanineForMultipleChoice,
            CanineForQuestionAnswering,
            CanineForSequenceClassification,
            CanineForTokenClassification,
            CanineLayer,
            CanineModel,
            CaninePreTrainedModel,
            load_tf_weights_in_canine,
        )
        from .models.chinese_clip import (
            CHINESE_CLIP_PRETRAINED_MODEL_ARCHIVE_LIST,
            ChineseCLIPModel,
            ChineseCLIPPreTrainedModel,
            ChineseCLIPTextModel,
            ChineseCLIPVisionModel,
        )
        from .models.clap import (
            CLAP_PRETRAINED_MODEL_ARCHIVE_LIST,
            ClapAudioModel,
            ClapAudioModelWithProjection,
            ClapFeatureExtractor,
            ClapModel,
            ClapPreTrainedModel,
            ClapTextModel,
            ClapTextModelWithProjection,
        )
        from .models.clip import (
            CLIP_PRETRAINED_MODEL_ARCHIVE_LIST,
            CLIPModel,
            CLIPPreTrainedModel,
            CLIPTextModel,
            CLIPTextModelWithProjection,
            CLIPVisionModel,
            CLIPVisionModelWithProjection,
        )
        from .models.clipseg import (
            CLIPSEG_PRETRAINED_MODEL_ARCHIVE_LIST,
            CLIPSegForImageSegmentation,
            CLIPSegModel,
            CLIPSegPreTrainedModel,
            CLIPSegTextModel,
            CLIPSegVisionModel,
        )
        from .models.clvp import (
            CLVP_PRETRAINED_MODEL_ARCHIVE_LIST,
            ClvpDecoder,
            ClvpEncoder,
            ClvpForCausalLM,
            ClvpModel,
            ClvpModelForConditionalGeneration,
            ClvpPreTrainedModel,
        )
        from .models.codegen import (
            CODEGEN_PRETRAINED_MODEL_ARCHIVE_LIST,
            CodeGenForCausalLM,
            CodeGenModel,
            CodeGenPreTrainedModel,
        )
        from .models.conditional_detr import (
            CONDITIONAL_DETR_PRETRAINED_MODEL_ARCHIVE_LIST,
            ConditionalDetrForObjectDetection,
            ConditionalDetrForSegmentation,
            ConditionalDetrModel,
            ConditionalDetrPreTrainedModel,
        )
        from .models.convbert import (
            CONVBERT_PRETRAINED_MODEL_ARCHIVE_LIST,
            ConvBertForMaskedLM,
            ConvBertForMultipleChoice,
            ConvBertForQuestionAnswering,
            ConvBertForSequenceClassification,
            ConvBertForTokenClassification,
            ConvBertLayer,
            ConvBertModel,
            ConvBertPreTrainedModel,
            load_tf_weights_in_convbert,
        )
        from .models.convnext import (
            CONVNEXT_PRETRAINED_MODEL_ARCHIVE_LIST,
            ConvNextBackbone,
            ConvNextForImageClassification,
            ConvNextModel,
            ConvNextPreTrainedModel,
        )
        from .models.convnextv2 import (
            CONVNEXTV2_PRETRAINED_MODEL_ARCHIVE_LIST,
            ConvNextV2Backbone,
            ConvNextV2ForImageClassification,
            ConvNextV2Model,
            ConvNextV2PreTrainedModel,
        )
        from .models.cpmant import (
            CPMANT_PRETRAINED_MODEL_ARCHIVE_LIST,
            CpmAntForCausalLM,
            CpmAntModel,
            CpmAntPreTrainedModel,
        )
        from .models.ctrl import (
            CTRL_PRETRAINED_MODEL_ARCHIVE_LIST,
            CTRLForSequenceClassification,
            CTRLLMHeadModel,
            CTRLModel,
            CTRLPreTrainedModel,
        )
        from .models.cvt import (
            CVT_PRETRAINED_MODEL_ARCHIVE_LIST,
            CvtForImageClassification,
            CvtModel,
            CvtPreTrainedModel,
        )
        from .models.data2vec import (
            DATA2VEC_AUDIO_PRETRAINED_MODEL_ARCHIVE_LIST,
            DATA2VEC_TEXT_PRETRAINED_MODEL_ARCHIVE_LIST,
            DATA2VEC_VISION_PRETRAINED_MODEL_ARCHIVE_LIST,
            Data2VecAudioForAudioFrameClassification,
            Data2VecAudioForCTC,
            Data2VecAudioForSequenceClassification,
            Data2VecAudioForXVector,
            Data2VecAudioModel,
            Data2VecAudioPreTrainedModel,
            Data2VecTextForCausalLM,
            Data2VecTextForMaskedLM,
            Data2VecTextForMultipleChoice,
            Data2VecTextForQuestionAnswering,
            Data2VecTextForSequenceClassification,
            Data2VecTextForTokenClassification,
            Data2VecTextModel,
            Data2VecTextPreTrainedModel,
            Data2VecVisionForImageClassification,
            Data2VecVisionForSemanticSegmentation,
            Data2VecVisionModel,
            Data2VecVisionPreTrainedModel,
        )
        from .models.deberta import (
            DEBERTA_PRETRAINED_MODEL_ARCHIVE_LIST,
            DebertaForMaskedLM,
            DebertaForQuestionAnswering,
            DebertaForSequenceClassification,
            DebertaForTokenClassification,
            DebertaModel,
            DebertaPreTrainedModel,
        )
        from .models.deberta_v2 import (
            DEBERTA_V2_PRETRAINED_MODEL_ARCHIVE_LIST,
            DebertaV2ForMaskedLM,
            DebertaV2ForMultipleChoice,
            DebertaV2ForQuestionAnswering,
            DebertaV2ForSequenceClassification,
            DebertaV2ForTokenClassification,
            DebertaV2Model,
            DebertaV2PreTrainedModel,
        )
        from .models.decision_transformer import (
            DECISION_TRANSFORMER_PRETRAINED_MODEL_ARCHIVE_LIST,
            DecisionTransformerGPT2Model,
            DecisionTransformerGPT2PreTrainedModel,
            DecisionTransformerModel,
            DecisionTransformerPreTrainedModel,
        )
        from .models.deformable_detr import (
            DEFORMABLE_DETR_PRETRAINED_MODEL_ARCHIVE_LIST,
            DeformableDetrForObjectDetection,
            DeformableDetrModel,
            DeformableDetrPreTrainedModel,
        )
        from .models.deit import (
            DEIT_PRETRAINED_MODEL_ARCHIVE_LIST,
            DeiTForImageClassification,
            DeiTForImageClassificationWithTeacher,
            DeiTForMaskedImageModeling,
            DeiTModel,
            DeiTPreTrainedModel,
        )
        from .models.deprecated.mctct import (
            MCTCT_PRETRAINED_MODEL_ARCHIVE_LIST,
            MCTCTForCTC,
            MCTCTModel,
            MCTCTPreTrainedModel,
        )
        from .models.deprecated.mmbt import MMBTForClassification, MMBTModel, ModalEmbeddings
        from .models.deprecated.open_llama import (
            OpenLlamaForCausalLM,
            OpenLlamaForSequenceClassification,
            OpenLlamaModel,
            OpenLlamaPreTrainedModel,
        )
        from .models.deprecated.retribert import (
            RETRIBERT_PRETRAINED_MODEL_ARCHIVE_LIST,
            RetriBertModel,
            RetriBertPreTrainedModel,
        )
        from .models.deprecated.trajectory_transformer import (
            TRAJECTORY_TRANSFORMER_PRETRAINED_MODEL_ARCHIVE_LIST,
            TrajectoryTransformerModel,
            TrajectoryTransformerPreTrainedModel,
        )
        from .models.deprecated.van import (
            VAN_PRETRAINED_MODEL_ARCHIVE_LIST,
            VanForImageClassification,
            VanModel,
            VanPreTrainedModel,
        )
        from .models.deta import (
            DETA_PRETRAINED_MODEL_ARCHIVE_LIST,
            DetaForObjectDetection,
            DetaModel,
            DetaPreTrainedModel,
        )
        from .models.detr import (
            DETR_PRETRAINED_MODEL_ARCHIVE_LIST,
            DetrForObjectDetection,
            DetrForSegmentation,
            DetrModel,
            DetrPreTrainedModel,
        )
        from .models.dinat import (
            DINAT_PRETRAINED_MODEL_ARCHIVE_LIST,
            DinatBackbone,
            DinatForImageClassification,
            DinatModel,
            DinatPreTrainedModel,
        )
        from .models.dinov2 import (
            DINOV2_PRETRAINED_MODEL_ARCHIVE_LIST,
            Dinov2Backbone,
            Dinov2ForImageClassification,
            Dinov2Model,
            Dinov2PreTrainedModel,
        )
        from .models.distilbert import (
            DISTILBERT_PRETRAINED_MODEL_ARCHIVE_LIST,
            DistilBertForMaskedLM,
            DistilBertForMultipleChoice,
            DistilBertForQuestionAnswering,
            DistilBertForSequenceClassification,
            DistilBertForTokenClassification,
            DistilBertModel,
            DistilBertPreTrainedModel,
        )
        from .models.donut import DONUT_SWIN_PRETRAINED_MODEL_ARCHIVE_LIST, DonutSwinModel, DonutSwinPreTrainedModel
        from .models.dpr import (
            DPR_CONTEXT_ENCODER_PRETRAINED_MODEL_ARCHIVE_LIST,
            DPR_QUESTION_ENCODER_PRETRAINED_MODEL_ARCHIVE_LIST,
            DPR_READER_PRETRAINED_MODEL_ARCHIVE_LIST,
            DPRContextEncoder,
            DPRPretrainedContextEncoder,
            DPRPreTrainedModel,
            DPRPretrainedQuestionEncoder,
            DPRPretrainedReader,
            DPRQuestionEncoder,
            DPRReader,
        )
        from .models.dpt import (
            DPT_PRETRAINED_MODEL_ARCHIVE_LIST,
            DPTForDepthEstimation,
            DPTForSemanticSegmentation,
            DPTModel,
            DPTPreTrainedModel,
        )
        from .models.efficientformer import (
            EFFICIENTFORMER_PRETRAINED_MODEL_ARCHIVE_LIST,
            EfficientFormerForImageClassification,
            EfficientFormerForImageClassificationWithTeacher,
            EfficientFormerModel,
            EfficientFormerPreTrainedModel,
        )
        from .models.efficientnet import (
            EFFICIENTNET_PRETRAINED_MODEL_ARCHIVE_LIST,
            EfficientNetForImageClassification,
            EfficientNetModel,
            EfficientNetPreTrainedModel,
        )
        from .models.electra import (
            ELECTRA_PRETRAINED_MODEL_ARCHIVE_LIST,
            ElectraForCausalLM,
            ElectraForMaskedLM,
            ElectraForMultipleChoice,
            ElectraForPreTraining,
            ElectraForQuestionAnswering,
            ElectraForSequenceClassification,
            ElectraForTokenClassification,
            ElectraModel,
            ElectraPreTrainedModel,
            load_tf_weights_in_electra,
        )
        from .models.encodec import (
            ENCODEC_PRETRAINED_MODEL_ARCHIVE_LIST,
            EncodecModel,
            EncodecPreTrainedModel,
        )
        from .models.encoder_decoder import EncoderDecoderModel
        from .models.ernie import (
            ERNIE_PRETRAINED_MODEL_ARCHIVE_LIST,
            ErnieForCausalLM,
            ErnieForMaskedLM,
            ErnieForMultipleChoice,
            ErnieForNextSentencePrediction,
            ErnieForPreTraining,
            ErnieForQuestionAnswering,
            ErnieForSequenceClassification,
            ErnieForTokenClassification,
            ErnieModel,
            ErniePreTrainedModel,
        )
        from .models.ernie_m import (
            ERNIE_M_PRETRAINED_MODEL_ARCHIVE_LIST,
            ErnieMForInformationExtraction,
            ErnieMForMultipleChoice,
            ErnieMForQuestionAnswering,
            ErnieMForSequenceClassification,
            ErnieMForTokenClassification,
            ErnieMModel,
            ErnieMPreTrainedModel,
        )
        from .models.esm import (
            ESM_PRETRAINED_MODEL_ARCHIVE_LIST,
            EsmFoldPreTrainedModel,
            EsmForMaskedLM,
            EsmForProteinFolding,
            EsmForSequenceClassification,
            EsmForTokenClassification,
            EsmModel,
            EsmPreTrainedModel,
        )
        from .models.falcon import (
            FALCON_PRETRAINED_MODEL_ARCHIVE_LIST,
            FalconForCausalLM,
            FalconForQuestionAnswering,
            FalconForSequenceClassification,
            FalconForTokenClassification,
            FalconModel,
            FalconPreTrainedModel,
        )
        from .models.flaubert import (
            FLAUBERT_PRETRAINED_MODEL_ARCHIVE_LIST,
            FlaubertForMultipleChoice,
            FlaubertForQuestionAnswering,
            FlaubertForQuestionAnsweringSimple,
            FlaubertForSequenceClassification,
            FlaubertForTokenClassification,
            FlaubertModel,
            FlaubertPreTrainedModel,
            FlaubertWithLMHeadModel,
        )
        from .models.flava import (
            FLAVA_PRETRAINED_MODEL_ARCHIVE_LIST,
            FlavaForPreTraining,
            FlavaImageCodebook,
            FlavaImageModel,
            FlavaModel,
            FlavaMultimodalModel,
            FlavaPreTrainedModel,
            FlavaTextModel,
        )
        from .models.fnet import (
            FNET_PRETRAINED_MODEL_ARCHIVE_LIST,
            FNetForMaskedLM,
            FNetForMultipleChoice,
            FNetForNextSentencePrediction,
            FNetForPreTraining,
            FNetForQuestionAnswering,
            FNetForSequenceClassification,
            FNetForTokenClassification,
            FNetLayer,
            FNetModel,
            FNetPreTrainedModel,
        )
        from .models.focalnet import (
            FOCALNET_PRETRAINED_MODEL_ARCHIVE_LIST,
            FocalNetBackbone,
            FocalNetForImageClassification,
            FocalNetForMaskedImageModeling,
            FocalNetModel,
            FocalNetPreTrainedModel,
        )
        from .models.fsmt import FSMTForConditionalGeneration, FSMTModel, PretrainedFSMTModel
        from .models.funnel import (
            FUNNEL_PRETRAINED_MODEL_ARCHIVE_LIST,
            FunnelBaseModel,
            FunnelForMaskedLM,
            FunnelForMultipleChoice,
            FunnelForPreTraining,
            FunnelForQuestionAnswering,
            FunnelForSequenceClassification,
            FunnelForTokenClassification,
            FunnelModel,
            FunnelPreTrainedModel,
            load_tf_weights_in_funnel,
        )
        from .models.fuyu import (
            FuyuForCausalLM,
            FuyuPreTrainedModel,
        )
        from .models.git import (
            GIT_PRETRAINED_MODEL_ARCHIVE_LIST,
            GitForCausalLM,
            GitModel,
            GitPreTrainedModel,
            GitVisionModel,
        )
        from .models.glpn import (
            GLPN_PRETRAINED_MODEL_ARCHIVE_LIST,
            GLPNForDepthEstimation,
            GLPNModel,
            GLPNPreTrainedModel,
        )
        from .models.gpt2 import (
            GPT2_PRETRAINED_MODEL_ARCHIVE_LIST,
            GPT2DoubleHeadsModel,
            GPT2ForQuestionAnswering,
            GPT2ForSequenceClassification,
            GPT2ForTokenClassification,
            GPT2LMHeadModel,
            GPT2Model,
            GPT2PreTrainedModel,
            load_tf_weights_in_gpt2,
        )
        from .models.gpt_bigcode import (
            GPT_BIGCODE_PRETRAINED_MODEL_ARCHIVE_LIST,
            GPTBigCodeForCausalLM,
            GPTBigCodeForSequenceClassification,
            GPTBigCodeForTokenClassification,
            GPTBigCodeModel,
            GPTBigCodePreTrainedModel,
        )
        from .models.gpt_neo import (
            GPT_NEO_PRETRAINED_MODEL_ARCHIVE_LIST,
            GPTNeoForCausalLM,
            GPTNeoForQuestionAnswering,
            GPTNeoForSequenceClassification,
            GPTNeoForTokenClassification,
            GPTNeoModel,
            GPTNeoPreTrainedModel,
            load_tf_weights_in_gpt_neo,
        )
        from .models.gpt_neox import (
            GPT_NEOX_PRETRAINED_MODEL_ARCHIVE_LIST,
            GPTNeoXForCausalLM,
            GPTNeoXForQuestionAnswering,
            GPTNeoXForSequenceClassification,
            GPTNeoXForTokenClassification,
            GPTNeoXLayer,
            GPTNeoXModel,
            GPTNeoXPreTrainedModel,
        )
        from .models.gpt_neox_japanese import (
            GPT_NEOX_JAPANESE_PRETRAINED_MODEL_ARCHIVE_LIST,
            GPTNeoXJapaneseForCausalLM,
            GPTNeoXJapaneseLayer,
            GPTNeoXJapaneseModel,
            GPTNeoXJapanesePreTrainedModel,
        )
        from .models.gptj import (
            GPTJ_PRETRAINED_MODEL_ARCHIVE_LIST,
            GPTJForCausalLM,
            GPTJForQuestionAnswering,
            GPTJForSequenceClassification,
            GPTJModel,
            GPTJPreTrainedModel,
        )
        from .models.gptsan_japanese import (
            GPTSAN_JAPANESE_PRETRAINED_MODEL_ARCHIVE_LIST,
            GPTSanJapaneseForConditionalGeneration,
            GPTSanJapaneseModel,
            GPTSanJapanesePreTrainedModel,
        )
        from .models.graphormer import (
            GRAPHORMER_PRETRAINED_MODEL_ARCHIVE_LIST,
            GraphormerForGraphClassification,
            GraphormerModel,
            GraphormerPreTrainedModel,
        )
        from .models.groupvit import (
            GROUPVIT_PRETRAINED_MODEL_ARCHIVE_LIST,
            GroupViTModel,
            GroupViTPreTrainedModel,
            GroupViTTextModel,
            GroupViTVisionModel,
        )
        from .models.hubert import (
            HUBERT_PRETRAINED_MODEL_ARCHIVE_LIST,
            HubertForCTC,
            HubertForSequenceClassification,
            HubertModel,
            HubertPreTrainedModel,
        )
        from .models.ibert import (
            IBERT_PRETRAINED_MODEL_ARCHIVE_LIST,
            IBertForMaskedLM,
            IBertForMultipleChoice,
            IBertForQuestionAnswering,
            IBertForSequenceClassification,
            IBertForTokenClassification,
            IBertModel,
            IBertPreTrainedModel,
        )
        from .models.idefics import (
            IDEFICS_PRETRAINED_MODEL_ARCHIVE_LIST,
            IdeficsForVisionText2Text,
            IdeficsModel,
            IdeficsPreTrainedModel,
            IdeficsProcessor,
        )
        from .models.imagegpt import (
            IMAGEGPT_PRETRAINED_MODEL_ARCHIVE_LIST,
            ImageGPTForCausalImageModeling,
            ImageGPTForImageClassification,
            ImageGPTModel,
            ImageGPTPreTrainedModel,
            load_tf_weights_in_imagegpt,
        )
        from .models.informer import (
            INFORMER_PRETRAINED_MODEL_ARCHIVE_LIST,
            InformerForPrediction,
            InformerModel,
            InformerPreTrainedModel,
        )
        from .models.instructblip import (
            INSTRUCTBLIP_PRETRAINED_MODEL_ARCHIVE_LIST,
            InstructBlipForConditionalGeneration,
            InstructBlipPreTrainedModel,
            InstructBlipQFormerModel,
            InstructBlipVisionModel,
        )
        from .models.jukebox import (
            JUKEBOX_PRETRAINED_MODEL_ARCHIVE_LIST,
            JukeboxModel,
            JukeboxPreTrainedModel,
            JukeboxPrior,
            JukeboxVQVAE,
        )
        from .models.kosmos2 import (
            KOSMOS2_PRETRAINED_MODEL_ARCHIVE_LIST,
            Kosmos2ForConditionalGeneration,
            Kosmos2Model,
            Kosmos2PreTrainedModel,
        )
        from .models.lagllama import (
            LagLlamaForPrediction,
            LagLlamaForSequenceClassification,
            LagLlamaModel,
            LagLlamaPreTrainedModel,
        )
        from .models.layoutlm import (
            LAYOUTLM_PRETRAINED_MODEL_ARCHIVE_LIST,
            LayoutLMForMaskedLM,
            LayoutLMForQuestionAnswering,
            LayoutLMForSequenceClassification,
            LayoutLMForTokenClassification,
            LayoutLMModel,
            LayoutLMPreTrainedModel,
        )
        from .models.layoutlmv2 import (
            LAYOUTLMV2_PRETRAINED_MODEL_ARCHIVE_LIST,
            LayoutLMv2ForQuestionAnswering,
            LayoutLMv2ForSequenceClassification,
            LayoutLMv2ForTokenClassification,
            LayoutLMv2Model,
            LayoutLMv2PreTrainedModel,
        )
        from .models.layoutlmv3 import (
            LAYOUTLMV3_PRETRAINED_MODEL_ARCHIVE_LIST,
            LayoutLMv3ForQuestionAnswering,
            LayoutLMv3ForSequenceClassification,
            LayoutLMv3ForTokenClassification,
            LayoutLMv3Model,
            LayoutLMv3PreTrainedModel,
        )
        from .models.led import (
            LED_PRETRAINED_MODEL_ARCHIVE_LIST,
            LEDForConditionalGeneration,
            LEDForQuestionAnswering,
            LEDForSequenceClassification,
            LEDModel,
            LEDPreTrainedModel,
        )
        from .models.levit import (
            LEVIT_PRETRAINED_MODEL_ARCHIVE_LIST,
            LevitForImageClassification,
            LevitForImageClassificationWithTeacher,
            LevitModel,
            LevitPreTrainedModel,
        )
        from .models.lilt import (
            LILT_PRETRAINED_MODEL_ARCHIVE_LIST,
            LiltForQuestionAnswering,
            LiltForSequenceClassification,
            LiltForTokenClassification,
            LiltModel,
            LiltPreTrainedModel,
        )
<<<<<<< HEAD
        from .models.llama import LlamaForCausalLM, LlamaForSequenceClassification, LlamaModel, LlamaPreTrainedModel
=======
        from .models.llama import (
            LlamaForCausalLM,
            LlamaForQuestionAnswering,
            LlamaForSequenceClassification,
            LlamaModel,
            LlamaPreTrainedModel,
        )
        from .models.llava import (
            LLAVA_PRETRAINED_MODEL_ARCHIVE_LIST,
            LlavaForConditionalGeneration,
            LlavaPreTrainedModel,
            LlavaProcessor,
        )
>>>>>>> 5346db16
        from .models.longformer import (
            LONGFORMER_PRETRAINED_MODEL_ARCHIVE_LIST,
            LongformerForMaskedLM,
            LongformerForMultipleChoice,
            LongformerForQuestionAnswering,
            LongformerForSequenceClassification,
            LongformerForTokenClassification,
            LongformerModel,
            LongformerPreTrainedModel,
            LongformerSelfAttention,
        )
        from .models.longt5 import (
            LONGT5_PRETRAINED_MODEL_ARCHIVE_LIST,
            LongT5EncoderModel,
            LongT5ForConditionalGeneration,
            LongT5Model,
            LongT5PreTrainedModel,
        )
        from .models.luke import (
            LUKE_PRETRAINED_MODEL_ARCHIVE_LIST,
            LukeForEntityClassification,
            LukeForEntityPairClassification,
            LukeForEntitySpanClassification,
            LukeForMaskedLM,
            LukeForMultipleChoice,
            LukeForQuestionAnswering,
            LukeForSequenceClassification,
            LukeForTokenClassification,
            LukeModel,
            LukePreTrainedModel,
        )
        from .models.lxmert import (
            LxmertEncoder,
            LxmertForPreTraining,
            LxmertForQuestionAnswering,
            LxmertModel,
            LxmertPreTrainedModel,
            LxmertVisualFeatureEncoder,
            LxmertXLayer,
        )
        from .models.m2m_100 import (
            M2M_100_PRETRAINED_MODEL_ARCHIVE_LIST,
            M2M100ForConditionalGeneration,
            M2M100Model,
            M2M100PreTrainedModel,
        )
        from .models.marian import MarianForCausalLM, MarianModel, MarianMTModel
        from .models.markuplm import (
            MARKUPLM_PRETRAINED_MODEL_ARCHIVE_LIST,
            MarkupLMForQuestionAnswering,
            MarkupLMForSequenceClassification,
            MarkupLMForTokenClassification,
            MarkupLMModel,
            MarkupLMPreTrainedModel,
        )
        from .models.mask2former import (
            MASK2FORMER_PRETRAINED_MODEL_ARCHIVE_LIST,
            Mask2FormerForUniversalSegmentation,
            Mask2FormerModel,
            Mask2FormerPreTrainedModel,
        )
        from .models.maskformer import (
            MASKFORMER_PRETRAINED_MODEL_ARCHIVE_LIST,
            MaskFormerForInstanceSegmentation,
            MaskFormerModel,
            MaskFormerPreTrainedModel,
            MaskFormerSwinBackbone,
        )
        from .models.mbart import (
            MBartForCausalLM,
            MBartForConditionalGeneration,
            MBartForQuestionAnswering,
            MBartForSequenceClassification,
            MBartModel,
            MBartPreTrainedModel,
        )
        from .models.mega import (
            MEGA_PRETRAINED_MODEL_ARCHIVE_LIST,
            MegaForCausalLM,
            MegaForMaskedLM,
            MegaForMultipleChoice,
            MegaForQuestionAnswering,
            MegaForSequenceClassification,
            MegaForTokenClassification,
            MegaModel,
            MegaPreTrainedModel,
        )
        from .models.megatron_bert import (
            MEGATRON_BERT_PRETRAINED_MODEL_ARCHIVE_LIST,
            MegatronBertForCausalLM,
            MegatronBertForMaskedLM,
            MegatronBertForMultipleChoice,
            MegatronBertForNextSentencePrediction,
            MegatronBertForPreTraining,
            MegatronBertForQuestionAnswering,
            MegatronBertForSequenceClassification,
            MegatronBertForTokenClassification,
            MegatronBertModel,
            MegatronBertPreTrainedModel,
        )
        from .models.mgp_str import (
            MGP_STR_PRETRAINED_MODEL_ARCHIVE_LIST,
            MgpstrForSceneTextRecognition,
            MgpstrModel,
            MgpstrPreTrainedModel,
        )
        from .models.mistral import (
            MistralForCausalLM,
            MistralForSequenceClassification,
            MistralModel,
            MistralPreTrainedModel,
        )
        from .models.mobilebert import (
            MOBILEBERT_PRETRAINED_MODEL_ARCHIVE_LIST,
            MobileBertForMaskedLM,
            MobileBertForMultipleChoice,
            MobileBertForNextSentencePrediction,
            MobileBertForPreTraining,
            MobileBertForQuestionAnswering,
            MobileBertForSequenceClassification,
            MobileBertForTokenClassification,
            MobileBertLayer,
            MobileBertModel,
            MobileBertPreTrainedModel,
            load_tf_weights_in_mobilebert,
        )
        from .models.mobilenet_v1 import (
            MOBILENET_V1_PRETRAINED_MODEL_ARCHIVE_LIST,
            MobileNetV1ForImageClassification,
            MobileNetV1Model,
            MobileNetV1PreTrainedModel,
            load_tf_weights_in_mobilenet_v1,
        )
        from .models.mobilenet_v2 import (
            MOBILENET_V2_PRETRAINED_MODEL_ARCHIVE_LIST,
            MobileNetV2ForImageClassification,
            MobileNetV2ForSemanticSegmentation,
            MobileNetV2Model,
            MobileNetV2PreTrainedModel,
            load_tf_weights_in_mobilenet_v2,
        )
        from .models.mobilevit import (
            MOBILEVIT_PRETRAINED_MODEL_ARCHIVE_LIST,
            MobileViTForImageClassification,
            MobileViTForSemanticSegmentation,
            MobileViTModel,
            MobileViTPreTrainedModel,
        )
        from .models.mobilevitv2 import (
            MOBILEVITV2_PRETRAINED_MODEL_ARCHIVE_LIST,
            MobileViTV2ForImageClassification,
            MobileViTV2ForSemanticSegmentation,
            MobileViTV2Model,
            MobileViTV2PreTrainedModel,
        )
        from .models.mpnet import (
            MPNET_PRETRAINED_MODEL_ARCHIVE_LIST,
            MPNetForMaskedLM,
            MPNetForMultipleChoice,
            MPNetForQuestionAnswering,
            MPNetForSequenceClassification,
            MPNetForTokenClassification,
            MPNetLayer,
            MPNetModel,
            MPNetPreTrainedModel,
        )
        from .models.mpt import (
            MPT_PRETRAINED_MODEL_ARCHIVE_LIST,
            MptForCausalLM,
            MptForQuestionAnswering,
            MptForSequenceClassification,
            MptForTokenClassification,
            MptModel,
            MptPreTrainedModel,
        )
        from .models.mra import (
            MRA_PRETRAINED_MODEL_ARCHIVE_LIST,
            MraForMaskedLM,
            MraForMultipleChoice,
            MraForQuestionAnswering,
            MraForSequenceClassification,
            MraForTokenClassification,
            MraModel,
            MraPreTrainedModel,
        )
        from .models.mt5 import (
            MT5EncoderModel,
            MT5ForConditionalGeneration,
            MT5ForQuestionAnswering,
            MT5ForSequenceClassification,
            MT5Model,
            MT5PreTrainedModel,
        )
        from .models.musicgen import (
            MUSICGEN_PRETRAINED_MODEL_ARCHIVE_LIST,
            MusicgenForCausalLM,
            MusicgenForConditionalGeneration,
            MusicgenModel,
            MusicgenPreTrainedModel,
            MusicgenProcessor,
        )
        from .models.mvp import (
            MVP_PRETRAINED_MODEL_ARCHIVE_LIST,
            MvpForCausalLM,
            MvpForConditionalGeneration,
            MvpForQuestionAnswering,
            MvpForSequenceClassification,
            MvpModel,
            MvpPreTrainedModel,
        )
        from .models.nat import (
            NAT_PRETRAINED_MODEL_ARCHIVE_LIST,
            NatBackbone,
            NatForImageClassification,
            NatModel,
            NatPreTrainedModel,
        )
        from .models.nezha import (
            NEZHA_PRETRAINED_MODEL_ARCHIVE_LIST,
            NezhaForMaskedLM,
            NezhaForMultipleChoice,
            NezhaForNextSentencePrediction,
            NezhaForPreTraining,
            NezhaForQuestionAnswering,
            NezhaForSequenceClassification,
            NezhaForTokenClassification,
            NezhaModel,
            NezhaPreTrainedModel,
        )
        from .models.nllb_moe import (
            NLLB_MOE_PRETRAINED_MODEL_ARCHIVE_LIST,
            NllbMoeForConditionalGeneration,
            NllbMoeModel,
            NllbMoePreTrainedModel,
            NllbMoeSparseMLP,
            NllbMoeTop2Router,
        )
        from .models.nystromformer import (
            NYSTROMFORMER_PRETRAINED_MODEL_ARCHIVE_LIST,
            NystromformerForMaskedLM,
            NystromformerForMultipleChoice,
            NystromformerForQuestionAnswering,
            NystromformerForSequenceClassification,
            NystromformerForTokenClassification,
            NystromformerLayer,
            NystromformerModel,
            NystromformerPreTrainedModel,
        )
        from .models.oneformer import (
            ONEFORMER_PRETRAINED_MODEL_ARCHIVE_LIST,
            OneFormerForUniversalSegmentation,
            OneFormerModel,
            OneFormerPreTrainedModel,
        )
        from .models.openai import (
            OPENAI_GPT_PRETRAINED_MODEL_ARCHIVE_LIST,
            OpenAIGPTDoubleHeadsModel,
            OpenAIGPTForSequenceClassification,
            OpenAIGPTLMHeadModel,
            OpenAIGPTModel,
            OpenAIGPTPreTrainedModel,
            load_tf_weights_in_openai_gpt,
        )
        from .models.opt import (
            OPT_PRETRAINED_MODEL_ARCHIVE_LIST,
            OPTForCausalLM,
            OPTForQuestionAnswering,
            OPTForSequenceClassification,
            OPTModel,
            OPTPreTrainedModel,
        )
        from .models.owlv2 import (
            OWLV2_PRETRAINED_MODEL_ARCHIVE_LIST,
            Owlv2ForObjectDetection,
            Owlv2Model,
            Owlv2PreTrainedModel,
            Owlv2TextModel,
            Owlv2VisionModel,
        )
        from .models.owlvit import (
            OWLVIT_PRETRAINED_MODEL_ARCHIVE_LIST,
            OwlViTForObjectDetection,
            OwlViTModel,
            OwlViTPreTrainedModel,
            OwlViTTextModel,
            OwlViTVisionModel,
        )
        from .models.pegasus import (
            PegasusForCausalLM,
            PegasusForConditionalGeneration,
            PegasusModel,
            PegasusPreTrainedModel,
        )
        from .models.pegasus_x import (
            PEGASUS_X_PRETRAINED_MODEL_ARCHIVE_LIST,
            PegasusXForConditionalGeneration,
            PegasusXModel,
            PegasusXPreTrainedModel,
        )
        from .models.perceiver import (
            PERCEIVER_PRETRAINED_MODEL_ARCHIVE_LIST,
            PerceiverForImageClassificationConvProcessing,
            PerceiverForImageClassificationFourier,
            PerceiverForImageClassificationLearned,
            PerceiverForMaskedLM,
            PerceiverForMultimodalAutoencoding,
            PerceiverForOpticalFlow,
            PerceiverForSequenceClassification,
            PerceiverLayer,
            PerceiverModel,
            PerceiverPreTrainedModel,
        )
        from .models.persimmon import (
            PersimmonForCausalLM,
            PersimmonForSequenceClassification,
            PersimmonModel,
            PersimmonPreTrainedModel,
        )
        from .models.phi import (
            PHI_PRETRAINED_MODEL_ARCHIVE_LIST,
            PhiForCausalLM,
            PhiForSequenceClassification,
            PhiForTokenClassification,
            PhiModel,
            PhiPreTrainedModel,
        )
        from .models.pix2struct import (
            PIX2STRUCT_PRETRAINED_MODEL_ARCHIVE_LIST,
            Pix2StructForConditionalGeneration,
            Pix2StructPreTrainedModel,
            Pix2StructTextModel,
            Pix2StructVisionModel,
        )
        from .models.plbart import (
            PLBART_PRETRAINED_MODEL_ARCHIVE_LIST,
            PLBartForCausalLM,
            PLBartForConditionalGeneration,
            PLBartForSequenceClassification,
            PLBartModel,
            PLBartPreTrainedModel,
        )
        from .models.poolformer import (
            POOLFORMER_PRETRAINED_MODEL_ARCHIVE_LIST,
            PoolFormerForImageClassification,
            PoolFormerModel,
            PoolFormerPreTrainedModel,
        )
        from .models.pop2piano import (
            POP2PIANO_PRETRAINED_MODEL_ARCHIVE_LIST,
            Pop2PianoForConditionalGeneration,
            Pop2PianoPreTrainedModel,
        )
        from .models.prophetnet import (
            PROPHETNET_PRETRAINED_MODEL_ARCHIVE_LIST,
            ProphetNetDecoder,
            ProphetNetEncoder,
            ProphetNetForCausalLM,
            ProphetNetForConditionalGeneration,
            ProphetNetModel,
            ProphetNetPreTrainedModel,
        )
        from .models.pvt import (
            PVT_PRETRAINED_MODEL_ARCHIVE_LIST,
            PvtForImageClassification,
            PvtModel,
            PvtPreTrainedModel,
        )
        from .models.qdqbert import (
            QDQBERT_PRETRAINED_MODEL_ARCHIVE_LIST,
            QDQBertForMaskedLM,
            QDQBertForMultipleChoice,
            QDQBertForNextSentencePrediction,
            QDQBertForQuestionAnswering,
            QDQBertForSequenceClassification,
            QDQBertForTokenClassification,
            QDQBertLayer,
            QDQBertLMHeadModel,
            QDQBertModel,
            QDQBertPreTrainedModel,
            load_tf_weights_in_qdqbert,
        )
        from .models.rag import RagModel, RagPreTrainedModel, RagSequenceForGeneration, RagTokenForGeneration
        from .models.realm import (
            REALM_PRETRAINED_MODEL_ARCHIVE_LIST,
            RealmEmbedder,
            RealmForOpenQA,
            RealmKnowledgeAugEncoder,
            RealmPreTrainedModel,
            RealmReader,
            RealmRetriever,
            RealmScorer,
            load_tf_weights_in_realm,
        )
        from .models.reformer import (
            REFORMER_PRETRAINED_MODEL_ARCHIVE_LIST,
            ReformerAttention,
            ReformerForMaskedLM,
            ReformerForQuestionAnswering,
            ReformerForSequenceClassification,
            ReformerLayer,
            ReformerModel,
            ReformerModelWithLMHead,
            ReformerPreTrainedModel,
        )
        from .models.regnet import (
            REGNET_PRETRAINED_MODEL_ARCHIVE_LIST,
            RegNetForImageClassification,
            RegNetModel,
            RegNetPreTrainedModel,
        )
        from .models.rembert import (
            REMBERT_PRETRAINED_MODEL_ARCHIVE_LIST,
            RemBertForCausalLM,
            RemBertForMaskedLM,
            RemBertForMultipleChoice,
            RemBertForQuestionAnswering,
            RemBertForSequenceClassification,
            RemBertForTokenClassification,
            RemBertLayer,
            RemBertModel,
            RemBertPreTrainedModel,
            load_tf_weights_in_rembert,
        )
        from .models.resnet import (
            RESNET_PRETRAINED_MODEL_ARCHIVE_LIST,
            ResNetBackbone,
            ResNetForImageClassification,
            ResNetModel,
            ResNetPreTrainedModel,
        )
        from .models.roberta import (
            ROBERTA_PRETRAINED_MODEL_ARCHIVE_LIST,
            RobertaForCausalLM,
            RobertaForMaskedLM,
            RobertaForMultipleChoice,
            RobertaForQuestionAnswering,
            RobertaForSequenceClassification,
            RobertaForTokenClassification,
            RobertaModel,
            RobertaPreTrainedModel,
        )
        from .models.roberta_prelayernorm import (
            ROBERTA_PRELAYERNORM_PRETRAINED_MODEL_ARCHIVE_LIST,
            RobertaPreLayerNormForCausalLM,
            RobertaPreLayerNormForMaskedLM,
            RobertaPreLayerNormForMultipleChoice,
            RobertaPreLayerNormForQuestionAnswering,
            RobertaPreLayerNormForSequenceClassification,
            RobertaPreLayerNormForTokenClassification,
            RobertaPreLayerNormModel,
            RobertaPreLayerNormPreTrainedModel,
        )
        from .models.roc_bert import (
            ROC_BERT_PRETRAINED_MODEL_ARCHIVE_LIST,
            RoCBertForCausalLM,
            RoCBertForMaskedLM,
            RoCBertForMultipleChoice,
            RoCBertForPreTraining,
            RoCBertForQuestionAnswering,
            RoCBertForSequenceClassification,
            RoCBertForTokenClassification,
            RoCBertLayer,
            RoCBertModel,
            RoCBertPreTrainedModel,
            load_tf_weights_in_roc_bert,
        )
        from .models.roformer import (
            ROFORMER_PRETRAINED_MODEL_ARCHIVE_LIST,
            RoFormerForCausalLM,
            RoFormerForMaskedLM,
            RoFormerForMultipleChoice,
            RoFormerForQuestionAnswering,
            RoFormerForSequenceClassification,
            RoFormerForTokenClassification,
            RoFormerLayer,
            RoFormerModel,
            RoFormerPreTrainedModel,
            load_tf_weights_in_roformer,
        )
        from .models.rwkv import (
            RWKV_PRETRAINED_MODEL_ARCHIVE_LIST,
            RwkvForCausalLM,
            RwkvModel,
            RwkvPreTrainedModel,
        )
        from .models.sam import (
            SAM_PRETRAINED_MODEL_ARCHIVE_LIST,
            SamModel,
            SamPreTrainedModel,
        )

        # PyTorch model imports
        from .models.seamless_m4t import (
            SEAMLESS_M4T_PRETRAINED_MODEL_ARCHIVE_LIST,
            SeamlessM4TCodeHifiGan,
            SeamlessM4TForSpeechToSpeech,
            SeamlessM4TForSpeechToText,
            SeamlessM4TForTextToSpeech,
            SeamlessM4TForTextToText,
            SeamlessM4THifiGan,
            SeamlessM4TModel,
            SeamlessM4TPreTrainedModel,
            SeamlessM4TTextToUnitForConditionalGeneration,
            SeamlessM4TTextToUnitModel,
        )
        from .models.segformer import (
            SEGFORMER_PRETRAINED_MODEL_ARCHIVE_LIST,
            SegformerDecodeHead,
            SegformerForImageClassification,
            SegformerForSemanticSegmentation,
            SegformerLayer,
            SegformerModel,
            SegformerPreTrainedModel,
        )
        from .models.sew import (
            SEW_PRETRAINED_MODEL_ARCHIVE_LIST,
            SEWForCTC,
            SEWForSequenceClassification,
            SEWModel,
            SEWPreTrainedModel,
        )
        from .models.sew_d import (
            SEW_D_PRETRAINED_MODEL_ARCHIVE_LIST,
            SEWDForCTC,
            SEWDForSequenceClassification,
            SEWDModel,
            SEWDPreTrainedModel,
        )
        from .models.speech_encoder_decoder import SpeechEncoderDecoderModel
        from .models.speech_to_text import (
            SPEECH_TO_TEXT_PRETRAINED_MODEL_ARCHIVE_LIST,
            Speech2TextForConditionalGeneration,
            Speech2TextModel,
            Speech2TextPreTrainedModel,
        )
        from .models.speech_to_text_2 import Speech2Text2ForCausalLM, Speech2Text2PreTrainedModel
        from .models.speecht5 import (
            SPEECHT5_PRETRAINED_MODEL_ARCHIVE_LIST,
            SpeechT5ForSpeechToSpeech,
            SpeechT5ForSpeechToText,
            SpeechT5ForTextToSpeech,
            SpeechT5HifiGan,
            SpeechT5Model,
            SpeechT5PreTrainedModel,
        )
        from .models.splinter import (
            SPLINTER_PRETRAINED_MODEL_ARCHIVE_LIST,
            SplinterForPreTraining,
            SplinterForQuestionAnswering,
            SplinterLayer,
            SplinterModel,
            SplinterPreTrainedModel,
        )
        from .models.squeezebert import (
            SQUEEZEBERT_PRETRAINED_MODEL_ARCHIVE_LIST,
            SqueezeBertForMaskedLM,
            SqueezeBertForMultipleChoice,
            SqueezeBertForQuestionAnswering,
            SqueezeBertForSequenceClassification,
            SqueezeBertForTokenClassification,
            SqueezeBertModel,
            SqueezeBertModule,
            SqueezeBertPreTrainedModel,
        )
        from .models.swiftformer import (
            SWIFTFORMER_PRETRAINED_MODEL_ARCHIVE_LIST,
            SwiftFormerForImageClassification,
            SwiftFormerModel,
            SwiftFormerPreTrainedModel,
        )
        from .models.swin import (
            SWIN_PRETRAINED_MODEL_ARCHIVE_LIST,
            SwinBackbone,
            SwinForImageClassification,
            SwinForMaskedImageModeling,
            SwinModel,
            SwinPreTrainedModel,
        )
        from .models.swin2sr import (
            SWIN2SR_PRETRAINED_MODEL_ARCHIVE_LIST,
            Swin2SRForImageSuperResolution,
            Swin2SRModel,
            Swin2SRPreTrainedModel,
        )
        from .models.swinv2 import (
            SWINV2_PRETRAINED_MODEL_ARCHIVE_LIST,
            Swinv2ForImageClassification,
            Swinv2ForMaskedImageModeling,
            Swinv2Model,
            Swinv2PreTrainedModel,
        )
        from .models.switch_transformers import (
            SWITCH_TRANSFORMERS_PRETRAINED_MODEL_ARCHIVE_LIST,
            SwitchTransformersEncoderModel,
            SwitchTransformersForConditionalGeneration,
            SwitchTransformersModel,
            SwitchTransformersPreTrainedModel,
            SwitchTransformersSparseMLP,
            SwitchTransformersTop1Router,
        )
        from .models.t5 import (
            T5_PRETRAINED_MODEL_ARCHIVE_LIST,
            T5EncoderModel,
            T5ForConditionalGeneration,
            T5ForQuestionAnswering,
            T5ForSequenceClassification,
            T5Model,
            T5PreTrainedModel,
            load_tf_weights_in_t5,
        )
        from .models.table_transformer import (
            TABLE_TRANSFORMER_PRETRAINED_MODEL_ARCHIVE_LIST,
            TableTransformerForObjectDetection,
            TableTransformerModel,
            TableTransformerPreTrainedModel,
        )
        from .models.tapas import (
            TAPAS_PRETRAINED_MODEL_ARCHIVE_LIST,
            TapasForMaskedLM,
            TapasForQuestionAnswering,
            TapasForSequenceClassification,
            TapasModel,
            TapasPreTrainedModel,
            load_tf_weights_in_tapas,
        )
        from .models.time_series_transformer import (
            TIME_SERIES_TRANSFORMER_PRETRAINED_MODEL_ARCHIVE_LIST,
            TimeSeriesTransformerForPrediction,
            TimeSeriesTransformerModel,
            TimeSeriesTransformerPreTrainedModel,
        )
        from .models.timesformer import (
            TIMESFORMER_PRETRAINED_MODEL_ARCHIVE_LIST,
            TimesformerForVideoClassification,
            TimesformerModel,
            TimesformerPreTrainedModel,
        )
        from .models.timm_backbone import TimmBackbone
        from .models.transfo_xl import (
            TRANSFO_XL_PRETRAINED_MODEL_ARCHIVE_LIST,
            AdaptiveEmbedding,
            TransfoXLForSequenceClassification,
            TransfoXLLMHeadModel,
            TransfoXLModel,
            TransfoXLPreTrainedModel,
            load_tf_weights_in_transfo_xl,
        )
        from .models.trocr import TROCR_PRETRAINED_MODEL_ARCHIVE_LIST, TrOCRForCausalLM, TrOCRPreTrainedModel
        from .models.tvlt import (
            TVLT_PRETRAINED_MODEL_ARCHIVE_LIST,
            TvltForAudioVisualClassification,
            TvltForPreTraining,
            TvltModel,
            TvltPreTrainedModel,
        )
        from .models.tvp import (
            TVP_PRETRAINED_MODEL_ARCHIVE_LIST,
            TvpForVideoGrounding,
            TvpModel,
            TvpPreTrainedModel,
        )
        from .models.umt5 import (
            UMT5EncoderModel,
            UMT5ForConditionalGeneration,
            UMT5ForQuestionAnswering,
            UMT5ForSequenceClassification,
            UMT5Model,
            UMT5PreTrainedModel,
        )
        from .models.unispeech import (
            UNISPEECH_PRETRAINED_MODEL_ARCHIVE_LIST,
            UniSpeechForCTC,
            UniSpeechForPreTraining,
            UniSpeechForSequenceClassification,
            UniSpeechModel,
            UniSpeechPreTrainedModel,
        )
        from .models.unispeech_sat import (
            UNISPEECH_SAT_PRETRAINED_MODEL_ARCHIVE_LIST,
            UniSpeechSatForAudioFrameClassification,
            UniSpeechSatForCTC,
            UniSpeechSatForPreTraining,
            UniSpeechSatForSequenceClassification,
            UniSpeechSatForXVector,
            UniSpeechSatModel,
            UniSpeechSatPreTrainedModel,
        )
        from .models.univnet import UNIVNET_PRETRAINED_MODEL_ARCHIVE_LIST, UnivNetModel
        from .models.upernet import UperNetForSemanticSegmentation, UperNetPreTrainedModel
        from .models.videomae import (
            VIDEOMAE_PRETRAINED_MODEL_ARCHIVE_LIST,
            VideoMAEForPreTraining,
            VideoMAEForVideoClassification,
            VideoMAEModel,
            VideoMAEPreTrainedModel,
        )
        from .models.vilt import (
            VILT_PRETRAINED_MODEL_ARCHIVE_LIST,
            ViltForImageAndTextRetrieval,
            ViltForImagesAndTextClassification,
            ViltForMaskedLM,
            ViltForQuestionAnswering,
            ViltForTokenClassification,
            ViltLayer,
            ViltModel,
            ViltPreTrainedModel,
        )
        from .models.vision_encoder_decoder import VisionEncoderDecoderModel
        from .models.vision_text_dual_encoder import VisionTextDualEncoderModel
        from .models.visual_bert import (
            VISUAL_BERT_PRETRAINED_MODEL_ARCHIVE_LIST,
            VisualBertForMultipleChoice,
            VisualBertForPreTraining,
            VisualBertForQuestionAnswering,
            VisualBertForRegionToPhraseAlignment,
            VisualBertForVisualReasoning,
            VisualBertLayer,
            VisualBertModel,
            VisualBertPreTrainedModel,
        )
        from .models.vit import (
            VIT_PRETRAINED_MODEL_ARCHIVE_LIST,
            ViTForImageClassification,
            ViTForMaskedImageModeling,
            ViTModel,
            ViTPreTrainedModel,
        )
        from .models.vit_hybrid import (
            VIT_HYBRID_PRETRAINED_MODEL_ARCHIVE_LIST,
            ViTHybridForImageClassification,
            ViTHybridModel,
            ViTHybridPreTrainedModel,
        )
        from .models.vit_mae import (
            VIT_MAE_PRETRAINED_MODEL_ARCHIVE_LIST,
            ViTMAEForPreTraining,
            ViTMAELayer,
            ViTMAEModel,
            ViTMAEPreTrainedModel,
        )
        from .models.vit_msn import (
            VIT_MSN_PRETRAINED_MODEL_ARCHIVE_LIST,
            ViTMSNForImageClassification,
            ViTMSNModel,
            ViTMSNPreTrainedModel,
        )
        from .models.vitdet import (
            VITDET_PRETRAINED_MODEL_ARCHIVE_LIST,
            VitDetBackbone,
            VitDetModel,
            VitDetPreTrainedModel,
        )
        from .models.vitmatte import (
            VITMATTE_PRETRAINED_MODEL_ARCHIVE_LIST,
            VitMatteForImageMatting,
            VitMattePreTrainedModel,
        )
        from .models.vits import (
            VITS_PRETRAINED_MODEL_ARCHIVE_LIST,
            VitsModel,
            VitsPreTrainedModel,
        )
        from .models.vivit import (
            VIVIT_PRETRAINED_MODEL_ARCHIVE_LIST,
            VivitForVideoClassification,
            VivitModel,
            VivitPreTrainedModel,
        )
        from .models.wav2vec2 import (
            WAV_2_VEC_2_PRETRAINED_MODEL_ARCHIVE_LIST,
            Wav2Vec2ForAudioFrameClassification,
            Wav2Vec2ForCTC,
            Wav2Vec2ForMaskedLM,
            Wav2Vec2ForPreTraining,
            Wav2Vec2ForSequenceClassification,
            Wav2Vec2ForXVector,
            Wav2Vec2Model,
            Wav2Vec2PreTrainedModel,
        )
        from .models.wav2vec2_conformer import (
            WAV2VEC2_CONFORMER_PRETRAINED_MODEL_ARCHIVE_LIST,
            Wav2Vec2ConformerForAudioFrameClassification,
            Wav2Vec2ConformerForCTC,
            Wav2Vec2ConformerForPreTraining,
            Wav2Vec2ConformerForSequenceClassification,
            Wav2Vec2ConformerForXVector,
            Wav2Vec2ConformerModel,
            Wav2Vec2ConformerPreTrainedModel,
        )
        from .models.wavlm import (
            WAVLM_PRETRAINED_MODEL_ARCHIVE_LIST,
            WavLMForAudioFrameClassification,
            WavLMForCTC,
            WavLMForSequenceClassification,
            WavLMForXVector,
            WavLMModel,
            WavLMPreTrainedModel,
        )
        from .models.whisper import (
            WHISPER_PRETRAINED_MODEL_ARCHIVE_LIST,
            WhisperForAudioClassification,
            WhisperForCausalLM,
            WhisperForConditionalGeneration,
            WhisperModel,
            WhisperPreTrainedModel,
        )
        from .models.x_clip import (
            XCLIP_PRETRAINED_MODEL_ARCHIVE_LIST,
            XCLIPModel,
            XCLIPPreTrainedModel,
            XCLIPTextModel,
            XCLIPVisionModel,
        )
        from .models.xglm import XGLM_PRETRAINED_MODEL_ARCHIVE_LIST, XGLMForCausalLM, XGLMModel, XGLMPreTrainedModel
        from .models.xlm import (
            XLM_PRETRAINED_MODEL_ARCHIVE_LIST,
            XLMForMultipleChoice,
            XLMForQuestionAnswering,
            XLMForQuestionAnsweringSimple,
            XLMForSequenceClassification,
            XLMForTokenClassification,
            XLMModel,
            XLMPreTrainedModel,
            XLMWithLMHeadModel,
        )
        from .models.xlm_prophetnet import (
            XLM_PROPHETNET_PRETRAINED_MODEL_ARCHIVE_LIST,
            XLMProphetNetDecoder,
            XLMProphetNetEncoder,
            XLMProphetNetForCausalLM,
            XLMProphetNetForConditionalGeneration,
            XLMProphetNetModel,
            XLMProphetNetPreTrainedModel,
        )
        from .models.xlm_roberta import (
            XLM_ROBERTA_PRETRAINED_MODEL_ARCHIVE_LIST,
            XLMRobertaForCausalLM,
            XLMRobertaForMaskedLM,
            XLMRobertaForMultipleChoice,
            XLMRobertaForQuestionAnswering,
            XLMRobertaForSequenceClassification,
            XLMRobertaForTokenClassification,
            XLMRobertaModel,
            XLMRobertaPreTrainedModel,
        )
        from .models.xlm_roberta_xl import (
            XLM_ROBERTA_XL_PRETRAINED_MODEL_ARCHIVE_LIST,
            XLMRobertaXLForCausalLM,
            XLMRobertaXLForMaskedLM,
            XLMRobertaXLForMultipleChoice,
            XLMRobertaXLForQuestionAnswering,
            XLMRobertaXLForSequenceClassification,
            XLMRobertaXLForTokenClassification,
            XLMRobertaXLModel,
            XLMRobertaXLPreTrainedModel,
        )
        from .models.xlnet import (
            XLNET_PRETRAINED_MODEL_ARCHIVE_LIST,
            XLNetForMultipleChoice,
            XLNetForQuestionAnswering,
            XLNetForQuestionAnsweringSimple,
            XLNetForSequenceClassification,
            XLNetForTokenClassification,
            XLNetLMHeadModel,
            XLNetModel,
            XLNetPreTrainedModel,
            load_tf_weights_in_xlnet,
        )
        from .models.xmod import (
            XMOD_PRETRAINED_MODEL_ARCHIVE_LIST,
            XmodForCausalLM,
            XmodForMaskedLM,
            XmodForMultipleChoice,
            XmodForQuestionAnswering,
            XmodForSequenceClassification,
            XmodForTokenClassification,
            XmodModel,
            XmodPreTrainedModel,
        )
        from .models.yolos import (
            YOLOS_PRETRAINED_MODEL_ARCHIVE_LIST,
            YolosForObjectDetection,
            YolosModel,
            YolosPreTrainedModel,
        )
        from .models.yoso import (
            YOSO_PRETRAINED_MODEL_ARCHIVE_LIST,
            YosoForMaskedLM,
            YosoForMultipleChoice,
            YosoForQuestionAnswering,
            YosoForSequenceClassification,
            YosoForTokenClassification,
            YosoLayer,
            YosoModel,
            YosoPreTrainedModel,
        )

        # Optimization
        from .optimization import (
            Adafactor,
            AdamW,
            get_constant_schedule,
            get_constant_schedule_with_warmup,
            get_cosine_schedule_with_warmup,
            get_cosine_with_hard_restarts_schedule_with_warmup,
            get_inverse_sqrt_schedule,
            get_linear_schedule_with_warmup,
            get_polynomial_decay_schedule_with_warmup,
            get_scheduler,
        )
        from .pytorch_utils import Conv1D, apply_chunking_to_forward, prune_layer

        # Trainer
        from .trainer import Trainer
        from .trainer_pt_utils import torch_distributed_zero_first
        from .trainer_seq2seq import Seq2SeqTrainer

    # TensorFlow
    try:
        if not is_tf_available():
            raise OptionalDependencyNotAvailable()
    except OptionalDependencyNotAvailable:
        # Import the same objects as dummies to get them in the namespace.
        # They will raise an import error if the user tries to instantiate / use them.
        from .utils.dummy_tf_objects import *
    else:
        from .benchmark.benchmark_args_tf import TensorFlowBenchmarkArguments

        # Benchmarks
        from .benchmark.benchmark_tf import TensorFlowBenchmark
        from .generation import (
            TFForcedBOSTokenLogitsProcessor,
            TFForcedEOSTokenLogitsProcessor,
            TFForceTokensLogitsProcessor,
            TFGenerationMixin,
            TFLogitsProcessor,
            TFLogitsProcessorList,
            TFLogitsWarper,
            TFMinLengthLogitsProcessor,
            TFNoBadWordsLogitsProcessor,
            TFNoRepeatNGramLogitsProcessor,
            TFRepetitionPenaltyLogitsProcessor,
            TFSuppressTokensAtBeginLogitsProcessor,
            TFSuppressTokensLogitsProcessor,
            TFTemperatureLogitsWarper,
            TFTopKLogitsWarper,
            TFTopPLogitsWarper,
            tf_top_k_top_p_filtering,
        )
        from .keras_callbacks import KerasMetricCallback, PushToHubCallback
        from .modeling_tf_utils import TFPreTrainedModel, TFSequenceSummary, TFSharedEmbeddings, shape_list

        # TensorFlow model imports
        from .models.albert import (
            TF_ALBERT_PRETRAINED_MODEL_ARCHIVE_LIST,
            TFAlbertForMaskedLM,
            TFAlbertForMultipleChoice,
            TFAlbertForPreTraining,
            TFAlbertForQuestionAnswering,
            TFAlbertForSequenceClassification,
            TFAlbertForTokenClassification,
            TFAlbertMainLayer,
            TFAlbertModel,
            TFAlbertPreTrainedModel,
        )
        from .models.auto import (
            TF_MODEL_FOR_AUDIO_CLASSIFICATION_MAPPING,
            TF_MODEL_FOR_CAUSAL_LM_MAPPING,
            TF_MODEL_FOR_DOCUMENT_QUESTION_ANSWERING_MAPPING,
            TF_MODEL_FOR_IMAGE_CLASSIFICATION_MAPPING,
            TF_MODEL_FOR_MASK_GENERATION_MAPPING,
            TF_MODEL_FOR_MASKED_IMAGE_MODELING_MAPPING,
            TF_MODEL_FOR_MASKED_LM_MAPPING,
            TF_MODEL_FOR_MULTIPLE_CHOICE_MAPPING,
            TF_MODEL_FOR_NEXT_SENTENCE_PREDICTION_MAPPING,
            TF_MODEL_FOR_PRETRAINING_MAPPING,
            TF_MODEL_FOR_QUESTION_ANSWERING_MAPPING,
            TF_MODEL_FOR_SEMANTIC_SEGMENTATION_MAPPING,
            TF_MODEL_FOR_SEQ_TO_SEQ_CAUSAL_LM_MAPPING,
            TF_MODEL_FOR_SEQUENCE_CLASSIFICATION_MAPPING,
            TF_MODEL_FOR_SPEECH_SEQ_2_SEQ_MAPPING,
            TF_MODEL_FOR_TABLE_QUESTION_ANSWERING_MAPPING,
            TF_MODEL_FOR_TEXT_ENCODING_MAPPING,
            TF_MODEL_FOR_TOKEN_CLASSIFICATION_MAPPING,
            TF_MODEL_FOR_VISION_2_SEQ_MAPPING,
            TF_MODEL_FOR_ZERO_SHOT_IMAGE_CLASSIFICATION_MAPPING,
            TF_MODEL_MAPPING,
            TF_MODEL_WITH_LM_HEAD_MAPPING,
            TFAutoModel,
            TFAutoModelForAudioClassification,
            TFAutoModelForCausalLM,
            TFAutoModelForDocumentQuestionAnswering,
            TFAutoModelForImageClassification,
            TFAutoModelForMaskedImageModeling,
            TFAutoModelForMaskedLM,
            TFAutoModelForMaskGeneration,
            TFAutoModelForMultipleChoice,
            TFAutoModelForNextSentencePrediction,
            TFAutoModelForPreTraining,
            TFAutoModelForQuestionAnswering,
            TFAutoModelForSemanticSegmentation,
            TFAutoModelForSeq2SeqLM,
            TFAutoModelForSequenceClassification,
            TFAutoModelForSpeechSeq2Seq,
            TFAutoModelForTableQuestionAnswering,
            TFAutoModelForTextEncoding,
            TFAutoModelForTokenClassification,
            TFAutoModelForVision2Seq,
            TFAutoModelForZeroShotImageClassification,
            TFAutoModelWithLMHead,
        )
        from .models.bart import (
            TFBartForConditionalGeneration,
            TFBartForSequenceClassification,
            TFBartModel,
            TFBartPretrainedModel,
        )
        from .models.bert import (
            TF_BERT_PRETRAINED_MODEL_ARCHIVE_LIST,
            TFBertEmbeddings,
            TFBertForMaskedLM,
            TFBertForMultipleChoice,
            TFBertForNextSentencePrediction,
            TFBertForPreTraining,
            TFBertForQuestionAnswering,
            TFBertForSequenceClassification,
            TFBertForTokenClassification,
            TFBertLMHeadModel,
            TFBertMainLayer,
            TFBertModel,
            TFBertPreTrainedModel,
        )
        from .models.blenderbot import (
            TFBlenderbotForConditionalGeneration,
            TFBlenderbotModel,
            TFBlenderbotPreTrainedModel,
        )
        from .models.blenderbot_small import (
            TFBlenderbotSmallForConditionalGeneration,
            TFBlenderbotSmallModel,
            TFBlenderbotSmallPreTrainedModel,
        )
        from .models.blip import (
            TF_BLIP_PRETRAINED_MODEL_ARCHIVE_LIST,
            TFBlipForConditionalGeneration,
            TFBlipForImageTextRetrieval,
            TFBlipForQuestionAnswering,
            TFBlipModel,
            TFBlipPreTrainedModel,
            TFBlipTextModel,
            TFBlipVisionModel,
        )
        from .models.camembert import (
            TF_CAMEMBERT_PRETRAINED_MODEL_ARCHIVE_LIST,
            TFCamembertForCausalLM,
            TFCamembertForMaskedLM,
            TFCamembertForMultipleChoice,
            TFCamembertForQuestionAnswering,
            TFCamembertForSequenceClassification,
            TFCamembertForTokenClassification,
            TFCamembertModel,
            TFCamembertPreTrainedModel,
        )
        from .models.clip import (
            TF_CLIP_PRETRAINED_MODEL_ARCHIVE_LIST,
            TFCLIPModel,
            TFCLIPPreTrainedModel,
            TFCLIPTextModel,
            TFCLIPVisionModel,
        )
        from .models.convbert import (
            TF_CONVBERT_PRETRAINED_MODEL_ARCHIVE_LIST,
            TFConvBertForMaskedLM,
            TFConvBertForMultipleChoice,
            TFConvBertForQuestionAnswering,
            TFConvBertForSequenceClassification,
            TFConvBertForTokenClassification,
            TFConvBertLayer,
            TFConvBertModel,
            TFConvBertPreTrainedModel,
        )
        from .models.convnext import TFConvNextForImageClassification, TFConvNextModel, TFConvNextPreTrainedModel
        from .models.convnextv2 import (
            TFConvNextV2ForImageClassification,
            TFConvNextV2Model,
            TFConvNextV2PreTrainedModel,
        )
        from .models.ctrl import (
            TF_CTRL_PRETRAINED_MODEL_ARCHIVE_LIST,
            TFCTRLForSequenceClassification,
            TFCTRLLMHeadModel,
            TFCTRLModel,
            TFCTRLPreTrainedModel,
        )
        from .models.cvt import (
            TF_CVT_PRETRAINED_MODEL_ARCHIVE_LIST,
            TFCvtForImageClassification,
            TFCvtModel,
            TFCvtPreTrainedModel,
        )
        from .models.data2vec import (
            TFData2VecVisionForImageClassification,
            TFData2VecVisionForSemanticSegmentation,
            TFData2VecVisionModel,
            TFData2VecVisionPreTrainedModel,
        )
        from .models.deberta import (
            TF_DEBERTA_PRETRAINED_MODEL_ARCHIVE_LIST,
            TFDebertaForMaskedLM,
            TFDebertaForQuestionAnswering,
            TFDebertaForSequenceClassification,
            TFDebertaForTokenClassification,
            TFDebertaModel,
            TFDebertaPreTrainedModel,
        )
        from .models.deberta_v2 import (
            TF_DEBERTA_V2_PRETRAINED_MODEL_ARCHIVE_LIST,
            TFDebertaV2ForMaskedLM,
            TFDebertaV2ForMultipleChoice,
            TFDebertaV2ForQuestionAnswering,
            TFDebertaV2ForSequenceClassification,
            TFDebertaV2ForTokenClassification,
            TFDebertaV2Model,
            TFDebertaV2PreTrainedModel,
        )
        from .models.deit import (
            TF_DEIT_PRETRAINED_MODEL_ARCHIVE_LIST,
            TFDeiTForImageClassification,
            TFDeiTForImageClassificationWithTeacher,
            TFDeiTForMaskedImageModeling,
            TFDeiTModel,
            TFDeiTPreTrainedModel,
        )
        from .models.distilbert import (
            TF_DISTILBERT_PRETRAINED_MODEL_ARCHIVE_LIST,
            TFDistilBertForMaskedLM,
            TFDistilBertForMultipleChoice,
            TFDistilBertForQuestionAnswering,
            TFDistilBertForSequenceClassification,
            TFDistilBertForTokenClassification,
            TFDistilBertMainLayer,
            TFDistilBertModel,
            TFDistilBertPreTrainedModel,
        )
        from .models.dpr import (
            TF_DPR_CONTEXT_ENCODER_PRETRAINED_MODEL_ARCHIVE_LIST,
            TF_DPR_QUESTION_ENCODER_PRETRAINED_MODEL_ARCHIVE_LIST,
            TF_DPR_READER_PRETRAINED_MODEL_ARCHIVE_LIST,
            TFDPRContextEncoder,
            TFDPRPretrainedContextEncoder,
            TFDPRPretrainedQuestionEncoder,
            TFDPRPretrainedReader,
            TFDPRQuestionEncoder,
            TFDPRReader,
        )
        from .models.efficientformer import (
            TF_EFFICIENTFORMER_PRETRAINED_MODEL_ARCHIVE_LIST,
            TFEfficientFormerForImageClassification,
            TFEfficientFormerForImageClassificationWithTeacher,
            TFEfficientFormerModel,
            TFEfficientFormerPreTrainedModel,
        )
        from .models.electra import (
            TF_ELECTRA_PRETRAINED_MODEL_ARCHIVE_LIST,
            TFElectraForMaskedLM,
            TFElectraForMultipleChoice,
            TFElectraForPreTraining,
            TFElectraForQuestionAnswering,
            TFElectraForSequenceClassification,
            TFElectraForTokenClassification,
            TFElectraModel,
            TFElectraPreTrainedModel,
        )
        from .models.encoder_decoder import TFEncoderDecoderModel
        from .models.esm import (
            ESM_PRETRAINED_MODEL_ARCHIVE_LIST,
            TFEsmForMaskedLM,
            TFEsmForSequenceClassification,
            TFEsmForTokenClassification,
            TFEsmModel,
            TFEsmPreTrainedModel,
        )
        from .models.flaubert import (
            TF_FLAUBERT_PRETRAINED_MODEL_ARCHIVE_LIST,
            TFFlaubertForMultipleChoice,
            TFFlaubertForQuestionAnsweringSimple,
            TFFlaubertForSequenceClassification,
            TFFlaubertForTokenClassification,
            TFFlaubertModel,
            TFFlaubertPreTrainedModel,
            TFFlaubertWithLMHeadModel,
        )
        from .models.funnel import (
            TF_FUNNEL_PRETRAINED_MODEL_ARCHIVE_LIST,
            TFFunnelBaseModel,
            TFFunnelForMaskedLM,
            TFFunnelForMultipleChoice,
            TFFunnelForPreTraining,
            TFFunnelForQuestionAnswering,
            TFFunnelForSequenceClassification,
            TFFunnelForTokenClassification,
            TFFunnelModel,
            TFFunnelPreTrainedModel,
        )
        from .models.gpt2 import (
            TF_GPT2_PRETRAINED_MODEL_ARCHIVE_LIST,
            TFGPT2DoubleHeadsModel,
            TFGPT2ForSequenceClassification,
            TFGPT2LMHeadModel,
            TFGPT2MainLayer,
            TFGPT2Model,
            TFGPT2PreTrainedModel,
        )
        from .models.gptj import (
            TFGPTJForCausalLM,
            TFGPTJForQuestionAnswering,
            TFGPTJForSequenceClassification,
            TFGPTJModel,
            TFGPTJPreTrainedModel,
        )
        from .models.groupvit import (
            TF_GROUPVIT_PRETRAINED_MODEL_ARCHIVE_LIST,
            TFGroupViTModel,
            TFGroupViTPreTrainedModel,
            TFGroupViTTextModel,
            TFGroupViTVisionModel,
        )
        from .models.hubert import (
            TF_HUBERT_PRETRAINED_MODEL_ARCHIVE_LIST,
            TFHubertForCTC,
            TFHubertModel,
            TFHubertPreTrainedModel,
        )
        from .models.layoutlm import (
            TF_LAYOUTLM_PRETRAINED_MODEL_ARCHIVE_LIST,
            TFLayoutLMForMaskedLM,
            TFLayoutLMForQuestionAnswering,
            TFLayoutLMForSequenceClassification,
            TFLayoutLMForTokenClassification,
            TFLayoutLMMainLayer,
            TFLayoutLMModel,
            TFLayoutLMPreTrainedModel,
        )
        from .models.layoutlmv3 import (
            TF_LAYOUTLMV3_PRETRAINED_MODEL_ARCHIVE_LIST,
            TFLayoutLMv3ForQuestionAnswering,
            TFLayoutLMv3ForSequenceClassification,
            TFLayoutLMv3ForTokenClassification,
            TFLayoutLMv3Model,
            TFLayoutLMv3PreTrainedModel,
        )
        from .models.led import TFLEDForConditionalGeneration, TFLEDModel, TFLEDPreTrainedModel
        from .models.longformer import (
            TF_LONGFORMER_PRETRAINED_MODEL_ARCHIVE_LIST,
            TFLongformerForMaskedLM,
            TFLongformerForMultipleChoice,
            TFLongformerForQuestionAnswering,
            TFLongformerForSequenceClassification,
            TFLongformerForTokenClassification,
            TFLongformerModel,
            TFLongformerPreTrainedModel,
            TFLongformerSelfAttention,
        )
        from .models.lxmert import (
            TF_LXMERT_PRETRAINED_MODEL_ARCHIVE_LIST,
            TFLxmertForPreTraining,
            TFLxmertMainLayer,
            TFLxmertModel,
            TFLxmertPreTrainedModel,
            TFLxmertVisualFeatureEncoder,
        )
        from .models.marian import TFMarianModel, TFMarianMTModel, TFMarianPreTrainedModel
        from .models.mbart import TFMBartForConditionalGeneration, TFMBartModel, TFMBartPreTrainedModel
        from .models.mobilebert import (
            TF_MOBILEBERT_PRETRAINED_MODEL_ARCHIVE_LIST,
            TFMobileBertForMaskedLM,
            TFMobileBertForMultipleChoice,
            TFMobileBertForNextSentencePrediction,
            TFMobileBertForPreTraining,
            TFMobileBertForQuestionAnswering,
            TFMobileBertForSequenceClassification,
            TFMobileBertForTokenClassification,
            TFMobileBertMainLayer,
            TFMobileBertModel,
            TFMobileBertPreTrainedModel,
        )
        from .models.mobilevit import (
            TF_MOBILEVIT_PRETRAINED_MODEL_ARCHIVE_LIST,
            TFMobileViTForImageClassification,
            TFMobileViTForSemanticSegmentation,
            TFMobileViTModel,
            TFMobileViTPreTrainedModel,
        )
        from .models.mpnet import (
            TF_MPNET_PRETRAINED_MODEL_ARCHIVE_LIST,
            TFMPNetForMaskedLM,
            TFMPNetForMultipleChoice,
            TFMPNetForQuestionAnswering,
            TFMPNetForSequenceClassification,
            TFMPNetForTokenClassification,
            TFMPNetMainLayer,
            TFMPNetModel,
            TFMPNetPreTrainedModel,
        )
        from .models.mt5 import TFMT5EncoderModel, TFMT5ForConditionalGeneration, TFMT5Model
        from .models.openai import (
            TF_OPENAI_GPT_PRETRAINED_MODEL_ARCHIVE_LIST,
            TFOpenAIGPTDoubleHeadsModel,
            TFOpenAIGPTForSequenceClassification,
            TFOpenAIGPTLMHeadModel,
            TFOpenAIGPTMainLayer,
            TFOpenAIGPTModel,
            TFOpenAIGPTPreTrainedModel,
        )
        from .models.opt import TFOPTForCausalLM, TFOPTModel, TFOPTPreTrainedModel
        from .models.pegasus import TFPegasusForConditionalGeneration, TFPegasusModel, TFPegasusPreTrainedModel
        from .models.rag import TFRagModel, TFRagPreTrainedModel, TFRagSequenceForGeneration, TFRagTokenForGeneration
        from .models.regnet import (
            TF_REGNET_PRETRAINED_MODEL_ARCHIVE_LIST,
            TFRegNetForImageClassification,
            TFRegNetModel,
            TFRegNetPreTrainedModel,
        )
        from .models.rembert import (
            TF_REMBERT_PRETRAINED_MODEL_ARCHIVE_LIST,
            TFRemBertForCausalLM,
            TFRemBertForMaskedLM,
            TFRemBertForMultipleChoice,
            TFRemBertForQuestionAnswering,
            TFRemBertForSequenceClassification,
            TFRemBertForTokenClassification,
            TFRemBertLayer,
            TFRemBertModel,
            TFRemBertPreTrainedModel,
        )
        from .models.resnet import (
            TF_RESNET_PRETRAINED_MODEL_ARCHIVE_LIST,
            TFResNetForImageClassification,
            TFResNetModel,
            TFResNetPreTrainedModel,
        )
        from .models.roberta import (
            TF_ROBERTA_PRETRAINED_MODEL_ARCHIVE_LIST,
            TFRobertaForCausalLM,
            TFRobertaForMaskedLM,
            TFRobertaForMultipleChoice,
            TFRobertaForQuestionAnswering,
            TFRobertaForSequenceClassification,
            TFRobertaForTokenClassification,
            TFRobertaMainLayer,
            TFRobertaModel,
            TFRobertaPreTrainedModel,
        )
        from .models.roberta_prelayernorm import (
            TF_ROBERTA_PRELAYERNORM_PRETRAINED_MODEL_ARCHIVE_LIST,
            TFRobertaPreLayerNormForCausalLM,
            TFRobertaPreLayerNormForMaskedLM,
            TFRobertaPreLayerNormForMultipleChoice,
            TFRobertaPreLayerNormForQuestionAnswering,
            TFRobertaPreLayerNormForSequenceClassification,
            TFRobertaPreLayerNormForTokenClassification,
            TFRobertaPreLayerNormMainLayer,
            TFRobertaPreLayerNormModel,
            TFRobertaPreLayerNormPreTrainedModel,
        )
        from .models.roformer import (
            TF_ROFORMER_PRETRAINED_MODEL_ARCHIVE_LIST,
            TFRoFormerForCausalLM,
            TFRoFormerForMaskedLM,
            TFRoFormerForMultipleChoice,
            TFRoFormerForQuestionAnswering,
            TFRoFormerForSequenceClassification,
            TFRoFormerForTokenClassification,
            TFRoFormerLayer,
            TFRoFormerModel,
            TFRoFormerPreTrainedModel,
        )
        from .models.sam import (
            TF_SAM_PRETRAINED_MODEL_ARCHIVE_LIST,
            TFSamModel,
            TFSamPreTrainedModel,
        )
        from .models.segformer import (
            TF_SEGFORMER_PRETRAINED_MODEL_ARCHIVE_LIST,
            TFSegformerDecodeHead,
            TFSegformerForImageClassification,
            TFSegformerForSemanticSegmentation,
            TFSegformerModel,
            TFSegformerPreTrainedModel,
        )
        from .models.speech_to_text import (
            TF_SPEECH_TO_TEXT_PRETRAINED_MODEL_ARCHIVE_LIST,
            TFSpeech2TextForConditionalGeneration,
            TFSpeech2TextModel,
            TFSpeech2TextPreTrainedModel,
        )
        from .models.swin import (
            TF_SWIN_PRETRAINED_MODEL_ARCHIVE_LIST,
            TFSwinForImageClassification,
            TFSwinForMaskedImageModeling,
            TFSwinModel,
            TFSwinPreTrainedModel,
        )
        from .models.t5 import (
            TF_T5_PRETRAINED_MODEL_ARCHIVE_LIST,
            TFT5EncoderModel,
            TFT5ForConditionalGeneration,
            TFT5Model,
            TFT5PreTrainedModel,
        )
        from .models.tapas import (
            TF_TAPAS_PRETRAINED_MODEL_ARCHIVE_LIST,
            TFTapasForMaskedLM,
            TFTapasForQuestionAnswering,
            TFTapasForSequenceClassification,
            TFTapasModel,
            TFTapasPreTrainedModel,
        )
        from .models.transfo_xl import (
            TF_TRANSFO_XL_PRETRAINED_MODEL_ARCHIVE_LIST,
            TFAdaptiveEmbedding,
            TFTransfoXLForSequenceClassification,
            TFTransfoXLLMHeadModel,
            TFTransfoXLMainLayer,
            TFTransfoXLModel,
            TFTransfoXLPreTrainedModel,
        )
        from .models.vision_encoder_decoder import TFVisionEncoderDecoderModel
        from .models.vision_text_dual_encoder import TFVisionTextDualEncoderModel
        from .models.vit import TFViTForImageClassification, TFViTModel, TFViTPreTrainedModel
        from .models.vit_mae import TFViTMAEForPreTraining, TFViTMAEModel, TFViTMAEPreTrainedModel
        from .models.wav2vec2 import (
            TF_WAV_2_VEC_2_PRETRAINED_MODEL_ARCHIVE_LIST,
            TFWav2Vec2ForCTC,
            TFWav2Vec2ForSequenceClassification,
            TFWav2Vec2Model,
            TFWav2Vec2PreTrainedModel,
        )
        from .models.whisper import (
            TF_WHISPER_PRETRAINED_MODEL_ARCHIVE_LIST,
            TFWhisperForConditionalGeneration,
            TFWhisperModel,
            TFWhisperPreTrainedModel,
        )
        from .models.xglm import (
            TF_XGLM_PRETRAINED_MODEL_ARCHIVE_LIST,
            TFXGLMForCausalLM,
            TFXGLMModel,
            TFXGLMPreTrainedModel,
        )
        from .models.xlm import (
            TF_XLM_PRETRAINED_MODEL_ARCHIVE_LIST,
            TFXLMForMultipleChoice,
            TFXLMForQuestionAnsweringSimple,
            TFXLMForSequenceClassification,
            TFXLMForTokenClassification,
            TFXLMMainLayer,
            TFXLMModel,
            TFXLMPreTrainedModel,
            TFXLMWithLMHeadModel,
        )
        from .models.xlm_roberta import (
            TF_XLM_ROBERTA_PRETRAINED_MODEL_ARCHIVE_LIST,
            TFXLMRobertaForCausalLM,
            TFXLMRobertaForMaskedLM,
            TFXLMRobertaForMultipleChoice,
            TFXLMRobertaForQuestionAnswering,
            TFXLMRobertaForSequenceClassification,
            TFXLMRobertaForTokenClassification,
            TFXLMRobertaModel,
            TFXLMRobertaPreTrainedModel,
        )
        from .models.xlnet import (
            TF_XLNET_PRETRAINED_MODEL_ARCHIVE_LIST,
            TFXLNetForMultipleChoice,
            TFXLNetForQuestionAnsweringSimple,
            TFXLNetForSequenceClassification,
            TFXLNetForTokenClassification,
            TFXLNetLMHeadModel,
            TFXLNetMainLayer,
            TFXLNetModel,
            TFXLNetPreTrainedModel,
        )

        # Optimization
        from .optimization_tf import AdamWeightDecay, GradientAccumulator, WarmUp, create_optimizer

        # Trainer
        from .trainer_tf import TFTrainer

    try:
        if not (
            is_librosa_available()
            and is_essentia_available()
            and is_scipy_available()
            and is_torch_available()
            and is_pretty_midi_available()
        ):
            raise OptionalDependencyNotAvailable()
    except OptionalDependencyNotAvailable:
        from .utils.dummy_essentia_and_librosa_and_pretty_midi_and_scipy_and_torch_objects import *
    else:
        from .models.pop2piano import Pop2PianoFeatureExtractor, Pop2PianoProcessor, Pop2PianoTokenizer

    try:
        if not is_flax_available():
            raise OptionalDependencyNotAvailable()
    except OptionalDependencyNotAvailable:
        # Import the same objects as dummies to get them in the namespace.
        # They will raise an import error if the user tries to instantiate / use them.
        from .utils.dummy_flax_objects import *
    else:
        from .generation import (
            FlaxForcedBOSTokenLogitsProcessor,
            FlaxForcedEOSTokenLogitsProcessor,
            FlaxForceTokensLogitsProcessor,
            FlaxGenerationMixin,
            FlaxLogitsProcessor,
            FlaxLogitsProcessorList,
            FlaxLogitsWarper,
            FlaxMinLengthLogitsProcessor,
            FlaxSuppressTokensAtBeginLogitsProcessor,
            FlaxSuppressTokensLogitsProcessor,
            FlaxTemperatureLogitsWarper,
            FlaxTopKLogitsWarper,
            FlaxTopPLogitsWarper,
            FlaxWhisperTimeStampLogitsProcessor,
        )
        from .modeling_flax_utils import FlaxPreTrainedModel

        # Flax model imports
        from .models.albert import (
            FlaxAlbertForMaskedLM,
            FlaxAlbertForMultipleChoice,
            FlaxAlbertForPreTraining,
            FlaxAlbertForQuestionAnswering,
            FlaxAlbertForSequenceClassification,
            FlaxAlbertForTokenClassification,
            FlaxAlbertModel,
            FlaxAlbertPreTrainedModel,
        )
        from .models.auto import (
            FLAX_MODEL_FOR_AUDIO_CLASSIFICATION_MAPPING,
            FLAX_MODEL_FOR_CAUSAL_LM_MAPPING,
            FLAX_MODEL_FOR_IMAGE_CLASSIFICATION_MAPPING,
            FLAX_MODEL_FOR_MASKED_LM_MAPPING,
            FLAX_MODEL_FOR_MULTIPLE_CHOICE_MAPPING,
            FLAX_MODEL_FOR_NEXT_SENTENCE_PREDICTION_MAPPING,
            FLAX_MODEL_FOR_PRETRAINING_MAPPING,
            FLAX_MODEL_FOR_QUESTION_ANSWERING_MAPPING,
            FLAX_MODEL_FOR_SEQ_TO_SEQ_CAUSAL_LM_MAPPING,
            FLAX_MODEL_FOR_SEQUENCE_CLASSIFICATION_MAPPING,
            FLAX_MODEL_FOR_SPEECH_SEQ_2_SEQ_MAPPING,
            FLAX_MODEL_FOR_TOKEN_CLASSIFICATION_MAPPING,
            FLAX_MODEL_FOR_VISION_2_SEQ_MAPPING,
            FLAX_MODEL_MAPPING,
            FlaxAutoModel,
            FlaxAutoModelForCausalLM,
            FlaxAutoModelForImageClassification,
            FlaxAutoModelForMaskedLM,
            FlaxAutoModelForMultipleChoice,
            FlaxAutoModelForNextSentencePrediction,
            FlaxAutoModelForPreTraining,
            FlaxAutoModelForQuestionAnswering,
            FlaxAutoModelForSeq2SeqLM,
            FlaxAutoModelForSequenceClassification,
            FlaxAutoModelForSpeechSeq2Seq,
            FlaxAutoModelForTokenClassification,
            FlaxAutoModelForVision2Seq,
        )
        from .models.bart import (
            FlaxBartDecoderPreTrainedModel,
            FlaxBartForCausalLM,
            FlaxBartForConditionalGeneration,
            FlaxBartForQuestionAnswering,
            FlaxBartForSequenceClassification,
            FlaxBartModel,
            FlaxBartPreTrainedModel,
        )
        from .models.beit import (
            FlaxBeitForImageClassification,
            FlaxBeitForMaskedImageModeling,
            FlaxBeitModel,
            FlaxBeitPreTrainedModel,
        )
        from .models.bert import (
            FlaxBertForCausalLM,
            FlaxBertForMaskedLM,
            FlaxBertForMultipleChoice,
            FlaxBertForNextSentencePrediction,
            FlaxBertForPreTraining,
            FlaxBertForQuestionAnswering,
            FlaxBertForSequenceClassification,
            FlaxBertForTokenClassification,
            FlaxBertModel,
            FlaxBertPreTrainedModel,
        )
        from .models.big_bird import (
            FlaxBigBirdForCausalLM,
            FlaxBigBirdForMaskedLM,
            FlaxBigBirdForMultipleChoice,
            FlaxBigBirdForPreTraining,
            FlaxBigBirdForQuestionAnswering,
            FlaxBigBirdForSequenceClassification,
            FlaxBigBirdForTokenClassification,
            FlaxBigBirdModel,
            FlaxBigBirdPreTrainedModel,
        )
        from .models.blenderbot import (
            FlaxBlenderbotForConditionalGeneration,
            FlaxBlenderbotModel,
            FlaxBlenderbotPreTrainedModel,
        )
        from .models.blenderbot_small import (
            FlaxBlenderbotSmallForConditionalGeneration,
            FlaxBlenderbotSmallModel,
            FlaxBlenderbotSmallPreTrainedModel,
        )
        from .models.bloom import FlaxBloomForCausalLM, FlaxBloomModel, FlaxBloomPreTrainedModel
        from .models.clip import (
            FlaxCLIPModel,
            FlaxCLIPPreTrainedModel,
            FlaxCLIPTextModel,
            FlaxCLIPTextModelWithProjection,
            FlaxCLIPTextPreTrainedModel,
            FlaxCLIPVisionModel,
            FlaxCLIPVisionPreTrainedModel,
        )
        from .models.distilbert import (
            FlaxDistilBertForMaskedLM,
            FlaxDistilBertForMultipleChoice,
            FlaxDistilBertForQuestionAnswering,
            FlaxDistilBertForSequenceClassification,
            FlaxDistilBertForTokenClassification,
            FlaxDistilBertModel,
            FlaxDistilBertPreTrainedModel,
        )
        from .models.electra import (
            FlaxElectraForCausalLM,
            FlaxElectraForMaskedLM,
            FlaxElectraForMultipleChoice,
            FlaxElectraForPreTraining,
            FlaxElectraForQuestionAnswering,
            FlaxElectraForSequenceClassification,
            FlaxElectraForTokenClassification,
            FlaxElectraModel,
            FlaxElectraPreTrainedModel,
        )
        from .models.encoder_decoder import FlaxEncoderDecoderModel
        from .models.gpt2 import FlaxGPT2LMHeadModel, FlaxGPT2Model, FlaxGPT2PreTrainedModel
        from .models.gpt_neo import FlaxGPTNeoForCausalLM, FlaxGPTNeoModel, FlaxGPTNeoPreTrainedModel
        from .models.gptj import FlaxGPTJForCausalLM, FlaxGPTJModel, FlaxGPTJPreTrainedModel
        from .models.longt5 import FlaxLongT5ForConditionalGeneration, FlaxLongT5Model, FlaxLongT5PreTrainedModel
        from .models.marian import FlaxMarianModel, FlaxMarianMTModel, FlaxMarianPreTrainedModel
        from .models.mbart import (
            FlaxMBartForConditionalGeneration,
            FlaxMBartForQuestionAnswering,
            FlaxMBartForSequenceClassification,
            FlaxMBartModel,
            FlaxMBartPreTrainedModel,
        )
        from .models.mt5 import FlaxMT5EncoderModel, FlaxMT5ForConditionalGeneration, FlaxMT5Model
        from .models.opt import FlaxOPTForCausalLM, FlaxOPTModel, FlaxOPTPreTrainedModel
        from .models.pegasus import FlaxPegasusForConditionalGeneration, FlaxPegasusModel, FlaxPegasusPreTrainedModel
        from .models.regnet import FlaxRegNetForImageClassification, FlaxRegNetModel, FlaxRegNetPreTrainedModel
        from .models.resnet import FlaxResNetForImageClassification, FlaxResNetModel, FlaxResNetPreTrainedModel
        from .models.roberta import (
            FlaxRobertaForCausalLM,
            FlaxRobertaForMaskedLM,
            FlaxRobertaForMultipleChoice,
            FlaxRobertaForQuestionAnswering,
            FlaxRobertaForSequenceClassification,
            FlaxRobertaForTokenClassification,
            FlaxRobertaModel,
            FlaxRobertaPreTrainedModel,
        )
        from .models.roberta_prelayernorm import (
            FlaxRobertaPreLayerNormForCausalLM,
            FlaxRobertaPreLayerNormForMaskedLM,
            FlaxRobertaPreLayerNormForMultipleChoice,
            FlaxRobertaPreLayerNormForQuestionAnswering,
            FlaxRobertaPreLayerNormForSequenceClassification,
            FlaxRobertaPreLayerNormForTokenClassification,
            FlaxRobertaPreLayerNormModel,
            FlaxRobertaPreLayerNormPreTrainedModel,
        )
        from .models.roformer import (
            FlaxRoFormerForMaskedLM,
            FlaxRoFormerForMultipleChoice,
            FlaxRoFormerForQuestionAnswering,
            FlaxRoFormerForSequenceClassification,
            FlaxRoFormerForTokenClassification,
            FlaxRoFormerModel,
            FlaxRoFormerPreTrainedModel,
        )
        from .models.speech_encoder_decoder import FlaxSpeechEncoderDecoderModel
        from .models.t5 import FlaxT5EncoderModel, FlaxT5ForConditionalGeneration, FlaxT5Model, FlaxT5PreTrainedModel
        from .models.vision_encoder_decoder import FlaxVisionEncoderDecoderModel
        from .models.vision_text_dual_encoder import FlaxVisionTextDualEncoderModel
        from .models.vit import FlaxViTForImageClassification, FlaxViTModel, FlaxViTPreTrainedModel
        from .models.wav2vec2 import (
            FlaxWav2Vec2ForCTC,
            FlaxWav2Vec2ForPreTraining,
            FlaxWav2Vec2Model,
            FlaxWav2Vec2PreTrainedModel,
        )
        from .models.whisper import (
            FlaxWhisperForAudioClassification,
            FlaxWhisperForConditionalGeneration,
            FlaxWhisperModel,
            FlaxWhisperPreTrainedModel,
        )
        from .models.xglm import FlaxXGLMForCausalLM, FlaxXGLMModel, FlaxXGLMPreTrainedModel
        from .models.xlm_roberta import (
            FLAX_XLM_ROBERTA_PRETRAINED_MODEL_ARCHIVE_LIST,
            FlaxXLMRobertaForCausalLM,
            FlaxXLMRobertaForMaskedLM,
            FlaxXLMRobertaForMultipleChoice,
            FlaxXLMRobertaForQuestionAnswering,
            FlaxXLMRobertaForSequenceClassification,
            FlaxXLMRobertaForTokenClassification,
            FlaxXLMRobertaModel,
            FlaxXLMRobertaPreTrainedModel,
        )


else:
    import sys

    sys.modules[__name__] = _LazyModule(
        __name__,
        globals()["__file__"],
        _import_structure,
        module_spec=__spec__,
        extra_objects={"__version__": __version__},
    )


if not is_tf_available() and not is_torch_available() and not is_flax_available():
    logger.warning(
        "None of PyTorch, TensorFlow >= 2.0, or Flax have been found. "
        "Models won't be available and only tokenizers, configuration "
        "and file/data utilities can be used."
    )<|MERGE_RESOLUTION|>--- conflicted
+++ resolved
@@ -2152,9 +2152,6 @@
         ]
     )
     _import_structure["models.llama"].extend(
-<<<<<<< HEAD
-        ["LlamaForCausalLM", "LlamaForSequenceClassification", "LlamaModel", "LlamaPreTrainedModel"]
-=======
         [
             "LlamaForCausalLM",
             "LlamaForQuestionAnswering",
@@ -2170,7 +2167,6 @@
             "LlavaPreTrainedModel",
             "LlavaProcessor",
         ]
->>>>>>> 5346db16
     )
     _import_structure["models.longformer"].extend(
         [
@@ -6167,23 +6163,13 @@
             LiltModel,
             LiltPreTrainedModel,
         )
-<<<<<<< HEAD
         from .models.llama import LlamaForCausalLM, LlamaForSequenceClassification, LlamaModel, LlamaPreTrainedModel
-=======
-        from .models.llama import (
-            LlamaForCausalLM,
-            LlamaForQuestionAnswering,
-            LlamaForSequenceClassification,
-            LlamaModel,
-            LlamaPreTrainedModel,
-        )
         from .models.llava import (
             LLAVA_PRETRAINED_MODEL_ARCHIVE_LIST,
             LlavaForConditionalGeneration,
             LlavaPreTrainedModel,
             LlavaProcessor,
         )
->>>>>>> 5346db16
         from .models.longformer import (
             LONGFORMER_PRETRAINED_MODEL_ARCHIVE_LIST,
             LongformerForMaskedLM,
