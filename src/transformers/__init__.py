# Copyright 2020 The HuggingFace Team. All rights reserved.
#
# Licensed under the Apache License, Version 2.0 (the "License");
# you may not use this file except in compliance with the License.
# You may obtain a copy of the License at
#
#     http://www.apache.org/licenses/LICENSE-2.0
#
# Unless required by applicable law or agreed to in writing, software
# distributed under the License is distributed on an "AS IS" BASIS,
# WITHOUT WARRANTIES OR CONDITIONS OF ANY KIND, either express or implied.
# See the License for the specific language governing permissions and
# limitations under the License.

# When adding a new object to this init, remember to add it twice: once inside the `_import_structure` dictionary and
# once inside the `if TYPE_CHECKING` branch. The `TYPE_CHECKING` should have import statements as usual, but they are
# only there for type checking. The `_import_structure` is a dictionary submodule to list of object names, and is used
# to defer the actual importing for when the objects are requested. This way `import transformers` provides the names
# in the namespace without actually importing anything (and especially none of the backends).

__version__ = "4.47.0.dev0"

from typing import TYPE_CHECKING

# Check the dependencies satisfy the minimal versions required.
from . import dependency_versions_check
from .utils import (
    OptionalDependencyNotAvailable,
    _LazyModule,
    is_bitsandbytes_available,
    is_essentia_available,
    is_flax_available,
    is_g2p_en_available,
    is_keras_nlp_available,
    is_librosa_available,
    is_pretty_midi_available,
    is_scipy_available,
    is_sentencepiece_available,
    is_speech_available,
    is_tensorflow_text_available,
    is_tf_available,
    is_timm_available,
    is_tokenizers_available,
    is_torch_available,
    is_torchaudio_available,
    is_torchvision_available,
    is_vision_available,
    logging,
)


logger = logging.get_logger(__name__)  # pylint: disable=invalid-name


# Base objects, independent of any specific backend
_import_structure = {
    "agents": [
        "Agent",
        "CodeAgent",
        "HfApiEngine",
        "ManagedAgent",
        "PipelineTool",
        "ReactAgent",
        "ReactCodeAgent",
        "ReactJsonAgent",
        "Tool",
        "Toolbox",
        "ToolCollection",
        "TransformersEngine",
        "launch_gradio_demo",
        "load_tool",
        "stream_to_gradio",
        "tool",
    ],
    "audio_utils": [],
    "benchmark": [],
    "commands": [],
    "configuration_utils": ["PretrainedConfig"],
    "convert_graph_to_onnx": [],
    "convert_slow_tokenizers_checkpoints_to_fast": [],
    "convert_tf_hub_seq_to_seq_bert_to_pytorch": [],
    "data": [
        "DataProcessor",
        "InputExample",
        "InputFeatures",
        "SingleSentenceClassificationProcessor",
        "SquadExample",
        "SquadFeatures",
        "SquadV1Processor",
        "SquadV2Processor",
        "glue_compute_metrics",
        "glue_convert_examples_to_features",
        "glue_output_modes",
        "glue_processors",
        "glue_tasks_num_labels",
        "squad_convert_examples_to_features",
        "xnli_compute_metrics",
        "xnli_output_modes",
        "xnli_processors",
        "xnli_tasks_num_labels",
    ],
    "data.data_collator": [
        "DataCollator",
        "DataCollatorForLanguageModeling",
        "DataCollatorForPermutationLanguageModeling",
        "DataCollatorForSeq2Seq",
        "DataCollatorForSOP",
        "DataCollatorForTokenClassification",
        "DataCollatorForWholeWordMask",
        "DataCollatorWithFlattening",
        "DataCollatorWithPadding",
        "DefaultDataCollator",
        "default_data_collator",
    ],
    "data.metrics": [],
    "data.processors": [],
    "debug_utils": [],
    "dependency_versions_check": [],
    "dependency_versions_table": [],
    "dynamic_module_utils": [],
    "feature_extraction_sequence_utils": ["SequenceFeatureExtractor"],
    "feature_extraction_utils": ["BatchFeature", "FeatureExtractionMixin"],
    "file_utils": [],
    "generation": [
        "GenerationConfig",
        "TextIteratorStreamer",
        "TextStreamer",
        "WatermarkingConfig",
    ],
    "hf_argparser": ["HfArgumentParser"],
    "hyperparameter_search": [],
    "image_transforms": [],
    "integrations": [
        "is_clearml_available",
        "is_comet_available",
        "is_dvclive_available",
        "is_neptune_available",
        "is_optuna_available",
        "is_ray_available",
        "is_ray_tune_available",
        "is_sigopt_available",
        "is_tensorboard_available",
        "is_wandb_available",
    ],
    "loss": [],
    "modelcard": ["ModelCard"],
    # Losses
    "modeling_tf_pytorch_utils": [
        "convert_tf_weight_name_to_pt_weight_name",
        "load_pytorch_checkpoint_in_tf2_model",
        "load_pytorch_model_in_tf2_model",
        "load_pytorch_weights_in_tf2_model",
        "load_tf2_checkpoint_in_pytorch_model",
        "load_tf2_model_in_pytorch_model",
        "load_tf2_weights_in_pytorch_model",
    ],
    # Models
    "models": [],
    "models.albert": ["AlbertConfig"],
    "models.align": [
        "AlignConfig",
        "AlignProcessor",
        "AlignTextConfig",
        "AlignVisionConfig",
    ],
    "models.altclip": [
        "AltCLIPConfig",
        "AltCLIPProcessor",
        "AltCLIPTextConfig",
        "AltCLIPVisionConfig",
    ],
    "models.audio_spectrogram_transformer": [
        "ASTConfig",
        "ASTFeatureExtractor",
    ],
    "models.auto": [
        "CONFIG_MAPPING",
        "FEATURE_EXTRACTOR_MAPPING",
        "IMAGE_PROCESSOR_MAPPING",
        "MODEL_NAMES_MAPPING",
        "PROCESSOR_MAPPING",
        "TOKENIZER_MAPPING",
        "AutoConfig",
        "AutoFeatureExtractor",
        "AutoImageProcessor",
        "AutoProcessor",
        "AutoTokenizer",
    ],
    "models.autoformer": ["AutoformerConfig"],
    "models.bark": [
        "BarkCoarseConfig",
        "BarkConfig",
        "BarkFineConfig",
        "BarkProcessor",
        "BarkSemanticConfig",
    ],
    "models.bart": ["BartConfig", "BartTokenizer"],
    "models.barthez": [],
    "models.bartpho": [],
    "models.beit": ["BeitConfig"],
    "models.bert": [
        "BasicTokenizer",
        "BertConfig",
        "BertTokenizer",
        "WordpieceTokenizer",
    ],
    "models.bert_generation": ["BertGenerationConfig"],
    "models.bert_japanese": [
        "BertJapaneseTokenizer",
        "CharacterTokenizer",
        "MecabTokenizer",
    ],
    "models.bertweet": ["BertweetTokenizer"],
    "models.big_bird": ["BigBirdConfig"],
    "models.bigbird_pegasus": ["BigBirdPegasusConfig"],
    "models.biogpt": [
        "BioGptConfig",
        "BioGptTokenizer",
    ],
    "models.bit": ["BitConfig"],
    "models.blenderbot": [
        "BlenderbotConfig",
        "BlenderbotTokenizer",
    ],
    "models.blenderbot_small": [
        "BlenderbotSmallConfig",
        "BlenderbotSmallTokenizer",
    ],
    "models.blip": [
        "BlipConfig",
        "BlipProcessor",
        "BlipTextConfig",
        "BlipVisionConfig",
    ],
    "models.blip_2": [
        "Blip2Config",
        "Blip2Processor",
        "Blip2QFormerConfig",
        "Blip2VisionConfig",
    ],
    "models.bloom": ["BloomConfig"],
    "models.bridgetower": [
        "BridgeTowerConfig",
        "BridgeTowerProcessor",
        "BridgeTowerTextConfig",
        "BridgeTowerVisionConfig",
    ],
    "models.bros": [
        "BrosConfig",
        "BrosProcessor",
    ],
    "models.byt5": ["ByT5Tokenizer"],
    "models.camembert": ["CamembertConfig"],
    "models.canine": [
        "CanineConfig",
        "CanineTokenizer",
    ],
    "models.chameleon": [
        "ChameleonConfig",
        "ChameleonProcessor",
        "ChameleonVQVAEConfig",
    ],
    "models.chinese_clip": [
        "ChineseCLIPConfig",
        "ChineseCLIPProcessor",
        "ChineseCLIPTextConfig",
        "ChineseCLIPVisionConfig",
    ],
    "models.clap": [
        "ClapAudioConfig",
        "ClapConfig",
        "ClapProcessor",
        "ClapTextConfig",
    ],
    "models.clip": [
        "CLIPConfig",
        "CLIPProcessor",
        "CLIPTextConfig",
        "CLIPTokenizer",
        "CLIPVisionConfig",
    ],
    "models.clipseg": [
        "CLIPSegConfig",
        "CLIPSegProcessor",
        "CLIPSegTextConfig",
        "CLIPSegVisionConfig",
    ],
    "models.clvp": [
        "ClvpConfig",
        "ClvpDecoderConfig",
        "ClvpEncoderConfig",
        "ClvpFeatureExtractor",
        "ClvpProcessor",
        "ClvpTokenizer",
    ],
    "models.code_llama": [],
    "models.codegen": [
        "CodeGenConfig",
        "CodeGenTokenizer",
    ],
    "models.cohere": ["CohereConfig"],
    "models.conditional_detr": ["ConditionalDetrConfig"],
    "models.convbert": [
        "ConvBertConfig",
        "ConvBertTokenizer",
    ],
    "models.convnext": ["ConvNextConfig"],
    "models.convnextv2": ["ConvNextV2Config"],
    "models.cpm": [],
    "models.cpmant": [
        "CpmAntConfig",
        "CpmAntTokenizer",
    ],
    "models.ctrl": [
        "CTRLConfig",
        "CTRLTokenizer",
    ],
    "models.cvt": ["CvtConfig"],
    "models.dac": ["DacConfig", "DacFeatureExtractor"],
    "models.data2vec": [
        "Data2VecAudioConfig",
        "Data2VecTextConfig",
        "Data2VecVisionConfig",
    ],
    "models.dbrx": ["DbrxConfig"],
    "models.deberta": [
        "DebertaConfig",
        "DebertaTokenizer",
    ],
    "models.deberta_v2": ["DebertaV2Config"],
    "models.decision_transformer": ["DecisionTransformerConfig"],
    "models.deformable_detr": ["DeformableDetrConfig"],
    "models.deit": ["DeiTConfig"],
    "models.deprecated": [],
    "models.deprecated.bort": [],
    "models.deprecated.deta": ["DetaConfig"],
    "models.deprecated.efficientformer": ["EfficientFormerConfig"],
    "models.deprecated.ernie_m": ["ErnieMConfig"],
    "models.deprecated.gptsan_japanese": [
        "GPTSanJapaneseConfig",
        "GPTSanJapaneseTokenizer",
    ],
    "models.deprecated.graphormer": ["GraphormerConfig"],
    "models.deprecated.jukebox": [
        "JukeboxConfig",
        "JukeboxPriorConfig",
        "JukeboxTokenizer",
        "JukeboxVQVAEConfig",
    ],
    "models.deprecated.mctct": [
        "MCTCTConfig",
        "MCTCTFeatureExtractor",
        "MCTCTProcessor",
    ],
    "models.deprecated.mega": ["MegaConfig"],
    "models.deprecated.mmbt": ["MMBTConfig"],
    "models.deprecated.nat": ["NatConfig"],
    "models.deprecated.nezha": ["NezhaConfig"],
    "models.deprecated.open_llama": ["OpenLlamaConfig"],
    "models.deprecated.qdqbert": ["QDQBertConfig"],
    "models.deprecated.realm": [
        "RealmConfig",
        "RealmTokenizer",
    ],
    "models.deprecated.retribert": [
        "RetriBertConfig",
        "RetriBertTokenizer",
    ],
    "models.deprecated.speech_to_text_2": [
        "Speech2Text2Config",
        "Speech2Text2Processor",
        "Speech2Text2Tokenizer",
    ],
    "models.deprecated.tapex": ["TapexTokenizer"],
    "models.deprecated.trajectory_transformer": ["TrajectoryTransformerConfig"],
    "models.deprecated.transfo_xl": [
        "TransfoXLConfig",
        "TransfoXLCorpus",
        "TransfoXLTokenizer",
    ],
    "models.deprecated.tvlt": [
        "TvltConfig",
        "TvltFeatureExtractor",
        "TvltProcessor",
    ],
    "models.deprecated.van": ["VanConfig"],
    "models.deprecated.vit_hybrid": ["ViTHybridConfig"],
    "models.deprecated.xlm_prophetnet": ["XLMProphetNetConfig"],
    "models.depth_anything": ["DepthAnythingConfig"],
    "models.detr": ["DetrConfig"],
    "models.dialogpt": [],
    "models.dinat": ["DinatConfig"],
    "models.dinov2": ["Dinov2Config"],
    "models.distilbert": [
        "DistilBertConfig",
        "DistilBertTokenizer",
    ],
    "models.dit": [],
    "models.donut": [
        "DonutProcessor",
        "DonutSwinConfig",
    ],
    "models.dpr": [
        "DPRConfig",
        "DPRContextEncoderTokenizer",
        "DPRQuestionEncoderTokenizer",
        "DPRReaderOutput",
        "DPRReaderTokenizer",
    ],
    "models.dpt": ["DPTConfig"],
    "models.efficientnet": ["EfficientNetConfig"],
    "models.electra": [
        "ElectraConfig",
        "ElectraTokenizer",
    ],
    "models.encodec": [
        "EncodecConfig",
        "EncodecFeatureExtractor",
    ],
    "models.encoder_decoder": ["EncoderDecoderConfig"],
    "models.ernie": ["ErnieConfig"],
    "models.esm": ["EsmConfig", "EsmTokenizer"],
    "models.falcon": ["FalconConfig"],
    "models.falcon_mamba": ["FalconMambaConfig"],
    "models.fastspeech2_conformer": [
        "FastSpeech2ConformerConfig",
        "FastSpeech2ConformerHifiGanConfig",
        "FastSpeech2ConformerTokenizer",
        "FastSpeech2ConformerWithHifiGanConfig",
    ],
    "models.flaubert": ["FlaubertConfig", "FlaubertTokenizer"],
    "models.flava": [
        "FlavaConfig",
        "FlavaImageCodebookConfig",
        "FlavaImageConfig",
        "FlavaMultimodalConfig",
        "FlavaTextConfig",
    ],
    "models.fnet": ["FNetConfig"],
    "models.focalnet": ["FocalNetConfig"],
    "models.fsmt": [
        "FSMTConfig",
        "FSMTTokenizer",
    ],
    "models.funnel": [
        "FunnelConfig",
        "FunnelTokenizer",
    ],
    "models.fuyu": ["FuyuConfig"],
    "models.gemma": ["GemmaConfig"],
    "models.gemma2": ["Gemma2Config"],
    "models.git": [
        "GitConfig",
        "GitProcessor",
        "GitVisionConfig",
    ],
    "models.glm": ["GlmConfig"],
    "models.glpn": ["GLPNConfig"],
    "models.gpt2": [
        "GPT2Config",
        "GPT2Tokenizer",
    ],
    "models.gpt_bigcode": ["GPTBigCodeConfig"],
    "models.gpt_neo": ["GPTNeoConfig"],
    "models.gpt_neox": ["GPTNeoXConfig"],
    "models.gpt_neox_japanese": ["GPTNeoXJapaneseConfig"],
    "models.gpt_sw3": [],
    "models.gptj": ["GPTJConfig"],
    "models.granite": ["GraniteConfig"],
    "models.granitemoe": ["GraniteMoeConfig"],
    "models.grounding_dino": [
        "GroundingDinoConfig",
        "GroundingDinoProcessor",
    ],
    "models.groupvit": [
        "GroupViTConfig",
        "GroupViTTextConfig",
        "GroupViTVisionConfig",
    ],
    "models.herbert": ["HerbertTokenizer"],
    "models.hiera": ["HieraConfig"],
    "models.hubert": ["HubertConfig"],
    "models.ibert": ["IBertConfig"],
    "models.idefics": ["IdeficsConfig"],
    "models.idefics2": ["Idefics2Config"],
    "models.idefics3": ["Idefics3Config"],
    "models.imagegpt": ["ImageGPTConfig"],
    "models.informer": ["InformerConfig"],
    "models.instructblip": [
        "InstructBlipConfig",
        "InstructBlipProcessor",
        "InstructBlipQFormerConfig",
        "InstructBlipVisionConfig",
    ],
    "models.instructblipvideo": [
        "InstructBlipVideoConfig",
        "InstructBlipVideoProcessor",
        "InstructBlipVideoQFormerConfig",
        "InstructBlipVideoVisionConfig",
    ],
    "models.jamba": ["JambaConfig"],
    "models.jetmoe": ["JetMoeConfig"],
    "models.kosmos2": [
        "Kosmos2Config",
        "Kosmos2Processor",
    ],
    "models.layoutlm": [
        "LayoutLMConfig",
        "LayoutLMTokenizer",
    ],
    "models.layoutlmv2": [
        "LayoutLMv2Config",
        "LayoutLMv2FeatureExtractor",
        "LayoutLMv2ImageProcessor",
        "LayoutLMv2Processor",
        "LayoutLMv2Tokenizer",
    ],
    "models.layoutlmv3": [
        "LayoutLMv3Config",
        "LayoutLMv3FeatureExtractor",
        "LayoutLMv3ImageProcessor",
        "LayoutLMv3Processor",
        "LayoutLMv3Tokenizer",
    ],
    "models.layoutxlm": ["LayoutXLMProcessor"],
    "models.led": ["LEDConfig", "LEDTokenizer"],
    "models.levit": ["LevitConfig"],
    "models.lilt": ["LiltConfig"],
    "models.llama": ["LlamaConfig"],
    "models.llava": [
        "LlavaConfig",
        "LlavaProcessor",
    ],
    "models.llava_next": [
        "LlavaNextConfig",
        "LlavaNextProcessor",
    ],
    "models.llava_next_video": [
        "LlavaNextVideoConfig",
        "LlavaNextVideoProcessor",
    ],
    "models.llava_onevision": ["LlavaOnevisionConfig", "LlavaOnevisionProcessor"],
    "models.longformer": [
        "LongformerConfig",
        "LongformerTokenizer",
    ],
    "models.longt5": ["LongT5Config"],
    "models.luke": [
        "LukeConfig",
        "LukeTokenizer",
    ],
    "models.lxmert": [
        "LxmertConfig",
        "LxmertTokenizer",
    ],
    "models.m2m_100": ["M2M100Config"],
    "models.mamba": ["MambaConfig"],
    "models.mamba2": ["Mamba2Config"],
    "models.marian": ["MarianConfig"],
    "models.markuplm": [
        "MarkupLMConfig",
        "MarkupLMFeatureExtractor",
        "MarkupLMProcessor",
        "MarkupLMTokenizer",
    ],
    "models.mask2former": ["Mask2FormerConfig"],
    "models.maskformer": [
        "MaskFormerConfig",
        "MaskFormerSwinConfig",
    ],
    "models.mbart": ["MBartConfig"],
    "models.mbart50": [],
    "models.megatron_bert": ["MegatronBertConfig"],
    "models.megatron_gpt2": [],
    "models.mgp_str": [
        "MgpstrConfig",
        "MgpstrProcessor",
        "MgpstrTokenizer",
    ],
    "models.mimi": ["MimiConfig"],
    "models.mistral": ["MistralConfig"],
    "models.mixtral": ["MixtralConfig"],
    "models.mllama": [
        "MllamaConfig",
        "MllamaProcessor",
    ],
    "models.mluke": [],
    "models.mobilebert": [
        "MobileBertConfig",
        "MobileBertTokenizer",
    ],
    "models.mobilenet_v1": ["MobileNetV1Config"],
    "models.mobilenet_v2": ["MobileNetV2Config"],
    "models.mobilevit": ["MobileViTConfig"],
    "models.mobilevitv2": ["MobileViTV2Config"],
<<<<<<< HEAD
    "models.molmo": [
        "MolmoConfig",
        "MolmoProcessor",
        "MolmoImageProcessor"
        ],
=======
    "models.moshi": [
        "MoshiConfig",
        "MoshiDepthConfig",
    ],
>>>>>>> 5e1fd4e2
    "models.mpnet": [
        "MPNetConfig",
        "MPNetTokenizer",
    ],
    "models.mpt": ["MptConfig"],
    "models.mra": ["MraConfig"],
    "models.mt5": ["MT5Config"],
    "models.musicgen": [
        "MusicgenConfig",
        "MusicgenDecoderConfig",
    ],
    "models.musicgen_melody": [
        "MusicgenMelodyConfig",
        "MusicgenMelodyDecoderConfig",
    ],
    "models.mvp": ["MvpConfig", "MvpTokenizer"],
    "models.myt5": ["MyT5Tokenizer"],
    "models.nemotron": ["NemotronConfig"],
    "models.nllb": [],
    "models.nllb_moe": ["NllbMoeConfig"],
    "models.nougat": ["NougatProcessor"],
    "models.nystromformer": ["NystromformerConfig"],
    "models.olmo": ["OlmoConfig"],
    "models.olmoe": ["OlmoeConfig"],
    "models.omdet_turbo": [
        "OmDetTurboConfig",
        "OmDetTurboProcessor",
    ],
    "models.oneformer": [
        "OneFormerConfig",
        "OneFormerProcessor",
    ],
    "models.openai": [
        "OpenAIGPTConfig",
        "OpenAIGPTTokenizer",
    ],
    "models.opt": ["OPTConfig"],
    "models.owlv2": [
        "Owlv2Config",
        "Owlv2Processor",
        "Owlv2TextConfig",
        "Owlv2VisionConfig",
    ],
    "models.owlvit": [
        "OwlViTConfig",
        "OwlViTProcessor",
        "OwlViTTextConfig",
        "OwlViTVisionConfig",
    ],
    "models.paligemma": ["PaliGemmaConfig"],
    "models.patchtsmixer": ["PatchTSMixerConfig"],
    "models.patchtst": ["PatchTSTConfig"],
    "models.pegasus": [
        "PegasusConfig",
        "PegasusTokenizer",
    ],
    "models.pegasus_x": ["PegasusXConfig"],
    "models.perceiver": [
        "PerceiverConfig",
        "PerceiverTokenizer",
    ],
    "models.persimmon": ["PersimmonConfig"],
    "models.phi": ["PhiConfig"],
    "models.phi3": ["Phi3Config"],
    "models.phimoe": ["PhimoeConfig"],
    "models.phobert": ["PhobertTokenizer"],
    "models.pix2struct": [
        "Pix2StructConfig",
        "Pix2StructProcessor",
        "Pix2StructTextConfig",
        "Pix2StructVisionConfig",
    ],
    "models.pixtral": ["PixtralProcessor", "PixtralVisionConfig"],
    "models.plbart": ["PLBartConfig"],
    "models.poolformer": ["PoolFormerConfig"],
    "models.pop2piano": ["Pop2PianoConfig"],
    "models.prophetnet": [
        "ProphetNetConfig",
        "ProphetNetTokenizer",
    ],
    "models.pvt": ["PvtConfig"],
    "models.pvt_v2": ["PvtV2Config"],
    "models.qwen2": [
        "Qwen2Config",
        "Qwen2Tokenizer",
    ],
    "models.qwen2_audio": [
        "Qwen2AudioConfig",
        "Qwen2AudioEncoderConfig",
        "Qwen2AudioProcessor",
    ],
    "models.qwen2_moe": ["Qwen2MoeConfig"],
    "models.qwen2_vl": [
        "Qwen2VLConfig",
        "Qwen2VLProcessor",
    ],
    "models.rag": ["RagConfig", "RagRetriever", "RagTokenizer"],
    "models.recurrent_gemma": ["RecurrentGemmaConfig"],
    "models.reformer": ["ReformerConfig"],
    "models.regnet": ["RegNetConfig"],
    "models.rembert": ["RemBertConfig"],
    "models.resnet": ["ResNetConfig"],
    "models.roberta": [
        "RobertaConfig",
        "RobertaTokenizer",
    ],
    "models.roberta_prelayernorm": ["RobertaPreLayerNormConfig"],
    "models.roc_bert": [
        "RoCBertConfig",
        "RoCBertTokenizer",
    ],
    "models.roformer": [
        "RoFormerConfig",
        "RoFormerTokenizer",
    ],
    "models.rt_detr": ["RTDetrConfig", "RTDetrResNetConfig"],
    "models.rwkv": ["RwkvConfig"],
    "models.sam": [
        "SamConfig",
        "SamMaskDecoderConfig",
        "SamProcessor",
        "SamPromptEncoderConfig",
        "SamVisionConfig",
    ],
    "models.seamless_m4t": [
        "SeamlessM4TConfig",
        "SeamlessM4TFeatureExtractor",
        "SeamlessM4TProcessor",
    ],
    "models.seamless_m4t_v2": ["SeamlessM4Tv2Config"],
    "models.segformer": ["SegformerConfig"],
    "models.seggpt": ["SegGptConfig"],
    "models.sew": ["SEWConfig"],
    "models.sew_d": ["SEWDConfig"],
    "models.siglip": [
        "SiglipConfig",
        "SiglipProcessor",
        "SiglipTextConfig",
        "SiglipVisionConfig",
    ],
    "models.speech_encoder_decoder": ["SpeechEncoderDecoderConfig"],
    "models.speech_to_text": [
        "Speech2TextConfig",
        "Speech2TextFeatureExtractor",
        "Speech2TextProcessor",
    ],
    "models.speecht5": [
        "SpeechT5Config",
        "SpeechT5FeatureExtractor",
        "SpeechT5HifiGanConfig",
        "SpeechT5Processor",
    ],
    "models.splinter": [
        "SplinterConfig",
        "SplinterTokenizer",
    ],
    "models.squeezebert": [
        "SqueezeBertConfig",
        "SqueezeBertTokenizer",
    ],
    "models.stablelm": ["StableLmConfig"],
    "models.starcoder2": ["Starcoder2Config"],
    "models.superpoint": ["SuperPointConfig"],
    "models.swiftformer": ["SwiftFormerConfig"],
    "models.swin": ["SwinConfig"],
    "models.swin2sr": ["Swin2SRConfig"],
    "models.swinv2": ["Swinv2Config"],
    "models.switch_transformers": ["SwitchTransformersConfig"],
    "models.t5": ["T5Config"],
    "models.table_transformer": ["TableTransformerConfig"],
    "models.tapas": [
        "TapasConfig",
        "TapasTokenizer",
    ],
    "models.time_series_transformer": ["TimeSeriesTransformerConfig"],
    "models.timesformer": ["TimesformerConfig"],
    "models.timm_backbone": ["TimmBackboneConfig"],
    "models.trocr": [
        "TrOCRConfig",
        "TrOCRProcessor",
    ],
    "models.tvp": [
        "TvpConfig",
        "TvpProcessor",
    ],
    "models.udop": [
        "UdopConfig",
        "UdopProcessor",
    ],
    "models.umt5": ["UMT5Config"],
    "models.unispeech": ["UniSpeechConfig"],
    "models.unispeech_sat": ["UniSpeechSatConfig"],
    "models.univnet": [
        "UnivNetConfig",
        "UnivNetFeatureExtractor",
    ],
    "models.upernet": ["UperNetConfig"],
    "models.video_llava": ["VideoLlavaConfig"],
    "models.videomae": ["VideoMAEConfig"],
    "models.vilt": [
        "ViltConfig",
        "ViltFeatureExtractor",
        "ViltImageProcessor",
        "ViltProcessor",
    ],
    "models.vipllava": ["VipLlavaConfig"],
    "models.vision_encoder_decoder": ["VisionEncoderDecoderConfig"],
    "models.vision_text_dual_encoder": [
        "VisionTextDualEncoderConfig",
        "VisionTextDualEncoderProcessor",
    ],
    "models.visual_bert": ["VisualBertConfig"],
    "models.vit": ["ViTConfig"],
    "models.vit_mae": ["ViTMAEConfig"],
    "models.vit_msn": ["ViTMSNConfig"],
    "models.vitdet": ["VitDetConfig"],
    "models.vitmatte": ["VitMatteConfig"],
    "models.vits": [
        "VitsConfig",
        "VitsTokenizer",
    ],
    "models.vivit": ["VivitConfig"],
    "models.wav2vec2": [
        "Wav2Vec2Config",
        "Wav2Vec2CTCTokenizer",
        "Wav2Vec2FeatureExtractor",
        "Wav2Vec2Processor",
        "Wav2Vec2Tokenizer",
    ],
    "models.wav2vec2_bert": [
        "Wav2Vec2BertConfig",
        "Wav2Vec2BertProcessor",
    ],
    "models.wav2vec2_conformer": ["Wav2Vec2ConformerConfig"],
    "models.wav2vec2_phoneme": ["Wav2Vec2PhonemeCTCTokenizer"],
    "models.wav2vec2_with_lm": ["Wav2Vec2ProcessorWithLM"],
    "models.wavlm": ["WavLMConfig"],
    "models.whisper": [
        "WhisperConfig",
        "WhisperFeatureExtractor",
        "WhisperProcessor",
        "WhisperTokenizer",
    ],
    "models.x_clip": [
        "XCLIPConfig",
        "XCLIPProcessor",
        "XCLIPTextConfig",
        "XCLIPVisionConfig",
    ],
    "models.xglm": ["XGLMConfig"],
    "models.xlm": ["XLMConfig", "XLMTokenizer"],
    "models.xlm_roberta": ["XLMRobertaConfig"],
    "models.xlm_roberta_xl": ["XLMRobertaXLConfig"],
    "models.xlnet": ["XLNetConfig"],
    "models.xmod": ["XmodConfig"],
    "models.yolos": ["YolosConfig"],
    "models.yoso": ["YosoConfig"],
    "models.zamba": ["ZambaConfig"],
    "models.zoedepth": ["ZoeDepthConfig"],
    "onnx": [],
    "pipelines": [
        "AudioClassificationPipeline",
        "AutomaticSpeechRecognitionPipeline",
        "CsvPipelineDataFormat",
        "DepthEstimationPipeline",
        "DocumentQuestionAnsweringPipeline",
        "FeatureExtractionPipeline",
        "FillMaskPipeline",
        "ImageClassificationPipeline",
        "ImageFeatureExtractionPipeline",
        "ImageSegmentationPipeline",
        "ImageTextToTextPipeline",
        "ImageToImagePipeline",
        "ImageToTextPipeline",
        "JsonPipelineDataFormat",
        "MaskGenerationPipeline",
        "NerPipeline",
        "ObjectDetectionPipeline",
        "PipedPipelineDataFormat",
        "Pipeline",
        "PipelineDataFormat",
        "QuestionAnsweringPipeline",
        "SummarizationPipeline",
        "TableQuestionAnsweringPipeline",
        "Text2TextGenerationPipeline",
        "TextClassificationPipeline",
        "TextGenerationPipeline",
        "TextToAudioPipeline",
        "TokenClassificationPipeline",
        "TranslationPipeline",
        "VideoClassificationPipeline",
        "VisualQuestionAnsweringPipeline",
        "ZeroShotAudioClassificationPipeline",
        "ZeroShotClassificationPipeline",
        "ZeroShotImageClassificationPipeline",
        "ZeroShotObjectDetectionPipeline",
        "pipeline",
    ],
    "processing_utils": ["ProcessorMixin"],
    "quantizers": [],
    "testing_utils": [],
    "tokenization_utils": ["PreTrainedTokenizer"],
    "tokenization_utils_base": [
        "AddedToken",
        "BatchEncoding",
        "CharSpan",
        "PreTrainedTokenizerBase",
        "SpecialTokensMixin",
        "TokenSpan",
    ],
    "trainer_callback": [
        "DefaultFlowCallback",
        "EarlyStoppingCallback",
        "PrinterCallback",
        "ProgressCallback",
        "TrainerCallback",
        "TrainerControl",
        "TrainerState",
    ],
    "trainer_utils": [
        "EvalPrediction",
        "IntervalStrategy",
        "SchedulerType",
        "enable_full_determinism",
        "set_seed",
    ],
    "training_args": ["TrainingArguments"],
    "training_args_seq2seq": ["Seq2SeqTrainingArguments"],
    "training_args_tf": ["TFTrainingArguments"],
    "utils": [
        "CONFIG_NAME",
        "MODEL_CARD_NAME",
        "PYTORCH_PRETRAINED_BERT_CACHE",
        "PYTORCH_TRANSFORMERS_CACHE",
        "SPIECE_UNDERLINE",
        "TF2_WEIGHTS_NAME",
        "TF_WEIGHTS_NAME",
        "TRANSFORMERS_CACHE",
        "WEIGHTS_NAME",
        "TensorType",
        "add_end_docstrings",
        "add_start_docstrings",
        "is_apex_available",
        "is_av_available",
        "is_bitsandbytes_available",
        "is_datasets_available",
        "is_faiss_available",
        "is_flax_available",
        "is_keras_nlp_available",
        "is_phonemizer_available",
        "is_psutil_available",
        "is_py3nvml_available",
        "is_pyctcdecode_available",
        "is_sacremoses_available",
        "is_safetensors_available",
        "is_scipy_available",
        "is_sentencepiece_available",
        "is_sklearn_available",
        "is_speech_available",
        "is_tensorflow_text_available",
        "is_tf_available",
        "is_timm_available",
        "is_tokenizers_available",
        "is_torch_available",
        "is_torch_mlu_available",
        "is_torch_musa_available",
        "is_torch_neuroncore_available",
        "is_torch_npu_available",
        "is_torch_tpu_available",
        "is_torchvision_available",
        "is_torch_xla_available",
        "is_torch_xpu_available",
        "is_vision_available",
        "logging",
    ],
    "utils.quantization_config": [
        "AqlmConfig",
        "AwqConfig",
        "BitNetConfig",
        "BitsAndBytesConfig",
        "CompressedTensorsConfig",
        "EetqConfig",
        "FbgemmFp8Config",
        "GPTQConfig",
        "HqqConfig",
        "QuantoConfig",
        "TorchAoConfig",
    ],
}

# sentencepiece-backed objects
try:
    if not is_sentencepiece_available():
        raise OptionalDependencyNotAvailable()
except OptionalDependencyNotAvailable:
    from .utils import dummy_sentencepiece_objects

    _import_structure["utils.dummy_sentencepiece_objects"] = [
        name for name in dir(dummy_sentencepiece_objects) if not name.startswith("_")
    ]
else:
    _import_structure["models.albert"].append("AlbertTokenizer")
    _import_structure["models.barthez"].append("BarthezTokenizer")
    _import_structure["models.bartpho"].append("BartphoTokenizer")
    _import_structure["models.bert_generation"].append("BertGenerationTokenizer")
    _import_structure["models.big_bird"].append("BigBirdTokenizer")
    _import_structure["models.camembert"].append("CamembertTokenizer")
    _import_structure["models.code_llama"].append("CodeLlamaTokenizer")
    _import_structure["models.cpm"].append("CpmTokenizer")
    _import_structure["models.deberta_v2"].append("DebertaV2Tokenizer")
    _import_structure["models.deprecated.ernie_m"].append("ErnieMTokenizer")
    _import_structure["models.deprecated.xlm_prophetnet"].append("XLMProphetNetTokenizer")
    _import_structure["models.fnet"].append("FNetTokenizer")
    _import_structure["models.gemma"].append("GemmaTokenizer")
    _import_structure["models.gpt_sw3"].append("GPTSw3Tokenizer")
    _import_structure["models.layoutxlm"].append("LayoutXLMTokenizer")
    _import_structure["models.llama"].append("LlamaTokenizer")
    _import_structure["models.m2m_100"].append("M2M100Tokenizer")
    _import_structure["models.marian"].append("MarianTokenizer")
    _import_structure["models.mbart"].append("MBartTokenizer")
    _import_structure["models.mbart50"].append("MBart50Tokenizer")
    _import_structure["models.mluke"].append("MLukeTokenizer")
    _import_structure["models.mt5"].append("MT5Tokenizer")
    _import_structure["models.nllb"].append("NllbTokenizer")
    _import_structure["models.pegasus"].append("PegasusTokenizer")
    _import_structure["models.plbart"].append("PLBartTokenizer")
    _import_structure["models.reformer"].append("ReformerTokenizer")
    _import_structure["models.rembert"].append("RemBertTokenizer")
    _import_structure["models.seamless_m4t"].append("SeamlessM4TTokenizer")
    _import_structure["models.siglip"].append("SiglipTokenizer")
    _import_structure["models.speech_to_text"].append("Speech2TextTokenizer")
    _import_structure["models.speecht5"].append("SpeechT5Tokenizer")
    _import_structure["models.t5"].append("T5Tokenizer")
    _import_structure["models.udop"].append("UdopTokenizer")
    _import_structure["models.xglm"].append("XGLMTokenizer")
    _import_structure["models.xlm_roberta"].append("XLMRobertaTokenizer")
    _import_structure["models.xlnet"].append("XLNetTokenizer")

# tokenizers-backed objects
try:
    if not is_tokenizers_available():
        raise OptionalDependencyNotAvailable()
except OptionalDependencyNotAvailable:
    from .utils import dummy_tokenizers_objects

    _import_structure["utils.dummy_tokenizers_objects"] = [
        name for name in dir(dummy_tokenizers_objects) if not name.startswith("_")
    ]
else:
    # Fast tokenizers structure
    _import_structure["models.albert"].append("AlbertTokenizerFast")
    _import_structure["models.bart"].append("BartTokenizerFast")
    _import_structure["models.barthez"].append("BarthezTokenizerFast")
    _import_structure["models.bert"].append("BertTokenizerFast")
    _import_structure["models.big_bird"].append("BigBirdTokenizerFast")
    _import_structure["models.blenderbot"].append("BlenderbotTokenizerFast")
    _import_structure["models.blenderbot_small"].append("BlenderbotSmallTokenizerFast")
    _import_structure["models.bloom"].append("BloomTokenizerFast")
    _import_structure["models.camembert"].append("CamembertTokenizerFast")
    _import_structure["models.clip"].append("CLIPTokenizerFast")
    _import_structure["models.code_llama"].append("CodeLlamaTokenizerFast")
    _import_structure["models.codegen"].append("CodeGenTokenizerFast")
    _import_structure["models.cohere"].append("CohereTokenizerFast")
    _import_structure["models.convbert"].append("ConvBertTokenizerFast")
    _import_structure["models.cpm"].append("CpmTokenizerFast")
    _import_structure["models.deberta"].append("DebertaTokenizerFast")
    _import_structure["models.deberta_v2"].append("DebertaV2TokenizerFast")
    _import_structure["models.deprecated.realm"].append("RealmTokenizerFast")
    _import_structure["models.deprecated.retribert"].append("RetriBertTokenizerFast")
    _import_structure["models.distilbert"].append("DistilBertTokenizerFast")
    _import_structure["models.dpr"].extend(
        [
            "DPRContextEncoderTokenizerFast",
            "DPRQuestionEncoderTokenizerFast",
            "DPRReaderTokenizerFast",
        ]
    )
    _import_structure["models.electra"].append("ElectraTokenizerFast")
    _import_structure["models.fnet"].append("FNetTokenizerFast")
    _import_structure["models.funnel"].append("FunnelTokenizerFast")
    _import_structure["models.gemma"].append("GemmaTokenizerFast")
    _import_structure["models.gpt2"].append("GPT2TokenizerFast")
    _import_structure["models.gpt_neox"].append("GPTNeoXTokenizerFast")
    _import_structure["models.gpt_neox_japanese"].append("GPTNeoXJapaneseTokenizer")
    _import_structure["models.herbert"].append("HerbertTokenizerFast")
    _import_structure["models.layoutlm"].append("LayoutLMTokenizerFast")
    _import_structure["models.layoutlmv2"].append("LayoutLMv2TokenizerFast")
    _import_structure["models.layoutlmv3"].append("LayoutLMv3TokenizerFast")
    _import_structure["models.layoutxlm"].append("LayoutXLMTokenizerFast")
    _import_structure["models.led"].append("LEDTokenizerFast")
    _import_structure["models.llama"].append("LlamaTokenizerFast")
    _import_structure["models.longformer"].append("LongformerTokenizerFast")
    _import_structure["models.lxmert"].append("LxmertTokenizerFast")
    _import_structure["models.markuplm"].append("MarkupLMTokenizerFast")
    _import_structure["models.mbart"].append("MBartTokenizerFast")
    _import_structure["models.mbart50"].append("MBart50TokenizerFast")
    _import_structure["models.mobilebert"].append("MobileBertTokenizerFast")
    _import_structure["models.mpnet"].append("MPNetTokenizerFast")
    _import_structure["models.mt5"].append("MT5TokenizerFast")
    _import_structure["models.mvp"].append("MvpTokenizerFast")
    _import_structure["models.nllb"].append("NllbTokenizerFast")
    _import_structure["models.nougat"].append("NougatTokenizerFast")
    _import_structure["models.openai"].append("OpenAIGPTTokenizerFast")
    _import_structure["models.pegasus"].append("PegasusTokenizerFast")
    _import_structure["models.qwen2"].append("Qwen2TokenizerFast")
    _import_structure["models.reformer"].append("ReformerTokenizerFast")
    _import_structure["models.rembert"].append("RemBertTokenizerFast")
    _import_structure["models.roberta"].append("RobertaTokenizerFast")
    _import_structure["models.roformer"].append("RoFormerTokenizerFast")
    _import_structure["models.seamless_m4t"].append("SeamlessM4TTokenizerFast")
    _import_structure["models.splinter"].append("SplinterTokenizerFast")
    _import_structure["models.squeezebert"].append("SqueezeBertTokenizerFast")
    _import_structure["models.t5"].append("T5TokenizerFast")
    _import_structure["models.udop"].append("UdopTokenizerFast")
    _import_structure["models.whisper"].append("WhisperTokenizerFast")
    _import_structure["models.xglm"].append("XGLMTokenizerFast")
    _import_structure["models.xlm_roberta"].append("XLMRobertaTokenizerFast")
    _import_structure["models.xlnet"].append("XLNetTokenizerFast")
    _import_structure["tokenization_utils_fast"] = ["PreTrainedTokenizerFast"]


try:
    if not (is_sentencepiece_available() and is_tokenizers_available()):
        raise OptionalDependencyNotAvailable()
except OptionalDependencyNotAvailable:
    from .utils import dummy_sentencepiece_and_tokenizers_objects

    _import_structure["utils.dummy_sentencepiece_and_tokenizers_objects"] = [
        name for name in dir(dummy_sentencepiece_and_tokenizers_objects) if not name.startswith("_")
    ]
else:
    _import_structure["convert_slow_tokenizer"] = [
        "SLOW_TO_FAST_CONVERTERS",
        "convert_slow_tokenizer",
    ]

# Tensorflow-text-specific objects
try:
    if not is_tensorflow_text_available():
        raise OptionalDependencyNotAvailable()
except OptionalDependencyNotAvailable:
    from .utils import dummy_tensorflow_text_objects

    _import_structure["utils.dummy_tensorflow_text_objects"] = [
        name for name in dir(dummy_tensorflow_text_objects) if not name.startswith("_")
    ]
else:
    _import_structure["models.bert"].append("TFBertTokenizer")

# keras-nlp-specific objects
try:
    if not is_keras_nlp_available():
        raise OptionalDependencyNotAvailable()
except OptionalDependencyNotAvailable:
    from .utils import dummy_keras_nlp_objects

    _import_structure["utils.dummy_keras_nlp_objects"] = [
        name for name in dir(dummy_keras_nlp_objects) if not name.startswith("_")
    ]
else:
    _import_structure["models.gpt2"].append("TFGPT2Tokenizer")

# Vision-specific objects
try:
    if not is_vision_available():
        raise OptionalDependencyNotAvailable()
except OptionalDependencyNotAvailable:
    from .utils import dummy_vision_objects

    _import_structure["utils.dummy_vision_objects"] = [
        name for name in dir(dummy_vision_objects) if not name.startswith("_")
    ]
else:
    _import_structure["image_processing_base"] = ["ImageProcessingMixin"]
    _import_structure["image_processing_utils"] = ["BaseImageProcessor"]
    _import_structure["image_utils"] = ["ImageFeatureExtractionMixin"]
    _import_structure["models.beit"].extend(["BeitFeatureExtractor", "BeitImageProcessor"])
    _import_structure["models.bit"].extend(["BitImageProcessor"])
    _import_structure["models.blip"].extend(["BlipImageProcessor"])
    _import_structure["models.bridgetower"].append("BridgeTowerImageProcessor")
    _import_structure["models.chameleon"].append("ChameleonImageProcessor")
    _import_structure["models.chinese_clip"].extend(["ChineseCLIPFeatureExtractor", "ChineseCLIPImageProcessor"])
    _import_structure["models.clip"].extend(["CLIPFeatureExtractor", "CLIPImageProcessor"])
    _import_structure["models.conditional_detr"].extend(
        ["ConditionalDetrFeatureExtractor", "ConditionalDetrImageProcessor"]
    )
    _import_structure["models.convnext"].extend(["ConvNextFeatureExtractor", "ConvNextImageProcessor"])
    _import_structure["models.deformable_detr"].extend(
        ["DeformableDetrFeatureExtractor", "DeformableDetrImageProcessor"]
    )
    _import_structure["models.deit"].extend(["DeiTFeatureExtractor", "DeiTImageProcessor"])
    _import_structure["models.deprecated.deta"].append("DetaImageProcessor")
    _import_structure["models.deprecated.efficientformer"].append("EfficientFormerImageProcessor")
    _import_structure["models.deprecated.tvlt"].append("TvltImageProcessor")
    _import_structure["models.deprecated.vit_hybrid"].extend(["ViTHybridImageProcessor"])
    _import_structure["models.detr"].extend(["DetrFeatureExtractor", "DetrImageProcessor", "DetrImageProcessorFast"])
    _import_structure["models.donut"].extend(["DonutFeatureExtractor", "DonutImageProcessor"])
    _import_structure["models.dpt"].extend(["DPTFeatureExtractor", "DPTImageProcessor"])
    _import_structure["models.efficientnet"].append("EfficientNetImageProcessor")
    _import_structure["models.flava"].extend(["FlavaFeatureExtractor", "FlavaImageProcessor", "FlavaProcessor"])
    _import_structure["models.fuyu"].extend(["FuyuImageProcessor", "FuyuProcessor"])
    _import_structure["models.glpn"].extend(["GLPNFeatureExtractor", "GLPNImageProcessor"])
    _import_structure["models.grounding_dino"].extend(["GroundingDinoImageProcessor"])
    _import_structure["models.idefics"].extend(["IdeficsImageProcessor"])
    _import_structure["models.idefics2"].extend(["Idefics2ImageProcessor"])
    _import_structure["models.idefics3"].extend(["Idefics3ImageProcessor"])
    _import_structure["models.imagegpt"].extend(["ImageGPTFeatureExtractor", "ImageGPTImageProcessor"])
    _import_structure["models.instructblipvideo"].extend(["InstructBlipVideoImageProcessor"])
    _import_structure["models.layoutlmv2"].extend(["LayoutLMv2FeatureExtractor", "LayoutLMv2ImageProcessor"])
    _import_structure["models.layoutlmv3"].extend(["LayoutLMv3FeatureExtractor", "LayoutLMv3ImageProcessor"])
    _import_structure["models.levit"].extend(["LevitFeatureExtractor", "LevitImageProcessor"])
    _import_structure["models.llava_next"].append("LlavaNextImageProcessor")
    _import_structure["models.llava_next_video"].append("LlavaNextVideoImageProcessor")
    _import_structure["models.llava_onevision"].extend(
        ["LlavaOnevisionImageProcessor", "LlavaOnevisionVideoProcessor"]
    )
    _import_structure["models.mask2former"].append("Mask2FormerImageProcessor")
    _import_structure["models.maskformer"].extend(["MaskFormerFeatureExtractor", "MaskFormerImageProcessor"])
    _import_structure["models.mllama"].extend(["MllamaImageProcessor"])
    _import_structure["models.mobilenet_v1"].extend(["MobileNetV1FeatureExtractor", "MobileNetV1ImageProcessor"])
    _import_structure["models.mobilenet_v2"].extend(["MobileNetV2FeatureExtractor", "MobileNetV2ImageProcessor"])
    _import_structure["models.mobilevit"].extend(["MobileViTFeatureExtractor", "MobileViTImageProcessor"])
    _import_structure["models.molmo"].append("MolmoImageProcessor")
    _import_structure["models.nougat"].append("NougatImageProcessor")
    _import_structure["models.oneformer"].extend(["OneFormerImageProcessor"])
    _import_structure["models.owlv2"].append("Owlv2ImageProcessor")
    _import_structure["models.owlvit"].extend(["OwlViTFeatureExtractor", "OwlViTImageProcessor"])
    _import_structure["models.perceiver"].extend(["PerceiverFeatureExtractor", "PerceiverImageProcessor"])
    _import_structure["models.pix2struct"].extend(["Pix2StructImageProcessor"])
    _import_structure["models.pixtral"].append("PixtralImageProcessor")
    _import_structure["models.poolformer"].extend(["PoolFormerFeatureExtractor", "PoolFormerImageProcessor"])
    _import_structure["models.pvt"].extend(["PvtImageProcessor"])
    _import_structure["models.qwen2_vl"].extend(["Qwen2VLImageProcessor"])
    _import_structure["models.rt_detr"].extend(["RTDetrImageProcessor", "RTDetrImageProcessorFast"])
    _import_structure["models.sam"].extend(["SamImageProcessor"])
    _import_structure["models.segformer"].extend(["SegformerFeatureExtractor", "SegformerImageProcessor"])
    _import_structure["models.seggpt"].extend(["SegGptImageProcessor"])
    _import_structure["models.siglip"].append("SiglipImageProcessor")
    _import_structure["models.superpoint"].extend(["SuperPointImageProcessor"])
    _import_structure["models.swin2sr"].append("Swin2SRImageProcessor")
    _import_structure["models.tvp"].append("TvpImageProcessor")
    _import_structure["models.video_llava"].append("VideoLlavaImageProcessor")
    _import_structure["models.videomae"].extend(["VideoMAEFeatureExtractor", "VideoMAEImageProcessor"])
    _import_structure["models.vilt"].extend(["ViltFeatureExtractor", "ViltImageProcessor", "ViltProcessor"])
    _import_structure["models.vit"].extend(["ViTFeatureExtractor", "ViTImageProcessor"])
    _import_structure["models.vitmatte"].append("VitMatteImageProcessor")
    _import_structure["models.vivit"].append("VivitImageProcessor")
    _import_structure["models.yolos"].extend(["YolosFeatureExtractor", "YolosImageProcessor"])
    _import_structure["models.zoedepth"].append("ZoeDepthImageProcessor")

try:
    if not is_torchvision_available():
        raise OptionalDependencyNotAvailable()
except OptionalDependencyNotAvailable:
    from .utils import dummy_torchvision_objects

    _import_structure["utils.dummy_torchvision_objects"] = [
        name for name in dir(dummy_torchvision_objects) if not name.startswith("_")
    ]
else:
    _import_structure["image_processing_utils_fast"] = ["BaseImageProcessorFast"]
    _import_structure["models.vit"].append("ViTImageProcessorFast")

# PyTorch-backed objects
try:
    if not is_torch_available():
        raise OptionalDependencyNotAvailable()
except OptionalDependencyNotAvailable:
    from .utils import dummy_pt_objects

    _import_structure["utils.dummy_pt_objects"] = [name for name in dir(dummy_pt_objects) if not name.startswith("_")]
else:
    _import_structure["activations"] = []
    _import_structure["benchmark.benchmark"] = ["PyTorchBenchmark"]
    _import_structure["benchmark.benchmark_args"] = ["PyTorchBenchmarkArguments"]
    _import_structure["cache_utils"] = [
        "Cache",
        "CacheConfig",
        "DynamicCache",
        "EncoderDecoderCache",
        "HQQQuantizedCache",
        "HybridCache",
        "MambaCache",
        "OffloadedCache",
        "OffloadedStaticCache",
        "QuantizedCache",
        "QuantizedCacheConfig",
        "QuantoQuantizedCache",
        "SinkCache",
        "SlidingWindowCache",
        "StaticCache",
    ]
    _import_structure["data.datasets"] = [
        "GlueDataset",
        "GlueDataTrainingArguments",
        "LineByLineTextDataset",
        "LineByLineWithRefDataset",
        "LineByLineWithSOPTextDataset",
        "SquadDataset",
        "SquadDataTrainingArguments",
        "TextDataset",
        "TextDatasetForNextSentencePrediction",
    ]
    _import_structure["generation"].extend(
        [
            "AlternatingCodebooksLogitsProcessor",
            "BayesianDetectorConfig",
            "BayesianDetectorModel",
            "BeamScorer",
            "BeamSearchScorer",
            "ClassifierFreeGuidanceLogitsProcessor",
            "ConstrainedBeamSearchScorer",
            "Constraint",
            "ConstraintListState",
            "DisjunctiveConstraint",
            "EncoderNoRepeatNGramLogitsProcessor",
            "EncoderRepetitionPenaltyLogitsProcessor",
            "EosTokenCriteria",
            "EpsilonLogitsWarper",
            "EtaLogitsWarper",
            "ExponentialDecayLengthPenalty",
            "ForcedBOSTokenLogitsProcessor",
            "ForcedEOSTokenLogitsProcessor",
            "GenerationMixin",
            "HammingDiversityLogitsProcessor",
            "InfNanRemoveLogitsProcessor",
            "LogitNormalization",
            "LogitsProcessor",
            "LogitsProcessorList",
            "LogitsWarper",
            "MaxLengthCriteria",
            "MaxTimeCriteria",
            "MinLengthLogitsProcessor",
            "MinNewTokensLengthLogitsProcessor",
            "MinPLogitsWarper",
            "NoBadWordsLogitsProcessor",
            "NoRepeatNGramLogitsProcessor",
            "PhrasalConstraint",
            "PrefixConstrainedLogitsProcessor",
            "RepetitionPenaltyLogitsProcessor",
            "SequenceBiasLogitsProcessor",
            "StoppingCriteria",
            "StoppingCriteriaList",
            "StopStringCriteria",
            "SuppressTokensAtBeginLogitsProcessor",
            "SuppressTokensLogitsProcessor",
            "SynthIDTextWatermarkDetector",
            "SynthIDTextWatermarkingConfig",
            "SynthIDTextWatermarkLogitsProcessor",
            "TemperatureLogitsWarper",
            "TopKLogitsWarper",
            "TopPLogitsWarper",
            "TypicalLogitsWarper",
            "UnbatchedClassifierFreeGuidanceLogitsProcessor",
            "WatermarkDetector",
            "WatermarkLogitsProcessor",
            "WhisperTimeStampLogitsProcessor",
        ]
    )

    # PyTorch domain libraries integration
    _import_structure["integrations.executorch"] = [
        "TorchExportableModuleWithStaticCache",
        "convert_and_export_with_cache",
    ]

    _import_structure["modeling_flash_attention_utils"] = []
    _import_structure["modeling_outputs"] = []
    _import_structure["modeling_rope_utils"] = ["ROPE_INIT_FUNCTIONS"]
    _import_structure["modeling_utils"] = ["PreTrainedModel"]

    # PyTorch models structure

    _import_structure["models.albert"].extend(
        [
            "AlbertForMaskedLM",
            "AlbertForMultipleChoice",
            "AlbertForPreTraining",
            "AlbertForQuestionAnswering",
            "AlbertForSequenceClassification",
            "AlbertForTokenClassification",
            "AlbertModel",
            "AlbertPreTrainedModel",
            "load_tf_weights_in_albert",
        ]
    )

    _import_structure["models.align"].extend(
        [
            "AlignModel",
            "AlignPreTrainedModel",
            "AlignTextModel",
            "AlignVisionModel",
        ]
    )
    _import_structure["models.altclip"].extend(
        [
            "AltCLIPModel",
            "AltCLIPPreTrainedModel",
            "AltCLIPTextModel",
            "AltCLIPVisionModel",
        ]
    )
    _import_structure["models.audio_spectrogram_transformer"].extend(
        [
            "ASTForAudioClassification",
            "ASTModel",
            "ASTPreTrainedModel",
        ]
    )
    _import_structure["models.auto"].extend(
        [
            "MODEL_FOR_AUDIO_CLASSIFICATION_MAPPING",
            "MODEL_FOR_AUDIO_FRAME_CLASSIFICATION_MAPPING",
            "MODEL_FOR_AUDIO_XVECTOR_MAPPING",
            "MODEL_FOR_BACKBONE_MAPPING",
            "MODEL_FOR_CAUSAL_IMAGE_MODELING_MAPPING",
            "MODEL_FOR_CAUSAL_LM_MAPPING",
            "MODEL_FOR_CTC_MAPPING",
            "MODEL_FOR_DEPTH_ESTIMATION_MAPPING",
            "MODEL_FOR_DOCUMENT_QUESTION_ANSWERING_MAPPING",
            "MODEL_FOR_IMAGE_CLASSIFICATION_MAPPING",
            "MODEL_FOR_IMAGE_MAPPING",
            "MODEL_FOR_IMAGE_SEGMENTATION_MAPPING",
            "MODEL_FOR_IMAGE_TEXT_TO_TEXT_MAPPING",
            "MODEL_FOR_IMAGE_TO_IMAGE_MAPPING",
            "MODEL_FOR_INSTANCE_SEGMENTATION_MAPPING",
            "MODEL_FOR_KEYPOINT_DETECTION_MAPPING",
            "MODEL_FOR_MASKED_IMAGE_MODELING_MAPPING",
            "MODEL_FOR_MASKED_LM_MAPPING",
            "MODEL_FOR_MASK_GENERATION_MAPPING",
            "MODEL_FOR_MULTIPLE_CHOICE_MAPPING",
            "MODEL_FOR_NEXT_SENTENCE_PREDICTION_MAPPING",
            "MODEL_FOR_OBJECT_DETECTION_MAPPING",
            "MODEL_FOR_PRETRAINING_MAPPING",
            "MODEL_FOR_QUESTION_ANSWERING_MAPPING",
            "MODEL_FOR_SEMANTIC_SEGMENTATION_MAPPING",
            "MODEL_FOR_SEQ_TO_SEQ_CAUSAL_LM_MAPPING",
            "MODEL_FOR_SEQUENCE_CLASSIFICATION_MAPPING",
            "MODEL_FOR_SPEECH_SEQ_2_SEQ_MAPPING",
            "MODEL_FOR_TABLE_QUESTION_ANSWERING_MAPPING",
            "MODEL_FOR_TEXT_ENCODING_MAPPING",
            "MODEL_FOR_TEXT_TO_SPECTROGRAM_MAPPING",
            "MODEL_FOR_TEXT_TO_WAVEFORM_MAPPING",
            "MODEL_FOR_TIME_SERIES_CLASSIFICATION_MAPPING",
            "MODEL_FOR_TIME_SERIES_REGRESSION_MAPPING",
            "MODEL_FOR_TOKEN_CLASSIFICATION_MAPPING",
            "MODEL_FOR_UNIVERSAL_SEGMENTATION_MAPPING",
            "MODEL_FOR_VIDEO_CLASSIFICATION_MAPPING",
            "MODEL_FOR_VISION_2_SEQ_MAPPING",
            "MODEL_FOR_VISUAL_QUESTION_ANSWERING_MAPPING",
            "MODEL_FOR_ZERO_SHOT_IMAGE_CLASSIFICATION_MAPPING",
            "MODEL_FOR_ZERO_SHOT_OBJECT_DETECTION_MAPPING",
            "MODEL_MAPPING",
            "MODEL_WITH_LM_HEAD_MAPPING",
            "AutoBackbone",
            "AutoModel",
            "AutoModelForAudioClassification",
            "AutoModelForAudioFrameClassification",
            "AutoModelForAudioXVector",
            "AutoModelForCausalLM",
            "AutoModelForCTC",
            "AutoModelForDepthEstimation",
            "AutoModelForDocumentQuestionAnswering",
            "AutoModelForImageClassification",
            "AutoModelForImageSegmentation",
            "AutoModelForImageTextToText",
            "AutoModelForImageToImage",
            "AutoModelForInstanceSegmentation",
            "AutoModelForKeypointDetection",
            "AutoModelForMaskedImageModeling",
            "AutoModelForMaskedLM",
            "AutoModelForMaskGeneration",
            "AutoModelForMultipleChoice",
            "AutoModelForNextSentencePrediction",
            "AutoModelForObjectDetection",
            "AutoModelForPreTraining",
            "AutoModelForQuestionAnswering",
            "AutoModelForSemanticSegmentation",
            "AutoModelForSeq2SeqLM",
            "AutoModelForSequenceClassification",
            "AutoModelForSpeechSeq2Seq",
            "AutoModelForTableQuestionAnswering",
            "AutoModelForTextEncoding",
            "AutoModelForTextToSpectrogram",
            "AutoModelForTextToWaveform",
            "AutoModelForTokenClassification",
            "AutoModelForUniversalSegmentation",
            "AutoModelForVideoClassification",
            "AutoModelForVision2Seq",
            "AutoModelForVisualQuestionAnswering",
            "AutoModelForZeroShotImageClassification",
            "AutoModelForZeroShotObjectDetection",
            "AutoModelWithLMHead",
        ]
    )
    _import_structure["models.autoformer"].extend(
        [
            "AutoformerForPrediction",
            "AutoformerModel",
            "AutoformerPreTrainedModel",
        ]
    )
    _import_structure["models.bark"].extend(
        [
            "BarkCausalModel",
            "BarkCoarseModel",
            "BarkFineModel",
            "BarkModel",
            "BarkPreTrainedModel",
            "BarkSemanticModel",
        ]
    )
    _import_structure["models.bart"].extend(
        [
            "BartForCausalLM",
            "BartForConditionalGeneration",
            "BartForQuestionAnswering",
            "BartForSequenceClassification",
            "BartModel",
            "BartPretrainedModel",
            "BartPreTrainedModel",
            "PretrainedBartModel",
        ]
    )
    _import_structure["models.beit"].extend(
        [
            "BeitBackbone",
            "BeitForImageClassification",
            "BeitForMaskedImageModeling",
            "BeitForSemanticSegmentation",
            "BeitModel",
            "BeitPreTrainedModel",
        ]
    )
    _import_structure["models.bert"].extend(
        [
            "BertForMaskedLM",
            "BertForMultipleChoice",
            "BertForNextSentencePrediction",
            "BertForPreTraining",
            "BertForQuestionAnswering",
            "BertForSequenceClassification",
            "BertForTokenClassification",
            "BertLMHeadModel",
            "BertModel",
            "BertPreTrainedModel",
            "load_tf_weights_in_bert",
        ]
    )
    _import_structure["models.bert_generation"].extend(
        [
            "BertGenerationDecoder",
            "BertGenerationEncoder",
            "BertGenerationPreTrainedModel",
            "load_tf_weights_in_bert_generation",
        ]
    )
    _import_structure["models.big_bird"].extend(
        [
            "BigBirdForCausalLM",
            "BigBirdForMaskedLM",
            "BigBirdForMultipleChoice",
            "BigBirdForPreTraining",
            "BigBirdForQuestionAnswering",
            "BigBirdForSequenceClassification",
            "BigBirdForTokenClassification",
            "BigBirdModel",
            "BigBirdPreTrainedModel",
            "load_tf_weights_in_big_bird",
        ]
    )
    _import_structure["models.bigbird_pegasus"].extend(
        [
            "BigBirdPegasusForCausalLM",
            "BigBirdPegasusForConditionalGeneration",
            "BigBirdPegasusForQuestionAnswering",
            "BigBirdPegasusForSequenceClassification",
            "BigBirdPegasusModel",
            "BigBirdPegasusPreTrainedModel",
        ]
    )
    _import_structure["models.biogpt"].extend(
        [
            "BioGptForCausalLM",
            "BioGptForSequenceClassification",
            "BioGptForTokenClassification",
            "BioGptModel",
            "BioGptPreTrainedModel",
        ]
    )
    _import_structure["models.bit"].extend(
        [
            "BitBackbone",
            "BitForImageClassification",
            "BitModel",
            "BitPreTrainedModel",
        ]
    )
    _import_structure["models.blenderbot"].extend(
        [
            "BlenderbotForCausalLM",
            "BlenderbotForConditionalGeneration",
            "BlenderbotModel",
            "BlenderbotPreTrainedModel",
        ]
    )
    _import_structure["models.blenderbot_small"].extend(
        [
            "BlenderbotSmallForCausalLM",
            "BlenderbotSmallForConditionalGeneration",
            "BlenderbotSmallModel",
            "BlenderbotSmallPreTrainedModel",
        ]
    )
    _import_structure["models.blip"].extend(
        [
            "BlipForConditionalGeneration",
            "BlipForImageTextRetrieval",
            "BlipForQuestionAnswering",
            "BlipModel",
            "BlipPreTrainedModel",
            "BlipTextModel",
            "BlipVisionModel",
        ]
    )
    _import_structure["models.blip_2"].extend(
        [
            "Blip2ForConditionalGeneration",
            "Blip2ForImageTextRetrieval",
            "Blip2Model",
            "Blip2PreTrainedModel",
            "Blip2QFormerModel",
            "Blip2TextModelWithProjection",
            "Blip2VisionModel",
            "Blip2VisionModelWithProjection",
        ]
    )
    _import_structure["models.bloom"].extend(
        [
            "BloomForCausalLM",
            "BloomForQuestionAnswering",
            "BloomForSequenceClassification",
            "BloomForTokenClassification",
            "BloomModel",
            "BloomPreTrainedModel",
        ]
    )
    _import_structure["models.bridgetower"].extend(
        [
            "BridgeTowerForContrastiveLearning",
            "BridgeTowerForImageAndTextRetrieval",
            "BridgeTowerForMaskedLM",
            "BridgeTowerModel",
            "BridgeTowerPreTrainedModel",
        ]
    )
    _import_structure["models.bros"].extend(
        [
            "BrosForTokenClassification",
            "BrosModel",
            "BrosPreTrainedModel",
            "BrosProcessor",
            "BrosSpadeEEForTokenClassification",
            "BrosSpadeELForTokenClassification",
        ]
    )
    _import_structure["models.camembert"].extend(
        [
            "CamembertForCausalLM",
            "CamembertForMaskedLM",
            "CamembertForMultipleChoice",
            "CamembertForQuestionAnswering",
            "CamembertForSequenceClassification",
            "CamembertForTokenClassification",
            "CamembertModel",
            "CamembertPreTrainedModel",
        ]
    )
    _import_structure["models.canine"].extend(
        [
            "CanineForMultipleChoice",
            "CanineForQuestionAnswering",
            "CanineForSequenceClassification",
            "CanineForTokenClassification",
            "CanineModel",
            "CaninePreTrainedModel",
            "load_tf_weights_in_canine",
        ]
    )
    _import_structure["models.chameleon"].extend(
        [
            "ChameleonForConditionalGeneration",
            "ChameleonModel",
            "ChameleonPreTrainedModel",
            "ChameleonProcessor",
            "ChameleonVQVAE",
        ]
    )
    _import_structure["models.chinese_clip"].extend(
        [
            "ChineseCLIPModel",
            "ChineseCLIPPreTrainedModel",
            "ChineseCLIPTextModel",
            "ChineseCLIPVisionModel",
        ]
    )
    _import_structure["models.clap"].extend(
        [
            "ClapAudioModel",
            "ClapAudioModelWithProjection",
            "ClapFeatureExtractor",
            "ClapModel",
            "ClapPreTrainedModel",
            "ClapTextModel",
            "ClapTextModelWithProjection",
        ]
    )
    _import_structure["models.clip"].extend(
        [
            "CLIPForImageClassification",
            "CLIPModel",
            "CLIPPreTrainedModel",
            "CLIPTextModel",
            "CLIPTextModelWithProjection",
            "CLIPVisionModel",
            "CLIPVisionModelWithProjection",
        ]
    )
    _import_structure["models.clipseg"].extend(
        [
            "CLIPSegForImageSegmentation",
            "CLIPSegModel",
            "CLIPSegPreTrainedModel",
            "CLIPSegTextModel",
            "CLIPSegVisionModel",
        ]
    )
    _import_structure["models.clvp"].extend(
        [
            "ClvpDecoder",
            "ClvpEncoder",
            "ClvpForCausalLM",
            "ClvpModel",
            "ClvpModelForConditionalGeneration",
            "ClvpPreTrainedModel",
        ]
    )
    _import_structure["models.codegen"].extend(
        [
            "CodeGenForCausalLM",
            "CodeGenModel",
            "CodeGenPreTrainedModel",
        ]
    )
    _import_structure["models.cohere"].extend(["CohereForCausalLM", "CohereModel", "CoherePreTrainedModel"])
    _import_structure["models.conditional_detr"].extend(
        [
            "ConditionalDetrForObjectDetection",
            "ConditionalDetrForSegmentation",
            "ConditionalDetrModel",
            "ConditionalDetrPreTrainedModel",
        ]
    )
    _import_structure["models.convbert"].extend(
        [
            "ConvBertForMaskedLM",
            "ConvBertForMultipleChoice",
            "ConvBertForQuestionAnswering",
            "ConvBertForSequenceClassification",
            "ConvBertForTokenClassification",
            "ConvBertModel",
            "ConvBertPreTrainedModel",
            "load_tf_weights_in_convbert",
        ]
    )
    _import_structure["models.convnext"].extend(
        [
            "ConvNextBackbone",
            "ConvNextForImageClassification",
            "ConvNextModel",
            "ConvNextPreTrainedModel",
        ]
    )
    _import_structure["models.convnextv2"].extend(
        [
            "ConvNextV2Backbone",
            "ConvNextV2ForImageClassification",
            "ConvNextV2Model",
            "ConvNextV2PreTrainedModel",
        ]
    )
    _import_structure["models.cpmant"].extend(
        [
            "CpmAntForCausalLM",
            "CpmAntModel",
            "CpmAntPreTrainedModel",
        ]
    )
    _import_structure["models.ctrl"].extend(
        [
            "CTRLForSequenceClassification",
            "CTRLLMHeadModel",
            "CTRLModel",
            "CTRLPreTrainedModel",
        ]
    )
    _import_structure["models.cvt"].extend(
        [
            "CvtForImageClassification",
            "CvtModel",
            "CvtPreTrainedModel",
        ]
    )
    _import_structure["models.dac"].extend(
        [
            "DacModel",
            "DacPreTrainedModel",
        ]
    )
    _import_structure["models.data2vec"].extend(
        [
            "Data2VecAudioForAudioFrameClassification",
            "Data2VecAudioForCTC",
            "Data2VecAudioForSequenceClassification",
            "Data2VecAudioForXVector",
            "Data2VecAudioModel",
            "Data2VecAudioPreTrainedModel",
            "Data2VecTextForCausalLM",
            "Data2VecTextForMaskedLM",
            "Data2VecTextForMultipleChoice",
            "Data2VecTextForQuestionAnswering",
            "Data2VecTextForSequenceClassification",
            "Data2VecTextForTokenClassification",
            "Data2VecTextModel",
            "Data2VecTextPreTrainedModel",
            "Data2VecVisionForImageClassification",
            "Data2VecVisionForSemanticSegmentation",
            "Data2VecVisionModel",
            "Data2VecVisionPreTrainedModel",
        ]
    )
    _import_structure["models.dbrx"].extend(
        [
            "DbrxForCausalLM",
            "DbrxModel",
            "DbrxPreTrainedModel",
        ]
    )
    _import_structure["models.deberta"].extend(
        [
            "DebertaForMaskedLM",
            "DebertaForQuestionAnswering",
            "DebertaForSequenceClassification",
            "DebertaForTokenClassification",
            "DebertaModel",
            "DebertaPreTrainedModel",
        ]
    )
    _import_structure["models.deberta_v2"].extend(
        [
            "DebertaV2ForMaskedLM",
            "DebertaV2ForMultipleChoice",
            "DebertaV2ForQuestionAnswering",
            "DebertaV2ForSequenceClassification",
            "DebertaV2ForTokenClassification",
            "DebertaV2Model",
            "DebertaV2PreTrainedModel",
        ]
    )
    _import_structure["models.decision_transformer"].extend(
        [
            "DecisionTransformerGPT2Model",
            "DecisionTransformerGPT2PreTrainedModel",
            "DecisionTransformerModel",
            "DecisionTransformerPreTrainedModel",
        ]
    )
    _import_structure["models.deformable_detr"].extend(
        [
            "DeformableDetrForObjectDetection",
            "DeformableDetrModel",
            "DeformableDetrPreTrainedModel",
        ]
    )
    _import_structure["models.deit"].extend(
        [
            "DeiTForImageClassification",
            "DeiTForImageClassificationWithTeacher",
            "DeiTForMaskedImageModeling",
            "DeiTModel",
            "DeiTPreTrainedModel",
        ]
    )
    _import_structure["models.deprecated.deta"].extend(
        [
            "DetaForObjectDetection",
            "DetaModel",
            "DetaPreTrainedModel",
        ]
    )
    _import_structure["models.deprecated.efficientformer"].extend(
        [
            "EfficientFormerForImageClassification",
            "EfficientFormerForImageClassificationWithTeacher",
            "EfficientFormerModel",
            "EfficientFormerPreTrainedModel",
        ]
    )
    _import_structure["models.deprecated.ernie_m"].extend(
        [
            "ErnieMForInformationExtraction",
            "ErnieMForMultipleChoice",
            "ErnieMForQuestionAnswering",
            "ErnieMForSequenceClassification",
            "ErnieMForTokenClassification",
            "ErnieMModel",
            "ErnieMPreTrainedModel",
        ]
    )
    _import_structure["models.deprecated.gptsan_japanese"].extend(
        [
            "GPTSanJapaneseForConditionalGeneration",
            "GPTSanJapaneseModel",
            "GPTSanJapanesePreTrainedModel",
        ]
    )
    _import_structure["models.deprecated.graphormer"].extend(
        [
            "GraphormerForGraphClassification",
            "GraphormerModel",
            "GraphormerPreTrainedModel",
        ]
    )
    _import_structure["models.deprecated.jukebox"].extend(
        [
            "JukeboxModel",
            "JukeboxPreTrainedModel",
            "JukeboxPrior",
            "JukeboxVQVAE",
        ]
    )
    _import_structure["models.deprecated.mctct"].extend(
        [
            "MCTCTForCTC",
            "MCTCTModel",
            "MCTCTPreTrainedModel",
        ]
    )
    _import_structure["models.deprecated.mega"].extend(
        [
            "MegaForCausalLM",
            "MegaForMaskedLM",
            "MegaForMultipleChoice",
            "MegaForQuestionAnswering",
            "MegaForSequenceClassification",
            "MegaForTokenClassification",
            "MegaModel",
            "MegaPreTrainedModel",
        ]
    )
    _import_structure["models.deprecated.mmbt"].extend(["MMBTForClassification", "MMBTModel", "ModalEmbeddings"])
    _import_structure["models.deprecated.nat"].extend(
        [
            "NatBackbone",
            "NatForImageClassification",
            "NatModel",
            "NatPreTrainedModel",
        ]
    )
    _import_structure["models.deprecated.nezha"].extend(
        [
            "NezhaForMaskedLM",
            "NezhaForMultipleChoice",
            "NezhaForNextSentencePrediction",
            "NezhaForPreTraining",
            "NezhaForQuestionAnswering",
            "NezhaForSequenceClassification",
            "NezhaForTokenClassification",
            "NezhaModel",
            "NezhaPreTrainedModel",
        ]
    )
    _import_structure["models.deprecated.open_llama"].extend(
        [
            "OpenLlamaForCausalLM",
            "OpenLlamaForSequenceClassification",
            "OpenLlamaModel",
            "OpenLlamaPreTrainedModel",
        ]
    )
    _import_structure["models.deprecated.qdqbert"].extend(
        [
            "QDQBertForMaskedLM",
            "QDQBertForMultipleChoice",
            "QDQBertForNextSentencePrediction",
            "QDQBertForQuestionAnswering",
            "QDQBertForSequenceClassification",
            "QDQBertForTokenClassification",
            "QDQBertLMHeadModel",
            "QDQBertModel",
            "QDQBertPreTrainedModel",
            "load_tf_weights_in_qdqbert",
        ]
    )
    _import_structure["models.deprecated.realm"].extend(
        [
            "RealmEmbedder",
            "RealmForOpenQA",
            "RealmKnowledgeAugEncoder",
            "RealmPreTrainedModel",
            "RealmReader",
            "RealmRetriever",
            "RealmScorer",
            "load_tf_weights_in_realm",
        ]
    )
    _import_structure["models.deprecated.retribert"].extend(
        [
            "RetriBertModel",
            "RetriBertPreTrainedModel",
        ]
    )
    _import_structure["models.deprecated.speech_to_text_2"].extend(
        ["Speech2Text2ForCausalLM", "Speech2Text2PreTrainedModel"]
    )
    _import_structure["models.deprecated.trajectory_transformer"].extend(
        [
            "TrajectoryTransformerModel",
            "TrajectoryTransformerPreTrainedModel",
        ]
    )
    _import_structure["models.deprecated.transfo_xl"].extend(
        [
            "AdaptiveEmbedding",
            "TransfoXLForSequenceClassification",
            "TransfoXLLMHeadModel",
            "TransfoXLModel",
            "TransfoXLPreTrainedModel",
            "load_tf_weights_in_transfo_xl",
        ]
    )
    _import_structure["models.deprecated.tvlt"].extend(
        [
            "TvltForAudioVisualClassification",
            "TvltForPreTraining",
            "TvltModel",
            "TvltPreTrainedModel",
        ]
    )
    _import_structure["models.deprecated.van"].extend(
        [
            "VanForImageClassification",
            "VanModel",
            "VanPreTrainedModel",
        ]
    )
    _import_structure["models.deprecated.vit_hybrid"].extend(
        [
            "ViTHybridForImageClassification",
            "ViTHybridModel",
            "ViTHybridPreTrainedModel",
        ]
    )
    _import_structure["models.deprecated.xlm_prophetnet"].extend(
        [
            "XLMProphetNetDecoder",
            "XLMProphetNetEncoder",
            "XLMProphetNetForCausalLM",
            "XLMProphetNetForConditionalGeneration",
            "XLMProphetNetModel",
            "XLMProphetNetPreTrainedModel",
        ]
    )
    _import_structure["models.depth_anything"].extend(
        [
            "DepthAnythingForDepthEstimation",
            "DepthAnythingPreTrainedModel",
        ]
    )
    _import_structure["models.detr"].extend(
        [
            "DetrForObjectDetection",
            "DetrForSegmentation",
            "DetrModel",
            "DetrPreTrainedModel",
        ]
    )
    _import_structure["models.dinat"].extend(
        [
            "DinatBackbone",
            "DinatForImageClassification",
            "DinatModel",
            "DinatPreTrainedModel",
        ]
    )
    _import_structure["models.dinov2"].extend(
        [
            "Dinov2Backbone",
            "Dinov2ForImageClassification",
            "Dinov2Model",
            "Dinov2PreTrainedModel",
        ]
    )
    _import_structure["models.distilbert"].extend(
        [
            "DistilBertForMaskedLM",
            "DistilBertForMultipleChoice",
            "DistilBertForQuestionAnswering",
            "DistilBertForSequenceClassification",
            "DistilBertForTokenClassification",
            "DistilBertModel",
            "DistilBertPreTrainedModel",
        ]
    )
    _import_structure["models.donut"].extend(
        [
            "DonutSwinModel",
            "DonutSwinPreTrainedModel",
        ]
    )
    _import_structure["models.dpr"].extend(
        [
            "DPRContextEncoder",
            "DPRPretrainedContextEncoder",
            "DPRPreTrainedModel",
            "DPRPretrainedQuestionEncoder",
            "DPRPretrainedReader",
            "DPRQuestionEncoder",
            "DPRReader",
        ]
    )
    _import_structure["models.dpt"].extend(
        [
            "DPTForDepthEstimation",
            "DPTForSemanticSegmentation",
            "DPTModel",
            "DPTPreTrainedModel",
        ]
    )
    _import_structure["models.efficientnet"].extend(
        [
            "EfficientNetForImageClassification",
            "EfficientNetModel",
            "EfficientNetPreTrainedModel",
        ]
    )
    _import_structure["models.electra"].extend(
        [
            "ElectraForCausalLM",
            "ElectraForMaskedLM",
            "ElectraForMultipleChoice",
            "ElectraForPreTraining",
            "ElectraForQuestionAnswering",
            "ElectraForSequenceClassification",
            "ElectraForTokenClassification",
            "ElectraModel",
            "ElectraPreTrainedModel",
            "load_tf_weights_in_electra",
        ]
    )
    _import_structure["models.encodec"].extend(
        [
            "EncodecModel",
            "EncodecPreTrainedModel",
        ]
    )
    _import_structure["models.encoder_decoder"].append("EncoderDecoderModel")
    _import_structure["models.ernie"].extend(
        [
            "ErnieForCausalLM",
            "ErnieForMaskedLM",
            "ErnieForMultipleChoice",
            "ErnieForNextSentencePrediction",
            "ErnieForPreTraining",
            "ErnieForQuestionAnswering",
            "ErnieForSequenceClassification",
            "ErnieForTokenClassification",
            "ErnieModel",
            "ErniePreTrainedModel",
        ]
    )
    _import_structure["models.esm"].extend(
        [
            "EsmFoldPreTrainedModel",
            "EsmForMaskedLM",
            "EsmForProteinFolding",
            "EsmForSequenceClassification",
            "EsmForTokenClassification",
            "EsmModel",
            "EsmPreTrainedModel",
        ]
    )
    _import_structure["models.falcon"].extend(
        [
            "FalconForCausalLM",
            "FalconForQuestionAnswering",
            "FalconForSequenceClassification",
            "FalconForTokenClassification",
            "FalconModel",
            "FalconPreTrainedModel",
        ]
    )
    _import_structure["models.falcon_mamba"].extend(
        [
            "FalconMambaForCausalLM",
            "FalconMambaModel",
            "FalconMambaPreTrainedModel",
        ]
    )
    _import_structure["models.fastspeech2_conformer"].extend(
        [
            "FastSpeech2ConformerHifiGan",
            "FastSpeech2ConformerModel",
            "FastSpeech2ConformerPreTrainedModel",
            "FastSpeech2ConformerWithHifiGan",
        ]
    )
    _import_structure["models.flaubert"].extend(
        [
            "FlaubertForMultipleChoice",
            "FlaubertForQuestionAnswering",
            "FlaubertForQuestionAnsweringSimple",
            "FlaubertForSequenceClassification",
            "FlaubertForTokenClassification",
            "FlaubertModel",
            "FlaubertPreTrainedModel",
            "FlaubertWithLMHeadModel",
        ]
    )
    _import_structure["models.flava"].extend(
        [
            "FlavaForPreTraining",
            "FlavaImageCodebook",
            "FlavaImageModel",
            "FlavaModel",
            "FlavaMultimodalModel",
            "FlavaPreTrainedModel",
            "FlavaTextModel",
        ]
    )
    _import_structure["models.fnet"].extend(
        [
            "FNetForMaskedLM",
            "FNetForMultipleChoice",
            "FNetForNextSentencePrediction",
            "FNetForPreTraining",
            "FNetForQuestionAnswering",
            "FNetForSequenceClassification",
            "FNetForTokenClassification",
            "FNetModel",
            "FNetPreTrainedModel",
        ]
    )
    _import_structure["models.focalnet"].extend(
        [
            "FocalNetBackbone",
            "FocalNetForImageClassification",
            "FocalNetForMaskedImageModeling",
            "FocalNetModel",
            "FocalNetPreTrainedModel",
        ]
    )
    _import_structure["models.fsmt"].extend(["FSMTForConditionalGeneration", "FSMTModel", "PretrainedFSMTModel"])
    _import_structure["models.funnel"].extend(
        [
            "FunnelBaseModel",
            "FunnelForMaskedLM",
            "FunnelForMultipleChoice",
            "FunnelForPreTraining",
            "FunnelForQuestionAnswering",
            "FunnelForSequenceClassification",
            "FunnelForTokenClassification",
            "FunnelModel",
            "FunnelPreTrainedModel",
            "load_tf_weights_in_funnel",
        ]
    )
    _import_structure["models.fuyu"].extend(["FuyuForCausalLM", "FuyuPreTrainedModel"])
    _import_structure["models.gemma"].extend(
        [
            "GemmaForCausalLM",
            "GemmaForSequenceClassification",
            "GemmaForTokenClassification",
            "GemmaModel",
            "GemmaPreTrainedModel",
        ]
    )
    _import_structure["models.gemma2"].extend(
        [
            "Gemma2ForCausalLM",
            "Gemma2ForSequenceClassification",
            "Gemma2ForTokenClassification",
            "Gemma2Model",
            "Gemma2PreTrainedModel",
        ]
    )
    _import_structure["models.git"].extend(
        [
            "GitForCausalLM",
            "GitModel",
            "GitPreTrainedModel",
            "GitVisionModel",
        ]
    )
    _import_structure["models.glm"].extend(
        [
            "GlmForCausalLM",
            "GlmForSequenceClassification",
            "GlmForTokenClassification",
            "GlmModel",
            "GlmPreTrainedModel",
        ]
    )
    _import_structure["models.glpn"].extend(
        [
            "GLPNForDepthEstimation",
            "GLPNModel",
            "GLPNPreTrainedModel",
        ]
    )
    _import_structure["models.gpt2"].extend(
        [
            "GPT2DoubleHeadsModel",
            "GPT2ForQuestionAnswering",
            "GPT2ForSequenceClassification",
            "GPT2ForTokenClassification",
            "GPT2LMHeadModel",
            "GPT2Model",
            "GPT2PreTrainedModel",
            "load_tf_weights_in_gpt2",
        ]
    )
    _import_structure["models.gpt_bigcode"].extend(
        [
            "GPTBigCodeForCausalLM",
            "GPTBigCodeForSequenceClassification",
            "GPTBigCodeForTokenClassification",
            "GPTBigCodeModel",
            "GPTBigCodePreTrainedModel",
        ]
    )
    _import_structure["models.gpt_neo"].extend(
        [
            "GPTNeoForCausalLM",
            "GPTNeoForQuestionAnswering",
            "GPTNeoForSequenceClassification",
            "GPTNeoForTokenClassification",
            "GPTNeoModel",
            "GPTNeoPreTrainedModel",
            "load_tf_weights_in_gpt_neo",
        ]
    )
    _import_structure["models.gpt_neox"].extend(
        [
            "GPTNeoXForCausalLM",
            "GPTNeoXForQuestionAnswering",
            "GPTNeoXForSequenceClassification",
            "GPTNeoXForTokenClassification",
            "GPTNeoXModel",
            "GPTNeoXPreTrainedModel",
        ]
    )
    _import_structure["models.gpt_neox_japanese"].extend(
        [
            "GPTNeoXJapaneseForCausalLM",
            "GPTNeoXJapaneseModel",
            "GPTNeoXJapanesePreTrainedModel",
        ]
    )
    _import_structure["models.gptj"].extend(
        [
            "GPTJForCausalLM",
            "GPTJForQuestionAnswering",
            "GPTJForSequenceClassification",
            "GPTJModel",
            "GPTJPreTrainedModel",
        ]
    )
    _import_structure["models.granite"].extend(
        [
            "GraniteForCausalLM",
            "GraniteModel",
            "GranitePreTrainedModel",
        ]
    )
    _import_structure["models.granitemoe"].extend(
        [
            "GraniteMoeForCausalLM",
            "GraniteMoeModel",
            "GraniteMoePreTrainedModel",
        ]
    )
    _import_structure["models.grounding_dino"].extend(
        [
            "GroundingDinoForObjectDetection",
            "GroundingDinoModel",
            "GroundingDinoPreTrainedModel",
        ]
    )
    _import_structure["models.groupvit"].extend(
        [
            "GroupViTModel",
            "GroupViTPreTrainedModel",
            "GroupViTTextModel",
            "GroupViTVisionModel",
        ]
    )
    _import_structure["models.hiera"].extend(
        [
            "HieraBackbone",
            "HieraForImageClassification",
            "HieraForPreTraining",
            "HieraModel",
            "HieraPreTrainedModel",
        ]
    )
    _import_structure["models.hubert"].extend(
        [
            "HubertForCTC",
            "HubertForSequenceClassification",
            "HubertModel",
            "HubertPreTrainedModel",
        ]
    )
    _import_structure["models.ibert"].extend(
        [
            "IBertForMaskedLM",
            "IBertForMultipleChoice",
            "IBertForQuestionAnswering",
            "IBertForSequenceClassification",
            "IBertForTokenClassification",
            "IBertModel",
            "IBertPreTrainedModel",
        ]
    )
    _import_structure["models.idefics"].extend(
        [
            "IdeficsForVisionText2Text",
            "IdeficsModel",
            "IdeficsPreTrainedModel",
            "IdeficsProcessor",
        ]
    )
    _import_structure["models.idefics2"].extend(
        [
            "Idefics2ForConditionalGeneration",
            "Idefics2Model",
            "Idefics2PreTrainedModel",
            "Idefics2Processor",
        ]
    )
    _import_structure["models.idefics3"].extend(
        [
            "Idefics3ForConditionalGeneration",
            "Idefics3Model",
            "Idefics3PreTrainedModel",
            "Idefics3Processor",
        ]
    )
    _import_structure["models.imagegpt"].extend(
        [
            "ImageGPTForCausalImageModeling",
            "ImageGPTForImageClassification",
            "ImageGPTModel",
            "ImageGPTPreTrainedModel",
            "load_tf_weights_in_imagegpt",
        ]
    )
    _import_structure["models.informer"].extend(
        [
            "InformerForPrediction",
            "InformerModel",
            "InformerPreTrainedModel",
        ]
    )
    _import_structure["models.instructblip"].extend(
        [
            "InstructBlipForConditionalGeneration",
            "InstructBlipPreTrainedModel",
            "InstructBlipQFormerModel",
            "InstructBlipVisionModel",
        ]
    )
    _import_structure["models.instructblipvideo"].extend(
        [
            "InstructBlipVideoForConditionalGeneration",
            "InstructBlipVideoPreTrainedModel",
            "InstructBlipVideoQFormerModel",
            "InstructBlipVideoVisionModel",
        ]
    )
    _import_structure["models.jamba"].extend(
        [
            "JambaForCausalLM",
            "JambaForSequenceClassification",
            "JambaModel",
            "JambaPreTrainedModel",
        ]
    )
    _import_structure["models.jetmoe"].extend(
        [
            "JetMoeForCausalLM",
            "JetMoeForSequenceClassification",
            "JetMoeModel",
            "JetMoePreTrainedModel",
        ]
    )
    _import_structure["models.kosmos2"].extend(
        [
            "Kosmos2ForConditionalGeneration",
            "Kosmos2Model",
            "Kosmos2PreTrainedModel",
        ]
    )
    _import_structure["models.layoutlm"].extend(
        [
            "LayoutLMForMaskedLM",
            "LayoutLMForQuestionAnswering",
            "LayoutLMForSequenceClassification",
            "LayoutLMForTokenClassification",
            "LayoutLMModel",
            "LayoutLMPreTrainedModel",
        ]
    )
    _import_structure["models.layoutlmv2"].extend(
        [
            "LayoutLMv2ForQuestionAnswering",
            "LayoutLMv2ForSequenceClassification",
            "LayoutLMv2ForTokenClassification",
            "LayoutLMv2Model",
            "LayoutLMv2PreTrainedModel",
        ]
    )
    _import_structure["models.layoutlmv3"].extend(
        [
            "LayoutLMv3ForQuestionAnswering",
            "LayoutLMv3ForSequenceClassification",
            "LayoutLMv3ForTokenClassification",
            "LayoutLMv3Model",
            "LayoutLMv3PreTrainedModel",
        ]
    )
    _import_structure["models.led"].extend(
        [
            "LEDForConditionalGeneration",
            "LEDForQuestionAnswering",
            "LEDForSequenceClassification",
            "LEDModel",
            "LEDPreTrainedModel",
        ]
    )
    _import_structure["models.levit"].extend(
        [
            "LevitForImageClassification",
            "LevitForImageClassificationWithTeacher",
            "LevitModel",
            "LevitPreTrainedModel",
        ]
    )
    _import_structure["models.lilt"].extend(
        [
            "LiltForQuestionAnswering",
            "LiltForSequenceClassification",
            "LiltForTokenClassification",
            "LiltModel",
            "LiltPreTrainedModel",
        ]
    )
    _import_structure["models.llama"].extend(
        [
            "LlamaForCausalLM",
            "LlamaForQuestionAnswering",
            "LlamaForSequenceClassification",
            "LlamaForTokenClassification",
            "LlamaModel",
            "LlamaPreTrainedModel",
        ]
    )
    _import_structure["models.llava"].extend(
        [
            "LlavaForConditionalGeneration",
            "LlavaPreTrainedModel",
        ]
    )
    _import_structure["models.llava_next"].extend(
        [
            "LlavaNextForConditionalGeneration",
            "LlavaNextPreTrainedModel",
        ]
    )
    _import_structure["models.llava_next_video"].extend(
        [
            "LlavaNextVideoForConditionalGeneration",
            "LlavaNextVideoPreTrainedModel",
        ]
    )
    _import_structure["models.llava_onevision"].extend(
        [
            "LlavaOnevisionForConditionalGeneration",
            "LlavaOnevisionPreTrainedModel",
        ]
    )
    _import_structure["models.longformer"].extend(
        [
            "LongformerForMaskedLM",
            "LongformerForMultipleChoice",
            "LongformerForQuestionAnswering",
            "LongformerForSequenceClassification",
            "LongformerForTokenClassification",
            "LongformerModel",
            "LongformerPreTrainedModel",
        ]
    )
    _import_structure["models.longt5"].extend(
        [
            "LongT5EncoderModel",
            "LongT5ForConditionalGeneration",
            "LongT5Model",
            "LongT5PreTrainedModel",
        ]
    )
    _import_structure["models.luke"].extend(
        [
            "LukeForEntityClassification",
            "LukeForEntityPairClassification",
            "LukeForEntitySpanClassification",
            "LukeForMaskedLM",
            "LukeForMultipleChoice",
            "LukeForQuestionAnswering",
            "LukeForSequenceClassification",
            "LukeForTokenClassification",
            "LukeModel",
            "LukePreTrainedModel",
        ]
    )
    _import_structure["models.lxmert"].extend(
        [
            "LxmertEncoder",
            "LxmertForPreTraining",
            "LxmertForQuestionAnswering",
            "LxmertModel",
            "LxmertPreTrainedModel",
            "LxmertVisualFeatureEncoder",
        ]
    )
    _import_structure["models.m2m_100"].extend(
        [
            "M2M100ForConditionalGeneration",
            "M2M100Model",
            "M2M100PreTrainedModel",
        ]
    )
    _import_structure["models.mamba"].extend(
        [
            "MambaForCausalLM",
            "MambaModel",
            "MambaPreTrainedModel",
        ]
    )
    _import_structure["models.mamba2"].extend(
        [
            "Mamba2ForCausalLM",
            "Mamba2Model",
            "Mamba2PreTrainedModel",
        ]
    )
    _import_structure["models.marian"].extend(
        ["MarianForCausalLM", "MarianModel", "MarianMTModel", "MarianPreTrainedModel"]
    )
    _import_structure["models.markuplm"].extend(
        [
            "MarkupLMForQuestionAnswering",
            "MarkupLMForSequenceClassification",
            "MarkupLMForTokenClassification",
            "MarkupLMModel",
            "MarkupLMPreTrainedModel",
        ]
    )
    _import_structure["models.mask2former"].extend(
        [
            "Mask2FormerForUniversalSegmentation",
            "Mask2FormerModel",
            "Mask2FormerPreTrainedModel",
        ]
    )
    _import_structure["models.maskformer"].extend(
        [
            "MaskFormerForInstanceSegmentation",
            "MaskFormerModel",
            "MaskFormerPreTrainedModel",
            "MaskFormerSwinBackbone",
        ]
    )
    _import_structure["models.mbart"].extend(
        [
            "MBartForCausalLM",
            "MBartForConditionalGeneration",
            "MBartForQuestionAnswering",
            "MBartForSequenceClassification",
            "MBartModel",
            "MBartPreTrainedModel",
        ]
    )
    _import_structure["models.megatron_bert"].extend(
        [
            "MegatronBertForCausalLM",
            "MegatronBertForMaskedLM",
            "MegatronBertForMultipleChoice",
            "MegatronBertForNextSentencePrediction",
            "MegatronBertForPreTraining",
            "MegatronBertForQuestionAnswering",
            "MegatronBertForSequenceClassification",
            "MegatronBertForTokenClassification",
            "MegatronBertModel",
            "MegatronBertPreTrainedModel",
        ]
    )
    _import_structure["models.mgp_str"].extend(
        [
            "MgpstrForSceneTextRecognition",
            "MgpstrModel",
            "MgpstrPreTrainedModel",
        ]
    )
    _import_structure["models.mimi"].extend(
        [
            "MimiModel",
            "MimiPreTrainedModel",
        ]
    )
    _import_structure["models.mistral"].extend(
        [
            "MistralForCausalLM",
            "MistralForQuestionAnswering",
            "MistralForSequenceClassification",
            "MistralForTokenClassification",
            "MistralModel",
            "MistralPreTrainedModel",
        ]
    )
    _import_structure["models.mixtral"].extend(
        [
            "MixtralForCausalLM",
            "MixtralForQuestionAnswering",
            "MixtralForSequenceClassification",
            "MixtralForTokenClassification",
            "MixtralModel",
            "MixtralPreTrainedModel",
        ]
    )
    _import_structure["models.mllama"].extend(
        [
            "MllamaForCausalLM",
            "MllamaForConditionalGeneration",
            "MllamaPreTrainedModel",
            "MllamaProcessor",
            "MllamaTextModel",
            "MllamaVisionModel",
        ]
    )
    _import_structure["models.mobilebert"].extend(
        [
            "MobileBertForMaskedLM",
            "MobileBertForMultipleChoice",
            "MobileBertForNextSentencePrediction",
            "MobileBertForPreTraining",
            "MobileBertForQuestionAnswering",
            "MobileBertForSequenceClassification",
            "MobileBertForTokenClassification",
            "MobileBertModel",
            "MobileBertPreTrainedModel",
            "load_tf_weights_in_mobilebert",
        ]
    )
    _import_structure["models.mobilenet_v1"].extend(
        [
            "MobileNetV1ForImageClassification",
            "MobileNetV1Model",
            "MobileNetV1PreTrainedModel",
            "load_tf_weights_in_mobilenet_v1",
        ]
    )
    _import_structure["models.mobilenet_v2"].extend(
        [
            "MobileNetV2ForImageClassification",
            "MobileNetV2ForSemanticSegmentation",
            "MobileNetV2Model",
            "MobileNetV2PreTrainedModel",
            "load_tf_weights_in_mobilenet_v2",
        ]
    )
    _import_structure["models.mobilevit"].extend(
        [
            "MobileViTForImageClassification",
            "MobileViTForSemanticSegmentation",
            "MobileViTModel",
            "MobileViTPreTrainedModel",
        ]
    )
    _import_structure["models.mobilevitv2"].extend(
        [
            "MobileViTV2ForImageClassification",
            "MobileViTV2ForSemanticSegmentation",
            "MobileViTV2Model",
            "MobileViTV2PreTrainedModel",
        ]
    )
<<<<<<< HEAD
    _import_structure["models.molmo"].extend(
        [
            "MolmoForConditionalGeneration",
            "MolmoPreTrainedModel",
        ]
    )

=======
    _import_structure["models.moshi"].extend(
        [
            "MoshiForCausalLM",
            "MoshiForConditionalGeneration",
            "MoshiModel",
            "MoshiPreTrainedModel",
        ]
    )
>>>>>>> 5e1fd4e2
    _import_structure["models.mpnet"].extend(
        [
            "MPNetForMaskedLM",
            "MPNetForMultipleChoice",
            "MPNetForQuestionAnswering",
            "MPNetForSequenceClassification",
            "MPNetForTokenClassification",
            "MPNetModel",
            "MPNetPreTrainedModel",
        ]
    )
    _import_structure["models.mpt"].extend(
        [
            "MptForCausalLM",
            "MptForQuestionAnswering",
            "MptForSequenceClassification",
            "MptForTokenClassification",
            "MptModel",
            "MptPreTrainedModel",
        ]
    )
    _import_structure["models.mra"].extend(
        [
            "MraForMaskedLM",
            "MraForMultipleChoice",
            "MraForQuestionAnswering",
            "MraForSequenceClassification",
            "MraForTokenClassification",
            "MraModel",
            "MraPreTrainedModel",
        ]
    )
    _import_structure["models.mt5"].extend(
        [
            "MT5EncoderModel",
            "MT5ForConditionalGeneration",
            "MT5ForQuestionAnswering",
            "MT5ForSequenceClassification",
            "MT5ForTokenClassification",
            "MT5Model",
            "MT5PreTrainedModel",
        ]
    )
    _import_structure["models.musicgen"].extend(
        [
            "MusicgenForCausalLM",
            "MusicgenForConditionalGeneration",
            "MusicgenModel",
            "MusicgenPreTrainedModel",
            "MusicgenProcessor",
        ]
    )
    _import_structure["models.musicgen_melody"].extend(
        [
            "MusicgenMelodyForCausalLM",
            "MusicgenMelodyForConditionalGeneration",
            "MusicgenMelodyModel",
            "MusicgenMelodyPreTrainedModel",
        ]
    )
    _import_structure["models.mvp"].extend(
        [
            "MvpForCausalLM",
            "MvpForConditionalGeneration",
            "MvpForQuestionAnswering",
            "MvpForSequenceClassification",
            "MvpModel",
            "MvpPreTrainedModel",
        ]
    )
    _import_structure["models.nemotron"].extend(
        [
            "NemotronForCausalLM",
            "NemotronForQuestionAnswering",
            "NemotronForSequenceClassification",
            "NemotronForTokenClassification",
            "NemotronModel",
            "NemotronPreTrainedModel",
        ]
    )
    _import_structure["models.nllb_moe"].extend(
        [
            "NllbMoeForConditionalGeneration",
            "NllbMoeModel",
            "NllbMoePreTrainedModel",
            "NllbMoeSparseMLP",
            "NllbMoeTop2Router",
        ]
    )
    _import_structure["models.nystromformer"].extend(
        [
            "NystromformerForMaskedLM",
            "NystromformerForMultipleChoice",
            "NystromformerForQuestionAnswering",
            "NystromformerForSequenceClassification",
            "NystromformerForTokenClassification",
            "NystromformerModel",
            "NystromformerPreTrainedModel",
        ]
    )
    _import_structure["models.olmo"].extend(
        [
            "OlmoForCausalLM",
            "OlmoModel",
            "OlmoPreTrainedModel",
        ]
    )
    _import_structure["models.olmoe"].extend(
        [
            "OlmoeForCausalLM",
            "OlmoeModel",
            "OlmoePreTrainedModel",
        ]
    )
    _import_structure["models.omdet_turbo"].extend(
        [
            "OmDetTurboForObjectDetection",
            "OmDetTurboPreTrainedModel",
        ]
    )
    _import_structure["models.oneformer"].extend(
        [
            "OneFormerForUniversalSegmentation",
            "OneFormerModel",
            "OneFormerPreTrainedModel",
        ]
    )
    _import_structure["models.openai"].extend(
        [
            "OpenAIGPTDoubleHeadsModel",
            "OpenAIGPTForSequenceClassification",
            "OpenAIGPTLMHeadModel",
            "OpenAIGPTModel",
            "OpenAIGPTPreTrainedModel",
            "load_tf_weights_in_openai_gpt",
        ]
    )
    _import_structure["models.opt"].extend(
        [
            "OPTForCausalLM",
            "OPTForQuestionAnswering",
            "OPTForSequenceClassification",
            "OPTModel",
            "OPTPreTrainedModel",
        ]
    )
    _import_structure["models.owlv2"].extend(
        [
            "Owlv2ForObjectDetection",
            "Owlv2Model",
            "Owlv2PreTrainedModel",
            "Owlv2TextModel",
            "Owlv2VisionModel",
        ]
    )
    _import_structure["models.owlvit"].extend(
        [
            "OwlViTForObjectDetection",
            "OwlViTModel",
            "OwlViTPreTrainedModel",
            "OwlViTTextModel",
            "OwlViTVisionModel",
        ]
    )
    _import_structure["models.paligemma"].extend(
        [
            "PaliGemmaForConditionalGeneration",
            "PaliGemmaPreTrainedModel",
            "PaliGemmaProcessor",
        ]
    )
    _import_structure["models.patchtsmixer"].extend(
        [
            "PatchTSMixerForPrediction",
            "PatchTSMixerForPretraining",
            "PatchTSMixerForRegression",
            "PatchTSMixerForTimeSeriesClassification",
            "PatchTSMixerModel",
            "PatchTSMixerPreTrainedModel",
        ]
    )
    _import_structure["models.patchtst"].extend(
        [
            "PatchTSTForClassification",
            "PatchTSTForPrediction",
            "PatchTSTForPretraining",
            "PatchTSTForRegression",
            "PatchTSTModel",
            "PatchTSTPreTrainedModel",
        ]
    )
    _import_structure["models.pegasus"].extend(
        [
            "PegasusForCausalLM",
            "PegasusForConditionalGeneration",
            "PegasusModel",
            "PegasusPreTrainedModel",
        ]
    )
    _import_structure["models.pegasus_x"].extend(
        [
            "PegasusXForConditionalGeneration",
            "PegasusXModel",
            "PegasusXPreTrainedModel",
        ]
    )
    _import_structure["models.perceiver"].extend(
        [
            "PerceiverForImageClassificationConvProcessing",
            "PerceiverForImageClassificationFourier",
            "PerceiverForImageClassificationLearned",
            "PerceiverForMaskedLM",
            "PerceiverForMultimodalAutoencoding",
            "PerceiverForOpticalFlow",
            "PerceiverForSequenceClassification",
            "PerceiverModel",
            "PerceiverPreTrainedModel",
        ]
    )
    _import_structure["models.persimmon"].extend(
        [
            "PersimmonForCausalLM",
            "PersimmonForSequenceClassification",
            "PersimmonForTokenClassification",
            "PersimmonModel",
            "PersimmonPreTrainedModel",
        ]
    )
    _import_structure["models.phi"].extend(
        [
            "PhiForCausalLM",
            "PhiForSequenceClassification",
            "PhiForTokenClassification",
            "PhiModel",
            "PhiPreTrainedModel",
        ]
    )
    _import_structure["models.phi3"].extend(
        [
            "Phi3ForCausalLM",
            "Phi3ForSequenceClassification",
            "Phi3ForTokenClassification",
            "Phi3Model",
            "Phi3PreTrainedModel",
        ]
    )
    _import_structure["models.phimoe"].extend(
        [
            "PhimoeForCausalLM",
            "PhimoeForSequenceClassification",
            "PhimoeModel",
            "PhimoePreTrainedModel",
        ]
    )
    _import_structure["models.pix2struct"].extend(
        [
            "Pix2StructForConditionalGeneration",
            "Pix2StructPreTrainedModel",
            "Pix2StructTextModel",
            "Pix2StructVisionModel",
        ]
    )
    _import_structure["models.pixtral"].extend(["PixtralPreTrainedModel", "PixtralVisionModel"])
    _import_structure["models.plbart"].extend(
        [
            "PLBartForCausalLM",
            "PLBartForConditionalGeneration",
            "PLBartForSequenceClassification",
            "PLBartModel",
            "PLBartPreTrainedModel",
        ]
    )
    _import_structure["models.poolformer"].extend(
        [
            "PoolFormerForImageClassification",
            "PoolFormerModel",
            "PoolFormerPreTrainedModel",
        ]
    )
    _import_structure["models.pop2piano"].extend(
        [
            "Pop2PianoForConditionalGeneration",
            "Pop2PianoPreTrainedModel",
        ]
    )
    _import_structure["models.prophetnet"].extend(
        [
            "ProphetNetDecoder",
            "ProphetNetEncoder",
            "ProphetNetForCausalLM",
            "ProphetNetForConditionalGeneration",
            "ProphetNetModel",
            "ProphetNetPreTrainedModel",
        ]
    )
    _import_structure["models.pvt"].extend(
        [
            "PvtForImageClassification",
            "PvtModel",
            "PvtPreTrainedModel",
        ]
    )
    _import_structure["models.pvt_v2"].extend(
        [
            "PvtV2Backbone",
            "PvtV2ForImageClassification",
            "PvtV2Model",
            "PvtV2PreTrainedModel",
        ]
    )
    _import_structure["models.qwen2"].extend(
        [
            "Qwen2ForCausalLM",
            "Qwen2ForQuestionAnswering",
            "Qwen2ForSequenceClassification",
            "Qwen2ForTokenClassification",
            "Qwen2Model",
            "Qwen2PreTrainedModel",
        ]
    )
    _import_structure["models.qwen2_audio"].extend(
        [
            "Qwen2AudioEncoder",
            "Qwen2AudioForConditionalGeneration",
            "Qwen2AudioPreTrainedModel",
        ]
    )
    _import_structure["models.qwen2_moe"].extend(
        [
            "Qwen2MoeForCausalLM",
            "Qwen2MoeForQuestionAnswering",
            "Qwen2MoeForSequenceClassification",
            "Qwen2MoeForTokenClassification",
            "Qwen2MoeModel",
            "Qwen2MoePreTrainedModel",
        ]
    )
    _import_structure["models.qwen2_vl"].extend(
        [
            "Qwen2VLForConditionalGeneration",
            "Qwen2VLModel",
            "Qwen2VLPreTrainedModel",
        ]
    )
    _import_structure["models.rag"].extend(
        [
            "RagModel",
            "RagPreTrainedModel",
            "RagSequenceForGeneration",
            "RagTokenForGeneration",
        ]
    )
    _import_structure["models.recurrent_gemma"].extend(
        [
            "RecurrentGemmaForCausalLM",
            "RecurrentGemmaModel",
            "RecurrentGemmaPreTrainedModel",
        ]
    )
    _import_structure["models.reformer"].extend(
        [
            "ReformerForMaskedLM",
            "ReformerForQuestionAnswering",
            "ReformerForSequenceClassification",
            "ReformerModel",
            "ReformerModelWithLMHead",
            "ReformerPreTrainedModel",
        ]
    )
    _import_structure["models.regnet"].extend(
        [
            "RegNetForImageClassification",
            "RegNetModel",
            "RegNetPreTrainedModel",
        ]
    )
    _import_structure["models.rembert"].extend(
        [
            "RemBertForCausalLM",
            "RemBertForMaskedLM",
            "RemBertForMultipleChoice",
            "RemBertForQuestionAnswering",
            "RemBertForSequenceClassification",
            "RemBertForTokenClassification",
            "RemBertModel",
            "RemBertPreTrainedModel",
            "load_tf_weights_in_rembert",
        ]
    )
    _import_structure["models.resnet"].extend(
        [
            "ResNetBackbone",
            "ResNetForImageClassification",
            "ResNetModel",
            "ResNetPreTrainedModel",
        ]
    )
    _import_structure["models.roberta"].extend(
        [
            "RobertaForCausalLM",
            "RobertaForMaskedLM",
            "RobertaForMultipleChoice",
            "RobertaForQuestionAnswering",
            "RobertaForSequenceClassification",
            "RobertaForTokenClassification",
            "RobertaModel",
            "RobertaPreTrainedModel",
        ]
    )
    _import_structure["models.roberta_prelayernorm"].extend(
        [
            "RobertaPreLayerNormForCausalLM",
            "RobertaPreLayerNormForMaskedLM",
            "RobertaPreLayerNormForMultipleChoice",
            "RobertaPreLayerNormForQuestionAnswering",
            "RobertaPreLayerNormForSequenceClassification",
            "RobertaPreLayerNormForTokenClassification",
            "RobertaPreLayerNormModel",
            "RobertaPreLayerNormPreTrainedModel",
        ]
    )
    _import_structure["models.roc_bert"].extend(
        [
            "RoCBertForCausalLM",
            "RoCBertForMaskedLM",
            "RoCBertForMultipleChoice",
            "RoCBertForPreTraining",
            "RoCBertForQuestionAnswering",
            "RoCBertForSequenceClassification",
            "RoCBertForTokenClassification",
            "RoCBertModel",
            "RoCBertPreTrainedModel",
            "load_tf_weights_in_roc_bert",
        ]
    )
    _import_structure["models.roformer"].extend(
        [
            "RoFormerForCausalLM",
            "RoFormerForMaskedLM",
            "RoFormerForMultipleChoice",
            "RoFormerForQuestionAnswering",
            "RoFormerForSequenceClassification",
            "RoFormerForTokenClassification",
            "RoFormerModel",
            "RoFormerPreTrainedModel",
            "load_tf_weights_in_roformer",
        ]
    )
    _import_structure["models.rt_detr"].extend(
        [
            "RTDetrForObjectDetection",
            "RTDetrModel",
            "RTDetrPreTrainedModel",
            "RTDetrResNetBackbone",
            "RTDetrResNetPreTrainedModel",
        ]
    )
    _import_structure["models.rwkv"].extend(
        [
            "RwkvForCausalLM",
            "RwkvModel",
            "RwkvPreTrainedModel",
        ]
    )
    _import_structure["models.sam"].extend(
        [
            "SamModel",
            "SamPreTrainedModel",
        ]
    )
    _import_structure["models.seamless_m4t"].extend(
        [
            "SeamlessM4TCodeHifiGan",
            "SeamlessM4TForSpeechToSpeech",
            "SeamlessM4TForSpeechToText",
            "SeamlessM4TForTextToSpeech",
            "SeamlessM4TForTextToText",
            "SeamlessM4THifiGan",
            "SeamlessM4TModel",
            "SeamlessM4TPreTrainedModel",
            "SeamlessM4TTextToUnitForConditionalGeneration",
            "SeamlessM4TTextToUnitModel",
        ]
    )
    _import_structure["models.seamless_m4t_v2"].extend(
        [
            "SeamlessM4Tv2ForSpeechToSpeech",
            "SeamlessM4Tv2ForSpeechToText",
            "SeamlessM4Tv2ForTextToSpeech",
            "SeamlessM4Tv2ForTextToText",
            "SeamlessM4Tv2Model",
            "SeamlessM4Tv2PreTrainedModel",
        ]
    )
    _import_structure["models.segformer"].extend(
        [
            "SegformerDecodeHead",
            "SegformerForImageClassification",
            "SegformerForSemanticSegmentation",
            "SegformerModel",
            "SegformerPreTrainedModel",
        ]
    )
    _import_structure["models.seggpt"].extend(
        [
            "SegGptForImageSegmentation",
            "SegGptModel",
            "SegGptPreTrainedModel",
        ]
    )
    _import_structure["models.sew"].extend(
        [
            "SEWForCTC",
            "SEWForSequenceClassification",
            "SEWModel",
            "SEWPreTrainedModel",
        ]
    )
    _import_structure["models.sew_d"].extend(
        [
            "SEWDForCTC",
            "SEWDForSequenceClassification",
            "SEWDModel",
            "SEWDPreTrainedModel",
        ]
    )
    _import_structure["models.siglip"].extend(
        [
            "SiglipForImageClassification",
            "SiglipModel",
            "SiglipPreTrainedModel",
            "SiglipTextModel",
            "SiglipVisionModel",
        ]
    )
    _import_structure["models.speech_encoder_decoder"].extend(["SpeechEncoderDecoderModel"])
    _import_structure["models.speech_to_text"].extend(
        [
            "Speech2TextForConditionalGeneration",
            "Speech2TextModel",
            "Speech2TextPreTrainedModel",
        ]
    )
    _import_structure["models.speecht5"].extend(
        [
            "SpeechT5ForSpeechToSpeech",
            "SpeechT5ForSpeechToText",
            "SpeechT5ForTextToSpeech",
            "SpeechT5HifiGan",
            "SpeechT5Model",
            "SpeechT5PreTrainedModel",
        ]
    )
    _import_structure["models.splinter"].extend(
        [
            "SplinterForPreTraining",
            "SplinterForQuestionAnswering",
            "SplinterModel",
            "SplinterPreTrainedModel",
        ]
    )
    _import_structure["models.squeezebert"].extend(
        [
            "SqueezeBertForMaskedLM",
            "SqueezeBertForMultipleChoice",
            "SqueezeBertForQuestionAnswering",
            "SqueezeBertForSequenceClassification",
            "SqueezeBertForTokenClassification",
            "SqueezeBertModel",
            "SqueezeBertPreTrainedModel",
        ]
    )
    _import_structure["models.stablelm"].extend(
        [
            "StableLmForCausalLM",
            "StableLmForSequenceClassification",
            "StableLmForTokenClassification",
            "StableLmModel",
            "StableLmPreTrainedModel",
        ]
    )
    _import_structure["models.starcoder2"].extend(
        [
            "Starcoder2ForCausalLM",
            "Starcoder2ForSequenceClassification",
            "Starcoder2ForTokenClassification",
            "Starcoder2Model",
            "Starcoder2PreTrainedModel",
        ]
    )
    _import_structure["models.superpoint"].extend(
        [
            "SuperPointForKeypointDetection",
            "SuperPointPreTrainedModel",
        ]
    )
    _import_structure["models.swiftformer"].extend(
        [
            "SwiftFormerForImageClassification",
            "SwiftFormerModel",
            "SwiftFormerPreTrainedModel",
        ]
    )
    _import_structure["models.swin"].extend(
        [
            "SwinBackbone",
            "SwinForImageClassification",
            "SwinForMaskedImageModeling",
            "SwinModel",
            "SwinPreTrainedModel",
        ]
    )
    _import_structure["models.swin2sr"].extend(
        [
            "Swin2SRForImageSuperResolution",
            "Swin2SRModel",
            "Swin2SRPreTrainedModel",
        ]
    )
    _import_structure["models.swinv2"].extend(
        [
            "Swinv2Backbone",
            "Swinv2ForImageClassification",
            "Swinv2ForMaskedImageModeling",
            "Swinv2Model",
            "Swinv2PreTrainedModel",
        ]
    )
    _import_structure["models.switch_transformers"].extend(
        [
            "SwitchTransformersEncoderModel",
            "SwitchTransformersForConditionalGeneration",
            "SwitchTransformersModel",
            "SwitchTransformersPreTrainedModel",
            "SwitchTransformersSparseMLP",
            "SwitchTransformersTop1Router",
        ]
    )
    _import_structure["models.t5"].extend(
        [
            "T5EncoderModel",
            "T5ForConditionalGeneration",
            "T5ForQuestionAnswering",
            "T5ForSequenceClassification",
            "T5ForTokenClassification",
            "T5Model",
            "T5PreTrainedModel",
            "load_tf_weights_in_t5",
        ]
    )
    _import_structure["models.table_transformer"].extend(
        [
            "TableTransformerForObjectDetection",
            "TableTransformerModel",
            "TableTransformerPreTrainedModel",
        ]
    )
    _import_structure["models.tapas"].extend(
        [
            "TapasForMaskedLM",
            "TapasForQuestionAnswering",
            "TapasForSequenceClassification",
            "TapasModel",
            "TapasPreTrainedModel",
            "load_tf_weights_in_tapas",
        ]
    )
    _import_structure["models.time_series_transformer"].extend(
        [
            "TimeSeriesTransformerForPrediction",
            "TimeSeriesTransformerModel",
            "TimeSeriesTransformerPreTrainedModel",
        ]
    )
    _import_structure["models.timesformer"].extend(
        [
            "TimesformerForVideoClassification",
            "TimesformerModel",
            "TimesformerPreTrainedModel",
        ]
    )
    _import_structure["models.timm_backbone"].extend(["TimmBackbone"])
    _import_structure["models.trocr"].extend(
        [
            "TrOCRForCausalLM",
            "TrOCRPreTrainedModel",
        ]
    )
    _import_structure["models.tvp"].extend(
        [
            "TvpForVideoGrounding",
            "TvpModel",
            "TvpPreTrainedModel",
        ]
    )
    _import_structure["models.udop"].extend(
        [
            "UdopEncoderModel",
            "UdopForConditionalGeneration",
            "UdopModel",
            "UdopPreTrainedModel",
        ],
    )
    _import_structure["models.umt5"].extend(
        [
            "UMT5EncoderModel",
            "UMT5ForConditionalGeneration",
            "UMT5ForQuestionAnswering",
            "UMT5ForSequenceClassification",
            "UMT5ForTokenClassification",
            "UMT5Model",
            "UMT5PreTrainedModel",
        ]
    )
    _import_structure["models.unispeech"].extend(
        [
            "UniSpeechForCTC",
            "UniSpeechForPreTraining",
            "UniSpeechForSequenceClassification",
            "UniSpeechModel",
            "UniSpeechPreTrainedModel",
        ]
    )
    _import_structure["models.unispeech_sat"].extend(
        [
            "UniSpeechSatForAudioFrameClassification",
            "UniSpeechSatForCTC",
            "UniSpeechSatForPreTraining",
            "UniSpeechSatForSequenceClassification",
            "UniSpeechSatForXVector",
            "UniSpeechSatModel",
            "UniSpeechSatPreTrainedModel",
        ]
    )
    _import_structure["models.univnet"].extend(
        [
            "UnivNetModel",
        ]
    )
    _import_structure["models.upernet"].extend(
        [
            "UperNetForSemanticSegmentation",
            "UperNetPreTrainedModel",
        ]
    )
    _import_structure["models.video_llava"].extend(
        [
            "VideoLlavaForConditionalGeneration",
            "VideoLlavaPreTrainedModel",
            "VideoLlavaProcessor",
        ]
    )
    _import_structure["models.videomae"].extend(
        [
            "VideoMAEForPreTraining",
            "VideoMAEForVideoClassification",
            "VideoMAEModel",
            "VideoMAEPreTrainedModel",
        ]
    )
    _import_structure["models.vilt"].extend(
        [
            "ViltForImageAndTextRetrieval",
            "ViltForImagesAndTextClassification",
            "ViltForMaskedLM",
            "ViltForQuestionAnswering",
            "ViltForTokenClassification",
            "ViltModel",
            "ViltPreTrainedModel",
        ]
    )
    _import_structure["models.vipllava"].extend(
        [
            "VipLlavaForConditionalGeneration",
            "VipLlavaPreTrainedModel",
        ]
    )
    _import_structure["models.vision_encoder_decoder"].extend(["VisionEncoderDecoderModel"])
    _import_structure["models.vision_text_dual_encoder"].extend(["VisionTextDualEncoderModel"])
    _import_structure["models.visual_bert"].extend(
        [
            "VisualBertForMultipleChoice",
            "VisualBertForPreTraining",
            "VisualBertForQuestionAnswering",
            "VisualBertForRegionToPhraseAlignment",
            "VisualBertForVisualReasoning",
            "VisualBertModel",
            "VisualBertPreTrainedModel",
        ]
    )
    _import_structure["models.vit"].extend(
        [
            "ViTForImageClassification",
            "ViTForMaskedImageModeling",
            "ViTModel",
            "ViTPreTrainedModel",
        ]
    )
    _import_structure["models.vit_mae"].extend(
        [
            "ViTMAEForPreTraining",
            "ViTMAEModel",
            "ViTMAEPreTrainedModel",
        ]
    )
    _import_structure["models.vit_msn"].extend(
        [
            "ViTMSNForImageClassification",
            "ViTMSNModel",
            "ViTMSNPreTrainedModel",
        ]
    )
    _import_structure["models.vitdet"].extend(
        [
            "VitDetBackbone",
            "VitDetModel",
            "VitDetPreTrainedModel",
        ]
    )
    _import_structure["models.vitmatte"].extend(
        [
            "VitMatteForImageMatting",
            "VitMattePreTrainedModel",
        ]
    )
    _import_structure["models.vits"].extend(
        [
            "VitsModel",
            "VitsPreTrainedModel",
        ]
    )
    _import_structure["models.vivit"].extend(
        [
            "VivitForVideoClassification",
            "VivitModel",
            "VivitPreTrainedModel",
        ]
    )
    _import_structure["models.wav2vec2"].extend(
        [
            "Wav2Vec2ForAudioFrameClassification",
            "Wav2Vec2ForCTC",
            "Wav2Vec2ForMaskedLM",
            "Wav2Vec2ForPreTraining",
            "Wav2Vec2ForSequenceClassification",
            "Wav2Vec2ForXVector",
            "Wav2Vec2Model",
            "Wav2Vec2PreTrainedModel",
        ]
    )
    _import_structure["models.wav2vec2_bert"].extend(
        [
            "Wav2Vec2BertForAudioFrameClassification",
            "Wav2Vec2BertForCTC",
            "Wav2Vec2BertForSequenceClassification",
            "Wav2Vec2BertForXVector",
            "Wav2Vec2BertModel",
            "Wav2Vec2BertPreTrainedModel",
        ]
    )
    _import_structure["models.wav2vec2_conformer"].extend(
        [
            "Wav2Vec2ConformerForAudioFrameClassification",
            "Wav2Vec2ConformerForCTC",
            "Wav2Vec2ConformerForPreTraining",
            "Wav2Vec2ConformerForSequenceClassification",
            "Wav2Vec2ConformerForXVector",
            "Wav2Vec2ConformerModel",
            "Wav2Vec2ConformerPreTrainedModel",
        ]
    )
    _import_structure["models.wavlm"].extend(
        [
            "WavLMForAudioFrameClassification",
            "WavLMForCTC",
            "WavLMForSequenceClassification",
            "WavLMForXVector",
            "WavLMModel",
            "WavLMPreTrainedModel",
        ]
    )
    _import_structure["models.whisper"].extend(
        [
            "WhisperForAudioClassification",
            "WhisperForCausalLM",
            "WhisperForConditionalGeneration",
            "WhisperModel",
            "WhisperPreTrainedModel",
        ]
    )
    _import_structure["models.x_clip"].extend(
        [
            "XCLIPModel",
            "XCLIPPreTrainedModel",
            "XCLIPTextModel",
            "XCLIPVisionModel",
        ]
    )
    _import_structure["models.xglm"].extend(
        [
            "XGLMForCausalLM",
            "XGLMModel",
            "XGLMPreTrainedModel",
        ]
    )
    _import_structure["models.xlm"].extend(
        [
            "XLMForMultipleChoice",
            "XLMForQuestionAnswering",
            "XLMForQuestionAnsweringSimple",
            "XLMForSequenceClassification",
            "XLMForTokenClassification",
            "XLMModel",
            "XLMPreTrainedModel",
            "XLMWithLMHeadModel",
        ]
    )
    _import_structure["models.xlm_roberta"].extend(
        [
            "XLMRobertaForCausalLM",
            "XLMRobertaForMaskedLM",
            "XLMRobertaForMultipleChoice",
            "XLMRobertaForQuestionAnswering",
            "XLMRobertaForSequenceClassification",
            "XLMRobertaForTokenClassification",
            "XLMRobertaModel",
            "XLMRobertaPreTrainedModel",
        ]
    )
    _import_structure["models.xlm_roberta_xl"].extend(
        [
            "XLMRobertaXLForCausalLM",
            "XLMRobertaXLForMaskedLM",
            "XLMRobertaXLForMultipleChoice",
            "XLMRobertaXLForQuestionAnswering",
            "XLMRobertaXLForSequenceClassification",
            "XLMRobertaXLForTokenClassification",
            "XLMRobertaXLModel",
            "XLMRobertaXLPreTrainedModel",
        ]
    )
    _import_structure["models.xlnet"].extend(
        [
            "XLNetForMultipleChoice",
            "XLNetForQuestionAnswering",
            "XLNetForQuestionAnsweringSimple",
            "XLNetForSequenceClassification",
            "XLNetForTokenClassification",
            "XLNetLMHeadModel",
            "XLNetModel",
            "XLNetPreTrainedModel",
            "load_tf_weights_in_xlnet",
        ]
    )
    _import_structure["models.xmod"].extend(
        [
            "XmodForCausalLM",
            "XmodForMaskedLM",
            "XmodForMultipleChoice",
            "XmodForQuestionAnswering",
            "XmodForSequenceClassification",
            "XmodForTokenClassification",
            "XmodModel",
            "XmodPreTrainedModel",
        ]
    )
    _import_structure["models.yolos"].extend(
        [
            "YolosForObjectDetection",
            "YolosModel",
            "YolosPreTrainedModel",
        ]
    )
    _import_structure["models.yoso"].extend(
        [
            "YosoForMaskedLM",
            "YosoForMultipleChoice",
            "YosoForQuestionAnswering",
            "YosoForSequenceClassification",
            "YosoForTokenClassification",
            "YosoModel",
            "YosoPreTrainedModel",
        ]
    )
    _import_structure["models.zamba"].extend(
        [
            "ZambaForCausalLM",
            "ZambaForSequenceClassification",
            "ZambaModel",
            "ZambaPreTrainedModel",
        ]
    )
    _import_structure["models.zoedepth"].extend(
        [
            "ZoeDepthForDepthEstimation",
            "ZoeDepthPreTrainedModel",
        ]
    )
    _import_structure["optimization"] = [
        "Adafactor",
        "AdamW",
        "get_constant_schedule",
        "get_constant_schedule_with_warmup",
        "get_cosine_schedule_with_warmup",
        "get_cosine_with_hard_restarts_schedule_with_warmup",
        "get_inverse_sqrt_schedule",
        "get_linear_schedule_with_warmup",
        "get_polynomial_decay_schedule_with_warmup",
        "get_scheduler",
        "get_wsd_schedule",
    ]
    _import_structure["pytorch_utils"] = [
        "Conv1D",
        "apply_chunking_to_forward",
        "prune_layer",
    ]
    _import_structure["sagemaker"] = []
    _import_structure["time_series_utils"] = []
    _import_structure["trainer"] = ["Trainer"]
    _import_structure["trainer_pt_utils"] = ["torch_distributed_zero_first"]
    _import_structure["trainer_seq2seq"] = ["Seq2SeqTrainer"]

# TensorFlow-backed objects
try:
    if not is_tf_available():
        raise OptionalDependencyNotAvailable()
except OptionalDependencyNotAvailable:
    from .utils import dummy_tf_objects

    _import_structure["utils.dummy_tf_objects"] = [name for name in dir(dummy_tf_objects) if not name.startswith("_")]
else:
    _import_structure["activations_tf"] = []
    _import_structure["benchmark.benchmark_args_tf"] = ["TensorFlowBenchmarkArguments"]
    _import_structure["benchmark.benchmark_tf"] = ["TensorFlowBenchmark"]
    _import_structure["generation"].extend(
        [
            "TFForcedBOSTokenLogitsProcessor",
            "TFForcedEOSTokenLogitsProcessor",
            "TFForceTokensLogitsProcessor",
            "TFGenerationMixin",
            "TFLogitsProcessor",
            "TFLogitsProcessorList",
            "TFLogitsWarper",
            "TFMinLengthLogitsProcessor",
            "TFNoBadWordsLogitsProcessor",
            "TFNoRepeatNGramLogitsProcessor",
            "TFRepetitionPenaltyLogitsProcessor",
            "TFSuppressTokensAtBeginLogitsProcessor",
            "TFSuppressTokensLogitsProcessor",
            "TFTemperatureLogitsWarper",
            "TFTopKLogitsWarper",
            "TFTopPLogitsWarper",
        ]
    )
    _import_structure["keras_callbacks"] = ["KerasMetricCallback", "PushToHubCallback"]
    _import_structure["modeling_tf_outputs"] = []
    _import_structure["modeling_tf_utils"] = [
        "TFPreTrainedModel",
        "TFSequenceSummary",
        "TFSharedEmbeddings",
        "shape_list",
    ]
    # TensorFlow models structure
    _import_structure["models.albert"].extend(
        [
            "TFAlbertForMaskedLM",
            "TFAlbertForMultipleChoice",
            "TFAlbertForPreTraining",
            "TFAlbertForQuestionAnswering",
            "TFAlbertForSequenceClassification",
            "TFAlbertForTokenClassification",
            "TFAlbertMainLayer",
            "TFAlbertModel",
            "TFAlbertPreTrainedModel",
        ]
    )
    _import_structure["models.auto"].extend(
        [
            "TF_MODEL_FOR_AUDIO_CLASSIFICATION_MAPPING",
            "TF_MODEL_FOR_CAUSAL_LM_MAPPING",
            "TF_MODEL_FOR_DOCUMENT_QUESTION_ANSWERING_MAPPING",
            "TF_MODEL_FOR_IMAGE_CLASSIFICATION_MAPPING",
            "TF_MODEL_FOR_MASKED_IMAGE_MODELING_MAPPING",
            "TF_MODEL_FOR_MASKED_LM_MAPPING",
            "TF_MODEL_FOR_MASK_GENERATION_MAPPING",
            "TF_MODEL_FOR_MULTIPLE_CHOICE_MAPPING",
            "TF_MODEL_FOR_NEXT_SENTENCE_PREDICTION_MAPPING",
            "TF_MODEL_FOR_PRETRAINING_MAPPING",
            "TF_MODEL_FOR_QUESTION_ANSWERING_MAPPING",
            "TF_MODEL_FOR_SEMANTIC_SEGMENTATION_MAPPING",
            "TF_MODEL_FOR_SEQ_TO_SEQ_CAUSAL_LM_MAPPING",
            "TF_MODEL_FOR_SEQUENCE_CLASSIFICATION_MAPPING",
            "TF_MODEL_FOR_SPEECH_SEQ_2_SEQ_MAPPING",
            "TF_MODEL_FOR_TABLE_QUESTION_ANSWERING_MAPPING",
            "TF_MODEL_FOR_TEXT_ENCODING_MAPPING",
            "TF_MODEL_FOR_TOKEN_CLASSIFICATION_MAPPING",
            "TF_MODEL_FOR_VISION_2_SEQ_MAPPING",
            "TF_MODEL_FOR_ZERO_SHOT_IMAGE_CLASSIFICATION_MAPPING",
            "TF_MODEL_MAPPING",
            "TF_MODEL_WITH_LM_HEAD_MAPPING",
            "TFAutoModel",
            "TFAutoModelForAudioClassification",
            "TFAutoModelForCausalLM",
            "TFAutoModelForDocumentQuestionAnswering",
            "TFAutoModelForImageClassification",
            "TFAutoModelForMaskedImageModeling",
            "TFAutoModelForMaskedLM",
            "TFAutoModelForMaskGeneration",
            "TFAutoModelForMultipleChoice",
            "TFAutoModelForNextSentencePrediction",
            "TFAutoModelForPreTraining",
            "TFAutoModelForQuestionAnswering",
            "TFAutoModelForSemanticSegmentation",
            "TFAutoModelForSeq2SeqLM",
            "TFAutoModelForSequenceClassification",
            "TFAutoModelForSpeechSeq2Seq",
            "TFAutoModelForTableQuestionAnswering",
            "TFAutoModelForTextEncoding",
            "TFAutoModelForTokenClassification",
            "TFAutoModelForVision2Seq",
            "TFAutoModelForZeroShotImageClassification",
            "TFAutoModelWithLMHead",
        ]
    )
    _import_structure["models.bart"].extend(
        [
            "TFBartForConditionalGeneration",
            "TFBartForSequenceClassification",
            "TFBartModel",
            "TFBartPretrainedModel",
        ]
    )
    _import_structure["models.bert"].extend(
        [
            "TFBertForMaskedLM",
            "TFBertForMultipleChoice",
            "TFBertForNextSentencePrediction",
            "TFBertForPreTraining",
            "TFBertForQuestionAnswering",
            "TFBertForSequenceClassification",
            "TFBertForTokenClassification",
            "TFBertLMHeadModel",
            "TFBertMainLayer",
            "TFBertModel",
            "TFBertPreTrainedModel",
        ]
    )
    _import_structure["models.blenderbot"].extend(
        [
            "TFBlenderbotForConditionalGeneration",
            "TFBlenderbotModel",
            "TFBlenderbotPreTrainedModel",
        ]
    )
    _import_structure["models.blenderbot_small"].extend(
        [
            "TFBlenderbotSmallForConditionalGeneration",
            "TFBlenderbotSmallModel",
            "TFBlenderbotSmallPreTrainedModel",
        ]
    )
    _import_structure["models.blip"].extend(
        [
            "TFBlipForConditionalGeneration",
            "TFBlipForImageTextRetrieval",
            "TFBlipForQuestionAnswering",
            "TFBlipModel",
            "TFBlipPreTrainedModel",
            "TFBlipTextModel",
            "TFBlipVisionModel",
        ]
    )
    _import_structure["models.camembert"].extend(
        [
            "TFCamembertForCausalLM",
            "TFCamembertForMaskedLM",
            "TFCamembertForMultipleChoice",
            "TFCamembertForQuestionAnswering",
            "TFCamembertForSequenceClassification",
            "TFCamembertForTokenClassification",
            "TFCamembertModel",
            "TFCamembertPreTrainedModel",
        ]
    )
    _import_structure["models.clip"].extend(
        [
            "TFCLIPModel",
            "TFCLIPPreTrainedModel",
            "TFCLIPTextModel",
            "TFCLIPVisionModel",
        ]
    )
    _import_structure["models.convbert"].extend(
        [
            "TFConvBertForMaskedLM",
            "TFConvBertForMultipleChoice",
            "TFConvBertForQuestionAnswering",
            "TFConvBertForSequenceClassification",
            "TFConvBertForTokenClassification",
            "TFConvBertModel",
            "TFConvBertPreTrainedModel",
        ]
    )
    _import_structure["models.convnext"].extend(
        [
            "TFConvNextForImageClassification",
            "TFConvNextModel",
            "TFConvNextPreTrainedModel",
        ]
    )
    _import_structure["models.convnextv2"].extend(
        [
            "TFConvNextV2ForImageClassification",
            "TFConvNextV2Model",
            "TFConvNextV2PreTrainedModel",
        ]
    )
    _import_structure["models.ctrl"].extend(
        [
            "TFCTRLForSequenceClassification",
            "TFCTRLLMHeadModel",
            "TFCTRLModel",
            "TFCTRLPreTrainedModel",
        ]
    )
    _import_structure["models.cvt"].extend(
        [
            "TFCvtForImageClassification",
            "TFCvtModel",
            "TFCvtPreTrainedModel",
        ]
    )
    _import_structure["models.data2vec"].extend(
        [
            "TFData2VecVisionForImageClassification",
            "TFData2VecVisionForSemanticSegmentation",
            "TFData2VecVisionModel",
            "TFData2VecVisionPreTrainedModel",
        ]
    )
    _import_structure["models.deberta"].extend(
        [
            "TFDebertaForMaskedLM",
            "TFDebertaForQuestionAnswering",
            "TFDebertaForSequenceClassification",
            "TFDebertaForTokenClassification",
            "TFDebertaModel",
            "TFDebertaPreTrainedModel",
        ]
    )
    _import_structure["models.deberta_v2"].extend(
        [
            "TFDebertaV2ForMaskedLM",
            "TFDebertaV2ForMultipleChoice",
            "TFDebertaV2ForQuestionAnswering",
            "TFDebertaV2ForSequenceClassification",
            "TFDebertaV2ForTokenClassification",
            "TFDebertaV2Model",
            "TFDebertaV2PreTrainedModel",
        ]
    )
    _import_structure["models.deit"].extend(
        [
            "TFDeiTForImageClassification",
            "TFDeiTForImageClassificationWithTeacher",
            "TFDeiTForMaskedImageModeling",
            "TFDeiTModel",
            "TFDeiTPreTrainedModel",
        ]
    )
    _import_structure["models.deprecated.efficientformer"].extend(
        [
            "TFEfficientFormerForImageClassification",
            "TFEfficientFormerForImageClassificationWithTeacher",
            "TFEfficientFormerModel",
            "TFEfficientFormerPreTrainedModel",
        ]
    )
    _import_structure["models.deprecated.transfo_xl"].extend(
        [
            "TFAdaptiveEmbedding",
            "TFTransfoXLForSequenceClassification",
            "TFTransfoXLLMHeadModel",
            "TFTransfoXLMainLayer",
            "TFTransfoXLModel",
            "TFTransfoXLPreTrainedModel",
        ]
    )
    _import_structure["models.distilbert"].extend(
        [
            "TFDistilBertForMaskedLM",
            "TFDistilBertForMultipleChoice",
            "TFDistilBertForQuestionAnswering",
            "TFDistilBertForSequenceClassification",
            "TFDistilBertForTokenClassification",
            "TFDistilBertMainLayer",
            "TFDistilBertModel",
            "TFDistilBertPreTrainedModel",
        ]
    )
    _import_structure["models.dpr"].extend(
        [
            "TFDPRContextEncoder",
            "TFDPRPretrainedContextEncoder",
            "TFDPRPretrainedQuestionEncoder",
            "TFDPRPretrainedReader",
            "TFDPRQuestionEncoder",
            "TFDPRReader",
        ]
    )
    _import_structure["models.electra"].extend(
        [
            "TFElectraForMaskedLM",
            "TFElectraForMultipleChoice",
            "TFElectraForPreTraining",
            "TFElectraForQuestionAnswering",
            "TFElectraForSequenceClassification",
            "TFElectraForTokenClassification",
            "TFElectraModel",
            "TFElectraPreTrainedModel",
        ]
    )
    _import_structure["models.encoder_decoder"].append("TFEncoderDecoderModel")
    _import_structure["models.esm"].extend(
        [
            "TFEsmForMaskedLM",
            "TFEsmForSequenceClassification",
            "TFEsmForTokenClassification",
            "TFEsmModel",
            "TFEsmPreTrainedModel",
        ]
    )
    _import_structure["models.flaubert"].extend(
        [
            "TFFlaubertForMultipleChoice",
            "TFFlaubertForQuestionAnsweringSimple",
            "TFFlaubertForSequenceClassification",
            "TFFlaubertForTokenClassification",
            "TFFlaubertModel",
            "TFFlaubertPreTrainedModel",
            "TFFlaubertWithLMHeadModel",
        ]
    )
    _import_structure["models.funnel"].extend(
        [
            "TFFunnelBaseModel",
            "TFFunnelForMaskedLM",
            "TFFunnelForMultipleChoice",
            "TFFunnelForPreTraining",
            "TFFunnelForQuestionAnswering",
            "TFFunnelForSequenceClassification",
            "TFFunnelForTokenClassification",
            "TFFunnelModel",
            "TFFunnelPreTrainedModel",
        ]
    )
    _import_structure["models.gpt2"].extend(
        [
            "TFGPT2DoubleHeadsModel",
            "TFGPT2ForSequenceClassification",
            "TFGPT2LMHeadModel",
            "TFGPT2MainLayer",
            "TFGPT2Model",
            "TFGPT2PreTrainedModel",
        ]
    )
    _import_structure["models.gptj"].extend(
        [
            "TFGPTJForCausalLM",
            "TFGPTJForQuestionAnswering",
            "TFGPTJForSequenceClassification",
            "TFGPTJModel",
            "TFGPTJPreTrainedModel",
        ]
    )
    _import_structure["models.groupvit"].extend(
        [
            "TFGroupViTModel",
            "TFGroupViTPreTrainedModel",
            "TFGroupViTTextModel",
            "TFGroupViTVisionModel",
        ]
    )
    _import_structure["models.hubert"].extend(
        [
            "TFHubertForCTC",
            "TFHubertModel",
            "TFHubertPreTrainedModel",
        ]
    )

    _import_structure["models.idefics"].extend(
        [
            "TFIdeficsForVisionText2Text",
            "TFIdeficsModel",
            "TFIdeficsPreTrainedModel",
        ]
    )

    _import_structure["models.layoutlm"].extend(
        [
            "TFLayoutLMForMaskedLM",
            "TFLayoutLMForQuestionAnswering",
            "TFLayoutLMForSequenceClassification",
            "TFLayoutLMForTokenClassification",
            "TFLayoutLMMainLayer",
            "TFLayoutLMModel",
            "TFLayoutLMPreTrainedModel",
        ]
    )
    _import_structure["models.layoutlmv3"].extend(
        [
            "TFLayoutLMv3ForQuestionAnswering",
            "TFLayoutLMv3ForSequenceClassification",
            "TFLayoutLMv3ForTokenClassification",
            "TFLayoutLMv3Model",
            "TFLayoutLMv3PreTrainedModel",
        ]
    )
    _import_structure["models.led"].extend(["TFLEDForConditionalGeneration", "TFLEDModel", "TFLEDPreTrainedModel"])
    _import_structure["models.longformer"].extend(
        [
            "TFLongformerForMaskedLM",
            "TFLongformerForMultipleChoice",
            "TFLongformerForQuestionAnswering",
            "TFLongformerForSequenceClassification",
            "TFLongformerForTokenClassification",
            "TFLongformerModel",
            "TFLongformerPreTrainedModel",
        ]
    )
    _import_structure["models.lxmert"].extend(
        [
            "TFLxmertForPreTraining",
            "TFLxmertMainLayer",
            "TFLxmertModel",
            "TFLxmertPreTrainedModel",
            "TFLxmertVisualFeatureEncoder",
        ]
    )
    _import_structure["models.marian"].extend(["TFMarianModel", "TFMarianMTModel", "TFMarianPreTrainedModel"])
    _import_structure["models.mbart"].extend(
        ["TFMBartForConditionalGeneration", "TFMBartModel", "TFMBartPreTrainedModel"]
    )
    _import_structure["models.mistral"].extend(
        ["TFMistralForCausalLM", "TFMistralForSequenceClassification", "TFMistralModel", "TFMistralPreTrainedModel"]
    )
    _import_structure["models.mobilebert"].extend(
        [
            "TFMobileBertForMaskedLM",
            "TFMobileBertForMultipleChoice",
            "TFMobileBertForNextSentencePrediction",
            "TFMobileBertForPreTraining",
            "TFMobileBertForQuestionAnswering",
            "TFMobileBertForSequenceClassification",
            "TFMobileBertForTokenClassification",
            "TFMobileBertMainLayer",
            "TFMobileBertModel",
            "TFMobileBertPreTrainedModel",
        ]
    )
    _import_structure["models.mobilevit"].extend(
        [
            "TFMobileViTForImageClassification",
            "TFMobileViTForSemanticSegmentation",
            "TFMobileViTModel",
            "TFMobileViTPreTrainedModel",
        ]
    )
    _import_structure["models.mpnet"].extend(
        [
            "TFMPNetForMaskedLM",
            "TFMPNetForMultipleChoice",
            "TFMPNetForQuestionAnswering",
            "TFMPNetForSequenceClassification",
            "TFMPNetForTokenClassification",
            "TFMPNetMainLayer",
            "TFMPNetModel",
            "TFMPNetPreTrainedModel",
        ]
    )
    _import_structure["models.mt5"].extend(["TFMT5EncoderModel", "TFMT5ForConditionalGeneration", "TFMT5Model"])
    _import_structure["models.openai"].extend(
        [
            "TFOpenAIGPTDoubleHeadsModel",
            "TFOpenAIGPTForSequenceClassification",
            "TFOpenAIGPTLMHeadModel",
            "TFOpenAIGPTMainLayer",
            "TFOpenAIGPTModel",
            "TFOpenAIGPTPreTrainedModel",
        ]
    )
    _import_structure["models.opt"].extend(
        [
            "TFOPTForCausalLM",
            "TFOPTModel",
            "TFOPTPreTrainedModel",
        ]
    )
    _import_structure["models.pegasus"].extend(
        [
            "TFPegasusForConditionalGeneration",
            "TFPegasusModel",
            "TFPegasusPreTrainedModel",
        ]
    )
    _import_structure["models.rag"].extend(
        [
            "TFRagModel",
            "TFRagPreTrainedModel",
            "TFRagSequenceForGeneration",
            "TFRagTokenForGeneration",
        ]
    )
    _import_structure["models.regnet"].extend(
        [
            "TFRegNetForImageClassification",
            "TFRegNetModel",
            "TFRegNetPreTrainedModel",
        ]
    )
    _import_structure["models.rembert"].extend(
        [
            "TFRemBertForCausalLM",
            "TFRemBertForMaskedLM",
            "TFRemBertForMultipleChoice",
            "TFRemBertForQuestionAnswering",
            "TFRemBertForSequenceClassification",
            "TFRemBertForTokenClassification",
            "TFRemBertModel",
            "TFRemBertPreTrainedModel",
        ]
    )
    _import_structure["models.resnet"].extend(
        [
            "TFResNetForImageClassification",
            "TFResNetModel",
            "TFResNetPreTrainedModel",
        ]
    )
    _import_structure["models.roberta"].extend(
        [
            "TFRobertaForCausalLM",
            "TFRobertaForMaskedLM",
            "TFRobertaForMultipleChoice",
            "TFRobertaForQuestionAnswering",
            "TFRobertaForSequenceClassification",
            "TFRobertaForTokenClassification",
            "TFRobertaMainLayer",
            "TFRobertaModel",
            "TFRobertaPreTrainedModel",
        ]
    )
    _import_structure["models.roberta_prelayernorm"].extend(
        [
            "TFRobertaPreLayerNormForCausalLM",
            "TFRobertaPreLayerNormForMaskedLM",
            "TFRobertaPreLayerNormForMultipleChoice",
            "TFRobertaPreLayerNormForQuestionAnswering",
            "TFRobertaPreLayerNormForSequenceClassification",
            "TFRobertaPreLayerNormForTokenClassification",
            "TFRobertaPreLayerNormMainLayer",
            "TFRobertaPreLayerNormModel",
            "TFRobertaPreLayerNormPreTrainedModel",
        ]
    )
    _import_structure["models.roformer"].extend(
        [
            "TFRoFormerForCausalLM",
            "TFRoFormerForMaskedLM",
            "TFRoFormerForMultipleChoice",
            "TFRoFormerForQuestionAnswering",
            "TFRoFormerForSequenceClassification",
            "TFRoFormerForTokenClassification",
            "TFRoFormerModel",
            "TFRoFormerPreTrainedModel",
        ]
    )
    _import_structure["models.sam"].extend(
        [
            "TFSamModel",
            "TFSamPreTrainedModel",
        ]
    )
    _import_structure["models.segformer"].extend(
        [
            "TFSegformerDecodeHead",
            "TFSegformerForImageClassification",
            "TFSegformerForSemanticSegmentation",
            "TFSegformerModel",
            "TFSegformerPreTrainedModel",
        ]
    )
    _import_structure["models.speech_to_text"].extend(
        [
            "TFSpeech2TextForConditionalGeneration",
            "TFSpeech2TextModel",
            "TFSpeech2TextPreTrainedModel",
        ]
    )
    _import_structure["models.swiftformer"].extend(
        [
            "TFSwiftFormerForImageClassification",
            "TFSwiftFormerModel",
            "TFSwiftFormerPreTrainedModel",
        ]
    )
    _import_structure["models.swin"].extend(
        [
            "TFSwinForImageClassification",
            "TFSwinForMaskedImageModeling",
            "TFSwinModel",
            "TFSwinPreTrainedModel",
        ]
    )
    _import_structure["models.t5"].extend(
        [
            "TFT5EncoderModel",
            "TFT5ForConditionalGeneration",
            "TFT5Model",
            "TFT5PreTrainedModel",
        ]
    )
    _import_structure["models.tapas"].extend(
        [
            "TFTapasForMaskedLM",
            "TFTapasForQuestionAnswering",
            "TFTapasForSequenceClassification",
            "TFTapasModel",
            "TFTapasPreTrainedModel",
        ]
    )
    _import_structure["models.vision_encoder_decoder"].extend(["TFVisionEncoderDecoderModel"])
    _import_structure["models.vision_text_dual_encoder"].extend(["TFVisionTextDualEncoderModel"])
    _import_structure["models.vit"].extend(
        [
            "TFViTForImageClassification",
            "TFViTModel",
            "TFViTPreTrainedModel",
        ]
    )
    _import_structure["models.vit_mae"].extend(
        [
            "TFViTMAEForPreTraining",
            "TFViTMAEModel",
            "TFViTMAEPreTrainedModel",
        ]
    )
    _import_structure["models.wav2vec2"].extend(
        [
            "TFWav2Vec2ForCTC",
            "TFWav2Vec2ForSequenceClassification",
            "TFWav2Vec2Model",
            "TFWav2Vec2PreTrainedModel",
        ]
    )
    _import_structure["models.whisper"].extend(
        [
            "TFWhisperForConditionalGeneration",
            "TFWhisperModel",
            "TFWhisperPreTrainedModel",
        ]
    )
    _import_structure["models.xglm"].extend(
        [
            "TFXGLMForCausalLM",
            "TFXGLMModel",
            "TFXGLMPreTrainedModel",
        ]
    )
    _import_structure["models.xlm"].extend(
        [
            "TFXLMForMultipleChoice",
            "TFXLMForQuestionAnsweringSimple",
            "TFXLMForSequenceClassification",
            "TFXLMForTokenClassification",
            "TFXLMMainLayer",
            "TFXLMModel",
            "TFXLMPreTrainedModel",
            "TFXLMWithLMHeadModel",
        ]
    )
    _import_structure["models.xlm_roberta"].extend(
        [
            "TFXLMRobertaForCausalLM",
            "TFXLMRobertaForMaskedLM",
            "TFXLMRobertaForMultipleChoice",
            "TFXLMRobertaForQuestionAnswering",
            "TFXLMRobertaForSequenceClassification",
            "TFXLMRobertaForTokenClassification",
            "TFXLMRobertaModel",
            "TFXLMRobertaPreTrainedModel",
        ]
    )
    _import_structure["models.xlnet"].extend(
        [
            "TFXLNetForMultipleChoice",
            "TFXLNetForQuestionAnsweringSimple",
            "TFXLNetForSequenceClassification",
            "TFXLNetForTokenClassification",
            "TFXLNetLMHeadModel",
            "TFXLNetMainLayer",
            "TFXLNetModel",
            "TFXLNetPreTrainedModel",
        ]
    )
    _import_structure["optimization_tf"] = [
        "AdamWeightDecay",
        "GradientAccumulator",
        "WarmUp",
        "create_optimizer",
    ]
    _import_structure["tf_utils"] = []


try:
    if not (
        is_librosa_available()
        and is_essentia_available()
        and is_scipy_available()
        and is_torch_available()
        and is_pretty_midi_available()
    ):
        raise OptionalDependencyNotAvailable()
except OptionalDependencyNotAvailable:
    from .utils import (
        dummy_essentia_and_librosa_and_pretty_midi_and_scipy_and_torch_objects,
    )

    _import_structure["utils.dummy_essentia_and_librosa_and_pretty_midi_and_scipy_and_torch_objects"] = [
        name
        for name in dir(dummy_essentia_and_librosa_and_pretty_midi_and_scipy_and_torch_objects)
        if not name.startswith("_")
    ]
else:
    _import_structure["models.pop2piano"].append("Pop2PianoFeatureExtractor")
    _import_structure["models.pop2piano"].append("Pop2PianoTokenizer")
    _import_structure["models.pop2piano"].append("Pop2PianoProcessor")

try:
    if not is_torchaudio_available():
        raise OptionalDependencyNotAvailable()
except OptionalDependencyNotAvailable:
    from .utils import (
        dummy_torchaudio_objects,
    )

    _import_structure["utils.dummy_torchaudio_objects"] = [
        name for name in dir(dummy_torchaudio_objects) if not name.startswith("_")
    ]
else:
    _import_structure["models.musicgen_melody"].append("MusicgenMelodyFeatureExtractor")
    _import_structure["models.musicgen_melody"].append("MusicgenMelodyProcessor")


# FLAX-backed objects
try:
    if not is_flax_available():
        raise OptionalDependencyNotAvailable()
except OptionalDependencyNotAvailable:
    from .utils import dummy_flax_objects

    _import_structure["utils.dummy_flax_objects"] = [
        name for name in dir(dummy_flax_objects) if not name.startswith("_")
    ]
else:
    _import_structure["generation"].extend(
        [
            "FlaxForcedBOSTokenLogitsProcessor",
            "FlaxForcedEOSTokenLogitsProcessor",
            "FlaxForceTokensLogitsProcessor",
            "FlaxGenerationMixin",
            "FlaxLogitsProcessor",
            "FlaxLogitsProcessorList",
            "FlaxLogitsWarper",
            "FlaxMinLengthLogitsProcessor",
            "FlaxTemperatureLogitsWarper",
            "FlaxSuppressTokensAtBeginLogitsProcessor",
            "FlaxSuppressTokensLogitsProcessor",
            "FlaxTopKLogitsWarper",
            "FlaxTopPLogitsWarper",
            "FlaxWhisperTimeStampLogitsProcessor",
        ]
    )
    _import_structure["modeling_flax_outputs"] = []
    _import_structure["modeling_flax_utils"] = ["FlaxPreTrainedModel"]
    _import_structure["models.albert"].extend(
        [
            "FlaxAlbertForMaskedLM",
            "FlaxAlbertForMultipleChoice",
            "FlaxAlbertForPreTraining",
            "FlaxAlbertForQuestionAnswering",
            "FlaxAlbertForSequenceClassification",
            "FlaxAlbertForTokenClassification",
            "FlaxAlbertModel",
            "FlaxAlbertPreTrainedModel",
        ]
    )
    _import_structure["models.auto"].extend(
        [
            "FLAX_MODEL_FOR_AUDIO_CLASSIFICATION_MAPPING",
            "FLAX_MODEL_FOR_CAUSAL_LM_MAPPING",
            "FLAX_MODEL_FOR_IMAGE_CLASSIFICATION_MAPPING",
            "FLAX_MODEL_FOR_MASKED_LM_MAPPING",
            "FLAX_MODEL_FOR_MULTIPLE_CHOICE_MAPPING",
            "FLAX_MODEL_FOR_NEXT_SENTENCE_PREDICTION_MAPPING",
            "FLAX_MODEL_FOR_PRETRAINING_MAPPING",
            "FLAX_MODEL_FOR_QUESTION_ANSWERING_MAPPING",
            "FLAX_MODEL_FOR_SEQ_TO_SEQ_CAUSAL_LM_MAPPING",
            "FLAX_MODEL_FOR_SEQUENCE_CLASSIFICATION_MAPPING",
            "FLAX_MODEL_FOR_SPEECH_SEQ_2_SEQ_MAPPING",
            "FLAX_MODEL_FOR_TOKEN_CLASSIFICATION_MAPPING",
            "FLAX_MODEL_FOR_VISION_2_SEQ_MAPPING",
            "FLAX_MODEL_MAPPING",
            "FlaxAutoModel",
            "FlaxAutoModelForCausalLM",
            "FlaxAutoModelForImageClassification",
            "FlaxAutoModelForMaskedLM",
            "FlaxAutoModelForMultipleChoice",
            "FlaxAutoModelForNextSentencePrediction",
            "FlaxAutoModelForPreTraining",
            "FlaxAutoModelForQuestionAnswering",
            "FlaxAutoModelForSeq2SeqLM",
            "FlaxAutoModelForSequenceClassification",
            "FlaxAutoModelForSpeechSeq2Seq",
            "FlaxAutoModelForTokenClassification",
            "FlaxAutoModelForVision2Seq",
        ]
    )

    # Flax models structure

    _import_structure["models.bart"].extend(
        [
            "FlaxBartDecoderPreTrainedModel",
            "FlaxBartForCausalLM",
            "FlaxBartForConditionalGeneration",
            "FlaxBartForQuestionAnswering",
            "FlaxBartForSequenceClassification",
            "FlaxBartModel",
            "FlaxBartPreTrainedModel",
        ]
    )
    _import_structure["models.beit"].extend(
        [
            "FlaxBeitForImageClassification",
            "FlaxBeitForMaskedImageModeling",
            "FlaxBeitModel",
            "FlaxBeitPreTrainedModel",
        ]
    )

    _import_structure["models.bert"].extend(
        [
            "FlaxBertForCausalLM",
            "FlaxBertForMaskedLM",
            "FlaxBertForMultipleChoice",
            "FlaxBertForNextSentencePrediction",
            "FlaxBertForPreTraining",
            "FlaxBertForQuestionAnswering",
            "FlaxBertForSequenceClassification",
            "FlaxBertForTokenClassification",
            "FlaxBertModel",
            "FlaxBertPreTrainedModel",
        ]
    )
    _import_structure["models.big_bird"].extend(
        [
            "FlaxBigBirdForCausalLM",
            "FlaxBigBirdForMaskedLM",
            "FlaxBigBirdForMultipleChoice",
            "FlaxBigBirdForPreTraining",
            "FlaxBigBirdForQuestionAnswering",
            "FlaxBigBirdForSequenceClassification",
            "FlaxBigBirdForTokenClassification",
            "FlaxBigBirdModel",
            "FlaxBigBirdPreTrainedModel",
        ]
    )
    _import_structure["models.blenderbot"].extend(
        [
            "FlaxBlenderbotForConditionalGeneration",
            "FlaxBlenderbotModel",
            "FlaxBlenderbotPreTrainedModel",
        ]
    )
    _import_structure["models.blenderbot_small"].extend(
        [
            "FlaxBlenderbotSmallForConditionalGeneration",
            "FlaxBlenderbotSmallModel",
            "FlaxBlenderbotSmallPreTrainedModel",
        ]
    )
    _import_structure["models.bloom"].extend(
        [
            "FlaxBloomForCausalLM",
            "FlaxBloomModel",
            "FlaxBloomPreTrainedModel",
        ]
    )
    _import_structure["models.clip"].extend(
        [
            "FlaxCLIPModel",
            "FlaxCLIPPreTrainedModel",
            "FlaxCLIPTextModel",
            "FlaxCLIPTextPreTrainedModel",
            "FlaxCLIPTextModelWithProjection",
            "FlaxCLIPVisionModel",
            "FlaxCLIPVisionPreTrainedModel",
        ]
    )
    _import_structure["models.dinov2"].extend(
        [
            "FlaxDinov2Model",
            "FlaxDinov2ForImageClassification",
            "FlaxDinov2PreTrainedModel",
        ]
    )
    _import_structure["models.distilbert"].extend(
        [
            "FlaxDistilBertForMaskedLM",
            "FlaxDistilBertForMultipleChoice",
            "FlaxDistilBertForQuestionAnswering",
            "FlaxDistilBertForSequenceClassification",
            "FlaxDistilBertForTokenClassification",
            "FlaxDistilBertModel",
            "FlaxDistilBertPreTrainedModel",
        ]
    )
    _import_structure["models.electra"].extend(
        [
            "FlaxElectraForCausalLM",
            "FlaxElectraForMaskedLM",
            "FlaxElectraForMultipleChoice",
            "FlaxElectraForPreTraining",
            "FlaxElectraForQuestionAnswering",
            "FlaxElectraForSequenceClassification",
            "FlaxElectraForTokenClassification",
            "FlaxElectraModel",
            "FlaxElectraPreTrainedModel",
        ]
    )
    _import_structure["models.encoder_decoder"].append("FlaxEncoderDecoderModel")
    _import_structure["models.gpt2"].extend(["FlaxGPT2LMHeadModel", "FlaxGPT2Model", "FlaxGPT2PreTrainedModel"])
    _import_structure["models.gpt_neo"].extend(
        ["FlaxGPTNeoForCausalLM", "FlaxGPTNeoModel", "FlaxGPTNeoPreTrainedModel"]
    )
    _import_structure["models.gptj"].extend(["FlaxGPTJForCausalLM", "FlaxGPTJModel", "FlaxGPTJPreTrainedModel"])
    _import_structure["models.llama"].extend(["FlaxLlamaForCausalLM", "FlaxLlamaModel", "FlaxLlamaPreTrainedModel"])
    _import_structure["models.gemma"].extend(["FlaxGemmaForCausalLM", "FlaxGemmaModel", "FlaxGemmaPreTrainedModel"])
    _import_structure["models.longt5"].extend(
        [
            "FlaxLongT5ForConditionalGeneration",
            "FlaxLongT5Model",
            "FlaxLongT5PreTrainedModel",
        ]
    )
    _import_structure["models.marian"].extend(
        [
            "FlaxMarianModel",
            "FlaxMarianMTModel",
            "FlaxMarianPreTrainedModel",
        ]
    )
    _import_structure["models.mbart"].extend(
        [
            "FlaxMBartForConditionalGeneration",
            "FlaxMBartForQuestionAnswering",
            "FlaxMBartForSequenceClassification",
            "FlaxMBartModel",
            "FlaxMBartPreTrainedModel",
        ]
    )
    _import_structure["models.mistral"].extend(
        [
            "FlaxMistralForCausalLM",
            "FlaxMistralModel",
            "FlaxMistralPreTrainedModel",
        ]
    )
    _import_structure["models.mt5"].extend(["FlaxMT5EncoderModel", "FlaxMT5ForConditionalGeneration", "FlaxMT5Model"])
    _import_structure["models.opt"].extend(
        [
            "FlaxOPTForCausalLM",
            "FlaxOPTModel",
            "FlaxOPTPreTrainedModel",
        ]
    )
    _import_structure["models.pegasus"].extend(
        [
            "FlaxPegasusForConditionalGeneration",
            "FlaxPegasusModel",
            "FlaxPegasusPreTrainedModel",
        ]
    )
    _import_structure["models.regnet"].extend(
        [
            "FlaxRegNetForImageClassification",
            "FlaxRegNetModel",
            "FlaxRegNetPreTrainedModel",
        ]
    )
    _import_structure["models.resnet"].extend(
        [
            "FlaxResNetForImageClassification",
            "FlaxResNetModel",
            "FlaxResNetPreTrainedModel",
        ]
    )
    _import_structure["models.roberta"].extend(
        [
            "FlaxRobertaForCausalLM",
            "FlaxRobertaForMaskedLM",
            "FlaxRobertaForMultipleChoice",
            "FlaxRobertaForQuestionAnswering",
            "FlaxRobertaForSequenceClassification",
            "FlaxRobertaForTokenClassification",
            "FlaxRobertaModel",
            "FlaxRobertaPreTrainedModel",
        ]
    )
    _import_structure["models.roberta_prelayernorm"].extend(
        [
            "FlaxRobertaPreLayerNormForCausalLM",
            "FlaxRobertaPreLayerNormForMaskedLM",
            "FlaxRobertaPreLayerNormForMultipleChoice",
            "FlaxRobertaPreLayerNormForQuestionAnswering",
            "FlaxRobertaPreLayerNormForSequenceClassification",
            "FlaxRobertaPreLayerNormForTokenClassification",
            "FlaxRobertaPreLayerNormModel",
            "FlaxRobertaPreLayerNormPreTrainedModel",
        ]
    )
    _import_structure["models.roformer"].extend(
        [
            "FlaxRoFormerForMaskedLM",
            "FlaxRoFormerForMultipleChoice",
            "FlaxRoFormerForQuestionAnswering",
            "FlaxRoFormerForSequenceClassification",
            "FlaxRoFormerForTokenClassification",
            "FlaxRoFormerModel",
            "FlaxRoFormerPreTrainedModel",
        ]
    )
    _import_structure["models.speech_encoder_decoder"].append("FlaxSpeechEncoderDecoderModel")
    _import_structure["models.t5"].extend(
        [
            "FlaxT5EncoderModel",
            "FlaxT5ForConditionalGeneration",
            "FlaxT5Model",
            "FlaxT5PreTrainedModel",
        ]
    )
    _import_structure["models.vision_encoder_decoder"].append("FlaxVisionEncoderDecoderModel")
    _import_structure["models.vision_text_dual_encoder"].extend(["FlaxVisionTextDualEncoderModel"])
    _import_structure["models.vit"].extend(["FlaxViTForImageClassification", "FlaxViTModel", "FlaxViTPreTrainedModel"])
    _import_structure["models.wav2vec2"].extend(
        [
            "FlaxWav2Vec2ForCTC",
            "FlaxWav2Vec2ForPreTraining",
            "FlaxWav2Vec2Model",
            "FlaxWav2Vec2PreTrainedModel",
        ]
    )
    _import_structure["models.whisper"].extend(
        [
            "FlaxWhisperForConditionalGeneration",
            "FlaxWhisperModel",
            "FlaxWhisperPreTrainedModel",
            "FlaxWhisperForAudioClassification",
        ]
    )
    _import_structure["models.xglm"].extend(
        [
            "FlaxXGLMForCausalLM",
            "FlaxXGLMModel",
            "FlaxXGLMPreTrainedModel",
        ]
    )
    _import_structure["models.xlm_roberta"].extend(
        [
            "FlaxXLMRobertaForMaskedLM",
            "FlaxXLMRobertaForMultipleChoice",
            "FlaxXLMRobertaForQuestionAnswering",
            "FlaxXLMRobertaForSequenceClassification",
            "FlaxXLMRobertaForTokenClassification",
            "FlaxXLMRobertaModel",
            "FlaxXLMRobertaForCausalLM",
            "FlaxXLMRobertaPreTrainedModel",
        ]
    )


# Direct imports for type-checking
if TYPE_CHECKING:
    # Configuration
    # Agents
    from .agents import (
        Agent,
        CodeAgent,
        HfApiEngine,
        ManagedAgent,
        PipelineTool,
        ReactAgent,
        ReactCodeAgent,
        ReactJsonAgent,
        Tool,
        Toolbox,
        ToolCollection,
        TransformersEngine,
        launch_gradio_demo,
        load_tool,
        stream_to_gradio,
        tool,
    )
    from .configuration_utils import PretrainedConfig

    # Data
    from .data import (
        DataProcessor,
        InputExample,
        InputFeatures,
        SingleSentenceClassificationProcessor,
        SquadExample,
        SquadFeatures,
        SquadV1Processor,
        SquadV2Processor,
        glue_compute_metrics,
        glue_convert_examples_to_features,
        glue_output_modes,
        glue_processors,
        glue_tasks_num_labels,
        squad_convert_examples_to_features,
        xnli_compute_metrics,
        xnli_output_modes,
        xnli_processors,
        xnli_tasks_num_labels,
    )
    from .data.data_collator import (
        DataCollator,
        DataCollatorForLanguageModeling,
        DataCollatorForPermutationLanguageModeling,
        DataCollatorForSeq2Seq,
        DataCollatorForSOP,
        DataCollatorForTokenClassification,
        DataCollatorForWholeWordMask,
        DataCollatorWithFlattening,
        DataCollatorWithPadding,
        DefaultDataCollator,
        default_data_collator,
    )
    from .feature_extraction_sequence_utils import SequenceFeatureExtractor

    # Feature Extractor
    from .feature_extraction_utils import BatchFeature, FeatureExtractionMixin

    # Generation
    from .generation import GenerationConfig, TextIteratorStreamer, TextStreamer, WatermarkingConfig
    from .hf_argparser import HfArgumentParser

    # Integrations
    from .integrations import (
        is_clearml_available,
        is_comet_available,
        is_dvclive_available,
        is_neptune_available,
        is_optuna_available,
        is_ray_available,
        is_ray_tune_available,
        is_sigopt_available,
        is_tensorboard_available,
        is_wandb_available,
    )

    # Model Cards
    from .modelcard import ModelCard

    # TF 2.0 <=> PyTorch conversion utilities
    from .modeling_tf_pytorch_utils import (
        convert_tf_weight_name_to_pt_weight_name,
        load_pytorch_checkpoint_in_tf2_model,
        load_pytorch_model_in_tf2_model,
        load_pytorch_weights_in_tf2_model,
        load_tf2_checkpoint_in_pytorch_model,
        load_tf2_model_in_pytorch_model,
        load_tf2_weights_in_pytorch_model,
    )
    from .models.albert import AlbertConfig
    from .models.align import (
        AlignConfig,
        AlignProcessor,
        AlignTextConfig,
        AlignVisionConfig,
    )
    from .models.altclip import (
        AltCLIPConfig,
        AltCLIPProcessor,
        AltCLIPTextConfig,
        AltCLIPVisionConfig,
    )
    from .models.audio_spectrogram_transformer import (
        ASTConfig,
        ASTFeatureExtractor,
    )
    from .models.auto import (
        CONFIG_MAPPING,
        FEATURE_EXTRACTOR_MAPPING,
        IMAGE_PROCESSOR_MAPPING,
        MODEL_NAMES_MAPPING,
        PROCESSOR_MAPPING,
        TOKENIZER_MAPPING,
        AutoConfig,
        AutoFeatureExtractor,
        AutoImageProcessor,
        AutoProcessor,
        AutoTokenizer,
    )
    from .models.autoformer import (
        AutoformerConfig,
    )
    from .models.bark import (
        BarkCoarseConfig,
        BarkConfig,
        BarkFineConfig,
        BarkProcessor,
        BarkSemanticConfig,
    )
    from .models.bart import BartConfig, BartTokenizer
    from .models.beit import BeitConfig
    from .models.bert import (
        BasicTokenizer,
        BertConfig,
        BertTokenizer,
        WordpieceTokenizer,
    )
    from .models.bert_generation import BertGenerationConfig
    from .models.bert_japanese import (
        BertJapaneseTokenizer,
        CharacterTokenizer,
        MecabTokenizer,
    )
    from .models.bertweet import BertweetTokenizer
    from .models.big_bird import BigBirdConfig
    from .models.bigbird_pegasus import (
        BigBirdPegasusConfig,
    )
    from .models.biogpt import (
        BioGptConfig,
        BioGptTokenizer,
    )
    from .models.bit import BitConfig
    from .models.blenderbot import (
        BlenderbotConfig,
        BlenderbotTokenizer,
    )
    from .models.blenderbot_small import (
        BlenderbotSmallConfig,
        BlenderbotSmallTokenizer,
    )
    from .models.blip import (
        BlipConfig,
        BlipProcessor,
        BlipTextConfig,
        BlipVisionConfig,
    )
    from .models.blip_2 import (
        Blip2Config,
        Blip2Processor,
        Blip2QFormerConfig,
        Blip2VisionConfig,
    )
    from .models.bloom import BloomConfig
    from .models.bridgetower import (
        BridgeTowerConfig,
        BridgeTowerProcessor,
        BridgeTowerTextConfig,
        BridgeTowerVisionConfig,
    )
    from .models.bros import (
        BrosConfig,
        BrosProcessor,
    )
    from .models.byt5 import ByT5Tokenizer
    from .models.camembert import (
        CamembertConfig,
    )
    from .models.canine import (
        CanineConfig,
        CanineTokenizer,
    )
    from .models.chameleon import (
        ChameleonConfig,
        ChameleonProcessor,
        ChameleonVQVAEConfig,
    )
    from .models.chinese_clip import (
        ChineseCLIPConfig,
        ChineseCLIPProcessor,
        ChineseCLIPTextConfig,
        ChineseCLIPVisionConfig,
    )
    from .models.clap import (
        ClapAudioConfig,
        ClapConfig,
        ClapProcessor,
        ClapTextConfig,
    )
    from .models.clip import (
        CLIPConfig,
        CLIPProcessor,
        CLIPTextConfig,
        CLIPTokenizer,
        CLIPVisionConfig,
    )
    from .models.clipseg import (
        CLIPSegConfig,
        CLIPSegProcessor,
        CLIPSegTextConfig,
        CLIPSegVisionConfig,
    )
    from .models.clvp import (
        ClvpConfig,
        ClvpDecoderConfig,
        ClvpEncoderConfig,
        ClvpFeatureExtractor,
        ClvpProcessor,
        ClvpTokenizer,
    )
    from .models.codegen import (
        CodeGenConfig,
        CodeGenTokenizer,
    )
    from .models.cohere import CohereConfig
    from .models.conditional_detr import (
        ConditionalDetrConfig,
    )
    from .models.convbert import (
        ConvBertConfig,
        ConvBertTokenizer,
    )
    from .models.convnext import ConvNextConfig
    from .models.convnextv2 import (
        ConvNextV2Config,
    )
    from .models.cpmant import (
        CpmAntConfig,
        CpmAntTokenizer,
    )
    from .models.ctrl import (
        CTRLConfig,
        CTRLTokenizer,
    )
    from .models.cvt import CvtConfig
    from .models.dac import (
        DacConfig,
        DacFeatureExtractor,
    )
    from .models.data2vec import (
        Data2VecAudioConfig,
        Data2VecTextConfig,
        Data2VecVisionConfig,
    )
    from .models.dbrx import DbrxConfig
    from .models.deberta import (
        DebertaConfig,
        DebertaTokenizer,
    )
    from .models.deberta_v2 import (
        DebertaV2Config,
    )
    from .models.decision_transformer import (
        DecisionTransformerConfig,
    )
    from .models.deformable_detr import (
        DeformableDetrConfig,
    )
    from .models.deit import DeiTConfig
    from .models.deprecated.deta import DetaConfig
    from .models.deprecated.efficientformer import (
        EfficientFormerConfig,
    )
    from .models.deprecated.ernie_m import ErnieMConfig
    from .models.deprecated.gptsan_japanese import (
        GPTSanJapaneseConfig,
        GPTSanJapaneseTokenizer,
    )
    from .models.deprecated.graphormer import GraphormerConfig
    from .models.deprecated.jukebox import (
        JukeboxConfig,
        JukeboxPriorConfig,
        JukeboxTokenizer,
        JukeboxVQVAEConfig,
    )
    from .models.deprecated.mctct import (
        MCTCTConfig,
        MCTCTFeatureExtractor,
        MCTCTProcessor,
    )
    from .models.deprecated.mega import MegaConfig
    from .models.deprecated.mmbt import MMBTConfig
    from .models.deprecated.nat import NatConfig
    from .models.deprecated.nezha import NezhaConfig
    from .models.deprecated.open_llama import (
        OpenLlamaConfig,
    )
    from .models.deprecated.qdqbert import QDQBertConfig
    from .models.deprecated.realm import (
        RealmConfig,
        RealmTokenizer,
    )
    from .models.deprecated.retribert import (
        RetriBertConfig,
        RetriBertTokenizer,
    )
    from .models.deprecated.speech_to_text_2 import (
        Speech2Text2Config,
        Speech2Text2Processor,
        Speech2Text2Tokenizer,
    )
    from .models.deprecated.tapex import TapexTokenizer
    from .models.deprecated.trajectory_transformer import (
        TrajectoryTransformerConfig,
    )
    from .models.deprecated.transfo_xl import (
        TransfoXLConfig,
        TransfoXLCorpus,
        TransfoXLTokenizer,
    )
    from .models.deprecated.tvlt import (
        TvltConfig,
        TvltFeatureExtractor,
        TvltProcessor,
    )
    from .models.deprecated.van import VanConfig
    from .models.deprecated.vit_hybrid import (
        ViTHybridConfig,
    )
    from .models.deprecated.xlm_prophetnet import (
        XLMProphetNetConfig,
    )
    from .models.depth_anything import DepthAnythingConfig
    from .models.detr import DetrConfig
    from .models.dinat import DinatConfig
    from .models.dinov2 import Dinov2Config
    from .models.distilbert import (
        DistilBertConfig,
        DistilBertTokenizer,
    )
    from .models.donut import (
        DonutProcessor,
        DonutSwinConfig,
    )
    from .models.dpr import (
        DPRConfig,
        DPRContextEncoderTokenizer,
        DPRQuestionEncoderTokenizer,
        DPRReaderOutput,
        DPRReaderTokenizer,
    )
    from .models.dpt import DPTConfig
    from .models.efficientnet import (
        EfficientNetConfig,
    )
    from .models.electra import (
        ElectraConfig,
        ElectraTokenizer,
    )
    from .models.encodec import (
        EncodecConfig,
        EncodecFeatureExtractor,
    )
    from .models.encoder_decoder import EncoderDecoderConfig
    from .models.ernie import ErnieConfig
    from .models.esm import EsmConfig, EsmTokenizer
    from .models.falcon import FalconConfig
    from .models.falcon_mamba import FalconMambaConfig
    from .models.fastspeech2_conformer import (
        FastSpeech2ConformerConfig,
        FastSpeech2ConformerHifiGanConfig,
        FastSpeech2ConformerTokenizer,
        FastSpeech2ConformerWithHifiGanConfig,
    )
    from .models.flaubert import FlaubertConfig, FlaubertTokenizer
    from .models.flava import (
        FlavaConfig,
        FlavaImageCodebookConfig,
        FlavaImageConfig,
        FlavaMultimodalConfig,
        FlavaTextConfig,
    )
    from .models.fnet import FNetConfig
    from .models.focalnet import FocalNetConfig
    from .models.fsmt import (
        FSMTConfig,
        FSMTTokenizer,
    )
    from .models.funnel import (
        FunnelConfig,
        FunnelTokenizer,
    )
    from .models.fuyu import FuyuConfig
    from .models.gemma import GemmaConfig
    from .models.gemma2 import Gemma2Config
    from .models.git import (
        GitConfig,
        GitProcessor,
        GitVisionConfig,
    )
    from .models.glm import GlmConfig
    from .models.glpn import GLPNConfig
    from .models.gpt2 import (
        GPT2Config,
        GPT2Tokenizer,
    )
    from .models.gpt_bigcode import (
        GPTBigCodeConfig,
    )
    from .models.gpt_neo import GPTNeoConfig
    from .models.gpt_neox import GPTNeoXConfig
    from .models.gpt_neox_japanese import (
        GPTNeoXJapaneseConfig,
    )
    from .models.gptj import GPTJConfig
    from .models.granite import GraniteConfig
    from .models.granitemoe import GraniteMoeConfig
    from .models.grounding_dino import (
        GroundingDinoConfig,
        GroundingDinoProcessor,
    )
    from .models.groupvit import (
        GroupViTConfig,
        GroupViTTextConfig,
        GroupViTVisionConfig,
    )
    from .models.herbert import HerbertTokenizer
    from .models.hiera import HieraConfig
    from .models.hubert import HubertConfig
    from .models.ibert import IBertConfig
    from .models.idefics import (
        IdeficsConfig,
    )
    from .models.idefics2 import Idefics2Config
    from .models.idefics3 import Idefics3Config
    from .models.imagegpt import ImageGPTConfig
    from .models.informer import InformerConfig
    from .models.instructblip import (
        InstructBlipConfig,
        InstructBlipProcessor,
        InstructBlipQFormerConfig,
        InstructBlipVisionConfig,
    )
    from .models.instructblipvideo import (
        InstructBlipVideoConfig,
        InstructBlipVideoProcessor,
        InstructBlipVideoQFormerConfig,
        InstructBlipVideoVisionConfig,
    )
    from .models.jamba import JambaConfig
    from .models.jetmoe import JetMoeConfig
    from .models.kosmos2 import (
        Kosmos2Config,
        Kosmos2Processor,
    )
    from .models.layoutlm import (
        LayoutLMConfig,
        LayoutLMTokenizer,
    )
    from .models.layoutlmv2 import (
        LayoutLMv2Config,
        LayoutLMv2FeatureExtractor,
        LayoutLMv2ImageProcessor,
        LayoutLMv2Processor,
        LayoutLMv2Tokenizer,
    )
    from .models.layoutlmv3 import (
        LayoutLMv3Config,
        LayoutLMv3FeatureExtractor,
        LayoutLMv3ImageProcessor,
        LayoutLMv3Processor,
        LayoutLMv3Tokenizer,
    )
    from .models.layoutxlm import LayoutXLMProcessor
    from .models.led import LEDConfig, LEDTokenizer
    from .models.levit import LevitConfig
    from .models.lilt import LiltConfig
    from .models.llama import LlamaConfig
    from .models.llava import (
        LlavaConfig,
        LlavaProcessor,
    )
    from .models.llava_next import (
        LlavaNextConfig,
        LlavaNextProcessor,
    )
    from .models.llava_next_video import (
        LlavaNextVideoConfig,
        LlavaNextVideoProcessor,
    )
    from .models.llava_onevision import (
        LlavaOnevisionConfig,
        LlavaOnevisionProcessor,
    )
    from .models.longformer import (
        LongformerConfig,
        LongformerTokenizer,
    )
    from .models.longt5 import LongT5Config
    from .models.luke import (
        LukeConfig,
        LukeTokenizer,
    )
    from .models.lxmert import (
        LxmertConfig,
        LxmertTokenizer,
    )
    from .models.m2m_100 import M2M100Config
    from .models.mamba import MambaConfig
    from .models.mamba2 import Mamba2Config
    from .models.marian import MarianConfig
    from .models.markuplm import (
        MarkupLMConfig,
        MarkupLMFeatureExtractor,
        MarkupLMProcessor,
        MarkupLMTokenizer,
    )
    from .models.mask2former import (
        Mask2FormerConfig,
    )
    from .models.maskformer import (
        MaskFormerConfig,
        MaskFormerSwinConfig,
    )
    from .models.mbart import MBartConfig
    from .models.megatron_bert import (
        MegatronBertConfig,
    )
    from .models.mgp_str import (
        MgpstrConfig,
        MgpstrProcessor,
        MgpstrTokenizer,
    )
    from .models.mimi import (
        MimiConfig,
    )
    from .models.mistral import MistralConfig
    from .models.mixtral import MixtralConfig
    from .models.mllama import (
        MllamaConfig,
        MllamaProcessor,
    )
    from .models.mobilebert import (
        MobileBertConfig,
        MobileBertTokenizer,
    )
    from .models.mobilenet_v1 import (
        MobileNetV1Config,
    )
    from .models.mobilenet_v2 import (
        MobileNetV2Config,
    )
    from .models.mobilevit import (
        MobileViTConfig,
    )
    from .models.mobilevitv2 import (
        MobileViTV2Config,
    )
<<<<<<< HEAD
    from .models.molmo import (
        MolmoConfig,
        MolmoProcessor,
        MolmoImageProcessor,
=======
    from .models.moshi import (
        MoshiConfig,
        MoshiDepthConfig,
>>>>>>> 5e1fd4e2
    )
    from .models.mpnet import (
        MPNetConfig,
        MPNetTokenizer,
    )
    from .models.mpt import MptConfig
    from .models.mra import MraConfig
    from .models.mt5 import MT5Config
    from .models.musicgen import (
        MusicgenConfig,
        MusicgenDecoderConfig,
    )
    from .models.musicgen_melody import (
        MusicgenMelodyConfig,
        MusicgenMelodyDecoderConfig,
    )
    from .models.mvp import MvpConfig, MvpTokenizer
    from .models.myt5 import MyT5Tokenizer
    from .models.nemotron import NemotronConfig
    from .models.nllb_moe import NllbMoeConfig
    from .models.nougat import NougatProcessor
    from .models.nystromformer import (
        NystromformerConfig,
    )
    from .models.olmo import OlmoConfig
    from .models.olmoe import OlmoeConfig
    from .models.omdet_turbo import (
        OmDetTurboConfig,
        OmDetTurboProcessor,
    )
    from .models.oneformer import (
        OneFormerConfig,
        OneFormerProcessor,
    )
    from .models.openai import (
        OpenAIGPTConfig,
        OpenAIGPTTokenizer,
    )
    from .models.opt import OPTConfig
    from .models.owlv2 import (
        Owlv2Config,
        Owlv2Processor,
        Owlv2TextConfig,
        Owlv2VisionConfig,
    )
    from .models.owlvit import (
        OwlViTConfig,
        OwlViTProcessor,
        OwlViTTextConfig,
        OwlViTVisionConfig,
    )
    from .models.paligemma import (
        PaliGemmaConfig,
    )
    from .models.patchtsmixer import (
        PatchTSMixerConfig,
    )
    from .models.patchtst import PatchTSTConfig
    from .models.pegasus import (
        PegasusConfig,
        PegasusTokenizer,
    )
    from .models.pegasus_x import (
        PegasusXConfig,
    )
    from .models.perceiver import (
        PerceiverConfig,
        PerceiverTokenizer,
    )
    from .models.persimmon import (
        PersimmonConfig,
    )
    from .models.phi import PhiConfig
    from .models.phi3 import Phi3Config
    from .models.phimoe import PhimoeConfig
    from .models.phobert import PhobertTokenizer
    from .models.pix2struct import (
        Pix2StructConfig,
        Pix2StructProcessor,
        Pix2StructTextConfig,
        Pix2StructVisionConfig,
    )
    from .models.pixtral import (
        PixtralProcessor,
        PixtralVisionConfig,
    )
    from .models.plbart import PLBartConfig
    from .models.poolformer import (
        PoolFormerConfig,
    )
    from .models.pop2piano import (
        Pop2PianoConfig,
    )
    from .models.prophetnet import (
        ProphetNetConfig,
        ProphetNetTokenizer,
    )
    from .models.pvt import PvtConfig
    from .models.pvt_v2 import PvtV2Config
    from .models.qwen2 import Qwen2Config, Qwen2Tokenizer
    from .models.qwen2_audio import (
        Qwen2AudioConfig,
        Qwen2AudioEncoderConfig,
        Qwen2AudioProcessor,
    )
    from .models.qwen2_moe import Qwen2MoeConfig
    from .models.qwen2_vl import (
        Qwen2VLConfig,
        Qwen2VLProcessor,
    )
    from .models.rag import RagConfig, RagRetriever, RagTokenizer
    from .models.recurrent_gemma import RecurrentGemmaConfig
    from .models.reformer import ReformerConfig
    from .models.regnet import RegNetConfig
    from .models.rembert import RemBertConfig
    from .models.resnet import ResNetConfig
    from .models.roberta import (
        RobertaConfig,
        RobertaTokenizer,
    )
    from .models.roberta_prelayernorm import (
        RobertaPreLayerNormConfig,
    )
    from .models.roc_bert import (
        RoCBertConfig,
        RoCBertTokenizer,
    )
    from .models.roformer import (
        RoFormerConfig,
        RoFormerTokenizer,
    )
    from .models.rt_detr import (
        RTDetrConfig,
        RTDetrResNetConfig,
    )
    from .models.rwkv import RwkvConfig
    from .models.sam import (
        SamConfig,
        SamMaskDecoderConfig,
        SamProcessor,
        SamPromptEncoderConfig,
        SamVisionConfig,
    )
    from .models.seamless_m4t import (
        SeamlessM4TConfig,
        SeamlessM4TFeatureExtractor,
        SeamlessM4TProcessor,
    )
    from .models.seamless_m4t_v2 import (
        SeamlessM4Tv2Config,
    )
    from .models.segformer import SegformerConfig
    from .models.seggpt import SegGptConfig
    from .models.sew import SEWConfig
    from .models.sew_d import SEWDConfig
    from .models.siglip import (
        SiglipConfig,
        SiglipProcessor,
        SiglipTextConfig,
        SiglipVisionConfig,
    )
    from .models.speech_encoder_decoder import SpeechEncoderDecoderConfig
    from .models.speech_to_text import (
        Speech2TextConfig,
        Speech2TextFeatureExtractor,
        Speech2TextProcessor,
    )
    from .models.speecht5 import (
        SpeechT5Config,
        SpeechT5FeatureExtractor,
        SpeechT5HifiGanConfig,
        SpeechT5Processor,
    )
    from .models.splinter import (
        SplinterConfig,
        SplinterTokenizer,
    )
    from .models.squeezebert import (
        SqueezeBertConfig,
        SqueezeBertTokenizer,
    )
    from .models.stablelm import StableLmConfig
    from .models.starcoder2 import Starcoder2Config
    from .models.superpoint import SuperPointConfig
    from .models.swiftformer import (
        SwiftFormerConfig,
    )
    from .models.swin import SwinConfig
    from .models.swin2sr import Swin2SRConfig
    from .models.swinv2 import Swinv2Config
    from .models.switch_transformers import (
        SwitchTransformersConfig,
    )
    from .models.t5 import T5Config
    from .models.table_transformer import (
        TableTransformerConfig,
    )
    from .models.tapas import (
        TapasConfig,
        TapasTokenizer,
    )
    from .models.time_series_transformer import (
        TimeSeriesTransformerConfig,
    )
    from .models.timesformer import (
        TimesformerConfig,
    )
    from .models.timm_backbone import TimmBackboneConfig
    from .models.trocr import (
        TrOCRConfig,
        TrOCRProcessor,
    )
    from .models.tvp import (
        TvpConfig,
        TvpProcessor,
    )
    from .models.udop import UdopConfig, UdopProcessor
    from .models.umt5 import UMT5Config
    from .models.unispeech import (
        UniSpeechConfig,
    )
    from .models.unispeech_sat import (
        UniSpeechSatConfig,
    )
    from .models.univnet import (
        UnivNetConfig,
        UnivNetFeatureExtractor,
    )
    from .models.upernet import UperNetConfig
    from .models.video_llava import VideoLlavaConfig
    from .models.videomae import VideoMAEConfig
    from .models.vilt import (
        ViltConfig,
        ViltFeatureExtractor,
        ViltImageProcessor,
        ViltProcessor,
    )
    from .models.vipllava import (
        VipLlavaConfig,
    )
    from .models.vision_encoder_decoder import VisionEncoderDecoderConfig
    from .models.vision_text_dual_encoder import (
        VisionTextDualEncoderConfig,
        VisionTextDualEncoderProcessor,
    )
    from .models.visual_bert import (
        VisualBertConfig,
    )
    from .models.vit import ViTConfig
    from .models.vit_mae import ViTMAEConfig
    from .models.vit_msn import ViTMSNConfig
    from .models.vitdet import VitDetConfig
    from .models.vitmatte import VitMatteConfig
    from .models.vits import (
        VitsConfig,
        VitsTokenizer,
    )
    from .models.vivit import VivitConfig
    from .models.wav2vec2 import (
        Wav2Vec2Config,
        Wav2Vec2CTCTokenizer,
        Wav2Vec2FeatureExtractor,
        Wav2Vec2Processor,
        Wav2Vec2Tokenizer,
    )
    from .models.wav2vec2_bert import (
        Wav2Vec2BertConfig,
        Wav2Vec2BertProcessor,
    )
    from .models.wav2vec2_conformer import (
        Wav2Vec2ConformerConfig,
    )
    from .models.wav2vec2_phoneme import Wav2Vec2PhonemeCTCTokenizer
    from .models.wav2vec2_with_lm import Wav2Vec2ProcessorWithLM
    from .models.wavlm import WavLMConfig
    from .models.whisper import (
        WhisperConfig,
        WhisperFeatureExtractor,
        WhisperProcessor,
        WhisperTokenizer,
    )
    from .models.x_clip import (
        XCLIPConfig,
        XCLIPProcessor,
        XCLIPTextConfig,
        XCLIPVisionConfig,
    )
    from .models.xglm import XGLMConfig
    from .models.xlm import XLMConfig, XLMTokenizer
    from .models.xlm_roberta import (
        XLMRobertaConfig,
    )
    from .models.xlm_roberta_xl import (
        XLMRobertaXLConfig,
    )
    from .models.xlnet import XLNetConfig
    from .models.xmod import XmodConfig
    from .models.yolos import YolosConfig
    from .models.yoso import YosoConfig
    from .models.zamba import ZambaConfig
    from .models.zoedepth import ZoeDepthConfig

    # Pipelines
    from .pipelines import (
        AudioClassificationPipeline,
        AutomaticSpeechRecognitionPipeline,
        CsvPipelineDataFormat,
        DepthEstimationPipeline,
        DocumentQuestionAnsweringPipeline,
        FeatureExtractionPipeline,
        FillMaskPipeline,
        ImageClassificationPipeline,
        ImageFeatureExtractionPipeline,
        ImageSegmentationPipeline,
        ImageTextToTextPipeline,
        ImageToImagePipeline,
        ImageToTextPipeline,
        JsonPipelineDataFormat,
        MaskGenerationPipeline,
        NerPipeline,
        ObjectDetectionPipeline,
        PipedPipelineDataFormat,
        Pipeline,
        PipelineDataFormat,
        QuestionAnsweringPipeline,
        SummarizationPipeline,
        TableQuestionAnsweringPipeline,
        Text2TextGenerationPipeline,
        TextClassificationPipeline,
        TextGenerationPipeline,
        TextToAudioPipeline,
        TokenClassificationPipeline,
        TranslationPipeline,
        VideoClassificationPipeline,
        VisualQuestionAnsweringPipeline,
        ZeroShotAudioClassificationPipeline,
        ZeroShotClassificationPipeline,
        ZeroShotImageClassificationPipeline,
        ZeroShotObjectDetectionPipeline,
        pipeline,
    )
    from .processing_utils import ProcessorMixin

    # Tokenization
    from .tokenization_utils import PreTrainedTokenizer
    from .tokenization_utils_base import (
        AddedToken,
        BatchEncoding,
        CharSpan,
        PreTrainedTokenizerBase,
        SpecialTokensMixin,
        TokenSpan,
    )

    # Trainer
    from .trainer_callback import (
        DefaultFlowCallback,
        EarlyStoppingCallback,
        PrinterCallback,
        ProgressCallback,
        TrainerCallback,
        TrainerControl,
        TrainerState,
    )
    from .trainer_utils import (
        EvalPrediction,
        IntervalStrategy,
        SchedulerType,
        enable_full_determinism,
        set_seed,
    )
    from .training_args import TrainingArguments
    from .training_args_seq2seq import Seq2SeqTrainingArguments
    from .training_args_tf import TFTrainingArguments

    # Files and general utilities
    from .utils import (
        CONFIG_NAME,
        MODEL_CARD_NAME,
        PYTORCH_PRETRAINED_BERT_CACHE,
        PYTORCH_TRANSFORMERS_CACHE,
        SPIECE_UNDERLINE,
        TF2_WEIGHTS_NAME,
        TF_WEIGHTS_NAME,
        TRANSFORMERS_CACHE,
        WEIGHTS_NAME,
        TensorType,
        add_end_docstrings,
        add_start_docstrings,
        is_apex_available,
        is_av_available,
        is_bitsandbytes_available,
        is_datasets_available,
        is_faiss_available,
        is_flax_available,
        is_keras_nlp_available,
        is_phonemizer_available,
        is_psutil_available,
        is_py3nvml_available,
        is_pyctcdecode_available,
        is_sacremoses_available,
        is_safetensors_available,
        is_scipy_available,
        is_sentencepiece_available,
        is_sklearn_available,
        is_speech_available,
        is_tensorflow_text_available,
        is_tf_available,
        is_timm_available,
        is_tokenizers_available,
        is_torch_available,
        is_torch_mlu_available,
        is_torch_musa_available,
        is_torch_neuroncore_available,
        is_torch_npu_available,
        is_torch_tpu_available,
        is_torch_xla_available,
        is_torch_xpu_available,
        is_torchvision_available,
        is_vision_available,
        logging,
    )

    # bitsandbytes config
    from .utils.quantization_config import (
        AqlmConfig,
        AwqConfig,
        BitNetConfig,
        BitsAndBytesConfig,
        CompressedTensorsConfig,
        EetqConfig,
        FbgemmFp8Config,
        GPTQConfig,
        HqqConfig,
        QuantoConfig,
        TorchAoConfig,
    )

    try:
        if not is_sentencepiece_available():
            raise OptionalDependencyNotAvailable()
    except OptionalDependencyNotAvailable:
        from .utils.dummy_sentencepiece_objects import *
    else:
        from .models.albert import AlbertTokenizer
        from .models.barthez import BarthezTokenizer
        from .models.bartpho import BartphoTokenizer
        from .models.bert_generation import BertGenerationTokenizer
        from .models.big_bird import BigBirdTokenizer
        from .models.camembert import CamembertTokenizer
        from .models.code_llama import CodeLlamaTokenizer
        from .models.cpm import CpmTokenizer
        from .models.deberta_v2 import DebertaV2Tokenizer
        from .models.deprecated.ernie_m import ErnieMTokenizer
        from .models.deprecated.xlm_prophetnet import XLMProphetNetTokenizer
        from .models.fnet import FNetTokenizer
        from .models.gemma import GemmaTokenizer
        from .models.gpt_sw3 import GPTSw3Tokenizer
        from .models.layoutxlm import LayoutXLMTokenizer
        from .models.llama import LlamaTokenizer
        from .models.m2m_100 import M2M100Tokenizer
        from .models.marian import MarianTokenizer
        from .models.mbart import MBartTokenizer
        from .models.mbart50 import MBart50Tokenizer
        from .models.mluke import MLukeTokenizer
        from .models.mt5 import MT5Tokenizer
        from .models.nllb import NllbTokenizer
        from .models.pegasus import PegasusTokenizer
        from .models.plbart import PLBartTokenizer
        from .models.reformer import ReformerTokenizer
        from .models.rembert import RemBertTokenizer
        from .models.seamless_m4t import SeamlessM4TTokenizer
        from .models.siglip import SiglipTokenizer
        from .models.speech_to_text import Speech2TextTokenizer
        from .models.speecht5 import SpeechT5Tokenizer
        from .models.t5 import T5Tokenizer
        from .models.udop import UdopTokenizer
        from .models.xglm import XGLMTokenizer
        from .models.xlm_roberta import XLMRobertaTokenizer
        from .models.xlnet import XLNetTokenizer

    try:
        if not is_tokenizers_available():
            raise OptionalDependencyNotAvailable()
    except OptionalDependencyNotAvailable:
        from .utils.dummy_tokenizers_objects import *
    else:
        # Fast tokenizers imports
        from .models.albert import AlbertTokenizerFast
        from .models.bart import BartTokenizerFast
        from .models.barthez import BarthezTokenizerFast
        from .models.bert import BertTokenizerFast
        from .models.big_bird import BigBirdTokenizerFast
        from .models.blenderbot import BlenderbotTokenizerFast
        from .models.blenderbot_small import BlenderbotSmallTokenizerFast
        from .models.bloom import BloomTokenizerFast
        from .models.camembert import CamembertTokenizerFast
        from .models.clip import CLIPTokenizerFast
        from .models.code_llama import CodeLlamaTokenizerFast
        from .models.codegen import CodeGenTokenizerFast
        from .models.cohere import CohereTokenizerFast
        from .models.convbert import ConvBertTokenizerFast
        from .models.cpm import CpmTokenizerFast
        from .models.deberta import DebertaTokenizerFast
        from .models.deberta_v2 import DebertaV2TokenizerFast
        from .models.deprecated.realm import RealmTokenizerFast
        from .models.deprecated.retribert import RetriBertTokenizerFast
        from .models.distilbert import DistilBertTokenizerFast
        from .models.dpr import (
            DPRContextEncoderTokenizerFast,
            DPRQuestionEncoderTokenizerFast,
            DPRReaderTokenizerFast,
        )
        from .models.electra import ElectraTokenizerFast
        from .models.fnet import FNetTokenizerFast
        from .models.funnel import FunnelTokenizerFast
        from .models.gemma import GemmaTokenizerFast
        from .models.gpt2 import GPT2TokenizerFast
        from .models.gpt_neox import GPTNeoXTokenizerFast
        from .models.gpt_neox_japanese import GPTNeoXJapaneseTokenizer
        from .models.herbert import HerbertTokenizerFast
        from .models.layoutlm import LayoutLMTokenizerFast
        from .models.layoutlmv2 import LayoutLMv2TokenizerFast
        from .models.layoutlmv3 import LayoutLMv3TokenizerFast
        from .models.layoutxlm import LayoutXLMTokenizerFast
        from .models.led import LEDTokenizerFast
        from .models.llama import LlamaTokenizerFast
        from .models.longformer import LongformerTokenizerFast
        from .models.lxmert import LxmertTokenizerFast
        from .models.markuplm import MarkupLMTokenizerFast
        from .models.mbart import MBartTokenizerFast
        from .models.mbart50 import MBart50TokenizerFast
        from .models.mobilebert import MobileBertTokenizerFast
        from .models.mpnet import MPNetTokenizerFast
        from .models.mt5 import MT5TokenizerFast
        from .models.mvp import MvpTokenizerFast
        from .models.nllb import NllbTokenizerFast
        from .models.nougat import NougatTokenizerFast
        from .models.openai import OpenAIGPTTokenizerFast
        from .models.pegasus import PegasusTokenizerFast
        from .models.qwen2 import Qwen2TokenizerFast
        from .models.reformer import ReformerTokenizerFast
        from .models.rembert import RemBertTokenizerFast
        from .models.roberta import RobertaTokenizerFast
        from .models.roformer import RoFormerTokenizerFast
        from .models.seamless_m4t import SeamlessM4TTokenizerFast
        from .models.splinter import SplinterTokenizerFast
        from .models.squeezebert import SqueezeBertTokenizerFast
        from .models.t5 import T5TokenizerFast
        from .models.udop import UdopTokenizerFast
        from .models.whisper import WhisperTokenizerFast
        from .models.xglm import XGLMTokenizerFast
        from .models.xlm_roberta import XLMRobertaTokenizerFast
        from .models.xlnet import XLNetTokenizerFast
        from .tokenization_utils_fast import PreTrainedTokenizerFast

    try:
        if not (is_sentencepiece_available() and is_tokenizers_available()):
            raise OptionalDependencyNotAvailable()
    except OptionalDependencyNotAvailable:
        from .utils.dummies_sentencepiece_and_tokenizers_objects import *
    else:
        from .convert_slow_tokenizer import (
            SLOW_TO_FAST_CONVERTERS,
            convert_slow_tokenizer,
        )

    try:
        if not is_tensorflow_text_available():
            raise OptionalDependencyNotAvailable()
    except OptionalDependencyNotAvailable:
        from .utils.dummy_tensorflow_text_objects import *
    else:
        from .models.bert import TFBertTokenizer

    try:
        if not is_keras_nlp_available():
            raise OptionalDependencyNotAvailable()
    except OptionalDependencyNotAvailable:
        from .utils.dummy_keras_nlp_objects import *
    else:
        from .models.gpt2 import TFGPT2Tokenizer

    try:
        if not is_vision_available():
            raise OptionalDependencyNotAvailable()
    except OptionalDependencyNotAvailable:
        from .utils.dummy_vision_objects import *
    else:
        from .image_processing_base import ImageProcessingMixin
        from .image_processing_utils import BaseImageProcessor
        from .image_utils import ImageFeatureExtractionMixin
        from .models.beit import BeitFeatureExtractor, BeitImageProcessor
        from .models.bit import BitImageProcessor
        from .models.blip import BlipImageProcessor
        from .models.bridgetower import BridgeTowerImageProcessor
        from .models.chameleon import ChameleonImageProcessor
        from .models.chinese_clip import (
            ChineseCLIPFeatureExtractor,
            ChineseCLIPImageProcessor,
        )
        from .models.clip import CLIPFeatureExtractor, CLIPImageProcessor
        from .models.conditional_detr import (
            ConditionalDetrFeatureExtractor,
            ConditionalDetrImageProcessor,
        )
        from .models.convnext import ConvNextFeatureExtractor, ConvNextImageProcessor
        from .models.deformable_detr import (
            DeformableDetrFeatureExtractor,
            DeformableDetrImageProcessor,
        )
        from .models.deit import DeiTFeatureExtractor, DeiTImageProcessor
        from .models.deprecated.deta import DetaImageProcessor
        from .models.deprecated.efficientformer import EfficientFormerImageProcessor
        from .models.deprecated.tvlt import TvltImageProcessor
        from .models.deprecated.vit_hybrid import ViTHybridImageProcessor
        from .models.detr import DetrFeatureExtractor, DetrImageProcessor, DetrImageProcessorFast
        from .models.donut import DonutFeatureExtractor, DonutImageProcessor
        from .models.dpt import DPTFeatureExtractor, DPTImageProcessor
        from .models.efficientnet import EfficientNetImageProcessor
        from .models.flava import (
            FlavaFeatureExtractor,
            FlavaImageProcessor,
            FlavaProcessor,
        )
        from .models.fuyu import FuyuImageProcessor, FuyuProcessor
        from .models.glpn import GLPNFeatureExtractor, GLPNImageProcessor
        from .models.grounding_dino import GroundingDinoImageProcessor
        from .models.idefics import IdeficsImageProcessor
        from .models.idefics2 import Idefics2ImageProcessor
        from .models.idefics3 import Idefics3ImageProcessor
        from .models.imagegpt import ImageGPTFeatureExtractor, ImageGPTImageProcessor
        from .models.instructblipvideo import InstructBlipVideoImageProcessor
        from .models.layoutlmv2 import (
            LayoutLMv2FeatureExtractor,
            LayoutLMv2ImageProcessor,
        )
        from .models.layoutlmv3 import (
            LayoutLMv3FeatureExtractor,
            LayoutLMv3ImageProcessor,
        )
        from .models.levit import LevitFeatureExtractor, LevitImageProcessor
        from .models.llava_next import LlavaNextImageProcessor
        from .models.llava_next_video import LlavaNextVideoImageProcessor
        from .models.llava_onevision import LlavaOnevisionImageProcessor, LlavaOnevisionVideoProcessor
        from .models.mask2former import Mask2FormerImageProcessor
        from .models.maskformer import (
            MaskFormerFeatureExtractor,
            MaskFormerImageProcessor,
        )
        from .models.mllama import MllamaImageProcessor
        from .models.mobilenet_v1 import (
            MobileNetV1FeatureExtractor,
            MobileNetV1ImageProcessor,
        )
        from .models.mobilenet_v2 import (
            MobileNetV2FeatureExtractor,
            MobileNetV2ImageProcessor,
        )
        from .models.mobilevit import MobileViTFeatureExtractor, MobileViTImageProcessor
        from .models.molmo import MolmoImageProcessor
        from .models.nougat import NougatImageProcessor
        from .models.oneformer import OneFormerImageProcessor
        from .models.owlv2 import Owlv2ImageProcessor
        from .models.owlvit import OwlViTFeatureExtractor, OwlViTImageProcessor
        from .models.perceiver import PerceiverFeatureExtractor, PerceiverImageProcessor
        from .models.pix2struct import Pix2StructImageProcessor
        from .models.pixtral import PixtralImageProcessor
        from .models.poolformer import (
            PoolFormerFeatureExtractor,
            PoolFormerImageProcessor,
        )
        from .models.pvt import PvtImageProcessor
        from .models.qwen2_vl import Qwen2VLImageProcessor
        from .models.rt_detr import RTDetrImageProcessor, RTDetrImageProcessorFast
        from .models.sam import SamImageProcessor
        from .models.segformer import SegformerFeatureExtractor, SegformerImageProcessor
        from .models.seggpt import SegGptImageProcessor
        from .models.siglip import SiglipImageProcessor
        from .models.superpoint import SuperPointImageProcessor
        from .models.swin2sr import Swin2SRImageProcessor
        from .models.tvp import TvpImageProcessor
        from .models.video_llava import VideoLlavaImageProcessor
        from .models.videomae import VideoMAEFeatureExtractor, VideoMAEImageProcessor
        from .models.vilt import ViltFeatureExtractor, ViltImageProcessor, ViltProcessor
        from .models.vit import ViTFeatureExtractor, ViTImageProcessor
        from .models.vitmatte import VitMatteImageProcessor
        from .models.vivit import VivitImageProcessor
        from .models.yolos import YolosFeatureExtractor, YolosImageProcessor
        from .models.zoedepth import ZoeDepthImageProcessor

    try:
        if not is_torchvision_available():
            raise OptionalDependencyNotAvailable()
    except OptionalDependencyNotAvailable:
        from .utils.dummy_torchvision_objects import *
    else:
        from .image_processing_utils_fast import BaseImageProcessorFast
        from .models.vit import ViTImageProcessorFast

    # Modeling
    try:
        if not is_torch_available():
            raise OptionalDependencyNotAvailable()
    except OptionalDependencyNotAvailable:
        from .utils.dummy_pt_objects import *
    else:
        # Benchmarks
        from .benchmark.benchmark import PyTorchBenchmark
        from .benchmark.benchmark_args import PyTorchBenchmarkArguments
        from .cache_utils import (
            Cache,
            CacheConfig,
            DynamicCache,
            EncoderDecoderCache,
            HQQQuantizedCache,
            HybridCache,
            MambaCache,
            OffloadedCache,
            OffloadedStaticCache,
            QuantizedCache,
            QuantizedCacheConfig,
            QuantoQuantizedCache,
            SinkCache,
            SlidingWindowCache,
            StaticCache,
        )
        from .data.datasets import (
            GlueDataset,
            GlueDataTrainingArguments,
            LineByLineTextDataset,
            LineByLineWithRefDataset,
            LineByLineWithSOPTextDataset,
            SquadDataset,
            SquadDataTrainingArguments,
            TextDataset,
            TextDatasetForNextSentencePrediction,
        )
        from .generation import (
            AlternatingCodebooksLogitsProcessor,
            BayesianDetectorConfig,
            BayesianDetectorModel,
            BeamScorer,
            BeamSearchScorer,
            ClassifierFreeGuidanceLogitsProcessor,
            ConstrainedBeamSearchScorer,
            Constraint,
            ConstraintListState,
            DisjunctiveConstraint,
            EncoderNoRepeatNGramLogitsProcessor,
            EncoderRepetitionPenaltyLogitsProcessor,
            EosTokenCriteria,
            EpsilonLogitsWarper,
            EtaLogitsWarper,
            ExponentialDecayLengthPenalty,
            ForcedBOSTokenLogitsProcessor,
            ForcedEOSTokenLogitsProcessor,
            GenerationMixin,
            HammingDiversityLogitsProcessor,
            InfNanRemoveLogitsProcessor,
            LogitNormalization,
            LogitsProcessor,
            LogitsProcessorList,
            LogitsWarper,
            MaxLengthCriteria,
            MaxTimeCriteria,
            MinLengthLogitsProcessor,
            MinNewTokensLengthLogitsProcessor,
            MinPLogitsWarper,
            NoBadWordsLogitsProcessor,
            NoRepeatNGramLogitsProcessor,
            PhrasalConstraint,
            PrefixConstrainedLogitsProcessor,
            RepetitionPenaltyLogitsProcessor,
            SequenceBiasLogitsProcessor,
            StoppingCriteria,
            StoppingCriteriaList,
            StopStringCriteria,
            SuppressTokensAtBeginLogitsProcessor,
            SuppressTokensLogitsProcessor,
            SynthIDTextWatermarkDetector,
            SynthIDTextWatermarkingConfig,
            SynthIDTextWatermarkLogitsProcessor,
            TemperatureLogitsWarper,
            TopKLogitsWarper,
            TopPLogitsWarper,
            TypicalLogitsWarper,
            UnbatchedClassifierFreeGuidanceLogitsProcessor,
            WatermarkDetector,
            WatermarkLogitsProcessor,
            WhisperTimeStampLogitsProcessor,
        )
        from .integrations.executorch import (
            TorchExportableModuleWithStaticCache,
            convert_and_export_with_cache,
        )
        from .modeling_rope_utils import ROPE_INIT_FUNCTIONS
        from .modeling_utils import PreTrainedModel
        from .models.albert import (
            AlbertForMaskedLM,
            AlbertForMultipleChoice,
            AlbertForPreTraining,
            AlbertForQuestionAnswering,
            AlbertForSequenceClassification,
            AlbertForTokenClassification,
            AlbertModel,
            AlbertPreTrainedModel,
            load_tf_weights_in_albert,
        )
        from .models.align import (
            AlignModel,
            AlignPreTrainedModel,
            AlignTextModel,
            AlignVisionModel,
        )
        from .models.altclip import (
            AltCLIPModel,
            AltCLIPPreTrainedModel,
            AltCLIPTextModel,
            AltCLIPVisionModel,
        )
        from .models.audio_spectrogram_transformer import (
            ASTForAudioClassification,
            ASTModel,
            ASTPreTrainedModel,
        )
        from .models.auto import (
            MODEL_FOR_AUDIO_CLASSIFICATION_MAPPING,
            MODEL_FOR_AUDIO_FRAME_CLASSIFICATION_MAPPING,
            MODEL_FOR_AUDIO_XVECTOR_MAPPING,
            MODEL_FOR_BACKBONE_MAPPING,
            MODEL_FOR_CAUSAL_IMAGE_MODELING_MAPPING,
            MODEL_FOR_CAUSAL_LM_MAPPING,
            MODEL_FOR_CTC_MAPPING,
            MODEL_FOR_DEPTH_ESTIMATION_MAPPING,
            MODEL_FOR_DOCUMENT_QUESTION_ANSWERING_MAPPING,
            MODEL_FOR_IMAGE_CLASSIFICATION_MAPPING,
            MODEL_FOR_IMAGE_MAPPING,
            MODEL_FOR_IMAGE_SEGMENTATION_MAPPING,
            MODEL_FOR_IMAGE_TEXT_TO_TEXT_MAPPING,
            MODEL_FOR_IMAGE_TO_IMAGE_MAPPING,
            MODEL_FOR_INSTANCE_SEGMENTATION_MAPPING,
            MODEL_FOR_KEYPOINT_DETECTION_MAPPING,
            MODEL_FOR_MASK_GENERATION_MAPPING,
            MODEL_FOR_MASKED_IMAGE_MODELING_MAPPING,
            MODEL_FOR_MASKED_LM_MAPPING,
            MODEL_FOR_MULTIPLE_CHOICE_MAPPING,
            MODEL_FOR_NEXT_SENTENCE_PREDICTION_MAPPING,
            MODEL_FOR_OBJECT_DETECTION_MAPPING,
            MODEL_FOR_PRETRAINING_MAPPING,
            MODEL_FOR_QUESTION_ANSWERING_MAPPING,
            MODEL_FOR_SEMANTIC_SEGMENTATION_MAPPING,
            MODEL_FOR_SEQ_TO_SEQ_CAUSAL_LM_MAPPING,
            MODEL_FOR_SEQUENCE_CLASSIFICATION_MAPPING,
            MODEL_FOR_SPEECH_SEQ_2_SEQ_MAPPING,
            MODEL_FOR_TABLE_QUESTION_ANSWERING_MAPPING,
            MODEL_FOR_TEXT_ENCODING_MAPPING,
            MODEL_FOR_TEXT_TO_SPECTROGRAM_MAPPING,
            MODEL_FOR_TEXT_TO_WAVEFORM_MAPPING,
            MODEL_FOR_TIME_SERIES_CLASSIFICATION_MAPPING,
            MODEL_FOR_TIME_SERIES_REGRESSION_MAPPING,
            MODEL_FOR_TOKEN_CLASSIFICATION_MAPPING,
            MODEL_FOR_UNIVERSAL_SEGMENTATION_MAPPING,
            MODEL_FOR_VIDEO_CLASSIFICATION_MAPPING,
            MODEL_FOR_VISION_2_SEQ_MAPPING,
            MODEL_FOR_VISUAL_QUESTION_ANSWERING_MAPPING,
            MODEL_FOR_ZERO_SHOT_IMAGE_CLASSIFICATION_MAPPING,
            MODEL_FOR_ZERO_SHOT_OBJECT_DETECTION_MAPPING,
            MODEL_MAPPING,
            MODEL_WITH_LM_HEAD_MAPPING,
            AutoBackbone,
            AutoModel,
            AutoModelForAudioClassification,
            AutoModelForAudioFrameClassification,
            AutoModelForAudioXVector,
            AutoModelForCausalLM,
            AutoModelForCTC,
            AutoModelForDepthEstimation,
            AutoModelForDocumentQuestionAnswering,
            AutoModelForImageClassification,
            AutoModelForImageSegmentation,
            AutoModelForImageTextToText,
            AutoModelForImageToImage,
            AutoModelForInstanceSegmentation,
            AutoModelForKeypointDetection,
            AutoModelForMaskedImageModeling,
            AutoModelForMaskedLM,
            AutoModelForMaskGeneration,
            AutoModelForMultipleChoice,
            AutoModelForNextSentencePrediction,
            AutoModelForObjectDetection,
            AutoModelForPreTraining,
            AutoModelForQuestionAnswering,
            AutoModelForSemanticSegmentation,
            AutoModelForSeq2SeqLM,
            AutoModelForSequenceClassification,
            AutoModelForSpeechSeq2Seq,
            AutoModelForTableQuestionAnswering,
            AutoModelForTextEncoding,
            AutoModelForTextToSpectrogram,
            AutoModelForTextToWaveform,
            AutoModelForTokenClassification,
            AutoModelForUniversalSegmentation,
            AutoModelForVideoClassification,
            AutoModelForVision2Seq,
            AutoModelForVisualQuestionAnswering,
            AutoModelForZeroShotImageClassification,
            AutoModelForZeroShotObjectDetection,
            AutoModelWithLMHead,
        )
        from .models.autoformer import (
            AutoformerForPrediction,
            AutoformerModel,
            AutoformerPreTrainedModel,
        )
        from .models.bark import (
            BarkCausalModel,
            BarkCoarseModel,
            BarkFineModel,
            BarkModel,
            BarkPreTrainedModel,
            BarkSemanticModel,
        )
        from .models.bart import (
            BartForCausalLM,
            BartForConditionalGeneration,
            BartForQuestionAnswering,
            BartForSequenceClassification,
            BartModel,
            BartPreTrainedModel,
            BartPretrainedModel,
            PretrainedBartModel,
        )
        from .models.beit import (
            BeitBackbone,
            BeitForImageClassification,
            BeitForMaskedImageModeling,
            BeitForSemanticSegmentation,
            BeitModel,
            BeitPreTrainedModel,
        )
        from .models.bert import (
            BertForMaskedLM,
            BertForMultipleChoice,
            BertForNextSentencePrediction,
            BertForPreTraining,
            BertForQuestionAnswering,
            BertForSequenceClassification,
            BertForTokenClassification,
            BertLMHeadModel,
            BertModel,
            BertPreTrainedModel,
            load_tf_weights_in_bert,
        )
        from .models.bert_generation import (
            BertGenerationDecoder,
            BertGenerationEncoder,
            BertGenerationPreTrainedModel,
            load_tf_weights_in_bert_generation,
        )
        from .models.big_bird import (
            BigBirdForCausalLM,
            BigBirdForMaskedLM,
            BigBirdForMultipleChoice,
            BigBirdForPreTraining,
            BigBirdForQuestionAnswering,
            BigBirdForSequenceClassification,
            BigBirdForTokenClassification,
            BigBirdModel,
            BigBirdPreTrainedModel,
            load_tf_weights_in_big_bird,
        )
        from .models.bigbird_pegasus import (
            BigBirdPegasusForCausalLM,
            BigBirdPegasusForConditionalGeneration,
            BigBirdPegasusForQuestionAnswering,
            BigBirdPegasusForSequenceClassification,
            BigBirdPegasusModel,
            BigBirdPegasusPreTrainedModel,
        )
        from .models.biogpt import (
            BioGptForCausalLM,
            BioGptForSequenceClassification,
            BioGptForTokenClassification,
            BioGptModel,
            BioGptPreTrainedModel,
        )
        from .models.bit import (
            BitBackbone,
            BitForImageClassification,
            BitModel,
            BitPreTrainedModel,
        )
        from .models.blenderbot import (
            BlenderbotForCausalLM,
            BlenderbotForConditionalGeneration,
            BlenderbotModel,
            BlenderbotPreTrainedModel,
        )
        from .models.blenderbot_small import (
            BlenderbotSmallForCausalLM,
            BlenderbotSmallForConditionalGeneration,
            BlenderbotSmallModel,
            BlenderbotSmallPreTrainedModel,
        )
        from .models.blip import (
            BlipForConditionalGeneration,
            BlipForImageTextRetrieval,
            BlipForQuestionAnswering,
            BlipModel,
            BlipPreTrainedModel,
            BlipTextModel,
            BlipVisionModel,
        )
        from .models.blip_2 import (
            Blip2ForConditionalGeneration,
            Blip2ForImageTextRetrieval,
            Blip2Model,
            Blip2PreTrainedModel,
            Blip2QFormerModel,
            Blip2TextModelWithProjection,
            Blip2VisionModel,
            Blip2VisionModelWithProjection,
        )
        from .models.bloom import (
            BloomForCausalLM,
            BloomForQuestionAnswering,
            BloomForSequenceClassification,
            BloomForTokenClassification,
            BloomModel,
            BloomPreTrainedModel,
        )
        from .models.bridgetower import (
            BridgeTowerForContrastiveLearning,
            BridgeTowerForImageAndTextRetrieval,
            BridgeTowerForMaskedLM,
            BridgeTowerModel,
            BridgeTowerPreTrainedModel,
        )
        from .models.bros import (
            BrosForTokenClassification,
            BrosModel,
            BrosPreTrainedModel,
            BrosProcessor,
            BrosSpadeEEForTokenClassification,
            BrosSpadeELForTokenClassification,
        )
        from .models.camembert import (
            CamembertForCausalLM,
            CamembertForMaskedLM,
            CamembertForMultipleChoice,
            CamembertForQuestionAnswering,
            CamembertForSequenceClassification,
            CamembertForTokenClassification,
            CamembertModel,
            CamembertPreTrainedModel,
        )
        from .models.canine import (
            CanineForMultipleChoice,
            CanineForQuestionAnswering,
            CanineForSequenceClassification,
            CanineForTokenClassification,
            CanineModel,
            CaninePreTrainedModel,
            load_tf_weights_in_canine,
        )
        from .models.chameleon import (
            ChameleonForConditionalGeneration,
            ChameleonModel,
            ChameleonPreTrainedModel,
            ChameleonProcessor,
            ChameleonVQVAE,
        )
        from .models.chinese_clip import (
            ChineseCLIPModel,
            ChineseCLIPPreTrainedModel,
            ChineseCLIPTextModel,
            ChineseCLIPVisionModel,
        )
        from .models.clap import (
            ClapAudioModel,
            ClapAudioModelWithProjection,
            ClapFeatureExtractor,
            ClapModel,
            ClapPreTrainedModel,
            ClapTextModel,
            ClapTextModelWithProjection,
        )
        from .models.clip import (
            CLIPForImageClassification,
            CLIPModel,
            CLIPPreTrainedModel,
            CLIPTextModel,
            CLIPTextModelWithProjection,
            CLIPVisionModel,
            CLIPVisionModelWithProjection,
        )
        from .models.clipseg import (
            CLIPSegForImageSegmentation,
            CLIPSegModel,
            CLIPSegPreTrainedModel,
            CLIPSegTextModel,
            CLIPSegVisionModel,
        )
        from .models.clvp import (
            ClvpDecoder,
            ClvpEncoder,
            ClvpForCausalLM,
            ClvpModel,
            ClvpModelForConditionalGeneration,
            ClvpPreTrainedModel,
        )
        from .models.codegen import (
            CodeGenForCausalLM,
            CodeGenModel,
            CodeGenPreTrainedModel,
        )
        from .models.cohere import (
            CohereForCausalLM,
            CohereModel,
            CoherePreTrainedModel,
        )
        from .models.conditional_detr import (
            ConditionalDetrForObjectDetection,
            ConditionalDetrForSegmentation,
            ConditionalDetrModel,
            ConditionalDetrPreTrainedModel,
        )
        from .models.convbert import (
            ConvBertForMaskedLM,
            ConvBertForMultipleChoice,
            ConvBertForQuestionAnswering,
            ConvBertForSequenceClassification,
            ConvBertForTokenClassification,
            ConvBertModel,
            ConvBertPreTrainedModel,
            load_tf_weights_in_convbert,
        )
        from .models.convnext import (
            ConvNextBackbone,
            ConvNextForImageClassification,
            ConvNextModel,
            ConvNextPreTrainedModel,
        )
        from .models.convnextv2 import (
            ConvNextV2Backbone,
            ConvNextV2ForImageClassification,
            ConvNextV2Model,
            ConvNextV2PreTrainedModel,
        )
        from .models.cpmant import (
            CpmAntForCausalLM,
            CpmAntModel,
            CpmAntPreTrainedModel,
        )
        from .models.ctrl import (
            CTRLForSequenceClassification,
            CTRLLMHeadModel,
            CTRLModel,
            CTRLPreTrainedModel,
        )
        from .models.cvt import (
            CvtForImageClassification,
            CvtModel,
            CvtPreTrainedModel,
        )
        from .models.dac import (
            DacModel,
            DacPreTrainedModel,
        )
        from .models.data2vec import (
            Data2VecAudioForAudioFrameClassification,
            Data2VecAudioForCTC,
            Data2VecAudioForSequenceClassification,
            Data2VecAudioForXVector,
            Data2VecAudioModel,
            Data2VecAudioPreTrainedModel,
            Data2VecTextForCausalLM,
            Data2VecTextForMaskedLM,
            Data2VecTextForMultipleChoice,
            Data2VecTextForQuestionAnswering,
            Data2VecTextForSequenceClassification,
            Data2VecTextForTokenClassification,
            Data2VecTextModel,
            Data2VecTextPreTrainedModel,
            Data2VecVisionForImageClassification,
            Data2VecVisionForSemanticSegmentation,
            Data2VecVisionModel,
            Data2VecVisionPreTrainedModel,
        )

        # PyTorch model imports
        from .models.dbrx import (
            DbrxForCausalLM,
            DbrxModel,
            DbrxPreTrainedModel,
        )
        from .models.deberta import (
            DebertaForMaskedLM,
            DebertaForQuestionAnswering,
            DebertaForSequenceClassification,
            DebertaForTokenClassification,
            DebertaModel,
            DebertaPreTrainedModel,
        )
        from .models.deberta_v2 import (
            DebertaV2ForMaskedLM,
            DebertaV2ForMultipleChoice,
            DebertaV2ForQuestionAnswering,
            DebertaV2ForSequenceClassification,
            DebertaV2ForTokenClassification,
            DebertaV2Model,
            DebertaV2PreTrainedModel,
        )
        from .models.decision_transformer import (
            DecisionTransformerGPT2Model,
            DecisionTransformerGPT2PreTrainedModel,
            DecisionTransformerModel,
            DecisionTransformerPreTrainedModel,
        )
        from .models.deformable_detr import (
            DeformableDetrForObjectDetection,
            DeformableDetrModel,
            DeformableDetrPreTrainedModel,
        )
        from .models.deit import (
            DeiTForImageClassification,
            DeiTForImageClassificationWithTeacher,
            DeiTForMaskedImageModeling,
            DeiTModel,
            DeiTPreTrainedModel,
        )
        from .models.deprecated.deta import (
            DetaForObjectDetection,
            DetaModel,
            DetaPreTrainedModel,
        )
        from .models.deprecated.efficientformer import (
            EfficientFormerForImageClassification,
            EfficientFormerForImageClassificationWithTeacher,
            EfficientFormerModel,
            EfficientFormerPreTrainedModel,
        )
        from .models.deprecated.ernie_m import (
            ErnieMForInformationExtraction,
            ErnieMForMultipleChoice,
            ErnieMForQuestionAnswering,
            ErnieMForSequenceClassification,
            ErnieMForTokenClassification,
            ErnieMModel,
            ErnieMPreTrainedModel,
        )
        from .models.deprecated.gptsan_japanese import (
            GPTSanJapaneseForConditionalGeneration,
            GPTSanJapaneseModel,
            GPTSanJapanesePreTrainedModel,
        )
        from .models.deprecated.graphormer import (
            GraphormerForGraphClassification,
            GraphormerModel,
            GraphormerPreTrainedModel,
        )
        from .models.deprecated.jukebox import (
            JukeboxModel,
            JukeboxPreTrainedModel,
            JukeboxPrior,
            JukeboxVQVAE,
        )
        from .models.deprecated.mctct import (
            MCTCTForCTC,
            MCTCTModel,
            MCTCTPreTrainedModel,
        )
        from .models.deprecated.mega import (
            MegaForCausalLM,
            MegaForMaskedLM,
            MegaForMultipleChoice,
            MegaForQuestionAnswering,
            MegaForSequenceClassification,
            MegaForTokenClassification,
            MegaModel,
            MegaPreTrainedModel,
        )
        from .models.deprecated.mmbt import (
            MMBTForClassification,
            MMBTModel,
            ModalEmbeddings,
        )
        from .models.deprecated.nat import (
            NatBackbone,
            NatForImageClassification,
            NatModel,
            NatPreTrainedModel,
        )
        from .models.deprecated.nezha import (
            NezhaForMaskedLM,
            NezhaForMultipleChoice,
            NezhaForNextSentencePrediction,
            NezhaForPreTraining,
            NezhaForQuestionAnswering,
            NezhaForSequenceClassification,
            NezhaForTokenClassification,
            NezhaModel,
            NezhaPreTrainedModel,
        )
        from .models.deprecated.open_llama import (
            OpenLlamaForCausalLM,
            OpenLlamaForSequenceClassification,
            OpenLlamaModel,
            OpenLlamaPreTrainedModel,
        )
        from .models.deprecated.qdqbert import (
            QDQBertForMaskedLM,
            QDQBertForMultipleChoice,
            QDQBertForNextSentencePrediction,
            QDQBertForQuestionAnswering,
            QDQBertForSequenceClassification,
            QDQBertForTokenClassification,
            QDQBertLMHeadModel,
            QDQBertModel,
            QDQBertPreTrainedModel,
            load_tf_weights_in_qdqbert,
        )
        from .models.deprecated.realm import (
            RealmEmbedder,
            RealmForOpenQA,
            RealmKnowledgeAugEncoder,
            RealmPreTrainedModel,
            RealmReader,
            RealmRetriever,
            RealmScorer,
            load_tf_weights_in_realm,
        )
        from .models.deprecated.retribert import (
            RetriBertModel,
            RetriBertPreTrainedModel,
        )
        from .models.deprecated.speech_to_text_2 import (
            Speech2Text2ForCausalLM,
            Speech2Text2PreTrainedModel,
        )
        from .models.deprecated.trajectory_transformer import (
            TrajectoryTransformerModel,
            TrajectoryTransformerPreTrainedModel,
        )
        from .models.deprecated.transfo_xl import (
            AdaptiveEmbedding,
            TransfoXLForSequenceClassification,
            TransfoXLLMHeadModel,
            TransfoXLModel,
            TransfoXLPreTrainedModel,
            load_tf_weights_in_transfo_xl,
        )
        from .models.deprecated.tvlt import (
            TvltForAudioVisualClassification,
            TvltForPreTraining,
            TvltModel,
            TvltPreTrainedModel,
        )
        from .models.deprecated.van import (
            VanForImageClassification,
            VanModel,
            VanPreTrainedModel,
        )
        from .models.deprecated.vit_hybrid import (
            ViTHybridForImageClassification,
            ViTHybridModel,
            ViTHybridPreTrainedModel,
        )
        from .models.deprecated.xlm_prophetnet import (
            XLMProphetNetDecoder,
            XLMProphetNetEncoder,
            XLMProphetNetForCausalLM,
            XLMProphetNetForConditionalGeneration,
            XLMProphetNetModel,
            XLMProphetNetPreTrainedModel,
        )
        from .models.depth_anything import (
            DepthAnythingForDepthEstimation,
            DepthAnythingPreTrainedModel,
        )
        from .models.detr import (
            DetrForObjectDetection,
            DetrForSegmentation,
            DetrModel,
            DetrPreTrainedModel,
        )
        from .models.dinat import (
            DinatBackbone,
            DinatForImageClassification,
            DinatModel,
            DinatPreTrainedModel,
        )
        from .models.dinov2 import (
            Dinov2Backbone,
            Dinov2ForImageClassification,
            Dinov2Model,
            Dinov2PreTrainedModel,
        )
        from .models.distilbert import (
            DistilBertForMaskedLM,
            DistilBertForMultipleChoice,
            DistilBertForQuestionAnswering,
            DistilBertForSequenceClassification,
            DistilBertForTokenClassification,
            DistilBertModel,
            DistilBertPreTrainedModel,
        )
        from .models.donut import (
            DonutSwinModel,
            DonutSwinPreTrainedModel,
        )
        from .models.dpr import (
            DPRContextEncoder,
            DPRPretrainedContextEncoder,
            DPRPreTrainedModel,
            DPRPretrainedQuestionEncoder,
            DPRPretrainedReader,
            DPRQuestionEncoder,
            DPRReader,
        )
        from .models.dpt import (
            DPTForDepthEstimation,
            DPTForSemanticSegmentation,
            DPTModel,
            DPTPreTrainedModel,
        )
        from .models.efficientnet import (
            EfficientNetForImageClassification,
            EfficientNetModel,
            EfficientNetPreTrainedModel,
        )
        from .models.electra import (
            ElectraForCausalLM,
            ElectraForMaskedLM,
            ElectraForMultipleChoice,
            ElectraForPreTraining,
            ElectraForQuestionAnswering,
            ElectraForSequenceClassification,
            ElectraForTokenClassification,
            ElectraModel,
            ElectraPreTrainedModel,
            load_tf_weights_in_electra,
        )
        from .models.encodec import (
            EncodecModel,
            EncodecPreTrainedModel,
        )
        from .models.encoder_decoder import EncoderDecoderModel
        from .models.ernie import (
            ErnieForCausalLM,
            ErnieForMaskedLM,
            ErnieForMultipleChoice,
            ErnieForNextSentencePrediction,
            ErnieForPreTraining,
            ErnieForQuestionAnswering,
            ErnieForSequenceClassification,
            ErnieForTokenClassification,
            ErnieModel,
            ErniePreTrainedModel,
        )
        from .models.esm import (
            EsmFoldPreTrainedModel,
            EsmForMaskedLM,
            EsmForProteinFolding,
            EsmForSequenceClassification,
            EsmForTokenClassification,
            EsmModel,
            EsmPreTrainedModel,
        )
        from .models.falcon import (
            FalconForCausalLM,
            FalconForQuestionAnswering,
            FalconForSequenceClassification,
            FalconForTokenClassification,
            FalconModel,
            FalconPreTrainedModel,
        )
        from .models.falcon_mamba import (
            FalconMambaForCausalLM,
            FalconMambaModel,
            FalconMambaPreTrainedModel,
        )
        from .models.fastspeech2_conformer import (
            FastSpeech2ConformerHifiGan,
            FastSpeech2ConformerModel,
            FastSpeech2ConformerPreTrainedModel,
            FastSpeech2ConformerWithHifiGan,
        )
        from .models.flaubert import (
            FlaubertForMultipleChoice,
            FlaubertForQuestionAnswering,
            FlaubertForQuestionAnsweringSimple,
            FlaubertForSequenceClassification,
            FlaubertForTokenClassification,
            FlaubertModel,
            FlaubertPreTrainedModel,
            FlaubertWithLMHeadModel,
        )
        from .models.flava import (
            FlavaForPreTraining,
            FlavaImageCodebook,
            FlavaImageModel,
            FlavaModel,
            FlavaMultimodalModel,
            FlavaPreTrainedModel,
            FlavaTextModel,
        )
        from .models.fnet import (
            FNetForMaskedLM,
            FNetForMultipleChoice,
            FNetForNextSentencePrediction,
            FNetForPreTraining,
            FNetForQuestionAnswering,
            FNetForSequenceClassification,
            FNetForTokenClassification,
            FNetModel,
            FNetPreTrainedModel,
        )
        from .models.focalnet import (
            FocalNetBackbone,
            FocalNetForImageClassification,
            FocalNetForMaskedImageModeling,
            FocalNetModel,
            FocalNetPreTrainedModel,
        )
        from .models.fsmt import (
            FSMTForConditionalGeneration,
            FSMTModel,
            PretrainedFSMTModel,
        )
        from .models.funnel import (
            FunnelBaseModel,
            FunnelForMaskedLM,
            FunnelForMultipleChoice,
            FunnelForPreTraining,
            FunnelForQuestionAnswering,
            FunnelForSequenceClassification,
            FunnelForTokenClassification,
            FunnelModel,
            FunnelPreTrainedModel,
            load_tf_weights_in_funnel,
        )
        from .models.fuyu import (
            FuyuForCausalLM,
            FuyuPreTrainedModel,
        )
        from .models.gemma import (
            GemmaForCausalLM,
            GemmaForSequenceClassification,
            GemmaForTokenClassification,
            GemmaModel,
            GemmaPreTrainedModel,
        )
        from .models.gemma2 import (
            Gemma2ForCausalLM,
            Gemma2ForSequenceClassification,
            Gemma2ForTokenClassification,
            Gemma2Model,
            Gemma2PreTrainedModel,
        )
        from .models.git import (
            GitForCausalLM,
            GitModel,
            GitPreTrainedModel,
            GitVisionModel,
        )
        from .models.glm import (
            GlmForCausalLM,
            GlmForSequenceClassification,
            GlmForTokenClassification,
            GlmModel,
            GlmPreTrainedModel,
        )
        from .models.glpn import (
            GLPNForDepthEstimation,
            GLPNModel,
            GLPNPreTrainedModel,
        )
        from .models.gpt2 import (
            GPT2DoubleHeadsModel,
            GPT2ForQuestionAnswering,
            GPT2ForSequenceClassification,
            GPT2ForTokenClassification,
            GPT2LMHeadModel,
            GPT2Model,
            GPT2PreTrainedModel,
            load_tf_weights_in_gpt2,
        )
        from .models.gpt_bigcode import (
            GPTBigCodeForCausalLM,
            GPTBigCodeForSequenceClassification,
            GPTBigCodeForTokenClassification,
            GPTBigCodeModel,
            GPTBigCodePreTrainedModel,
        )
        from .models.gpt_neo import (
            GPTNeoForCausalLM,
            GPTNeoForQuestionAnswering,
            GPTNeoForSequenceClassification,
            GPTNeoForTokenClassification,
            GPTNeoModel,
            GPTNeoPreTrainedModel,
            load_tf_weights_in_gpt_neo,
        )
        from .models.gpt_neox import (
            GPTNeoXForCausalLM,
            GPTNeoXForQuestionAnswering,
            GPTNeoXForSequenceClassification,
            GPTNeoXForTokenClassification,
            GPTNeoXModel,
            GPTNeoXPreTrainedModel,
        )
        from .models.gpt_neox_japanese import (
            GPTNeoXJapaneseForCausalLM,
            GPTNeoXJapaneseModel,
            GPTNeoXJapanesePreTrainedModel,
        )
        from .models.gptj import (
            GPTJForCausalLM,
            GPTJForQuestionAnswering,
            GPTJForSequenceClassification,
            GPTJModel,
            GPTJPreTrainedModel,
        )
        from .models.granite import (
            GraniteForCausalLM,
            GraniteModel,
            GranitePreTrainedModel,
        )
        from .models.granitemoe import (
            GraniteMoeForCausalLM,
            GraniteMoeModel,
            GraniteMoePreTrainedModel,
        )
        from .models.grounding_dino import (
            GroundingDinoForObjectDetection,
            GroundingDinoModel,
            GroundingDinoPreTrainedModel,
        )
        from .models.groupvit import (
            GroupViTModel,
            GroupViTPreTrainedModel,
            GroupViTTextModel,
            GroupViTVisionModel,
        )
        from .models.hiera import (
            HieraBackbone,
            HieraForImageClassification,
            HieraForPreTraining,
            HieraModel,
            HieraPreTrainedModel,
        )
        from .models.hubert import (
            HubertForCTC,
            HubertForSequenceClassification,
            HubertModel,
            HubertPreTrainedModel,
        )
        from .models.ibert import (
            IBertForMaskedLM,
            IBertForMultipleChoice,
            IBertForQuestionAnswering,
            IBertForSequenceClassification,
            IBertForTokenClassification,
            IBertModel,
            IBertPreTrainedModel,
        )
        from .models.idefics import (
            IdeficsForVisionText2Text,
            IdeficsModel,
            IdeficsPreTrainedModel,
            IdeficsProcessor,
        )
        from .models.idefics2 import (
            Idefics2ForConditionalGeneration,
            Idefics2Model,
            Idefics2PreTrainedModel,
            Idefics2Processor,
        )
        from .models.idefics3 import (
            Idefics3ForConditionalGeneration,
            Idefics3Model,
            Idefics3PreTrainedModel,
            Idefics3Processor,
        )
        from .models.imagegpt import (
            ImageGPTForCausalImageModeling,
            ImageGPTForImageClassification,
            ImageGPTModel,
            ImageGPTPreTrainedModel,
            load_tf_weights_in_imagegpt,
        )
        from .models.informer import (
            InformerForPrediction,
            InformerModel,
            InformerPreTrainedModel,
        )
        from .models.instructblip import (
            InstructBlipForConditionalGeneration,
            InstructBlipPreTrainedModel,
            InstructBlipQFormerModel,
            InstructBlipVisionModel,
        )
        from .models.instructblipvideo import (
            InstructBlipVideoForConditionalGeneration,
            InstructBlipVideoPreTrainedModel,
            InstructBlipVideoQFormerModel,
            InstructBlipVideoVisionModel,
        )
        from .models.jamba import (
            JambaForCausalLM,
            JambaForSequenceClassification,
            JambaModel,
            JambaPreTrainedModel,
        )
        from .models.jetmoe import (
            JetMoeForCausalLM,
            JetMoeForSequenceClassification,
            JetMoeModel,
            JetMoePreTrainedModel,
        )
        from .models.kosmos2 import (
            Kosmos2ForConditionalGeneration,
            Kosmos2Model,
            Kosmos2PreTrainedModel,
        )
        from .models.layoutlm import (
            LayoutLMForMaskedLM,
            LayoutLMForQuestionAnswering,
            LayoutLMForSequenceClassification,
            LayoutLMForTokenClassification,
            LayoutLMModel,
            LayoutLMPreTrainedModel,
        )
        from .models.layoutlmv2 import (
            LayoutLMv2ForQuestionAnswering,
            LayoutLMv2ForSequenceClassification,
            LayoutLMv2ForTokenClassification,
            LayoutLMv2Model,
            LayoutLMv2PreTrainedModel,
        )
        from .models.layoutlmv3 import (
            LayoutLMv3ForQuestionAnswering,
            LayoutLMv3ForSequenceClassification,
            LayoutLMv3ForTokenClassification,
            LayoutLMv3Model,
            LayoutLMv3PreTrainedModel,
        )
        from .models.led import (
            LEDForConditionalGeneration,
            LEDForQuestionAnswering,
            LEDForSequenceClassification,
            LEDModel,
            LEDPreTrainedModel,
        )
        from .models.levit import (
            LevitForImageClassification,
            LevitForImageClassificationWithTeacher,
            LevitModel,
            LevitPreTrainedModel,
        )
        from .models.lilt import (
            LiltForQuestionAnswering,
            LiltForSequenceClassification,
            LiltForTokenClassification,
            LiltModel,
            LiltPreTrainedModel,
        )
        from .models.llama import (
            LlamaForCausalLM,
            LlamaForQuestionAnswering,
            LlamaForSequenceClassification,
            LlamaForTokenClassification,
            LlamaModel,
            LlamaPreTrainedModel,
        )
        from .models.llava import (
            LlavaForConditionalGeneration,
            LlavaPreTrainedModel,
        )
        from .models.llava_next import (
            LlavaNextForConditionalGeneration,
            LlavaNextPreTrainedModel,
        )
        from .models.llava_next_video import (
            LlavaNextVideoForConditionalGeneration,
            LlavaNextVideoPreTrainedModel,
        )
        from .models.llava_onevision import (
            LlavaOnevisionForConditionalGeneration,
            LlavaOnevisionPreTrainedModel,
        )
        from .models.longformer import (
            LongformerForMaskedLM,
            LongformerForMultipleChoice,
            LongformerForQuestionAnswering,
            LongformerForSequenceClassification,
            LongformerForTokenClassification,
            LongformerModel,
            LongformerPreTrainedModel,
        )
        from .models.longt5 import (
            LongT5EncoderModel,
            LongT5ForConditionalGeneration,
            LongT5Model,
            LongT5PreTrainedModel,
        )
        from .models.luke import (
            LukeForEntityClassification,
            LukeForEntityPairClassification,
            LukeForEntitySpanClassification,
            LukeForMaskedLM,
            LukeForMultipleChoice,
            LukeForQuestionAnswering,
            LukeForSequenceClassification,
            LukeForTokenClassification,
            LukeModel,
            LukePreTrainedModel,
        )
        from .models.lxmert import (
            LxmertEncoder,
            LxmertForPreTraining,
            LxmertForQuestionAnswering,
            LxmertModel,
            LxmertPreTrainedModel,
            LxmertVisualFeatureEncoder,
        )
        from .models.m2m_100 import (
            M2M100ForConditionalGeneration,
            M2M100Model,
            M2M100PreTrainedModel,
        )
        from .models.mamba import (
            MambaForCausalLM,
            MambaModel,
            MambaPreTrainedModel,
        )
        from .models.mamba2 import (
            Mamba2ForCausalLM,
            Mamba2Model,
            Mamba2PreTrainedModel,
        )
        from .models.marian import MarianForCausalLM, MarianModel, MarianMTModel, MarianPreTrainedModel
        from .models.markuplm import (
            MarkupLMForQuestionAnswering,
            MarkupLMForSequenceClassification,
            MarkupLMForTokenClassification,
            MarkupLMModel,
            MarkupLMPreTrainedModel,
        )
        from .models.mask2former import (
            Mask2FormerForUniversalSegmentation,
            Mask2FormerModel,
            Mask2FormerPreTrainedModel,
        )
        from .models.maskformer import (
            MaskFormerForInstanceSegmentation,
            MaskFormerModel,
            MaskFormerPreTrainedModel,
            MaskFormerSwinBackbone,
        )
        from .models.mbart import (
            MBartForCausalLM,
            MBartForConditionalGeneration,
            MBartForQuestionAnswering,
            MBartForSequenceClassification,
            MBartModel,
            MBartPreTrainedModel,
        )
        from .models.megatron_bert import (
            MegatronBertForCausalLM,
            MegatronBertForMaskedLM,
            MegatronBertForMultipleChoice,
            MegatronBertForNextSentencePrediction,
            MegatronBertForPreTraining,
            MegatronBertForQuestionAnswering,
            MegatronBertForSequenceClassification,
            MegatronBertForTokenClassification,
            MegatronBertModel,
            MegatronBertPreTrainedModel,
        )
        from .models.mgp_str import (
            MgpstrForSceneTextRecognition,
            MgpstrModel,
            MgpstrPreTrainedModel,
        )
        from .models.mimi import (
            MimiModel,
            MimiPreTrainedModel,
        )
        from .models.mistral import (
            MistralForCausalLM,
            MistralForQuestionAnswering,
            MistralForSequenceClassification,
            MistralForTokenClassification,
            MistralModel,
            MistralPreTrainedModel,
        )
        from .models.mixtral import (
            MixtralForCausalLM,
            MixtralForQuestionAnswering,
            MixtralForSequenceClassification,
            MixtralForTokenClassification,
            MixtralModel,
            MixtralPreTrainedModel,
        )
        from .models.mllama import (
            MllamaForCausalLM,
            MllamaForConditionalGeneration,
            MllamaPreTrainedModel,
            MllamaProcessor,
            MllamaTextModel,
            MllamaVisionModel,
        )
        from .models.mobilebert import (
            MobileBertForMaskedLM,
            MobileBertForMultipleChoice,
            MobileBertForNextSentencePrediction,
            MobileBertForPreTraining,
            MobileBertForQuestionAnswering,
            MobileBertForSequenceClassification,
            MobileBertForTokenClassification,
            MobileBertModel,
            MobileBertPreTrainedModel,
            load_tf_weights_in_mobilebert,
        )
        from .models.mobilenet_v1 import (
            MobileNetV1ForImageClassification,
            MobileNetV1Model,
            MobileNetV1PreTrainedModel,
            load_tf_weights_in_mobilenet_v1,
        )
        from .models.mobilenet_v2 import (
            MobileNetV2ForImageClassification,
            MobileNetV2ForSemanticSegmentation,
            MobileNetV2Model,
            MobileNetV2PreTrainedModel,
            load_tf_weights_in_mobilenet_v2,
        )
        from .models.mobilevit import (
            MobileViTForImageClassification,
            MobileViTForSemanticSegmentation,
            MobileViTModel,
            MobileViTPreTrainedModel,
        )
        from .models.mobilevitv2 import (
            MobileViTV2ForImageClassification,
            MobileViTV2ForSemanticSegmentation,
            MobileViTV2Model,
            MobileViTV2PreTrainedModel,
        )
        from .models.moshi import (
            MoshiForCausalLM,
            MoshiForConditionalGeneration,
            MoshiModel,
            MoshiPreTrainedModel,
        )
        from .models.mpnet import (
            MPNetForMaskedLM,
            MPNetForMultipleChoice,
            MPNetForQuestionAnswering,
            MPNetForSequenceClassification,
            MPNetForTokenClassification,
            MPNetModel,
            MPNetPreTrainedModel,
        )
        from .models.mpt import (
            MptForCausalLM,
            MptForQuestionAnswering,
            MptForSequenceClassification,
            MptForTokenClassification,
            MptModel,
            MptPreTrainedModel,
        )
        from .models.mra import (
            MraForMaskedLM,
            MraForMultipleChoice,
            MraForQuestionAnswering,
            MraForSequenceClassification,
            MraForTokenClassification,
            MraModel,
            MraPreTrainedModel,
        )
        from .models.mt5 import (
            MT5EncoderModel,
            MT5ForConditionalGeneration,
            MT5ForQuestionAnswering,
            MT5ForSequenceClassification,
            MT5ForTokenClassification,
            MT5Model,
            MT5PreTrainedModel,
        )
        from .models.musicgen import (
            MusicgenForCausalLM,
            MusicgenForConditionalGeneration,
            MusicgenModel,
            MusicgenPreTrainedModel,
            MusicgenProcessor,
        )
        from .models.musicgen_melody import (
            MusicgenMelodyForCausalLM,
            MusicgenMelodyForConditionalGeneration,
            MusicgenMelodyModel,
            MusicgenMelodyPreTrainedModel,
        )
        from .models.mvp import (
            MvpForCausalLM,
            MvpForConditionalGeneration,
            MvpForQuestionAnswering,
            MvpForSequenceClassification,
            MvpModel,
            MvpPreTrainedModel,
        )
        from .models.nemotron import (
            NemotronForCausalLM,
            NemotronForQuestionAnswering,
            NemotronForSequenceClassification,
            NemotronForTokenClassification,
            NemotronModel,
            NemotronPreTrainedModel,
        )
        from .models.nllb_moe import (
            NllbMoeForConditionalGeneration,
            NllbMoeModel,
            NllbMoePreTrainedModel,
            NllbMoeSparseMLP,
            NllbMoeTop2Router,
        )
        from .models.nystromformer import (
            NystromformerForMaskedLM,
            NystromformerForMultipleChoice,
            NystromformerForQuestionAnswering,
            NystromformerForSequenceClassification,
            NystromformerForTokenClassification,
            NystromformerModel,
            NystromformerPreTrainedModel,
        )
        from .models.olmo import (
            OlmoForCausalLM,
            OlmoModel,
            OlmoPreTrainedModel,
        )
        from .models.olmoe import (
            OlmoeForCausalLM,
            OlmoeModel,
            OlmoePreTrainedModel,
        )
        from .models.omdet_turbo import (
            OmDetTurboForObjectDetection,
            OmDetTurboPreTrainedModel,
        )
        from .models.oneformer import (
            OneFormerForUniversalSegmentation,
            OneFormerModel,
            OneFormerPreTrainedModel,
        )
        from .models.openai import (
            OpenAIGPTDoubleHeadsModel,
            OpenAIGPTForSequenceClassification,
            OpenAIGPTLMHeadModel,
            OpenAIGPTModel,
            OpenAIGPTPreTrainedModel,
            load_tf_weights_in_openai_gpt,
        )
        from .models.opt import (
            OPTForCausalLM,
            OPTForQuestionAnswering,
            OPTForSequenceClassification,
            OPTModel,
            OPTPreTrainedModel,
        )
        from .models.owlv2 import (
            Owlv2ForObjectDetection,
            Owlv2Model,
            Owlv2PreTrainedModel,
            Owlv2TextModel,
            Owlv2VisionModel,
        )
        from .models.owlvit import (
            OwlViTForObjectDetection,
            OwlViTModel,
            OwlViTPreTrainedModel,
            OwlViTTextModel,
            OwlViTVisionModel,
        )
        from .models.paligemma import (
            PaliGemmaForConditionalGeneration,
            PaliGemmaPreTrainedModel,
            PaliGemmaProcessor,
        )
        from .models.patchtsmixer import (
            PatchTSMixerForPrediction,
            PatchTSMixerForPretraining,
            PatchTSMixerForRegression,
            PatchTSMixerForTimeSeriesClassification,
            PatchTSMixerModel,
            PatchTSMixerPreTrainedModel,
        )
        from .models.patchtst import (
            PatchTSTForClassification,
            PatchTSTForPrediction,
            PatchTSTForPretraining,
            PatchTSTForRegression,
            PatchTSTModel,
            PatchTSTPreTrainedModel,
        )
        from .models.pegasus import (
            PegasusForCausalLM,
            PegasusForConditionalGeneration,
            PegasusModel,
            PegasusPreTrainedModel,
        )
        from .models.pegasus_x import (
            PegasusXForConditionalGeneration,
            PegasusXModel,
            PegasusXPreTrainedModel,
        )
        from .models.perceiver import (
            PerceiverForImageClassificationConvProcessing,
            PerceiverForImageClassificationFourier,
            PerceiverForImageClassificationLearned,
            PerceiverForMaskedLM,
            PerceiverForMultimodalAutoencoding,
            PerceiverForOpticalFlow,
            PerceiverForSequenceClassification,
            PerceiverModel,
            PerceiverPreTrainedModel,
        )
        from .models.persimmon import (
            PersimmonForCausalLM,
            PersimmonForSequenceClassification,
            PersimmonForTokenClassification,
            PersimmonModel,
            PersimmonPreTrainedModel,
        )
        from .models.phi import (
            PhiForCausalLM,
            PhiForSequenceClassification,
            PhiForTokenClassification,
            PhiModel,
            PhiPreTrainedModel,
        )
        from .models.phi3 import (
            Phi3ForCausalLM,
            Phi3ForSequenceClassification,
            Phi3ForTokenClassification,
            Phi3Model,
            Phi3PreTrainedModel,
        )
        from .models.phimoe import (
            PhimoeForCausalLM,
            PhimoeForSequenceClassification,
            PhimoeModel,
            PhimoePreTrainedModel,
        )
        from .models.pix2struct import (
            Pix2StructForConditionalGeneration,
            Pix2StructPreTrainedModel,
            Pix2StructTextModel,
            Pix2StructVisionModel,
        )
        from .models.pixtral import (
            PixtralPreTrainedModel,
            PixtralVisionModel,
        )
        from .models.plbart import (
            PLBartForCausalLM,
            PLBartForConditionalGeneration,
            PLBartForSequenceClassification,
            PLBartModel,
            PLBartPreTrainedModel,
        )
        from .models.poolformer import (
            PoolFormerForImageClassification,
            PoolFormerModel,
            PoolFormerPreTrainedModel,
        )
        from .models.pop2piano import (
            Pop2PianoForConditionalGeneration,
            Pop2PianoPreTrainedModel,
        )
        from .models.prophetnet import (
            ProphetNetDecoder,
            ProphetNetEncoder,
            ProphetNetForCausalLM,
            ProphetNetForConditionalGeneration,
            ProphetNetModel,
            ProphetNetPreTrainedModel,
        )
        from .models.pvt import (
            PvtForImageClassification,
            PvtModel,
            PvtPreTrainedModel,
        )
        from .models.pvt_v2 import (
            PvtV2Backbone,
            PvtV2ForImageClassification,
            PvtV2Model,
            PvtV2PreTrainedModel,
        )
        from .models.qwen2 import (
            Qwen2ForCausalLM,
            Qwen2ForQuestionAnswering,
            Qwen2ForSequenceClassification,
            Qwen2ForTokenClassification,
            Qwen2Model,
            Qwen2PreTrainedModel,
        )
        from .models.qwen2_audio import (
            Qwen2AudioEncoder,
            Qwen2AudioForConditionalGeneration,
            Qwen2AudioPreTrainedModel,
        )
        from .models.qwen2_moe import (
            Qwen2MoeForCausalLM,
            Qwen2MoeForQuestionAnswering,
            Qwen2MoeForSequenceClassification,
            Qwen2MoeForTokenClassification,
            Qwen2MoeModel,
            Qwen2MoePreTrainedModel,
        )
        from .models.qwen2_vl import (
            Qwen2VLForConditionalGeneration,
            Qwen2VLModel,
            Qwen2VLPreTrainedModel,
        )
        from .models.rag import (
            RagModel,
            RagPreTrainedModel,
            RagSequenceForGeneration,
            RagTokenForGeneration,
        )
        from .models.recurrent_gemma import (
            RecurrentGemmaForCausalLM,
            RecurrentGemmaModel,
            RecurrentGemmaPreTrainedModel,
        )
        from .models.reformer import (
            ReformerForMaskedLM,
            ReformerForQuestionAnswering,
            ReformerForSequenceClassification,
            ReformerModel,
            ReformerModelWithLMHead,
            ReformerPreTrainedModel,
        )
        from .models.regnet import (
            RegNetForImageClassification,
            RegNetModel,
            RegNetPreTrainedModel,
        )
        from .models.rembert import (
            RemBertForCausalLM,
            RemBertForMaskedLM,
            RemBertForMultipleChoice,
            RemBertForQuestionAnswering,
            RemBertForSequenceClassification,
            RemBertForTokenClassification,
            RemBertModel,
            RemBertPreTrainedModel,
            load_tf_weights_in_rembert,
        )
        from .models.resnet import (
            ResNetBackbone,
            ResNetForImageClassification,
            ResNetModel,
            ResNetPreTrainedModel,
        )
        from .models.roberta import (
            RobertaForCausalLM,
            RobertaForMaskedLM,
            RobertaForMultipleChoice,
            RobertaForQuestionAnswering,
            RobertaForSequenceClassification,
            RobertaForTokenClassification,
            RobertaModel,
            RobertaPreTrainedModel,
        )
        from .models.roberta_prelayernorm import (
            RobertaPreLayerNormForCausalLM,
            RobertaPreLayerNormForMaskedLM,
            RobertaPreLayerNormForMultipleChoice,
            RobertaPreLayerNormForQuestionAnswering,
            RobertaPreLayerNormForSequenceClassification,
            RobertaPreLayerNormForTokenClassification,
            RobertaPreLayerNormModel,
            RobertaPreLayerNormPreTrainedModel,
        )
        from .models.roc_bert import (
            RoCBertForCausalLM,
            RoCBertForMaskedLM,
            RoCBertForMultipleChoice,
            RoCBertForPreTraining,
            RoCBertForQuestionAnswering,
            RoCBertForSequenceClassification,
            RoCBertForTokenClassification,
            RoCBertModel,
            RoCBertPreTrainedModel,
            load_tf_weights_in_roc_bert,
        )
        from .models.roformer import (
            RoFormerForCausalLM,
            RoFormerForMaskedLM,
            RoFormerForMultipleChoice,
            RoFormerForQuestionAnswering,
            RoFormerForSequenceClassification,
            RoFormerForTokenClassification,
            RoFormerModel,
            RoFormerPreTrainedModel,
            load_tf_weights_in_roformer,
        )
        from .models.rt_detr import (
            RTDetrForObjectDetection,
            RTDetrModel,
            RTDetrPreTrainedModel,
            RTDetrResNetBackbone,
            RTDetrResNetPreTrainedModel,
        )
        from .models.rwkv import (
            RwkvForCausalLM,
            RwkvModel,
            RwkvPreTrainedModel,
        )
        from .models.sam import (
            SamModel,
            SamPreTrainedModel,
        )
        from .models.seamless_m4t import (
            SeamlessM4TCodeHifiGan,
            SeamlessM4TForSpeechToSpeech,
            SeamlessM4TForSpeechToText,
            SeamlessM4TForTextToSpeech,
            SeamlessM4TForTextToText,
            SeamlessM4THifiGan,
            SeamlessM4TModel,
            SeamlessM4TPreTrainedModel,
            SeamlessM4TTextToUnitForConditionalGeneration,
            SeamlessM4TTextToUnitModel,
        )
        from .models.seamless_m4t_v2 import (
            SeamlessM4Tv2ForSpeechToSpeech,
            SeamlessM4Tv2ForSpeechToText,
            SeamlessM4Tv2ForTextToSpeech,
            SeamlessM4Tv2ForTextToText,
            SeamlessM4Tv2Model,
            SeamlessM4Tv2PreTrainedModel,
        )
        from .models.segformer import (
            SegformerDecodeHead,
            SegformerForImageClassification,
            SegformerForSemanticSegmentation,
            SegformerModel,
            SegformerPreTrainedModel,
        )
        from .models.seggpt import (
            SegGptForImageSegmentation,
            SegGptModel,
            SegGptPreTrainedModel,
        )
        from .models.sew import (
            SEWForCTC,
            SEWForSequenceClassification,
            SEWModel,
            SEWPreTrainedModel,
        )
        from .models.sew_d import (
            SEWDForCTC,
            SEWDForSequenceClassification,
            SEWDModel,
            SEWDPreTrainedModel,
        )
        from .models.siglip import (
            SiglipForImageClassification,
            SiglipModel,
            SiglipPreTrainedModel,
            SiglipTextModel,
            SiglipVisionModel,
        )
        from .models.speech_encoder_decoder import SpeechEncoderDecoderModel
        from .models.speech_to_text import (
            Speech2TextForConditionalGeneration,
            Speech2TextModel,
            Speech2TextPreTrainedModel,
        )
        from .models.speecht5 import (
            SpeechT5ForSpeechToSpeech,
            SpeechT5ForSpeechToText,
            SpeechT5ForTextToSpeech,
            SpeechT5HifiGan,
            SpeechT5Model,
            SpeechT5PreTrainedModel,
        )
        from .models.splinter import (
            SplinterForPreTraining,
            SplinterForQuestionAnswering,
            SplinterModel,
            SplinterPreTrainedModel,
        )
        from .models.squeezebert import (
            SqueezeBertForMaskedLM,
            SqueezeBertForMultipleChoice,
            SqueezeBertForQuestionAnswering,
            SqueezeBertForSequenceClassification,
            SqueezeBertForTokenClassification,
            SqueezeBertModel,
            SqueezeBertPreTrainedModel,
        )
        from .models.stablelm import (
            StableLmForCausalLM,
            StableLmForSequenceClassification,
            StableLmForTokenClassification,
            StableLmModel,
            StableLmPreTrainedModel,
        )
        from .models.starcoder2 import (
            Starcoder2ForCausalLM,
            Starcoder2ForSequenceClassification,
            Starcoder2ForTokenClassification,
            Starcoder2Model,
            Starcoder2PreTrainedModel,
        )
        from .models.superpoint import (
            SuperPointForKeypointDetection,
            SuperPointPreTrainedModel,
        )
        from .models.swiftformer import (
            SwiftFormerForImageClassification,
            SwiftFormerModel,
            SwiftFormerPreTrainedModel,
        )
        from .models.swin import (
            SwinBackbone,
            SwinForImageClassification,
            SwinForMaskedImageModeling,
            SwinModel,
            SwinPreTrainedModel,
        )
        from .models.swin2sr import (
            Swin2SRForImageSuperResolution,
            Swin2SRModel,
            Swin2SRPreTrainedModel,
        )
        from .models.swinv2 import (
            Swinv2Backbone,
            Swinv2ForImageClassification,
            Swinv2ForMaskedImageModeling,
            Swinv2Model,
            Swinv2PreTrainedModel,
        )
        from .models.switch_transformers import (
            SwitchTransformersEncoderModel,
            SwitchTransformersForConditionalGeneration,
            SwitchTransformersModel,
            SwitchTransformersPreTrainedModel,
            SwitchTransformersSparseMLP,
            SwitchTransformersTop1Router,
        )
        from .models.t5 import (
            T5EncoderModel,
            T5ForConditionalGeneration,
            T5ForQuestionAnswering,
            T5ForSequenceClassification,
            T5ForTokenClassification,
            T5Model,
            T5PreTrainedModel,
            load_tf_weights_in_t5,
        )
        from .models.table_transformer import (
            TableTransformerForObjectDetection,
            TableTransformerModel,
            TableTransformerPreTrainedModel,
        )
        from .models.tapas import (
            TapasForMaskedLM,
            TapasForQuestionAnswering,
            TapasForSequenceClassification,
            TapasModel,
            TapasPreTrainedModel,
            load_tf_weights_in_tapas,
        )
        from .models.time_series_transformer import (
            TimeSeriesTransformerForPrediction,
            TimeSeriesTransformerModel,
            TimeSeriesTransformerPreTrainedModel,
        )
        from .models.timesformer import (
            TimesformerForVideoClassification,
            TimesformerModel,
            TimesformerPreTrainedModel,
        )
        from .models.timm_backbone import TimmBackbone
        from .models.trocr import (
            TrOCRForCausalLM,
            TrOCRPreTrainedModel,
        )
        from .models.tvp import (
            TvpForVideoGrounding,
            TvpModel,
            TvpPreTrainedModel,
        )
        from .models.udop import (
            UdopEncoderModel,
            UdopForConditionalGeneration,
            UdopModel,
            UdopPreTrainedModel,
        )
        from .models.umt5 import (
            UMT5EncoderModel,
            UMT5ForConditionalGeneration,
            UMT5ForQuestionAnswering,
            UMT5ForSequenceClassification,
            UMT5ForTokenClassification,
            UMT5Model,
            UMT5PreTrainedModel,
        )
        from .models.unispeech import (
            UniSpeechForCTC,
            UniSpeechForPreTraining,
            UniSpeechForSequenceClassification,
            UniSpeechModel,
            UniSpeechPreTrainedModel,
        )
        from .models.unispeech_sat import (
            UniSpeechSatForAudioFrameClassification,
            UniSpeechSatForCTC,
            UniSpeechSatForPreTraining,
            UniSpeechSatForSequenceClassification,
            UniSpeechSatForXVector,
            UniSpeechSatModel,
            UniSpeechSatPreTrainedModel,
        )
        from .models.univnet import UnivNetModel
        from .models.upernet import (
            UperNetForSemanticSegmentation,
            UperNetPreTrainedModel,
        )
        from .models.video_llava import (
            VideoLlavaForConditionalGeneration,
            VideoLlavaPreTrainedModel,
            VideoLlavaProcessor,
        )
        from .models.videomae import (
            VideoMAEForPreTraining,
            VideoMAEForVideoClassification,
            VideoMAEModel,
            VideoMAEPreTrainedModel,
        )
        from .models.vilt import (
            ViltForImageAndTextRetrieval,
            ViltForImagesAndTextClassification,
            ViltForMaskedLM,
            ViltForQuestionAnswering,
            ViltForTokenClassification,
            ViltModel,
            ViltPreTrainedModel,
        )
        from .models.vipllava import (
            VipLlavaForConditionalGeneration,
            VipLlavaPreTrainedModel,
        )
        from .models.vision_encoder_decoder import VisionEncoderDecoderModel
        from .models.vision_text_dual_encoder import VisionTextDualEncoderModel
        from .models.visual_bert import (
            VisualBertForMultipleChoice,
            VisualBertForPreTraining,
            VisualBertForQuestionAnswering,
            VisualBertForRegionToPhraseAlignment,
            VisualBertForVisualReasoning,
            VisualBertModel,
            VisualBertPreTrainedModel,
        )
        from .models.vit import (
            ViTForImageClassification,
            ViTForMaskedImageModeling,
            ViTModel,
            ViTPreTrainedModel,
        )
        from .models.vit_mae import (
            ViTMAEForPreTraining,
            ViTMAEModel,
            ViTMAEPreTrainedModel,
        )
        from .models.vit_msn import (
            ViTMSNForImageClassification,
            ViTMSNModel,
            ViTMSNPreTrainedModel,
        )
        from .models.vitdet import (
            VitDetBackbone,
            VitDetModel,
            VitDetPreTrainedModel,
        )
        from .models.vitmatte import (
            VitMatteForImageMatting,
            VitMattePreTrainedModel,
        )
        from .models.vits import (
            VitsModel,
            VitsPreTrainedModel,
        )
        from .models.vivit import (
            VivitForVideoClassification,
            VivitModel,
            VivitPreTrainedModel,
        )
        from .models.wav2vec2 import (
            Wav2Vec2ForAudioFrameClassification,
            Wav2Vec2ForCTC,
            Wav2Vec2ForMaskedLM,
            Wav2Vec2ForPreTraining,
            Wav2Vec2ForSequenceClassification,
            Wav2Vec2ForXVector,
            Wav2Vec2Model,
            Wav2Vec2PreTrainedModel,
        )
        from .models.wav2vec2_bert import (
            Wav2Vec2BertForAudioFrameClassification,
            Wav2Vec2BertForCTC,
            Wav2Vec2BertForSequenceClassification,
            Wav2Vec2BertForXVector,
            Wav2Vec2BertModel,
            Wav2Vec2BertPreTrainedModel,
        )
        from .models.wav2vec2_conformer import (
            Wav2Vec2ConformerForAudioFrameClassification,
            Wav2Vec2ConformerForCTC,
            Wav2Vec2ConformerForPreTraining,
            Wav2Vec2ConformerForSequenceClassification,
            Wav2Vec2ConformerForXVector,
            Wav2Vec2ConformerModel,
            Wav2Vec2ConformerPreTrainedModel,
        )
        from .models.wavlm import (
            WavLMForAudioFrameClassification,
            WavLMForCTC,
            WavLMForSequenceClassification,
            WavLMForXVector,
            WavLMModel,
            WavLMPreTrainedModel,
        )
        from .models.whisper import (
            WhisperForAudioClassification,
            WhisperForCausalLM,
            WhisperForConditionalGeneration,
            WhisperModel,
            WhisperPreTrainedModel,
        )
        from .models.x_clip import (
            XCLIPModel,
            XCLIPPreTrainedModel,
            XCLIPTextModel,
            XCLIPVisionModel,
        )
        from .models.xglm import (
            XGLMForCausalLM,
            XGLMModel,
            XGLMPreTrainedModel,
        )
        from .models.xlm import (
            XLMForMultipleChoice,
            XLMForQuestionAnswering,
            XLMForQuestionAnsweringSimple,
            XLMForSequenceClassification,
            XLMForTokenClassification,
            XLMModel,
            XLMPreTrainedModel,
            XLMWithLMHeadModel,
        )
        from .models.xlm_roberta import (
            XLMRobertaForCausalLM,
            XLMRobertaForMaskedLM,
            XLMRobertaForMultipleChoice,
            XLMRobertaForQuestionAnswering,
            XLMRobertaForSequenceClassification,
            XLMRobertaForTokenClassification,
            XLMRobertaModel,
            XLMRobertaPreTrainedModel,
        )
        from .models.xlm_roberta_xl import (
            XLMRobertaXLForCausalLM,
            XLMRobertaXLForMaskedLM,
            XLMRobertaXLForMultipleChoice,
            XLMRobertaXLForQuestionAnswering,
            XLMRobertaXLForSequenceClassification,
            XLMRobertaXLForTokenClassification,
            XLMRobertaXLModel,
            XLMRobertaXLPreTrainedModel,
        )
        from .models.xlnet import (
            XLNetForMultipleChoice,
            XLNetForQuestionAnswering,
            XLNetForQuestionAnsweringSimple,
            XLNetForSequenceClassification,
            XLNetForTokenClassification,
            XLNetLMHeadModel,
            XLNetModel,
            XLNetPreTrainedModel,
            load_tf_weights_in_xlnet,
        )
        from .models.xmod import (
            XmodForCausalLM,
            XmodForMaskedLM,
            XmodForMultipleChoice,
            XmodForQuestionAnswering,
            XmodForSequenceClassification,
            XmodForTokenClassification,
            XmodModel,
            XmodPreTrainedModel,
        )
        from .models.yolos import (
            YolosForObjectDetection,
            YolosModel,
            YolosPreTrainedModel,
        )
        from .models.yoso import (
            YosoForMaskedLM,
            YosoForMultipleChoice,
            YosoForQuestionAnswering,
            YosoForSequenceClassification,
            YosoForTokenClassification,
            YosoModel,
            YosoPreTrainedModel,
        )
        from .models.zamba import (
            ZambaForCausalLM,
            ZambaForSequenceClassification,
            ZambaModel,
            ZambaPreTrainedModel,
        )
        from .models.zoedepth import (
            ZoeDepthForDepthEstimation,
            ZoeDepthPreTrainedModel,
        )

        # Optimization
        from .optimization import (
            Adafactor,
            AdamW,
            get_constant_schedule,
            get_constant_schedule_with_warmup,
            get_cosine_schedule_with_warmup,
            get_cosine_with_hard_restarts_schedule_with_warmup,
            get_inverse_sqrt_schedule,
            get_linear_schedule_with_warmup,
            get_polynomial_decay_schedule_with_warmup,
            get_scheduler,
            get_wsd_schedule,
        )
        from .pytorch_utils import Conv1D, apply_chunking_to_forward, prune_layer

        # Trainer
        from .trainer import Trainer
        from .trainer_pt_utils import torch_distributed_zero_first
        from .trainer_seq2seq import Seq2SeqTrainer

    # TensorFlow
    try:
        if not is_tf_available():
            raise OptionalDependencyNotAvailable()
    except OptionalDependencyNotAvailable:
        # Import the same objects as dummies to get them in the namespace.
        # They will raise an import error if the user tries to instantiate / use them.
        from .utils.dummy_tf_objects import *
    else:
        from .benchmark.benchmark_args_tf import TensorFlowBenchmarkArguments

        # Benchmarks
        from .benchmark.benchmark_tf import TensorFlowBenchmark
        from .generation import (
            TFForcedBOSTokenLogitsProcessor,
            TFForcedEOSTokenLogitsProcessor,
            TFForceTokensLogitsProcessor,
            TFGenerationMixin,
            TFLogitsProcessor,
            TFLogitsProcessorList,
            TFLogitsWarper,
            TFMinLengthLogitsProcessor,
            TFNoBadWordsLogitsProcessor,
            TFNoRepeatNGramLogitsProcessor,
            TFRepetitionPenaltyLogitsProcessor,
            TFSuppressTokensAtBeginLogitsProcessor,
            TFSuppressTokensLogitsProcessor,
            TFTemperatureLogitsWarper,
            TFTopKLogitsWarper,
            TFTopPLogitsWarper,
        )
        from .keras_callbacks import KerasMetricCallback, PushToHubCallback
        from .modeling_tf_utils import (
            TFPreTrainedModel,
            TFSequenceSummary,
            TFSharedEmbeddings,
            shape_list,
        )

        # TensorFlow model imports
        from .models.albert import (
            TFAlbertForMaskedLM,
            TFAlbertForMultipleChoice,
            TFAlbertForPreTraining,
            TFAlbertForQuestionAnswering,
            TFAlbertForSequenceClassification,
            TFAlbertForTokenClassification,
            TFAlbertMainLayer,
            TFAlbertModel,
            TFAlbertPreTrainedModel,
        )
        from .models.auto import (
            TF_MODEL_FOR_AUDIO_CLASSIFICATION_MAPPING,
            TF_MODEL_FOR_CAUSAL_LM_MAPPING,
            TF_MODEL_FOR_DOCUMENT_QUESTION_ANSWERING_MAPPING,
            TF_MODEL_FOR_IMAGE_CLASSIFICATION_MAPPING,
            TF_MODEL_FOR_MASK_GENERATION_MAPPING,
            TF_MODEL_FOR_MASKED_IMAGE_MODELING_MAPPING,
            TF_MODEL_FOR_MASKED_LM_MAPPING,
            TF_MODEL_FOR_MULTIPLE_CHOICE_MAPPING,
            TF_MODEL_FOR_NEXT_SENTENCE_PREDICTION_MAPPING,
            TF_MODEL_FOR_PRETRAINING_MAPPING,
            TF_MODEL_FOR_QUESTION_ANSWERING_MAPPING,
            TF_MODEL_FOR_SEMANTIC_SEGMENTATION_MAPPING,
            TF_MODEL_FOR_SEQ_TO_SEQ_CAUSAL_LM_MAPPING,
            TF_MODEL_FOR_SEQUENCE_CLASSIFICATION_MAPPING,
            TF_MODEL_FOR_SPEECH_SEQ_2_SEQ_MAPPING,
            TF_MODEL_FOR_TABLE_QUESTION_ANSWERING_MAPPING,
            TF_MODEL_FOR_TEXT_ENCODING_MAPPING,
            TF_MODEL_FOR_TOKEN_CLASSIFICATION_MAPPING,
            TF_MODEL_FOR_VISION_2_SEQ_MAPPING,
            TF_MODEL_FOR_ZERO_SHOT_IMAGE_CLASSIFICATION_MAPPING,
            TF_MODEL_MAPPING,
            TF_MODEL_WITH_LM_HEAD_MAPPING,
            TFAutoModel,
            TFAutoModelForAudioClassification,
            TFAutoModelForCausalLM,
            TFAutoModelForDocumentQuestionAnswering,
            TFAutoModelForImageClassification,
            TFAutoModelForMaskedImageModeling,
            TFAutoModelForMaskedLM,
            TFAutoModelForMaskGeneration,
            TFAutoModelForMultipleChoice,
            TFAutoModelForNextSentencePrediction,
            TFAutoModelForPreTraining,
            TFAutoModelForQuestionAnswering,
            TFAutoModelForSemanticSegmentation,
            TFAutoModelForSeq2SeqLM,
            TFAutoModelForSequenceClassification,
            TFAutoModelForSpeechSeq2Seq,
            TFAutoModelForTableQuestionAnswering,
            TFAutoModelForTextEncoding,
            TFAutoModelForTokenClassification,
            TFAutoModelForVision2Seq,
            TFAutoModelForZeroShotImageClassification,
            TFAutoModelWithLMHead,
        )
        from .models.bart import (
            TFBartForConditionalGeneration,
            TFBartForSequenceClassification,
            TFBartModel,
            TFBartPretrainedModel,
        )
        from .models.bert import (
            TFBertForMaskedLM,
            TFBertForMultipleChoice,
            TFBertForNextSentencePrediction,
            TFBertForPreTraining,
            TFBertForQuestionAnswering,
            TFBertForSequenceClassification,
            TFBertForTokenClassification,
            TFBertLMHeadModel,
            TFBertMainLayer,
            TFBertModel,
            TFBertPreTrainedModel,
        )
        from .models.blenderbot import (
            TFBlenderbotForConditionalGeneration,
            TFBlenderbotModel,
            TFBlenderbotPreTrainedModel,
        )
        from .models.blenderbot_small import (
            TFBlenderbotSmallForConditionalGeneration,
            TFBlenderbotSmallModel,
            TFBlenderbotSmallPreTrainedModel,
        )
        from .models.blip import (
            TFBlipForConditionalGeneration,
            TFBlipForImageTextRetrieval,
            TFBlipForQuestionAnswering,
            TFBlipModel,
            TFBlipPreTrainedModel,
            TFBlipTextModel,
            TFBlipVisionModel,
        )
        from .models.camembert import (
            TFCamembertForCausalLM,
            TFCamembertForMaskedLM,
            TFCamembertForMultipleChoice,
            TFCamembertForQuestionAnswering,
            TFCamembertForSequenceClassification,
            TFCamembertForTokenClassification,
            TFCamembertModel,
            TFCamembertPreTrainedModel,
        )
        from .models.clip import (
            TFCLIPModel,
            TFCLIPPreTrainedModel,
            TFCLIPTextModel,
            TFCLIPVisionModel,
        )
        from .models.convbert import (
            TFConvBertForMaskedLM,
            TFConvBertForMultipleChoice,
            TFConvBertForQuestionAnswering,
            TFConvBertForSequenceClassification,
            TFConvBertForTokenClassification,
            TFConvBertModel,
            TFConvBertPreTrainedModel,
        )
        from .models.convnext import (
            TFConvNextForImageClassification,
            TFConvNextModel,
            TFConvNextPreTrainedModel,
        )
        from .models.convnextv2 import (
            TFConvNextV2ForImageClassification,
            TFConvNextV2Model,
            TFConvNextV2PreTrainedModel,
        )
        from .models.ctrl import (
            TFCTRLForSequenceClassification,
            TFCTRLLMHeadModel,
            TFCTRLModel,
            TFCTRLPreTrainedModel,
        )
        from .models.cvt import (
            TFCvtForImageClassification,
            TFCvtModel,
            TFCvtPreTrainedModel,
        )
        from .models.data2vec import (
            TFData2VecVisionForImageClassification,
            TFData2VecVisionForSemanticSegmentation,
            TFData2VecVisionModel,
            TFData2VecVisionPreTrainedModel,
        )
        from .models.deberta import (
            TFDebertaForMaskedLM,
            TFDebertaForQuestionAnswering,
            TFDebertaForSequenceClassification,
            TFDebertaForTokenClassification,
            TFDebertaModel,
            TFDebertaPreTrainedModel,
        )
        from .models.deberta_v2 import (
            TFDebertaV2ForMaskedLM,
            TFDebertaV2ForMultipleChoice,
            TFDebertaV2ForQuestionAnswering,
            TFDebertaV2ForSequenceClassification,
            TFDebertaV2ForTokenClassification,
            TFDebertaV2Model,
            TFDebertaV2PreTrainedModel,
        )
        from .models.deit import (
            TFDeiTForImageClassification,
            TFDeiTForImageClassificationWithTeacher,
            TFDeiTForMaskedImageModeling,
            TFDeiTModel,
            TFDeiTPreTrainedModel,
        )
        from .models.deprecated.efficientformer import (
            TFEfficientFormerForImageClassification,
            TFEfficientFormerForImageClassificationWithTeacher,
            TFEfficientFormerModel,
            TFEfficientFormerPreTrainedModel,
        )
        from .models.deprecated.transfo_xl import (
            TFAdaptiveEmbedding,
            TFTransfoXLForSequenceClassification,
            TFTransfoXLLMHeadModel,
            TFTransfoXLMainLayer,
            TFTransfoXLModel,
            TFTransfoXLPreTrainedModel,
        )
        from .models.distilbert import (
            TFDistilBertForMaskedLM,
            TFDistilBertForMultipleChoice,
            TFDistilBertForQuestionAnswering,
            TFDistilBertForSequenceClassification,
            TFDistilBertForTokenClassification,
            TFDistilBertMainLayer,
            TFDistilBertModel,
            TFDistilBertPreTrainedModel,
        )
        from .models.dpr import (
            TFDPRContextEncoder,
            TFDPRPretrainedContextEncoder,
            TFDPRPretrainedQuestionEncoder,
            TFDPRPretrainedReader,
            TFDPRQuestionEncoder,
            TFDPRReader,
        )
        from .models.electra import (
            TFElectraForMaskedLM,
            TFElectraForMultipleChoice,
            TFElectraForPreTraining,
            TFElectraForQuestionAnswering,
            TFElectraForSequenceClassification,
            TFElectraForTokenClassification,
            TFElectraModel,
            TFElectraPreTrainedModel,
        )
        from .models.encoder_decoder import TFEncoderDecoderModel
        from .models.esm import (
            TFEsmForMaskedLM,
            TFEsmForSequenceClassification,
            TFEsmForTokenClassification,
            TFEsmModel,
            TFEsmPreTrainedModel,
        )
        from .models.flaubert import (
            TFFlaubertForMultipleChoice,
            TFFlaubertForQuestionAnsweringSimple,
            TFFlaubertForSequenceClassification,
            TFFlaubertForTokenClassification,
            TFFlaubertModel,
            TFFlaubertPreTrainedModel,
            TFFlaubertWithLMHeadModel,
        )
        from .models.funnel import (
            TFFunnelBaseModel,
            TFFunnelForMaskedLM,
            TFFunnelForMultipleChoice,
            TFFunnelForPreTraining,
            TFFunnelForQuestionAnswering,
            TFFunnelForSequenceClassification,
            TFFunnelForTokenClassification,
            TFFunnelModel,
            TFFunnelPreTrainedModel,
        )
        from .models.gpt2 import (
            TFGPT2DoubleHeadsModel,
            TFGPT2ForSequenceClassification,
            TFGPT2LMHeadModel,
            TFGPT2MainLayer,
            TFGPT2Model,
            TFGPT2PreTrainedModel,
        )
        from .models.gptj import (
            TFGPTJForCausalLM,
            TFGPTJForQuestionAnswering,
            TFGPTJForSequenceClassification,
            TFGPTJModel,
            TFGPTJPreTrainedModel,
        )
        from .models.groupvit import (
            TFGroupViTModel,
            TFGroupViTPreTrainedModel,
            TFGroupViTTextModel,
            TFGroupViTVisionModel,
        )
        from .models.hubert import (
            TFHubertForCTC,
            TFHubertModel,
            TFHubertPreTrainedModel,
        )
        from .models.idefics import (
            TFIdeficsForVisionText2Text,
            TFIdeficsModel,
            TFIdeficsPreTrainedModel,
        )
        from .models.layoutlm import (
            TFLayoutLMForMaskedLM,
            TFLayoutLMForQuestionAnswering,
            TFLayoutLMForSequenceClassification,
            TFLayoutLMForTokenClassification,
            TFLayoutLMMainLayer,
            TFLayoutLMModel,
            TFLayoutLMPreTrainedModel,
        )
        from .models.layoutlmv3 import (
            TFLayoutLMv3ForQuestionAnswering,
            TFLayoutLMv3ForSequenceClassification,
            TFLayoutLMv3ForTokenClassification,
            TFLayoutLMv3Model,
            TFLayoutLMv3PreTrainedModel,
        )
        from .models.led import (
            TFLEDForConditionalGeneration,
            TFLEDModel,
            TFLEDPreTrainedModel,
        )
        from .models.longformer import (
            TFLongformerForMaskedLM,
            TFLongformerForMultipleChoice,
            TFLongformerForQuestionAnswering,
            TFLongformerForSequenceClassification,
            TFLongformerForTokenClassification,
            TFLongformerModel,
            TFLongformerPreTrainedModel,
        )
        from .models.lxmert import (
            TFLxmertForPreTraining,
            TFLxmertMainLayer,
            TFLxmertModel,
            TFLxmertPreTrainedModel,
            TFLxmertVisualFeatureEncoder,
        )
        from .models.marian import (
            TFMarianModel,
            TFMarianMTModel,
            TFMarianPreTrainedModel,
        )
        from .models.mbart import (
            TFMBartForConditionalGeneration,
            TFMBartModel,
            TFMBartPreTrainedModel,
        )
        from .models.mistral import (
            TFMistralForCausalLM,
            TFMistralForSequenceClassification,
            TFMistralModel,
            TFMistralPreTrainedModel,
        )
        from .models.mobilebert import (
            TFMobileBertForMaskedLM,
            TFMobileBertForMultipleChoice,
            TFMobileBertForNextSentencePrediction,
            TFMobileBertForPreTraining,
            TFMobileBertForQuestionAnswering,
            TFMobileBertForSequenceClassification,
            TFMobileBertForTokenClassification,
            TFMobileBertMainLayer,
            TFMobileBertModel,
            TFMobileBertPreTrainedModel,
        )
        from .models.mobilevit import (
            TFMobileViTForImageClassification,
            TFMobileViTForSemanticSegmentation,
            TFMobileViTModel,
            TFMobileViTPreTrainedModel,
        )
        from .models.mpnet import (
            TFMPNetForMaskedLM,
            TFMPNetForMultipleChoice,
            TFMPNetForQuestionAnswering,
            TFMPNetForSequenceClassification,
            TFMPNetForTokenClassification,
            TFMPNetMainLayer,
            TFMPNetModel,
            TFMPNetPreTrainedModel,
        )
        from .models.mt5 import (
            TFMT5EncoderModel,
            TFMT5ForConditionalGeneration,
            TFMT5Model,
        )
        from .models.openai import (
            TFOpenAIGPTDoubleHeadsModel,
            TFOpenAIGPTForSequenceClassification,
            TFOpenAIGPTLMHeadModel,
            TFOpenAIGPTMainLayer,
            TFOpenAIGPTModel,
            TFOpenAIGPTPreTrainedModel,
        )
        from .models.opt import TFOPTForCausalLM, TFOPTModel, TFOPTPreTrainedModel
        from .models.pegasus import (
            TFPegasusForConditionalGeneration,
            TFPegasusModel,
            TFPegasusPreTrainedModel,
        )
        from .models.rag import (
            TFRagModel,
            TFRagPreTrainedModel,
            TFRagSequenceForGeneration,
            TFRagTokenForGeneration,
        )
        from .models.regnet import (
            TFRegNetForImageClassification,
            TFRegNetModel,
            TFRegNetPreTrainedModel,
        )
        from .models.rembert import (
            TFRemBertForCausalLM,
            TFRemBertForMaskedLM,
            TFRemBertForMultipleChoice,
            TFRemBertForQuestionAnswering,
            TFRemBertForSequenceClassification,
            TFRemBertForTokenClassification,
            TFRemBertModel,
            TFRemBertPreTrainedModel,
        )
        from .models.resnet import (
            TFResNetForImageClassification,
            TFResNetModel,
            TFResNetPreTrainedModel,
        )
        from .models.roberta import (
            TFRobertaForCausalLM,
            TFRobertaForMaskedLM,
            TFRobertaForMultipleChoice,
            TFRobertaForQuestionAnswering,
            TFRobertaForSequenceClassification,
            TFRobertaForTokenClassification,
            TFRobertaMainLayer,
            TFRobertaModel,
            TFRobertaPreTrainedModel,
        )
        from .models.roberta_prelayernorm import (
            TFRobertaPreLayerNormForCausalLM,
            TFRobertaPreLayerNormForMaskedLM,
            TFRobertaPreLayerNormForMultipleChoice,
            TFRobertaPreLayerNormForQuestionAnswering,
            TFRobertaPreLayerNormForSequenceClassification,
            TFRobertaPreLayerNormForTokenClassification,
            TFRobertaPreLayerNormMainLayer,
            TFRobertaPreLayerNormModel,
            TFRobertaPreLayerNormPreTrainedModel,
        )
        from .models.roformer import (
            TFRoFormerForCausalLM,
            TFRoFormerForMaskedLM,
            TFRoFormerForMultipleChoice,
            TFRoFormerForQuestionAnswering,
            TFRoFormerForSequenceClassification,
            TFRoFormerForTokenClassification,
            TFRoFormerModel,
            TFRoFormerPreTrainedModel,
        )
        from .models.sam import (
            TFSamModel,
            TFSamPreTrainedModel,
        )
        from .models.segformer import (
            TFSegformerDecodeHead,
            TFSegformerForImageClassification,
            TFSegformerForSemanticSegmentation,
            TFSegformerModel,
            TFSegformerPreTrainedModel,
        )
        from .models.speech_to_text import (
            TFSpeech2TextForConditionalGeneration,
            TFSpeech2TextModel,
            TFSpeech2TextPreTrainedModel,
        )
        from .models.swiftformer import (
            TFSwiftFormerForImageClassification,
            TFSwiftFormerModel,
            TFSwiftFormerPreTrainedModel,
        )
        from .models.swin import (
            TFSwinForImageClassification,
            TFSwinForMaskedImageModeling,
            TFSwinModel,
            TFSwinPreTrainedModel,
        )
        from .models.t5 import (
            TFT5EncoderModel,
            TFT5ForConditionalGeneration,
            TFT5Model,
            TFT5PreTrainedModel,
        )
        from .models.tapas import (
            TFTapasForMaskedLM,
            TFTapasForQuestionAnswering,
            TFTapasForSequenceClassification,
            TFTapasModel,
            TFTapasPreTrainedModel,
        )
        from .models.vision_encoder_decoder import TFVisionEncoderDecoderModel
        from .models.vision_text_dual_encoder import TFVisionTextDualEncoderModel
        from .models.vit import (
            TFViTForImageClassification,
            TFViTModel,
            TFViTPreTrainedModel,
        )
        from .models.vit_mae import (
            TFViTMAEForPreTraining,
            TFViTMAEModel,
            TFViTMAEPreTrainedModel,
        )
        from .models.wav2vec2 import (
            TFWav2Vec2ForCTC,
            TFWav2Vec2ForSequenceClassification,
            TFWav2Vec2Model,
            TFWav2Vec2PreTrainedModel,
        )
        from .models.whisper import (
            TFWhisperForConditionalGeneration,
            TFWhisperModel,
            TFWhisperPreTrainedModel,
        )
        from .models.xglm import (
            TFXGLMForCausalLM,
            TFXGLMModel,
            TFXGLMPreTrainedModel,
        )
        from .models.xlm import (
            TFXLMForMultipleChoice,
            TFXLMForQuestionAnsweringSimple,
            TFXLMForSequenceClassification,
            TFXLMForTokenClassification,
            TFXLMMainLayer,
            TFXLMModel,
            TFXLMPreTrainedModel,
            TFXLMWithLMHeadModel,
        )
        from .models.xlm_roberta import (
            TFXLMRobertaForCausalLM,
            TFXLMRobertaForMaskedLM,
            TFXLMRobertaForMultipleChoice,
            TFXLMRobertaForQuestionAnswering,
            TFXLMRobertaForSequenceClassification,
            TFXLMRobertaForTokenClassification,
            TFXLMRobertaModel,
            TFXLMRobertaPreTrainedModel,
        )
        from .models.xlnet import (
            TFXLNetForMultipleChoice,
            TFXLNetForQuestionAnsweringSimple,
            TFXLNetForSequenceClassification,
            TFXLNetForTokenClassification,
            TFXLNetLMHeadModel,
            TFXLNetMainLayer,
            TFXLNetModel,
            TFXLNetPreTrainedModel,
        )

        # Optimization
        from .optimization_tf import (
            AdamWeightDecay,
            GradientAccumulator,
            WarmUp,
            create_optimizer,
        )

    try:
        if not (
            is_librosa_available()
            and is_essentia_available()
            and is_scipy_available()
            and is_torch_available()
            and is_pretty_midi_available()
        ):
            raise OptionalDependencyNotAvailable()
    except OptionalDependencyNotAvailable:
        from .utils.dummy_essentia_and_librosa_and_pretty_midi_and_scipy_and_torch_objects import *
    else:
        from .models.pop2piano import (
            Pop2PianoFeatureExtractor,
            Pop2PianoProcessor,
            Pop2PianoTokenizer,
        )

    try:
        if not is_torchaudio_available():
            raise OptionalDependencyNotAvailable()
    except OptionalDependencyNotAvailable:
        from .utils.dummy_torchaudio_objects import *
    else:
        from .models.musicgen_melody import MusicgenMelodyFeatureExtractor, MusicgenMelodyProcessor
    try:
        if not is_flax_available():
            raise OptionalDependencyNotAvailable()
    except OptionalDependencyNotAvailable:
        # Import the same objects as dummies to get them in the namespace.
        # They will raise an import error if the user tries to instantiate / use them.
        from .utils.dummy_flax_objects import *
    else:
        from .generation import (
            FlaxForcedBOSTokenLogitsProcessor,
            FlaxForcedEOSTokenLogitsProcessor,
            FlaxForceTokensLogitsProcessor,
            FlaxGenerationMixin,
            FlaxLogitsProcessor,
            FlaxLogitsProcessorList,
            FlaxLogitsWarper,
            FlaxMinLengthLogitsProcessor,
            FlaxSuppressTokensAtBeginLogitsProcessor,
            FlaxSuppressTokensLogitsProcessor,
            FlaxTemperatureLogitsWarper,
            FlaxTopKLogitsWarper,
            FlaxTopPLogitsWarper,
            FlaxWhisperTimeStampLogitsProcessor,
        )
        from .modeling_flax_utils import FlaxPreTrainedModel

        # Flax model imports
        from .models.albert import (
            FlaxAlbertForMaskedLM,
            FlaxAlbertForMultipleChoice,
            FlaxAlbertForPreTraining,
            FlaxAlbertForQuestionAnswering,
            FlaxAlbertForSequenceClassification,
            FlaxAlbertForTokenClassification,
            FlaxAlbertModel,
            FlaxAlbertPreTrainedModel,
        )
        from .models.auto import (
            FLAX_MODEL_FOR_AUDIO_CLASSIFICATION_MAPPING,
            FLAX_MODEL_FOR_CAUSAL_LM_MAPPING,
            FLAX_MODEL_FOR_IMAGE_CLASSIFICATION_MAPPING,
            FLAX_MODEL_FOR_MASKED_LM_MAPPING,
            FLAX_MODEL_FOR_MULTIPLE_CHOICE_MAPPING,
            FLAX_MODEL_FOR_NEXT_SENTENCE_PREDICTION_MAPPING,
            FLAX_MODEL_FOR_PRETRAINING_MAPPING,
            FLAX_MODEL_FOR_QUESTION_ANSWERING_MAPPING,
            FLAX_MODEL_FOR_SEQ_TO_SEQ_CAUSAL_LM_MAPPING,
            FLAX_MODEL_FOR_SEQUENCE_CLASSIFICATION_MAPPING,
            FLAX_MODEL_FOR_SPEECH_SEQ_2_SEQ_MAPPING,
            FLAX_MODEL_FOR_TOKEN_CLASSIFICATION_MAPPING,
            FLAX_MODEL_FOR_VISION_2_SEQ_MAPPING,
            FLAX_MODEL_MAPPING,
            FlaxAutoModel,
            FlaxAutoModelForCausalLM,
            FlaxAutoModelForImageClassification,
            FlaxAutoModelForMaskedLM,
            FlaxAutoModelForMultipleChoice,
            FlaxAutoModelForNextSentencePrediction,
            FlaxAutoModelForPreTraining,
            FlaxAutoModelForQuestionAnswering,
            FlaxAutoModelForSeq2SeqLM,
            FlaxAutoModelForSequenceClassification,
            FlaxAutoModelForSpeechSeq2Seq,
            FlaxAutoModelForTokenClassification,
            FlaxAutoModelForVision2Seq,
        )
        from .models.bart import (
            FlaxBartDecoderPreTrainedModel,
            FlaxBartForCausalLM,
            FlaxBartForConditionalGeneration,
            FlaxBartForQuestionAnswering,
            FlaxBartForSequenceClassification,
            FlaxBartModel,
            FlaxBartPreTrainedModel,
        )
        from .models.beit import (
            FlaxBeitForImageClassification,
            FlaxBeitForMaskedImageModeling,
            FlaxBeitModel,
            FlaxBeitPreTrainedModel,
        )
        from .models.bert import (
            FlaxBertForCausalLM,
            FlaxBertForMaskedLM,
            FlaxBertForMultipleChoice,
            FlaxBertForNextSentencePrediction,
            FlaxBertForPreTraining,
            FlaxBertForQuestionAnswering,
            FlaxBertForSequenceClassification,
            FlaxBertForTokenClassification,
            FlaxBertModel,
            FlaxBertPreTrainedModel,
        )
        from .models.big_bird import (
            FlaxBigBirdForCausalLM,
            FlaxBigBirdForMaskedLM,
            FlaxBigBirdForMultipleChoice,
            FlaxBigBirdForPreTraining,
            FlaxBigBirdForQuestionAnswering,
            FlaxBigBirdForSequenceClassification,
            FlaxBigBirdForTokenClassification,
            FlaxBigBirdModel,
            FlaxBigBirdPreTrainedModel,
        )
        from .models.blenderbot import (
            FlaxBlenderbotForConditionalGeneration,
            FlaxBlenderbotModel,
            FlaxBlenderbotPreTrainedModel,
        )
        from .models.blenderbot_small import (
            FlaxBlenderbotSmallForConditionalGeneration,
            FlaxBlenderbotSmallModel,
            FlaxBlenderbotSmallPreTrainedModel,
        )
        from .models.bloom import (
            FlaxBloomForCausalLM,
            FlaxBloomModel,
            FlaxBloomPreTrainedModel,
        )
        from .models.clip import (
            FlaxCLIPModel,
            FlaxCLIPPreTrainedModel,
            FlaxCLIPTextModel,
            FlaxCLIPTextModelWithProjection,
            FlaxCLIPTextPreTrainedModel,
            FlaxCLIPVisionModel,
            FlaxCLIPVisionPreTrainedModel,
        )
        from .models.dinov2 import (
            FlaxDinov2ForImageClassification,
            FlaxDinov2Model,
            FlaxDinov2PreTrainedModel,
        )
        from .models.distilbert import (
            FlaxDistilBertForMaskedLM,
            FlaxDistilBertForMultipleChoice,
            FlaxDistilBertForQuestionAnswering,
            FlaxDistilBertForSequenceClassification,
            FlaxDistilBertForTokenClassification,
            FlaxDistilBertModel,
            FlaxDistilBertPreTrainedModel,
        )
        from .models.electra import (
            FlaxElectraForCausalLM,
            FlaxElectraForMaskedLM,
            FlaxElectraForMultipleChoice,
            FlaxElectraForPreTraining,
            FlaxElectraForQuestionAnswering,
            FlaxElectraForSequenceClassification,
            FlaxElectraForTokenClassification,
            FlaxElectraModel,
            FlaxElectraPreTrainedModel,
        )
        from .models.encoder_decoder import FlaxEncoderDecoderModel
        from .models.gemma import (
            FlaxGemmaForCausalLM,
            FlaxGemmaModel,
            FlaxGemmaPreTrainedModel,
        )
        from .models.gpt2 import (
            FlaxGPT2LMHeadModel,
            FlaxGPT2Model,
            FlaxGPT2PreTrainedModel,
        )
        from .models.gpt_neo import (
            FlaxGPTNeoForCausalLM,
            FlaxGPTNeoModel,
            FlaxGPTNeoPreTrainedModel,
        )
        from .models.gptj import (
            FlaxGPTJForCausalLM,
            FlaxGPTJModel,
            FlaxGPTJPreTrainedModel,
        )
        from .models.llama import (
            FlaxLlamaForCausalLM,
            FlaxLlamaModel,
            FlaxLlamaPreTrainedModel,
        )
        from .models.longt5 import (
            FlaxLongT5ForConditionalGeneration,
            FlaxLongT5Model,
            FlaxLongT5PreTrainedModel,
        )
        from .models.marian import (
            FlaxMarianModel,
            FlaxMarianMTModel,
            FlaxMarianPreTrainedModel,
        )
        from .models.mbart import (
            FlaxMBartForConditionalGeneration,
            FlaxMBartForQuestionAnswering,
            FlaxMBartForSequenceClassification,
            FlaxMBartModel,
            FlaxMBartPreTrainedModel,
        )
        from .models.mistral import (
            FlaxMistralForCausalLM,
            FlaxMistralModel,
            FlaxMistralPreTrainedModel,
        )
        from .models.mt5 import (
            FlaxMT5EncoderModel,
            FlaxMT5ForConditionalGeneration,
            FlaxMT5Model,
        )
        from .models.opt import FlaxOPTForCausalLM, FlaxOPTModel, FlaxOPTPreTrainedModel
        from .models.pegasus import (
            FlaxPegasusForConditionalGeneration,
            FlaxPegasusModel,
            FlaxPegasusPreTrainedModel,
        )
        from .models.regnet import (
            FlaxRegNetForImageClassification,
            FlaxRegNetModel,
            FlaxRegNetPreTrainedModel,
        )
        from .models.resnet import (
            FlaxResNetForImageClassification,
            FlaxResNetModel,
            FlaxResNetPreTrainedModel,
        )
        from .models.roberta import (
            FlaxRobertaForCausalLM,
            FlaxRobertaForMaskedLM,
            FlaxRobertaForMultipleChoice,
            FlaxRobertaForQuestionAnswering,
            FlaxRobertaForSequenceClassification,
            FlaxRobertaForTokenClassification,
            FlaxRobertaModel,
            FlaxRobertaPreTrainedModel,
        )
        from .models.roberta_prelayernorm import (
            FlaxRobertaPreLayerNormForCausalLM,
            FlaxRobertaPreLayerNormForMaskedLM,
            FlaxRobertaPreLayerNormForMultipleChoice,
            FlaxRobertaPreLayerNormForQuestionAnswering,
            FlaxRobertaPreLayerNormForSequenceClassification,
            FlaxRobertaPreLayerNormForTokenClassification,
            FlaxRobertaPreLayerNormModel,
            FlaxRobertaPreLayerNormPreTrainedModel,
        )
        from .models.roformer import (
            FlaxRoFormerForMaskedLM,
            FlaxRoFormerForMultipleChoice,
            FlaxRoFormerForQuestionAnswering,
            FlaxRoFormerForSequenceClassification,
            FlaxRoFormerForTokenClassification,
            FlaxRoFormerModel,
            FlaxRoFormerPreTrainedModel,
        )
        from .models.speech_encoder_decoder import FlaxSpeechEncoderDecoderModel
        from .models.t5 import (
            FlaxT5EncoderModel,
            FlaxT5ForConditionalGeneration,
            FlaxT5Model,
            FlaxT5PreTrainedModel,
        )
        from .models.vision_encoder_decoder import FlaxVisionEncoderDecoderModel
        from .models.vision_text_dual_encoder import FlaxVisionTextDualEncoderModel
        from .models.vit import (
            FlaxViTForImageClassification,
            FlaxViTModel,
            FlaxViTPreTrainedModel,
        )
        from .models.wav2vec2 import (
            FlaxWav2Vec2ForCTC,
            FlaxWav2Vec2ForPreTraining,
            FlaxWav2Vec2Model,
            FlaxWav2Vec2PreTrainedModel,
        )
        from .models.whisper import (
            FlaxWhisperForAudioClassification,
            FlaxWhisperForConditionalGeneration,
            FlaxWhisperModel,
            FlaxWhisperPreTrainedModel,
        )
        from .models.xglm import (
            FlaxXGLMForCausalLM,
            FlaxXGLMModel,
            FlaxXGLMPreTrainedModel,
        )
        from .models.xlm_roberta import (
            FlaxXLMRobertaForCausalLM,
            FlaxXLMRobertaForMaskedLM,
            FlaxXLMRobertaForMultipleChoice,
            FlaxXLMRobertaForQuestionAnswering,
            FlaxXLMRobertaForSequenceClassification,
            FlaxXLMRobertaForTokenClassification,
            FlaxXLMRobertaModel,
            FlaxXLMRobertaPreTrainedModel,
        )


else:
    import sys

    sys.modules[__name__] = _LazyModule(
        __name__,
        globals()["__file__"],
        _import_structure,
        module_spec=__spec__,
        extra_objects={"__version__": __version__},
    )


if not is_tf_available() and not is_torch_available() and not is_flax_available():
    logger.warning_advice(
        "None of PyTorch, TensorFlow >= 2.0, or Flax have been found. "
        "Models won't be available and only tokenizers, configuration "
        "and file/data utilities can be used."
    )<|MERGE_RESOLUTION|>--- conflicted
+++ resolved
@@ -593,18 +593,15 @@
     "models.mobilenet_v2": ["MobileNetV2Config"],
     "models.mobilevit": ["MobileViTConfig"],
     "models.mobilevitv2": ["MobileViTV2Config"],
-<<<<<<< HEAD
     "models.molmo": [
         "MolmoConfig",
         "MolmoProcessor",
         "MolmoImageProcessor"
         ],
-=======
     "models.moshi": [
         "MoshiConfig",
         "MoshiDepthConfig",
     ],
->>>>>>> 5e1fd4e2
     "models.mpnet": [
         "MPNetConfig",
         "MPNetTokenizer",
@@ -2813,7 +2810,6 @@
             "MobileViTV2PreTrainedModel",
         ]
     )
-<<<<<<< HEAD
     _import_structure["models.molmo"].extend(
         [
             "MolmoForConditionalGeneration",
@@ -2821,7 +2817,6 @@
         ]
     )
 
-=======
     _import_structure["models.moshi"].extend(
         [
             "MoshiForCausalLM",
@@ -2830,7 +2825,6 @@
             "MoshiPreTrainedModel",
         ]
     )
->>>>>>> 5e1fd4e2
     _import_structure["models.mpnet"].extend(
         [
             "MPNetForMaskedLM",
@@ -5497,16 +5491,13 @@
     from .models.mobilevitv2 import (
         MobileViTV2Config,
     )
-<<<<<<< HEAD
     from .models.molmo import (
         MolmoConfig,
         MolmoProcessor,
         MolmoImageProcessor,
-=======
     from .models.moshi import (
         MoshiConfig,
         MoshiDepthConfig,
->>>>>>> 5e1fd4e2
     )
     from .models.mpnet import (
         MPNetConfig,
