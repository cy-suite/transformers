--- conflicted
+++ resolved
@@ -291,10 +291,6 @@
     # FIXME: Currnetly this implementation is only for flan-t5 architecture.
     # It needs to be developed for supporting legacy t5.
     elif "t5" in architecture or "t5encoder" in architecture:
-<<<<<<< HEAD
-        parsed_parameters["config"]["tie_word_embeddings"] = False
-=======
->>>>>>> a928d9c1
         parsed_parameters["config"]["is_gated_act"] = True
         updated_architecture = "t5"
     else:
@@ -328,15 +324,12 @@
 
     if architecture + model_size not in GGUF_SUPPORTED_ARCHITECTURES:
         raise ValueError(f"Architecture {architecture + model_size} not supported")
-<<<<<<< HEAD
-=======
 
     # Handle tie_word_embeddings, if lm_head.weight is not present in tensors,
     # tie_word_embeddings is true otherwise false
     parsed_parameters["config"]["tie_word_embeddings"] = all(
         "output.weight" != tensor.name for tensor in reader.tensors
     )
->>>>>>> a928d9c1
 
     # List all key-value pairs in a columnized format
     for gguf_key, field in reader.fields.items():
