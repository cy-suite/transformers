# coding=utf-8
# Copyright 2020 The Facebook AI Research Team Authors and The HuggingFace Inc. team.
#
# Licensed under the Apache License, Version 2.0 (the "License");
# you may not use this file except in compliance with the License.
# You may obtain a copy of the License at
#
#     http://www.apache.org/licenses/LICENSE-2.0
#
# Unless required by applicable law or agreed to in writing, software
# distributed under the License is distributed on an "AS IS" BASIS,
# WITHOUT WARRANTIES OR CONDITIONS OF ANY KIND, either express or implied.
# See the License for the specific language governing permissions and
# limitations under the License.
"""PyTorch BART model, ported from the fairseq repo."""
import logging
import random
from typing import Dict, List, Optional, Tuple

import torch
import torch.nn.functional as F
from torch import Tensor, nn

from .activations import ACT2FN
from .configuration_bart import BartConfig
from .file_utils import add_start_docstrings, add_start_docstrings_to_callable
from .modeling_utils import PreTrainedModel, create_position_ids_from_input_ids


logger = logging.getLogger(__name__)


BART_PRETRAINED_MODEL_ARCHIVE_MAP = {
    "bart-large": "https://s3.amazonaws.com/models.huggingface.co/bert/facebook/bart-large/pytorch_model.bin",
    "bart-large-mnli": "https://s3.amazonaws.com/models.huggingface.co/bert/facebook/bart-large-mnli/pytorch_model.bin",
    "bart-large-cnn": "https://s3.amazonaws.com/models.huggingface.co/bert/facebook/bart-large-cnn/pytorch_model.bin",
}

BART_START_DOCSTRING = r"""

    This model is a PyTorch `torch.nn.Module <https://pytorch.org/docs/stable/nn.html#torch.nn.Module>`_ sub-class. Use it as a regular PyTorch Module and
    refer to the PyTorch documentation for all matters related to general usage and behavior.

    Parameters:
        config (:class:`~transformers.BartConfig`): Model configuration class with all the parameters of the model.
            Initializing with a config file does not load the weights associated with the model, only the configuration.
            Check out the :meth:`~transformers.PreTrainedModel.from_pretrained` method to load the model weights.

"""
BART_GENERATION_EXAMPLE = r"""
    Examples::

        from transformers import BartTokenizer, BartForConditionalGeneration, BartConfig
        # see ``examples/summarization/bart/evaluate_cnn.py`` for a longer example
        model = BartForConditionalGeneration.from_pretrained('bart-large-cnn')
        tokenizer = BartTokenizer.from_pretrained('bart-large-cnn')
        ARTICLE_TO_SUMMARIZE = "My friends are cool but they eat too many carbs."
        inputs = tokenizer.batch_encode_plus([ARTICLE_TO_SUMMARIZE], max_length=1024, return_tensors='pt')
        # Generate Summary
        summary_ids = model.generate(inputs['input_ids'], num_beams=4, max_length=5, early_stopping=True)
        print([tokenizer.decode(g, skip_special_tokens=True, clean_up_tokenization_spaces=False) for g in summary_ids])

"""

BART_INPUTS_DOCSTRING = r"""
    Args:
        input_ids (:obj:`torch.LongTensor` of shape :obj:`(batch_size, sequence_length)`):
               Indices of input sequence tokens in the vocabulary. Use BartTokenizer.encode to produce them.
            Padding will be ignored by default should you provide it.
            Indices can be obtained using :class:`transformers.BartTokenizer.encode(text)`.
        attention_mask (:obj:`torch.Tensor` of shape :obj:`(batch_size, sequence_length)`, `optional`, defaults to :obj:`None`):
            Mask to avoid performing attention on padding token indices in input_ids.
            Mask values selected in ``[0, 1]``:
            ``1`` for tokens that are NOT MASKED, ``0`` for MASKED tokens.
        decoder_input_ids (:obj:`torch.LongTensor` of shape :obj:`(batch_size, target_sequence_length)`, `optional`, defaults to :obj:`None`):
            Provide for translation and summarization training. By default, the model will create this tensor by shifting the input_ids right, following the paper.
        decoder_attention_mask (:obj:`torch.Tensor` of shape :obj:`(batch_size, 1, tgt_seq_len, tgt_seq_len)`, `optional`, defaults to :obj:`None`):
            Default behavior: generate a tensor that ignores pad tokens and future tokens, as in the paper.
            If you want to change padding behavior, you should read :func:`~transformers.modeling_bart._prepare_decoder_inputs` and modify.
            See diagram 1 in the paper for more info on the default strategy
"""
LARGE_NEGATIVE = -1e8


def _prepare_bart_decoder_inputs(
    config, input_ids, decoder_input_ids=None, decoder_attn_mask=None, mask_dtype=None,
):
    """Prepare masks that ignore padding tokens in the decoder and a causal lm mask for the decoder if
    none are provided. This mimics the default behavior in fairseq. To override it pass in masks.
    Note: this is not called during generation
    """
    pad_token_id = config.pad_token_id
    need_causal_mask = not config.output_past
    if decoder_input_ids is None:
        decoder_input_ids = shift_tokens_right(input_ids, pad_token_id)
    bsz, tgt_len = decoder_input_ids.size()[:2]
    if decoder_attn_mask is None:
        decoder_padding_mask = make_padding_mask(decoder_input_ids, pad_token_id)
        if need_causal_mask:
            causal_lm_mask = torch.triu(fill_with_neg_inf(torch.zeros(tgt_len, tgt_len)), 1)
        else:
            causal_lm_mask = None
        new_shape = (bsz, tgt_len, tgt_len)
        # make it broadcastable so can just be added to the attention coefficients
        decoder_attn_mask = _combine_masks(decoder_padding_mask, causal_lm_mask, new_shape).to(device=input_ids.device)
        if mask_dtype is not None:
            decoder_attn_mask = decoder_attn_mask.to(mask_dtype)
    assert decoder_attn_mask is None or decoder_attn_mask.shape == (bsz, 1, tgt_len, tgt_len)
    return decoder_input_ids, decoder_attn_mask


class PretrainedBartModel(PreTrainedModel):
    config_class = BartConfig
    base_model_prefix = "model"
    pretrained_model_archive_map = BART_PRETRAINED_MODEL_ARCHIVE_MAP

    def _init_weights(self, module):
        std = self.config.init_std
        if isinstance(module, nn.Linear):
            module.weight.data.normal_(mean=0.0, std=std)
            if module.bias is not None:
                module.bias.data.zero_()
        if isinstance(module, nn.Embedding):
            module.weight.data.normal_(mean=0.0, std=std)
            if module.padding_idx is not None:
                module.weight.data[module.padding_idx].zero_()

    @property
    def dummy_inputs(self):
        pad_token = self.config.pad_token_id
        input_ids = torch.tensor([[0, 6, 10, 4, 2], [0, 8, 12, 2, pad_token]])
        decoder_input_ids, decoder_attn_mask = _prepare_bart_decoder_inputs(self.config, input_ids,)
        dummy_inputs = {
            "decoder_input_ids": decoder_input_ids,
            "attention_mask": input_ids.ne(pad_token),
            "input_ids": input_ids,
            "decoder_attention_mask": decoder_attn_mask,
        }
        return dummy_inputs


def _make_linear_from_emb(emb):
    vocab_size, emb_size = emb.weight.shape
    lin_layer = nn.Linear(vocab_size, emb_size, bias=False)
    lin_layer.weight.data = emb.weight.data
    return lin_layer


# Helper Functions, mostly for making masks
def _check_shapes(shape_1, shape2):
    if shape_1 != shape2:
        raise AssertionError("shape mismatch: {} != {}".format(shape_1, shape2))


def _combine_masks(key_padding_mask, causal_lm_mask, targ_size):
    """Make one mask of shape (bsz, 1, tgt_len, src_len) """
    a = torch.zeros(targ_size)  # targ_size is(bsz, tgt_len, src_len)
    b = torch.zeros(targ_size)
    if key_padding_mask is not None:  # (bsz, tgt_len) -> targ_size
        _check_shapes(key_padding_mask.shape, targ_size[:2])
        reshaped = key_padding_mask.unsqueeze(2).expand(*targ_size)
        a[reshaped] = LARGE_NEGATIVE

    if causal_lm_mask is not None:  # (tgt_len, src_len) -> targ_size
        _check_shapes(causal_lm_mask.shape, targ_size[-2:])
        b = causal_lm_mask.unsqueeze(0).expand(*targ_size)
    return (a + b).unsqueeze(1).clamp(LARGE_NEGATIVE,)


def shift_tokens_right(input_ids, pad_token_id):
    """Shift input ids one token to the right, and wrap the last non pad token (usually <eos>)."""
    prev_output_tokens = input_ids.clone()
    index_of_eos = (input_ids.ne(pad_token_id).sum(dim=1) - 1).unsqueeze(-1)
    prev_output_tokens[:, 0] = input_ids.gather(1, index_of_eos).squeeze()
    prev_output_tokens[:, 1:] = input_ids[:, :-1]
    return prev_output_tokens


def make_padding_mask(input_ids, padding_idx=1):
    """True for pad tokens"""
    padding_mask = input_ids.eq(padding_idx)
    if not padding_mask.any():
        padding_mask = None
    return padding_mask


# Helper Modules


class EncoderLayer(nn.Module):
    def __init__(self, config: BartConfig):
        super().__init__()
        self.embed_dim = config.d_model
        self.output_attentions = config.output_attentions
        self.self_attn = SelfAttention(
            self.embed_dim, config.encoder_attention_heads, dropout=config.attention_dropout,
        )
        self.self_attn_layer_norm = LayerNorm(self.embed_dim)
        self.dropout = config.dropout
        self.activation_fn = ACT2FN["gelu"]
        self.activation_dropout = config.activation_dropout
        self.fc1 = nn.Linear(self.embed_dim, config.encoder_ffn_dim)
        self.fc2 = nn.Linear(config.encoder_ffn_dim, self.embed_dim)
        self.final_layer_norm = LayerNorm(self.embed_dim)

    def forward(self, x, encoder_padding_mask):
        """
        Args:
            x (Tensor): input to the layer of shape `(seq_len, batch, embed_dim)`
            encoder_padding_mask (ByteTensor): binary ByteTensor of shape
                `(batch, src_len)` where padding elements are indicated by ``1``.
            for t_tgt, t_src is excluded (or masked out), =0 means it is
            included in attention

        Returns:
            encoded output of shape `(seq_len, batch, embed_dim)`
        """
        residual = x
        x, attn_weights = self.self_attn(query=x, key=x, key_padding_mask=encoder_padding_mask,)
        x = F.dropout(x, p=self.dropout, training=self.training)
        x = residual + x
        x = self.self_attn_layer_norm(x)

        residual = x
        x = self.activation_fn(self.fc1(x))
        x = F.dropout(x, p=self.activation_dropout, training=self.training)
        x = self.fc2(x)
        x = F.dropout(x, p=self.dropout, training=self.training)
        x = residual + x
        x = self.final_layer_norm(x)
        return x, attn_weights


class BartEncoder(nn.Module):
    """
    Transformer encoder consisting of *config.encoder_layers* self attention layers. Each layer
    is a :class:`EncoderLayer`.

    Args:
        config: BartConfig
    """

    def __init__(self, config: BartConfig, embed_tokens):
        super().__init__()

        self.dropout = config.dropout
        self.layerdrop = config.encoder_layerdrop
        self.output_attentions = config.output_attentions
        self.output_hidden_states = config.output_hidden_states

        embed_dim = embed_tokens.embedding_dim
        self.padding_idx = embed_tokens.padding_idx
        self.max_source_positions = config.max_position_embeddings

        self.embed_tokens = embed_tokens

        self.embed_positions = LearnedPositionalEmbedding(config.max_position_embeddings, embed_dim, self.padding_idx,)
        self.layers = nn.ModuleList([EncoderLayer(config) for _ in range(config.encoder_layers)])
        self.layernorm_embedding = LayerNorm(embed_dim)

    def forward(
        self, input_ids, attention_mask=None,
    ):
        """
        Args:
            input_ids (LongTensor): tokens in the source language of shape
                `(batch, src_len)`
            attention_mask (torch.LongTensor): indicating which indices are padding tokens.
        Returns:
            Tuple comprised of:
                - **x** (Tensor): the last encoder layer's output of
                  shape `(src_len, batch, embed_dim)`
                - **encoder_states** (List[Tensor]): all intermediate
                  hidden states of shape `(src_len, batch, embed_dim)`.
                  Only populated if *self.output_hidden_states:* is True.
                - **all_attentions** (List[Tensor]): Attention weights for each layer.
                During training might not be of length n_layers because of layer dropout.
        """
        # check attention mask and invert
        if attention_mask is not None:
            assert attention_mask.dim() == 2
<<<<<<< HEAD
            attention_mask = attention_mask.eq(0)
=======
            attention_mask = (1.0 - attention_mask.long()) * LARGE_NEGATIVE
            assert attention_mask.max() <= 0
>>>>>>> ad7233fc
        inputs_embeds = self.embed_tokens(input_ids)
        embed_pos = self.embed_positions(input_ids)
        x = inputs_embeds + embed_pos
        x = self.layernorm_embedding(x)
        x = F.dropout(x, p=self.dropout, training=self.training)

        # B x T x C -> T x B x C
        x = x.transpose(0, 1)

        encoder_states, all_attentions = [], []
        for encoder_layer in self.layers:
            if self.output_hidden_states:
                encoder_states.append(x)
            # add LayerDrop (see https://arxiv.org/abs/1909.11556 for description)
            dropout_probability = random.uniform(0, 1)
            if self.training and (dropout_probability < self.layerdrop):  # skip the layer
                attn = None
            else:
                x, attn = encoder_layer(x, attention_mask)

            if self.output_attentions:
                all_attentions.append(attn)

        if self.output_hidden_states:
            encoder_states.append(x)

        encoder_states = [hidden_state.transpose(0, 1) for hidden_state in encoder_states]
        return x, encoder_states, all_attentions


class DecoderLayer(nn.Module):
    def __init__(self, config: BartConfig):
        super().__init__()
        self.embed_dim = config.d_model
        self.self_attn = SelfAttention(
            embed_dim=self.embed_dim, num_heads=config.decoder_attention_heads, dropout=config.attention_dropout,
        )
        self.dropout = config.dropout
        self.activation_fn = ACT2FN["gelu"]
        self.activation_dropout = config.activation_dropout

        self.self_attn_layer_norm = LayerNorm(self.embed_dim)
        self.encoder_attn = SelfAttention(
            self.embed_dim,
            config.decoder_attention_heads,
            dropout=config.attention_dropout,
            encoder_decoder_attention=True,
        )
        self.encoder_attn_layer_norm = LayerNorm(self.embed_dim)
        self.fc1 = nn.Linear(self.embed_dim, config.decoder_ffn_dim)
        self.fc2 = nn.Linear(config.decoder_ffn_dim, self.embed_dim)
        self.final_layer_norm = LayerNorm(self.embed_dim)

    def forward(
        self,
        x,
        encoder_hidden_states,
        encoder_attn_mask=None,
        layer_state=None,
        attention_mask=None,
        need_attn_weights=False,
    ):
<<<<<<< HEAD
        """
        Args:
            x (Tensor): input to the layer of shape `(seq_len, batch, embed_dim)`
            encoder_attn_mask (ByteTensor, optional): binary
                ByteTensor of shape `(batch, src_len)` where padding
                elements are indicated by ``1``.
            need_attn_weights (bool, optional): return attention weights
                for each head (default: return average over heads).

        Returns:
            encoded output of shape `(seq_len, batch, embed_dim)`
        """
=======
>>>>>>> ad7233fc
        residual = x

        if layer_state is None:
            layer_state = {}
        # next line mutates layer state
        x, self_attn_weights = self.self_attn(query=x, key=x, layer_state=layer_state, attn_mask=attention_mask,)
        x = F.dropout(x, p=self.dropout, training=self.training)
        x = residual + x
        x = self.self_attn_layer_norm(x)
        residual = x
        assert self.encoder_attn.cache_key != self.self_attn.cache_key

        x, encoder_attn_weights = self.encoder_attn(
            query=x,
            key=encoder_hidden_states,
            key_padding_mask=encoder_attn_mask,
            layer_state=layer_state,  # mutates layer state
        )
        x = F.dropout(x, p=self.dropout, training=self.training)
        x = residual + x

        x = self.encoder_attn_layer_norm(x)

        residual = x
        x = self.activation_fn(self.fc1(x))
        x = F.dropout(x, p=self.activation_dropout, training=self.training)
        x = self.fc2(x)
        x = F.dropout(x, p=self.dropout, training=self.training)
        x = residual + x
        x = self.final_layer_norm(x)
        return (
            x,
            self_attn_weights,
            layer_state,
        )  # just self_attn weights for now, following t5, layer_state = cache for decoding


class BartDecoder(nn.Module):
    """
    Transformer decoder consisting of *config.decoder_layers* layers. Each layer
    is a :class:`DecoderLayer`.
    Args:
        config: BartConfig
        embed_tokens (torch.nn.Embedding): output embedding
    """

    def __init__(self, config: BartConfig, embed_tokens: nn.Embedding):
        super().__init__()
        self.output_past = config.output_past
        self.output_attentions = config.output_attentions
        self.output_hidden_states = config.output_hidden_states
        self.dropout = config.dropout
        self.layerdrop = config.decoder_layerdrop
        self.padding_idx = embed_tokens.padding_idx
        self.max_target_positions = config.max_position_embeddings
        self.embed_tokens = embed_tokens
        self.embed_positions = LearnedPositionalEmbedding(
            config.max_position_embeddings, config.d_model, self.padding_idx,
        )
        self.layers = nn.ModuleList(
            [DecoderLayer(config) for _ in range(config.decoder_layers)]
        )  # type: List[DecoderLayer]
        self.layernorm_embedding = LayerNorm(config.d_model)

    def forward(
        self,
        input_ids,
        encoder_hidden_states,
        encoder_padding_mask,
        combined_mask,
        decoder_cached_states=None,
        generation_mode=False,
        **unused
    ):
        """
        Includes several features from "Jointly Learning to Align and
        Translate with Transformer Models" (Garg et al., EMNLP 2019).

        Args:
            input_ids (LongTensor): previous decoder outputs of shape
                `(batch, tgt_len)`, for teacher forcing
            encoder_hidden_states: output from the encoder, used for
                encoder-side attention
            encoder_padding_mask: for ignoring pad tokens
            decoder_cached_states (dict or None): dictionary used for storing state during generation

        Returns:
            tuple:
                - the decoder's features of shape `(batch, tgt_len, embed_dim)`
                - hidden states
                - attentions
        """
        # check attention mask and invert
        if encoder_padding_mask is not None:
            assert encoder_padding_mask.dim() == 2
            encoder_padding_mask = encoder_padding_mask.eq(0)

        # embed positions
        positions = self.embed_positions(input_ids, generation_mode=generation_mode)

        if generation_mode:
            input_ids = input_ids[:, -1:]
            positions = positions[:, -1:]  # happens after we embed them
            assert input_ids.ne(self.padding_idx).any()

        x = self.embed_tokens(input_ids)
        x += positions

        x = self.layernorm_embedding(x)
        x = F.dropout(x, p=self.dropout, training=self.training)
        x = x.transpose(0, 1)  # (seq_len, BS, model_dim)
        # decoder layers
        all_hidden_states = ()
        all_self_attns = ()
        next_decoder_cache = []

        for i, decoder_layer in enumerate(self.layers):
            decoder_layer  # type: DecoderLayer
            # add LayerDrop (see https://arxiv.org/abs/1909.11556 for description)
            dropout_probability = random.uniform(0, 1)
            if self.training and (dropout_probability < self.layerdrop):
                continue

            layer_state = decoder_cached_states[i] if decoder_cached_states is not None else None
            x, layer_self_attn, layer_past = decoder_layer(
                x,
                encoder_hidden_states,
                encoder_padding_mask,
                layer_state=layer_state,
                attention_mask=combined_mask,
                need_attn_weights=self.output_attentions,
            )

            if self.output_past:
                next_decoder_cache.append(layer_past.copy())
            if self.output_hidden_states:
                all_hidden_states += (x,)
            if self.output_attentions:
                all_self_attns += (layer_self_attn,)

        # Convert shapes from (seq_len, BS, model_dim) to (BS, seq_len, model_dim)
        all_hidden_states = [hidden_state.transpose(0, 1) for hidden_state in all_hidden_states]
        x = x.transpose(0, 1)

        if self.output_past:
            next_cache = ((encoder_hidden_states, encoder_padding_mask), next_decoder_cache)
        else:
            next_cache = None
        return x, next_cache, all_hidden_states, list(all_self_attns)


def _reorder_buffer(attn_cache, new_order):
    for k, input_buffer_k in attn_cache.items():
        if input_buffer_k is not None:
            attn_cache[k] = input_buffer_k.index_select(0, new_order)
    return attn_cache


class SelfAttention(nn.Module):
    """Multi-headed attention from 'Attention Is All You Need' paper"""

    def __init__(
        self,
        embed_dim,
        num_heads,
        dropout=0.0,
        bias=True,
        encoder_decoder_attention=False,  # otherwise self_attention
    ):
        super().__init__()
        self.embed_dim = embed_dim
        self.num_heads = num_heads
        self.dropout = dropout
        self.head_dim = embed_dim // num_heads
        assert self.head_dim * num_heads == self.embed_dim, "embed_dim must be divisible by num_heads"
        self.scaling = self.head_dim ** -0.5

        self.encoder_decoder_attention = encoder_decoder_attention
        self.k_proj = nn.Linear(embed_dim, embed_dim, bias=bias)
        self.v_proj = nn.Linear(embed_dim, embed_dim, bias=bias)
        self.q_proj = nn.Linear(embed_dim, embed_dim, bias=bias)
        self.out_proj = nn.Linear(embed_dim, embed_dim, bias=bias)
        self.cache_key = "encoder_decoder" if self.encoder_decoder_attention else "self"

    def _shape(self, tensor, dim_0, bsz):
        return tensor.contiguous().view(dim_0, bsz * self.num_heads, self.head_dim).transpose(0, 1)

    def forward(
        self,
        query,
        key: Optional[Tensor],
        key_padding_mask: Optional[Tensor] = None,
        layer_state: Optional[Dict[str, Optional[Tensor]]] = None,
        attn_mask: Optional[Tensor] = None,
    ) -> Tuple[Tensor, Optional[Tensor]]:
        """Input shape: Time(SeqLen) x Batch x Channel"""
        static_kv = self.encoder_decoder_attention  # type: bool
        tgt_len, bsz, embed_dim = query.size()
        assert embed_dim == self.embed_dim
        assert list(query.size()) == [tgt_len, bsz, embed_dim]
        # get here for encoder decoder cause of static_kv
        if layer_state is not None:  # reuse k,v and encoder_padding_mask
            saved_state = layer_state.get(self.cache_key, {})
            if "prev_key" in saved_state:
                # previous time steps are cached - no need to recompute key and value if they are static
                if static_kv:
                    key = None
        else:
            saved_state = None
            layer_state = {}

        q = self.q_proj(query) * self.scaling
        if static_kv:
            if key is None:
                k = v = None
            else:
                k = self.k_proj(key)
                v = self.v_proj(key)
        else:
            k = self.k_proj(query)
            v = self.v_proj(query)

        q = self._shape(q, tgt_len, bsz)
        if k is not None:
            k = self._shape(k, -1, bsz)
        if v is not None:
            v = self._shape(v, -1, bsz)

        if saved_state is not None:
            k, v, key_padding_mask = self._use_saved_state(k, v, saved_state, key_padding_mask, static_kv, bsz)

        # Update cache
        layer_state[self.cache_key] = {
            "prev_key": k.view(bsz, self.num_heads, -1, self.head_dim),
            "prev_value": v.view(bsz, self.num_heads, -1, self.head_dim),
            "prev_key_padding_mask": key_padding_mask if not static_kv else None,
        }

        assert k is not None
        src_len = k.size(1)
        attn_weights = torch.bmm(q, k.transpose(1, 2))
        assert attn_weights.size() == (bsz * self.num_heads, tgt_len, src_len)

        if attn_mask is not None:
            attn_weights = attn_weights.view(bsz, self.num_heads, tgt_len, src_len) + attn_mask
            attn_weights = attn_weights.view(bsz * self.num_heads, tgt_len, src_len)

        # This is part of a workaround to get around fork/join parallelism not supporting Optional types.
        if key_padding_mask is not None and key_padding_mask.dim() == 0:
            key_padding_mask = None
        assert key_padding_mask is None or key_padding_mask.size()[:2] == (bsz, src_len,)

        if key_padding_mask is not None:  # don't attend to padding symbols
            attn_weights = attn_weights.view(bsz, self.num_heads, tgt_len, src_len)
            reshaped = key_padding_mask.unsqueeze(1).unsqueeze(2)
            attn_weights = attn_weights.masked_fill(reshaped, float("-inf"))
            attn_weights = attn_weights.view(bsz * self.num_heads, tgt_len, src_len)
        attn_weights = F.softmax(attn_weights, dim=-1)
        attn_probs = F.dropout(attn_weights, p=self.dropout, training=self.training,)

        assert v is not None
        attn_output = torch.bmm(attn_probs, v)
        assert attn_output.size() == (bsz * self.num_heads, tgt_len, self.head_dim)
        attn_output = attn_output.transpose(0, 1).contiguous().view(tgt_len, bsz, embed_dim)
        attn_output = self.out_proj(attn_output)
        attn_weights = attn_weights.view(bsz, self.num_heads, tgt_len, src_len)
        return attn_output, attn_weights

    def _use_saved_state(self, k, v, saved_state, key_padding_mask, static_kv, bsz):
        # saved states are stored with shape (bsz, num_heads, seq_len, head_dim)
        if "prev_key" in saved_state:
            _prev_key = saved_state["prev_key"]
            assert _prev_key is not None
            prev_key = _prev_key.view(bsz * self.num_heads, -1, self.head_dim)
            if static_kv:
                k = prev_key
            else:
                assert k is not None
                k = torch.cat([prev_key, k], dim=1)
        if "prev_value" in saved_state:
            _prev_value = saved_state["prev_value"]
            assert _prev_value is not None
            prev_value = _prev_value.view(bsz * self.num_heads, -1, self.head_dim)
            if static_kv:
                v = prev_value
            else:
                assert v is not None
                v = torch.cat([prev_value, v], dim=1)
        assert k is not None and v is not None
        prev_key_padding_mask = saved_state.get("prev_key_padding_mask", None)  # type: Optional[Tensor]
        key_padding_mask = self._cat_prev_key_padding_mask(
            key_padding_mask, prev_key_padding_mask, bsz, k.size(1), static_kv
        )
        return k, v, key_padding_mask

    @staticmethod
    def _cat_prev_key_padding_mask(
        key_padding_mask: Optional[Tensor],
        prev_key_padding_mask: Optional[Tensor],
        batch_size: int,
        src_len: int,
        static_kv: bool,
    ) -> Optional[Tensor]:
        # saved key padding masks have shape (bsz, seq_len)
        if prev_key_padding_mask is not None:
            if static_kv:
                new_key_padding_mask = prev_key_padding_mask
            else:
                new_key_padding_mask = torch.cat([prev_key_padding_mask, key_padding_mask], dim=1)

        elif key_padding_mask is not None:
            filler = torch.zeros(
                batch_size,
                src_len - key_padding_mask.size(1),
                dtype=key_padding_mask.dtype,
                device=key_padding_mask.device,
            )
            new_key_padding_mask = torch.cat([filler, key_padding_mask], dim=1)
        else:
            new_key_padding_mask = prev_key_padding_mask
        return new_key_padding_mask


class BartClassificationHead(nn.Module):
    """Head for sentence-level classification tasks."""

    # This can trivially be shared with RobertaClassificationHead

    def __init__(
        self, input_dim, inner_dim, num_classes, pooler_dropout,
    ):
        super().__init__()
        self.dense = nn.Linear(input_dim, inner_dim)
        self.dropout = nn.Dropout(p=pooler_dropout)
        self.out_proj = nn.Linear(inner_dim, num_classes)

    def forward(self, x):
        x = self.dropout(x)
        x = self.dense(x)
        x = torch.tanh(x)
        x = self.dropout(x)
        x = self.out_proj(x)
        return x


class LearnedPositionalEmbedding(nn.Embedding):
    """
    This module learns positional embeddings up to a fixed maximum size.
    Padding ids are ignored by either offsetting based on padding_idx
    or by setting padding_idx to None and ensuring that the appropriate
    position ids are passed to the forward function.
    """

    def __init__(
        self, num_embeddings: int, embedding_dim: int, padding_idx: int,
    ):
        # if padding_idx is specified then offset the embedding ids by
        # this index and adjust num_embeddings appropriately
        assert padding_idx is not None
        num_embeddings += padding_idx + 1  # WHY?
        super().__init__(num_embeddings, embedding_dim, padding_idx=padding_idx)

    def forward(self, input, generation_mode=False):
        """Input is expected to be of size [bsz x seqlen]."""
        if generation_mode:  # the position is our current step in the decoded sequence
            pos = int(self.padding_idx + input.size(1))
            positions = input.data.new(1, 1).fill_(pos)
        else:
            positions = create_position_ids_from_input_ids(input, self.padding_idx)
        return super().forward(positions)


def LayerNorm(normalized_shape, eps=1e-5, elementwise_affine=True):
    if torch.cuda.is_available():
        try:
            from apex.normalization import FusedLayerNorm

            return FusedLayerNorm(normalized_shape, eps, elementwise_affine)
        except ImportError:
            pass
    return torch.nn.LayerNorm(normalized_shape, eps, elementwise_affine)


def fill_with_neg_inf(t):
    """FP16-compatible function that fills a input_ids with -inf."""
    return t.float().fill_(float("-inf")).type_as(t)


def _filter_out_falsey_values(tup) -> Tuple:
    """Remove entries that are None or [] from an iterable."""
    return tuple(x for x in tup if isinstance(x, torch.Tensor) or x)


# Public API


@add_start_docstrings(
    "The bare BART Model outputting raw hidden-states without any specific head on top.", BART_START_DOCSTRING,
)
class BartModel(PretrainedBartModel):
    def __init__(self, config: BartConfig):
        super().__init__(config)
        self.output_attentions = config.output_attentions
        self.output_hidden_states = config.output_hidden_states

        padding_idx, vocab_size = config.pad_token_id, config.vocab_size
        self.shared = nn.Embedding(vocab_size, config.d_model, padding_idx)

        self.encoder = BartEncoder(config, self.shared)
        self.decoder = BartDecoder(config, self.shared)

        self.init_weights()

    @add_start_docstrings_to_callable(BART_INPUTS_DOCSTRING)
    def forward(
        self,
        input_ids,
        attention_mask=None,
        decoder_input_ids=None,
        encoder_outputs=None,  # type: Tuple
        decoder_attention_mask=None,
        decoder_cached_states=None,
        generation_mode=False,
    ):

        # make masks if user doesn't supply
        if not generation_mode:
            decoder_input_ids, decoder_attention_mask = _prepare_bart_decoder_inputs(
                self.config,
                input_ids,
                decoder_input_ids=decoder_input_ids,
                decoder_attn_mask=decoder_attention_mask,
                mask_dtype=self.shared.weight.dtype,
            )
        assert decoder_input_ids is not None
        if encoder_outputs is None:
            encoder_outputs = self.encoder(input_ids=input_ids, attention_mask=attention_mask)
        assert isinstance(encoder_outputs, tuple)
        # decoder outputs consists of (dec_features, layer_state, dec_hidden, dec_attn)
        decoder_outputs = self.decoder(
            decoder_input_ids,
            encoder_outputs[0],
            attention_mask,
            decoder_attention_mask,
            decoder_cached_states=decoder_cached_states,
            generation_mode=generation_mode,
        )
        # Attention and hidden_states will be [] or None if they aren't needed
        decoder_outputs = _filter_out_falsey_values(decoder_outputs)  # type: tuple
        assert isinstance(decoder_outputs[0], torch.Tensor)
        encoder_outputs = _filter_out_falsey_values(encoder_outputs)  # type: tuple
        return decoder_outputs + encoder_outputs

    def get_input_embeddings(self):
        return self.shared

    def set_input_embeddings(self, value):
        self.shared = value

    def get_output_embeddings(self):
        return _make_linear_from_emb(self.shared)  # make it on the fly


@add_start_docstrings(
    "The BART Model with a language modeling head. Can be used for summarization.",
    BART_START_DOCSTRING + BART_GENERATION_EXAMPLE,
)
class BartForConditionalGeneration(PretrainedBartModel):
    base_model_prefix = "model"

    def __init__(self, config: BartConfig):
        super().__init__(config)
        # if base_model is None:
        base_model = BartModel(config)
        self.model = base_model
        self.lm_head = _make_linear_from_emb(self.model.shared)

    def tie_weights(self):
        pass  # hack to prevent changing lm_head.out_features. The input and output embeddings are still the same.

    @add_start_docstrings_to_callable(BART_INPUTS_DOCSTRING)
    def forward(
        self,
        input_ids,
        attention_mask=None,
        encoder_outputs=None,
        decoder_input_ids=None,
        decoder_attention_mask=None,
        decoder_cached_states=None,
        lm_labels=None,
        generation_mode=False,
        **unused
    ):
        r"""
        masked_lm_labels (:obj:`torch.LongTensor` of shape :obj:`(batch_size, sequence_length)`, `optional`, defaults to :obj:`None`):
            Labels for computing the masked language modeling loss.
            Indices should either be in ``[0, ..., config.vocab_size]`` or -100 (see ``input_ids`` docstring).
            Tokens with indices set to ``-100`` are ignored (masked), the loss is only computed for the tokens
            with labels
            in ``[0, ..., config.vocab_size]``.

    Returns:
        :obj:`tuple(torch.FloatTensor)` comprising various elements depending on the configuration (:class:`~transformers.RobertaConfig`) and inputs:
        masked_lm_loss (`optional`, returned when ``masked_lm_labels`` is provided) ``torch.FloatTensor`` of shape ``(1,)``:
            Masked language modeling loss.
        prediction_scores (:obj:`torch.FloatTensor` of shape :obj:`(batch_size, sequence_length, config.vocab_size)`)
            Prediction scores of the language modeling head (scores for each vocabulary token before SoftMax).
        hidden_states (:obj:`tuple(torch.FloatTensor)`, `optional`, returned when ``config.output_hidden_states=True``):
            Tuple of :obj:`torch.FloatTensor` (one for the output of the embeddings + one for the output of each layer)
            of shape :obj:`(batch_size, sequence_length, hidden_size)`.

            Hidden-states of the model at the output of each layer plus the initial embedding outputs.
        attentions (:obj:`tuple(torch.FloatTensor)`, `optional`, returned when ``config.output_attentions=True``):
            Tuple of :obj:`torch.FloatTensor` (one for each layer) of shape
            :obj:`(batch_size, num_heads, sequence_length, sequence_length)`.

            Attentions weights after the attention softmax, used to compute the weighted average in the self-attention
            heads.

    Examples::

            # Mask filling only works for bart-large
            from transformers import BartTokenizer, BartForConditionalGeneration
            tokenizer = BartTokenizer.from_pretrained('bart-large')
            TXT = "My friends are <mask> but they eat too many carbs."
            model = BartForConditionalGeneration.from_pretrained('bart-large')
            input_ids = tokenizer.batch_encode_plus([TXT], return_tensors='pt')['input_ids']
            logits = model(input_ids)[0]
            masked_index = (input_ids[0] == tokenizer.mask_token_id).nonzero().item()
            probs = logits[0, masked_index].softmax(dim=0)
            values, predictions = probs.topk(5)
            tokenizer.decode(predictions).split()
            # ['good', 'great', 'all', 'really', 'very']
        """
        outputs = self.model(
            input_ids,
            attention_mask=attention_mask,
            decoder_input_ids=decoder_input_ids,
            encoder_outputs=encoder_outputs,
            decoder_attention_mask=decoder_attention_mask,
            decoder_cached_states=decoder_cached_states,
            generation_mode=generation_mode,
        )
        lm_logits = self.lm_head(outputs[0])
        outputs = (lm_logits,) + outputs[1:]  # Add hidden states and attention if they are here
        if lm_labels is not None:
            loss_fct = nn.CrossEntropyLoss()
            # TODO(SS): do we need to ignore pad tokens in lm_labels?
            masked_lm_loss = loss_fct(lm_logits.view(-1, self.config.vocab_size), lm_labels.view(-1))
            outputs = (masked_lm_loss,) + outputs

        return outputs

    def prepare_inputs_for_generation(self, decoder_input_ids, past, encoder_inputs, attention_mask):
        assert attention_mask.shape == encoder_inputs.shape, "attn_mask.shape != encoder_input.shape: {} =! {}".format(
            attention_mask.shape, encoder_inputs.shape
        )
        if past is None:  # first step
            encoder_outputs, decoder_cached_states = None, None
        else:
            encoder_outputs, decoder_cached_states = past

        input_ids = encoder_inputs
        return {
            "input_ids": input_ids,  # ignored after first pass
            "encoder_outputs": encoder_outputs,
            "decoder_cached_states": decoder_cached_states,
            "decoder_input_ids": decoder_input_ids,
            "attention_mask": attention_mask,
            "generation_mode": True,
        }

    def prepare_scores_for_generation(self, scores, cur_len, max_length):
        if cur_len == 1:
            self._force_token_ids_generation(scores, self.config.bos_token_id)
        if cur_len == max_length - 1 and self.config.eos_token_ids[0] is not None:
            self._force_token_ids_generation(scores, self.config.eos_token_ids[0])
        return scores

    @staticmethod
    def _reorder_cache(past, beam_idx):
        ((enc_out, enc_mask), decoder_cached_states) = past
        reordered_past = []
        for layer_past in decoder_cached_states:
            # get the correct batch idx from decoder layer's batch dim for cross and self-attn
            layer_past_new = {
                attn_key: _reorder_buffer(attn_cache, beam_idx) for attn_key, attn_cache in layer_past.items()
            }
            # reordered_layer_past = [layer_past[:, i].unsqueeze(1).clone().detach() for i in beam_idx]
            # reordered_layer_past = torch.cat(reordered_layer_past, dim=1)
            reordered_past.append(layer_past_new)
        new_enc_out = enc_out if enc_out is None else enc_out.index_select(1, beam_idx)
        new_enc_mask = enc_mask if enc_mask is None else enc_mask.index_select(0, beam_idx)

        past = ((new_enc_out, new_enc_mask), reordered_past)
        return past

    def get_output_embeddings(self):
        return self.lm_head


@add_start_docstrings(
    """Bart model with a sequence classification/head on top (a linear layer on top of the pooled output) e.g. for GLUE tasks. """,
    BART_START_DOCSTRING,
)
class BartForSequenceClassification(PretrainedBartModel):
    def __init__(self, config: BartConfig, **kwargs):
        super().__init__(config, **kwargs)
        self.model = BartModel(config)
        self.classification_head = BartClassificationHead(
            config.d_model, config.d_model, config.num_labels, config.classif_dropout,
        )
        self.model._init_weights(self.classification_head.dense)
        self.model._init_weights(self.classification_head.out_proj)

    @add_start_docstrings_to_callable(BART_INPUTS_DOCSTRING)
    def forward(
        self,
        input_ids,
        attention_mask=None,
        encoder_outputs=None,
        decoder_input_ids=None,
        decoder_attention_mask=None,
        labels=None,
    ):
        r"""
        labels (:obj:`torch.LongTensor` of shape :obj:`(batch_size,)`, `optional`, defaults to :obj:`None`):
            Labels for computing the sequence classification/regression loss.
            Indices should be in :obj:`[0, ..., config.num_labels - 1]`.
            If :obj:`config.num_labels > 1` a classification loss is computed (Cross-Entropy).

    Returns:
        :obj:`tuple(torch.FloatTensor)` comprising various elements depending on the configuration (:class:`~transformers.BartConfig`) and inputs:
            loss (:obj:`torch.FloatTensor` of shape :obj:`(1,)`, `optional`, returned when :obj:`label` is provided):
                Classification  loss (cross entropy)
            logits (:obj:`torch.FloatTensor` of shape :obj:`(batch_size, config.num_labels)`):
                Classification (or regression if config.num_labels==1) scores (before SoftMax).
            hidden_states (:obj:`tuple(torch.FloatTensor)`, `optional`, returned when ``config.output_hidden_states=True``):
                Tuple of :obj:`torch.FloatTensor` (one for the output of the embeddings + one for the output of each layer)
                of shape :obj:`(batch_size, sequence_length, hidden_size)`.
                Hidden-states of the model at the output of each layer plus the initial embedding outputs.
            attentions (:obj:`tuple(torch.FloatTensor)`, `optional`, returned when ``config.output_attentions=True``):
                Tuple of :obj:`torch.FloatTensor` (one for each layer) of shape :obj:`(batch_size, num_heads, sequence_length, sequence_length)`.
                Attentions weights after the attention softmax, used to compute the weighted average in the
                self-attention
                heads.

    Examples::

        from transformers import BartTokenizer, BartForSequenceClassification
        import torch

        tokenizer = BartTokenizer.from_pretrained('bart-large')
        model = BartForSequenceClassification.from_pretrained('bart-large')
        input_ids = torch.tensor(tokenizer.encode("Hello, my dog is cute",
        add_special_tokens=True)).unsqueeze(0)  # Batch size 1
        labels = torch.tensor([1]).unsqueeze(0)  # Batch size 1
        outputs = model(input_ids, labels=labels)
        loss, logits = outputs[:2]

        """
        outputs = self.model(
            input_ids,
            attention_mask=attention_mask,
            decoder_input_ids=decoder_input_ids,
            decoder_attention_mask=decoder_attention_mask,
            encoder_outputs=encoder_outputs,
        )
        x = outputs[0]  # last hidden state
        eos_mask = input_ids.eq(self.config.eos_token_ids[0])
        if len(torch.unique(eos_mask.sum(1))) > 1:
            raise ValueError("All examples must have the same number of <eos> tokens.")
        sentence_representation = x[eos_mask, :].view(x.size(0), -1, x.size(-1))[:, -1, :]
        logits = self.classification_head(sentence_representation)
        # Prepend logits
        outputs = (logits,) + outputs[1:]  # Add hidden states and attention if they are here
        if labels is not None:  # prepend loss to output,
            loss = F.cross_entropy(logits.view(-1, self.config.num_labels), labels.view(-1))
            outputs = (loss,) + outputs

        return outputs<|MERGE_RESOLUTION|>--- conflicted
+++ resolved
@@ -279,12 +279,8 @@
         # check attention mask and invert
         if attention_mask is not None:
             assert attention_mask.dim() == 2
-<<<<<<< HEAD
             attention_mask = attention_mask.eq(0)
-=======
-            attention_mask = (1.0 - attention_mask.long()) * LARGE_NEGATIVE
-            assert attention_mask.max() <= 0
->>>>>>> ad7233fc
+
         inputs_embeds = self.embed_tokens(input_ids)
         embed_pos = self.embed_positions(input_ids)
         x = inputs_embeds + embed_pos
@@ -339,29 +335,8 @@
         self.final_layer_norm = LayerNorm(self.embed_dim)
 
     def forward(
-        self,
-        x,
-        encoder_hidden_states,
-        encoder_attn_mask=None,
-        layer_state=None,
-        attention_mask=None,
-        need_attn_weights=False,
+        self, x, encoder_hidden_states, encoder_attn_mask=None, layer_state=None, attention_mask=None,
     ):
-<<<<<<< HEAD
-        """
-        Args:
-            x (Tensor): input to the layer of shape `(seq_len, batch, embed_dim)`
-            encoder_attn_mask (ByteTensor, optional): binary
-                ByteTensor of shape `(batch, src_len)` where padding
-                elements are indicated by ``1``.
-            need_attn_weights (bool, optional): return attention weights
-                for each head (default: return average over heads).
-
-        Returns:
-            encoded output of shape `(seq_len, batch, embed_dim)`
-        """
-=======
->>>>>>> ad7233fc
         residual = x
 
         if layer_state is None:
@@ -487,12 +462,7 @@
 
             layer_state = decoder_cached_states[i] if decoder_cached_states is not None else None
             x, layer_self_attn, layer_past = decoder_layer(
-                x,
-                encoder_hidden_states,
-                encoder_padding_mask,
-                layer_state=layer_state,
-                attention_mask=combined_mask,
-                need_attn_weights=self.output_attentions,
+                x, encoder_hidden_states, encoder_padding_mask, layer_state=layer_state, attention_mask=combined_mask,
             )
 
             if self.output_past:
