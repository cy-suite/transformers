from dataclasses import dataclass
from typing import Any, Callable, Dict, List, NewType, Optional, Tuple, Union

import torch
from torch.nn.utils.rnn import pad_sequence

from ..tokenization_utils import PreTrainedTokenizer
from ..tokenization_utils_base import BatchEncoding, PaddingStrategy
from ..tokenization_utils_fast import PreTrainedTokenizerFast


InputDataClass = NewType("InputDataClass", Any)

"""
A DataCollator is a function that takes a list of samples from a Dataset
and collate them into a batch, as a dictionary of Tensors.
"""
DataCollator = NewType("DataCollator", Callable[[List[InputDataClass]], Dict[str, torch.Tensor]])


def default_data_collator(features: List[InputDataClass]) -> Dict[str, torch.Tensor]:
    """
    Very simple data collator that:
    - simply collates batches of dict-like objects
    - Performs special handling for potential keys named:
        - ``label``: handles a single value (int or float) per object
        - ``label_ids``: handles a list of values per object
    - does not do any additional preprocessing

    i.e., Property names of the input object will be used as corresponding inputs to the model.
    See glue and ner for example of how it's useful.
    """

    # In this function we'll make the assumption that all `features` in the batch
    # have the same attributes.
    # So we will look at the first element as a proxy for what attributes exist
    # on the whole batch.
    if not isinstance(features[0], (dict, BatchEncoding)):
        features = [vars(f) for f in features]

    first = features[0]
    batch = {}

    # Special handling for labels.
    # Ensure that tensor is created with the correct type
    # (it should be automatically the case, but let's make sure of it.)
    if "label" in first and first["label"] is not None:
        label = first["label"].item() if isinstance(first["label"], torch.Tensor) else first["label"]
        dtype = torch.long if isinstance(label, int) else torch.float
        batch["labels"] = torch.tensor([f["label"] for f in features], dtype=dtype)
    elif "label_ids" in first and first["label_ids"] is not None:
        if isinstance(first["label_ids"], torch.Tensor):
            batch["labels"] = torch.stack([f["label_ids"] for f in features])
        else:
            dtype = torch.long if type(first["label_ids"][0]) is int else torch.float
            batch["labels"] = torch.tensor([f["label_ids"] for f in features], dtype=dtype)

    # Handling of all other possible keys.
    # Again, we will use the first element to figure out which key/values are not None for this model.
    for k, v in first.items():
        if k not in ("label", "label_ids") and v is not None and not isinstance(v, str):
            if isinstance(v, torch.Tensor):
                batch[k] = torch.stack([f[k] for f in features])
            else:
                batch[k] = torch.tensor([f[k] for f in features])

    return batch


@dataclass
class DataCollatorWithPadding:
    """
    Data collator that will dynamically pad the inputs received.

    Args:
        tokenizer (:class:`~transformers.PreTrainedTokenizer` or :class:`~transformers.PreTrainedTokenizerFast`):
            The tokenizer used for encoding the data.
        padding (:obj:`bool`, :obj:`str` or :class:`~transformers.tokenization_utils_base.PaddingStrategy`, `optional`, defaults to :obj:`True`):
            Select a strategy to pad the returned sequences (according to the model's padding side and padding
            index) among:

            * :obj:`True` or :obj:`'longest'`: Pad to the longest sequence in the batch (or no padding if only a
              single sequence if provided).
            * :obj:`'max_length'`: Pad to a maximum length specified with the argument :obj:`max_length` or to the
              maximum acceptable input length for the model if that argument is not provided.
            * :obj:`False` or :obj:`'do_not_pad'` (default): No padding (i.e., can output a batch with sequences of
              different lengths).
        max_length (:obj:`int`, `optional`):
            Maximum length of the returned list and optionally padding length (see above).
        pad_to_multiple_of (:obj:`int`, `optional`):
            If set will pad the sequence to a multiple of the provided value.

            This is especially useful to enable the use of Tensor Cores on NVIDIA hardware with compute capability
            >= 7.5 (Volta).
    """

    tokenizer: Union[PreTrainedTokenizer, PreTrainedTokenizerFast]
    padding: Union[bool, str, PaddingStrategy] = True
    max_length: Optional[int] = None
    pad_to_multiple_of: Optional[int] = None

    def __call__(self, features: List[Dict[str, Union[List[int], torch.Tensor]]]) -> Dict[str, torch.Tensor]:
        batch = self.tokenizer.pad(
            features,
            padding=self.padding,
            max_length=self.max_length,
            pad_to_multiple_of=self.pad_to_multiple_of,
            return_tensors="pt",
        )
        if "label" in batch:
            batch["labels"] = batch["label"]
            del batch["label"]
        if "label_ids" in batch:
            batch["labels"] = batch["label_ids"]
            del batch["label_ids"]
        return batch


@dataclass
class DataCollatorForLanguageModeling:
    """
    Data collator used for language modeling.
    - collates batches of tensors, honoring their tokenizer's pad_token
    - preprocesses batches for masked language modeling
    """

    tokenizer: PreTrainedTokenizer
    mlm: bool = True
    mlm_probability: float = 0.15

    def __call__(
        self, examples: List[Union[List[int], torch.Tensor, Dict[str, torch.Tensor]]]
    ) -> Dict[str, torch.Tensor]:
        if isinstance(examples[0], (dict, BatchEncoding)):
            examples = [e["input_ids"] for e in examples]
        batch = self._tensorize_batch(examples)
        if self.mlm:
            inputs, labels = self.mask_tokens(batch)
            return {"input_ids": inputs, "labels": labels}
        else:
            labels = batch.clone().detach()
            if self.tokenizer.pad_token_id is not None:
                labels[labels == self.tokenizer.pad_token_id] = -100
            return {"input_ids": batch, "labels": labels}

    def _tensorize_batch(
        self, examples: List[Union[List[int], torch.Tensor, Dict[str, torch.Tensor]]]
    ) -> torch.Tensor:
        # In order to accept both lists of lists and lists of Tensors
        if isinstance(examples[0], (list, tuple)):
            examples = [torch.tensor(e, dtype=torch.long) for e in examples]
        length_of_first = examples[0].size(0)
        are_tensors_same_length = all(x.size(0) == length_of_first for x in examples)
        if are_tensors_same_length:
            return torch.stack(examples, dim=0)
        else:
            if self.tokenizer._pad_token is None:
                raise ValueError(
                    "You are attempting to pad samples but the tokenizer you are using"
                    f" ({self.tokenizer.__class__.__name__}) does not have one."
                )
            return pad_sequence(examples, batch_first=True, padding_value=self.tokenizer.pad_token_id)

    def mask_tokens(self, inputs: torch.Tensor) -> Tuple[torch.Tensor, torch.Tensor]:
        """
        Prepare masked tokens inputs/labels for masked language modeling: 80% MASK, 10% random, 10% original.
        """

        if self.tokenizer.mask_token is None:
            raise ValueError(
                "This tokenizer does not have a mask token which is necessary for masked language modeling. Remove the --mlm flag if you want to use this tokenizer."
            )

        labels = inputs.clone()
        # We sample a few tokens in each sequence for masked-LM training (with probability args.mlm_probability defaults to 0.15 in Bert/RoBERTa)
        probability_matrix = torch.full(labels.shape, self.mlm_probability)
        special_tokens_mask = [
            self.tokenizer.get_special_tokens_mask(val, already_has_special_tokens=True) for val in labels.tolist()
        ]
        probability_matrix.masked_fill_(torch.tensor(special_tokens_mask, dtype=torch.bool), value=0.0)
        if self.tokenizer._pad_token is not None:
            padding_mask = labels.eq(self.tokenizer.pad_token_id)
            probability_matrix.masked_fill_(padding_mask, value=0.0)
        masked_indices = torch.bernoulli(probability_matrix).bool()
        labels[~masked_indices] = -100  # We only compute loss on masked tokens

        # 80% of the time, we replace masked input tokens with tokenizer.mask_token ([MASK])
        indices_replaced = torch.bernoulli(torch.full(labels.shape, 0.8)).bool() & masked_indices
        inputs[indices_replaced] = self.tokenizer.convert_tokens_to_ids(self.tokenizer.mask_token)

        # 10% of the time, we replace masked input tokens with random word
        indices_random = torch.bernoulli(torch.full(labels.shape, 0.5)).bool() & masked_indices & ~indices_replaced
        random_words = torch.randint(len(self.tokenizer), labels.shape, dtype=torch.long)
        inputs[indices_random] = random_words[indices_random]

        # The rest of the time (10% of the time) we keep the masked input tokens unchanged
        return inputs, labels


@dataclass
class DataCollatorForSOP(DataCollatorForLanguageModeling):
    """
    Data collator used for sentence order prediction task.
    - collates batches of tensors, honoring their tokenizer's pad_token
    - preprocesses batches for both masked language modeling and sentence order prediction
    """

    def __call__(self, examples: List[Dict[str, torch.Tensor]]) -> Dict[str, torch.Tensor]:
        input_ids = [example["input_ids"] for example in examples]
        input_ids = self._tensorize_batch(input_ids)
        input_ids, labels, attention_mask = self.mask_tokens(input_ids)

        token_type_ids = [example["token_type_ids"] for example in examples]
        # size of segment_ids varied because randomness, padding zero to the end as the orignal implementation
        token_type_ids = pad_sequence(token_type_ids, batch_first=True, padding_value=self.tokenizer.pad_token_id)

        sop_label_list = [example["sentence_order_label"] for example in examples]
        sentence_order_label = torch.stack(sop_label_list)

        return {
            "input_ids": input_ids,
            "labels": labels,
            "attention_mask": attention_mask,
            "token_type_ids": token_type_ids,
            "sentence_order_label": sentence_order_label,
        }

    def mask_tokens(self, inputs: torch.Tensor) -> Tuple[torch.Tensor, torch.Tensor, torch.Tensor]:
        """
        Prepare masked tokens inputs/labels/attention_mask for masked language modeling: 80% MASK, 10% random, 10% original.
        N-gram not applied yet.
        """
        if self.tokenizer.mask_token is None:
            raise ValueError(
                "This tokenizer does not have a mask token which is necessary for masked language modeling. Remove the --mlm flag if you want to use this tokenizer."
            )

        labels = inputs.clone()
        # We sample a few tokens in each sequence for masked-LM training (with probability args.mlm_probability defaults to 0.15 in Bert/RoBERTa)
        probability_matrix = torch.full(labels.shape, self.mlm_probability)
        special_tokens_mask = [
            self.tokenizer.get_special_tokens_mask(val, already_has_special_tokens=True) for val in labels.tolist()
        ]
        probability_matrix.masked_fill_(torch.tensor(special_tokens_mask, dtype=torch.bool), value=0.0)
        if self.tokenizer._pad_token is not None:
            padding_mask = labels.eq(self.tokenizer.pad_token_id)
            probability_matrix.masked_fill_(padding_mask, value=0.0)
        masked_indices = torch.bernoulli(probability_matrix).bool()
        # probability be `1` (masked), however in albert model attention mask `0` means masked, revert the value
        attention_mask = (~masked_indices).float()
        if self.tokenizer._pad_token is not None:
            attention_padding_mask = labels.eq(self.tokenizer.pad_token_id)
            attention_mask.masked_fill_(attention_padding_mask, value=1.0)
        labels[~masked_indices] = -100  # We only compute loss on masked tokens, -100 is default for CE compute

        # 80% of the time, we replace masked input tokens with tokenizer.mask_token ([MASK])
        indices_replaced = torch.bernoulli(torch.full(labels.shape, 0.8)).bool() & masked_indices
        inputs[indices_replaced] = self.tokenizer.convert_tokens_to_ids(self.tokenizer.mask_token)

        # 10% of the time, we replace masked input tokens with random word
        indices_random = torch.bernoulli(torch.full(labels.shape, 0.5)).bool() & masked_indices & ~indices_replaced
        random_words = torch.randint(len(self.tokenizer), labels.shape, dtype=torch.long)
        inputs[indices_random] = random_words[indices_random]

        # The rest of the time (10% of the time) we keep the masked input tokens unchanged
        return inputs, labels, attention_mask


@dataclass
class DataCollatorForPermutationLanguageModeling:
    """
    Data collator used for permutation language modeling.
    - collates batches of tensors, honoring their tokenizer's pad_token
    - preprocesses batches for permutation language modeling with procedures specific to XLNet
    """

    tokenizer: PreTrainedTokenizer
    plm_probability: float = 1 / 6
    max_span_length: int = 5  # maximum length of a span of masked tokens

    def __call__(
        self, examples: List[Union[List[int], torch.Tensor, Dict[str, torch.Tensor]]]
    ) -> Dict[str, torch.Tensor]:
        if isinstance(examples[0], (dict, BatchEncoding)):
            examples = [e["input_ids"] for e in examples]
        batch = self._tensorize_batch(examples)
        inputs, perm_mask, target_mapping, labels = self.mask_tokens(batch)
        return {"input_ids": inputs, "perm_mask": perm_mask, "target_mapping": target_mapping, "labels": labels}

    def _tensorize_batch(
        self, examples: List[Union[List[int], torch.Tensor, Dict[str, torch.Tensor]]]
    ) -> torch.Tensor:
        # In order to accept both lists of lists and lists of Tensors
        if isinstance(examples[0], (list, tuple)):
            examples = [torch.Tensor(e) for e in examples]
        length_of_first = examples[0].size(0)
        are_tensors_same_length = all(x.size(0) == length_of_first for x in examples)
        if are_tensors_same_length:
            return torch.stack(examples, dim=0)
        else:
            if self.tokenizer._pad_token is None:
                raise ValueError(
                    "You are attempting to pad samples but the tokenizer you are using"
                    f" ({self.tokenizer.__class__.__name__}) does not have one."
                )
            return pad_sequence(examples, batch_first=True, padding_value=self.tokenizer.pad_token_id)

    def mask_tokens(self, inputs: torch.Tensor) -> Tuple[torch.Tensor, torch.Tensor, torch.Tensor, torch.Tensor]:
        """
        The masked tokens to be predicted for a particular sequence are determined by the following algorithm:
            0. Start from the beginning of the sequence by setting ``cur_len = 0`` (number of tokens processed so far).
            1. Sample a ``span_length`` from the interval ``[1, max_span_length]`` (length of span of tokens to be masked)
            2. Reserve a context of length ``context_length = span_length / plm_probability`` to surround span to be masked
            3. Sample a starting point ``start_index`` from the interval ``[cur_len, cur_len + context_length - span_length]`` and mask tokens ``start_index:start_index + span_length``
            4. Set ``cur_len = cur_len + context_length``. If ``cur_len < max_len`` (i.e. there are tokens remaining in the sequence to be processed), repeat from Step 1.
        """

        if self.tokenizer.mask_token is None:
            raise ValueError(
                "This tokenizer does not have a mask token which is necessary for permutation language modeling. Please add a mask token if you want to use this tokenizer."
            )

        if inputs.size(1) % 2 != 0:
            raise ValueError(
                "This collator requires that sequence lengths be even to create a leakage-free perm_mask. Please see relevant comments in source code for details."
            )

        labels = inputs.clone()
        # Creating the mask and target_mapping tensors
        masked_indices = torch.full(labels.shape, 0, dtype=torch.bool)
        target_mapping = torch.zeros((labels.size(0), labels.size(1), labels.size(1)), dtype=torch.float32)

        for i in range(labels.size(0)):
            # Start from the beginning of the sequence by setting `cur_len = 0` (number of tokens processed so far).
            cur_len = 0
            max_len = labels.size(1)

            while cur_len < max_len:
                # Sample a `span_length` from the interval `[1, max_span_length]` (length of span of tokens to be masked)
                span_length = torch.randint(1, self.max_span_length + 1, (1,)).item()
                # Reserve a context of length `context_length = span_length / plm_probability` to surround the span to be masked
                context_length = int(span_length / self.plm_probability)
                # Sample a starting point `start_index` from the interval `[cur_len, cur_len + context_length - span_length]` and mask tokens `start_index:start_index + span_length`
                start_index = cur_len + torch.randint(context_length - span_length + 1, (1,)).item()
                masked_indices[i, start_index : start_index + span_length] = 1
                # Set `cur_len = cur_len + context_length`
                cur_len += context_length

            # Since we're replacing non-masked tokens with -100 in the labels tensor instead of skipping them altogether,
            # the i-th predict corresponds to the i-th token.
            target_mapping[i] = torch.eye(labels.size(1))

        special_tokens_mask = torch.tensor(
            [self.tokenizer.get_special_tokens_mask(val, already_has_special_tokens=True) for val in labels.tolist()],
            dtype=torch.bool,
        )
        masked_indices.masked_fill_(special_tokens_mask, value=0.0)
        if self.tokenizer._pad_token is not None:
            padding_mask = labels.eq(self.tokenizer.pad_token_id)
            masked_indices.masked_fill_(padding_mask, value=0.0)

        # Mask indicating non-functional tokens, where functional tokens are [SEP], [CLS], padding, etc.
        non_func_mask = ~(padding_mask & special_tokens_mask)

        inputs[masked_indices] = self.tokenizer.mask_token_id
        labels[~masked_indices] = -100  # We only compute loss on masked tokens

        perm_mask = torch.zeros((labels.size(0), labels.size(1), labels.size(1)), dtype=torch.float32)

        for i in range(labels.size(0)):
            # Generate permutation indices i.e. sample a random factorisation order for the sequence. This will
            # determine which tokens a given token can attend to (encoded in `perm_mask`).
            # Note: Length of token sequence being permuted has to be less than or equal to reused sequence length
            # (see documentation for `mems`), otherwise information may leak through due to reuse. In this implementation,
            # we assume that reused length is half of sequence length and permutation length is equal to reused length.
            # This requires that the sequence length be even.

            # Create a linear factorisation order
            perm_index = torch.arange(labels.size(1))
            # Split this into two halves, assuming that half the sequence is reused each time
            perm_index = perm_index.reshape((-1, labels.size(1) // 2)).transpose(0, 1)
            # Permute the two halves such that they do not cross over
            perm_index = perm_index[torch.randperm(labels.size(1) // 2)]
            # Flatten this out into the desired permuted factorisation order
            perm_index = torch.flatten(perm_index.transpose(0, 1))
            # Set the permutation indices of non-masked (non-functional) tokens to the
            # smallest index (-1) so that:
            # (1) They can be seen by all other positions
            # (2) They cannot see masked positions, so there won't be information leak
            perm_index.masked_fill_(~masked_indices[i] & non_func_mask[i], -1)
            # The logic for whether the i-th token can attend on the j-th token based on the factorisation order:
            # 0 (can attend): If perm_index[i] > perm_index[j] or j is neither masked nor a functional token
            # 1 (cannot attend): If perm_index[i] <= perm_index[j] and j is either masked or a functional token
            perm_mask[i] = (
                perm_index.reshape((labels.size(1), 1)) <= perm_index.reshape((1, labels.size(1)))
            ) & masked_indices[i]

        return inputs, perm_mask, target_mapping, labels


@dataclass
class DataCollatorForNextSentencePrediction:
    """
    Data collator used for next sentence prediction.
    - collates examples which contains pre-generated negative examples
    - preprocesses batches for masked language modeling
    """

    tokenizer: PreTrainedTokenizer
    mlm: bool = True
    block_size: int = 512
    short_seq_probability: float = 0.1
    nsp_probability: float = 0.5
    mlm_probability: float = 0.15

    def __call__(self, examples: List[Dict[str, torch.Tensor]]) -> Dict[str, torch.Tensor]:
        """
        The input should contain negative examples, :class:`~transformers.DataCollatorForNextSentencePrediction` will not generate any negative examples.
        Args:
            examples (:obj:`List[Dict]`): Each dictionary should have the following keys:
                  - ``tokens_a``: A sequence of tokens, which should appear before ``tokens_b`` in the text.
                  - ``tokens_b``: A sequence of tokens, which should appear after ``tokens_a`` in the text.
                  - ``is_random_next``: 1 if this pair is generated randomly, else 0.
        """

        tokens_a = [e["tokens_a"] for e in examples]
        tokens_b = [e["tokens_b"] for e in examples]
        labels = [1 if e["is_random_next"] else 0 for e in examples]

        input_ids = []
        segment_ids = []
        attention_masks = []

        assert len(tokens_a) == len(tokens_b)
        for i in range(len(tokens_a)):
            input_id, attention_mask, segment_id = self.create_features_from_example(tokens_a[i], tokens_b[i])
            input_ids.append(input_id)
            segment_ids.append(segment_id)
            attention_masks.append(attention_mask)
        if self.mlm:
            input_ids, mlm_labels = self.mask_tokens(self._tensorize_batch(input_ids))
        else:
            input_ids = self._tensorize_batch(input_ids)

        result = {
            "input_ids": input_ids,
            "attention_mask": self._tensorize_batch(attention_masks),
            "token_type_ids": self._tensorize_batch(segment_ids),
<<<<<<< HEAD
            "masked_lm_labels": mlm_labels if self.mlm else None,
            "next_sentence_label": torch.tensor(labels),
=======
            "next_sentence_label": torch.tensor(nsp_labels),
>>>>>>> 01f0fd0b
        }
        if self.mlm:
            result["masked_lm_labels"] = mlm_labels
        return result

    def _tensorize_batch(self, examples: List[torch.Tensor]) -> torch.Tensor:
        length_of_first = examples[0].size(0)
        are_tensors_same_length = all(x.size(0) == length_of_first for x in examples)
        if are_tensors_same_length:
            return torch.stack(examples, dim=0)
        else:
            if self.tokenizer._pad_token is None:
                raise ValueError(
                    "You are attempting to pad samples but the tokenizer you are using"
                    f" ({self.tokenizer.__class__.__name__}) does not have one."
                )
            return pad_sequence(examples, batch_first=True, padding_value=self.tokenizer.pad_token_id)

    def create_features_from_example(self, tokens_a, tokens_b):
        """Creates examples for a single document."""

        max_num_tokens = self.block_size - self.tokenizer.num_special_tokens_to_add(pair=True)

        tokens_a, tokens_b, _ = self.tokenizer.truncate_sequences(
            tokens_a,
            tokens_b,
            num_tokens_to_remove=len(tokens_a) + len(tokens_b) - max_num_tokens,
            truncation_strategy="longest_first",
        )

        input_id = self.tokenizer.build_inputs_with_special_tokens(tokens_a, tokens_b)
        attention_mask = [1] * len(input_id)
        segment_id = self.tokenizer.create_token_type_ids_from_sequences(tokens_a, tokens_b)
        assert len(input_id) <= self.block_size

        # pad
        while len(input_id) < self.block_size:
            input_id.append(0)
            attention_mask.append(0)
            segment_id.append(0)

        input_id = torch.tensor(input_id)
        attention_mask = torch.tensor(attention_mask)
        segment_id = torch.tensor(segment_id)

        return input_id, attention_mask, segment_id

    def mask_tokens(self, inputs: torch.Tensor) -> Tuple[torch.Tensor, torch.Tensor]:
        """
        Prepare masked tokens inputs/labels for masked language modeling: 80% MASK, 10% random, 10% original.
        """

        if self.tokenizer.mask_token is None:
            raise ValueError(
                "This tokenizer does not have a mask token which is necessary for masked language modeling. Remove the --mlm flag if you want to use this tokenizer."
            )

        labels = inputs.clone()
        # We sample a few tokens in each sequence for masked-LM training (with probability args.mlm_probability defaults to 0.15 in Bert/RoBERTa)
        probability_matrix = torch.full(labels.shape, self.mlm_probability)
        special_tokens_mask = [
            self.tokenizer.get_special_tokens_mask(val, already_has_special_tokens=True) for val in labels.tolist()
        ]
        probability_matrix.masked_fill_(torch.tensor(special_tokens_mask, dtype=torch.bool), value=0.0)
        if self.tokenizer._pad_token is not None:
            padding_mask = labels.eq(self.tokenizer.pad_token_id)
            probability_matrix.masked_fill_(padding_mask, value=0.0)
        masked_indices = torch.bernoulli(probability_matrix).bool()
        labels[~masked_indices] = -100  # We only compute loss on masked tokens

        # 80% of the time, we replace masked input tokens with tokenizer.mask_token ([MASK])
        indices_replaced = torch.bernoulli(torch.full(labels.shape, 0.8)).bool() & masked_indices
        inputs[indices_replaced] = self.tokenizer.convert_tokens_to_ids(self.tokenizer.mask_token)

        # 10% of the time, we replace masked input tokens with random word
        indices_random = torch.bernoulli(torch.full(labels.shape, 0.5)).bool() & masked_indices & ~indices_replaced
        random_words = torch.randint(len(self.tokenizer), labels.shape, dtype=torch.long)
        inputs[indices_random] = random_words[indices_random]

        # The rest of the time (10% of the time) we keep the masked input tokens unchanged
        return inputs, labels<|MERGE_RESOLUTION|>--- conflicted
+++ resolved
@@ -446,12 +446,8 @@
             "input_ids": input_ids,
             "attention_mask": self._tensorize_batch(attention_masks),
             "token_type_ids": self._tensorize_batch(segment_ids),
-<<<<<<< HEAD
             "masked_lm_labels": mlm_labels if self.mlm else None,
             "next_sentence_label": torch.tensor(labels),
-=======
-            "next_sentence_label": torch.tensor(nsp_labels),
->>>>>>> 01f0fd0b
         }
         if self.mlm:
             result["masked_lm_labels"] = mlm_labels
