import copy
import importlib.metadata
import json
import os
from dataclasses import dataclass
from typing import Any, Dict, List, Optional, Tuple, Union

import torch
from packaging import version

from .configuration_utils import PretrainedConfig
from .utils import (
    is_hqq_available,
    is_optimum_quanto_available,
<<<<<<< HEAD
    is_quanto_available,
=======
>>>>>>> a928d9c1
    is_torchdynamo_compiling,
    logging,
)
from .utils.deprecation import deprecate_kwarg


if is_hqq_available():
    from hqq.core.quantize import Quantizer as HQQQuantizer

logger = logging.get_logger(__name__)


class Cache(torch.nn.Module):
    """
    Base, abstract class for all caches. The actual data structure is specific to each subclass.
    """

    def __init__(self):
        super().__init__()

    def update(
        self,
        key_states: torch.Tensor,
        value_states: torch.Tensor,
        layer_idx: int,
        cache_kwargs: Optional[Dict[str, Any]] = None,
    ) -> Tuple[torch.Tensor, torch.Tensor]:
        """
        Updates the cache with the new `key_states` and `value_states` for the layer `layer_idx`.

        Parameters:
            key_states (`torch.Tensor`):
                The new key states to cache.
            value_states (`torch.Tensor`):
                The new value states to cache.
            layer_idx (`int`):
                The index of the layer to cache the states for.
            cache_kwargs (`Dict[str, Any]`, `optional`):
                Additional arguments for the cache subclass. These are specific to each subclass and allow new types of
                cache to be created.

        Return:
            A tuple containing the updated key and value states.
        """
        raise NotImplementedError("Make sure to implement `update` in a subclass.")

    def get_seq_length(self, layer_idx: Optional[int] = 0) -> int:
        """Returns the sequence length of the cached states. A layer index can be optionally passed."""
        # TODO: deprecate this function in favor of `cache_position`
        raise NotImplementedError("Make sure to implement `get_seq_length` in a subclass.")

    # Deprecate in favor of max-cache-shape because we want to be specifc by what we mean with "max_length"
    # Prev some cache objects didn't have "max_length" (SlidingWindowCache or SinkCache) because the cache object technically handles
    # infinite amount of tokens. In the codebase what we really need to check is the max capacity of certain cache instances, so
    # we change naming to be more explicit
    def get_max_length(self) -> Optional[int]:
        logger.warning_once(
            "`get_max_cache()` is deprecated for all Cache classes. Use `get_max_cache_shape()` instead. "
            "Calling `get_max_cache()` will raise error from v4.48"
        )
        return self.get_max_cache_shape()

    def get_max_cache_shape(self) -> Optional[int]:
        """Returns the maximum sequence length (i.e. max capacity) of the cache object"""
        raise NotImplementedError("Make sure to implement `get_max_cache_shape` in a subclass.")

    def get_usable_length(self, new_seq_length: int, layer_idx: Optional[int] = 0) -> int:
        """Given the sequence length of the new inputs, returns the usable length of the cache."""
        # Cache without size limit -> all cache is usable
        # Cache with size limit -> if the length cache plus the length of the new inputs is larger the maximum cache
        #   length, we will need to evict part of the cache (and thus not all cache is usable)
        max_length = self.get_max_cache_shape()
        previous_seq_length = self.get_seq_length(layer_idx)
        if max_length is not None and previous_seq_length + new_seq_length > max_length:
            return max_length - new_seq_length
        return previous_seq_length

    def reorder_cache(self, beam_idx: torch.LongTensor):
        """Reorders the cache for beam search, given the selected beam indices."""
        for layer_idx in range(len(self.key_cache)):
            if self.key_cache[layer_idx] != []:
                device = self.key_cache[layer_idx].device
                self.key_cache[layer_idx] = self.key_cache[layer_idx].index_select(0, beam_idx.to(device))
            if self.value_cache[layer_idx] != []:
                device = self.value_cache[layer_idx].device
                self.value_cache[layer_idx] = self.value_cache[layer_idx].index_select(0, beam_idx.to(device))

    @property
    def seen_tokens(self):
        logger.warning_once(
            "The `seen_tokens` attribute is deprecated and will be removed in v4.41. Use the `cache_position` "
            "model input instead."
        )
        if hasattr(self, "_seen_tokens"):
            return self._seen_tokens
        else:
            return None


@dataclass
class CacheConfig:
    """
    Base class for cache configs
    """

    cache_implementation: None

    @classmethod
    def from_dict(cls, config_dict, **kwargs):
        """
        Constructs a CacheConfig instance from a dictionary of parameters.
        Args:
            config_dict (Dict[str, Any]): Dictionary containing configuration parameters.
            **kwargs: Additional keyword arguments to override dictionary values.

        Returns:
            CacheConfig: Instance of CacheConfig constructed from the dictionary.
        """
        config = cls(**config_dict)
        to_remove = []
        for key, value in kwargs.items():
            if hasattr(config, key):
                setattr(config, key, value)
                to_remove.append(key)
        for key in to_remove:
            kwargs.pop(key, None)
        return config

    # Copied from transformers.utils.quantization_config.QuantizationConfigMixin.to_json_file
    def to_json_file(self, json_file_path: Union[str, os.PathLike]):
        """
        Save this instance to a JSON file.

        Args:
            json_file_path (`str` or `os.PathLike`):
                Path to the JSON file in which this configuration instance's parameters will be saved.
            use_diff (`bool`, *optional*, defaults to `True`):
                If set to `True`, only the difference between the config instance and the default
                `QuantizationConfig()` is serialized to JSON file.
        """
        with open(json_file_path, "w", encoding="utf-8") as writer:
            config_dict = self.to_dict()
            json_string = json.dumps(config_dict, indent=2, sort_keys=True) + "\n"

            writer.write(json_string)

    # Copied from transformers.utils.quantization_config.QuantizationConfigMixin.to_dict
    def to_dict(self) -> Dict[str, Any]:
        """
        Serializes this instance to a Python dictionary. Returns:
            `Dict[str, Any]`: Dictionary of all the attributes that make up this configuration instance.
        """
        return copy.deepcopy(self.__dict__)

    # Copied from transformers.utils.quantization_config.QuantizationConfigMixin.__iter__
    def __iter__(self):
        """allows `dict(obj)` for situations where obj may be a dict or QuantizationConfigMixin"""
        for attr, value in copy.deepcopy(self.__dict__).items():
            yield attr, value

    # Copied from transformers.utils.quantization_config.QuantizationConfigMixin.__repr__
    def __repr__(self):
        return f"{self.__class__.__name__} {self.to_json_string()}"

    def to_json_string(self):
        """
        Serializes this instance to a JSON formatted string.
        Returns:
            str: JSON formatted string representing the configuration instance.
        """
        return json.dumps(self.__dict__, indent=2) + "\n"

    # Copied from transformers.utils.quantization_config.QuantizationConfigMixin.update
    def update(self, **kwargs):
        """
        Updates attributes of this class instance with attributes from `kwargs` if they match existing attributes,
        returning all the unused kwargs.

        Args:
            kwargs (`Dict[str, Any]`):
                Dictionary of attributes to tentatively update this class.

        Returns:
            `Dict[str, Any]`: Dictionary containing all the key-value pairs that were not used to update the instance.
        """
        to_remove = []
        for key, value in kwargs.items():
            if hasattr(self, key):
                setattr(self, key, value)
                to_remove.append(key)

        # Remove all the attributes that were updated, without modifying the input dict
        unused_kwargs = {key: value for key, value in kwargs.items() if key not in to_remove}
        return unused_kwargs


@dataclass
class QuantizedCacheConfig(CacheConfig):
    """
    Configuration class for quantized cache settings.

    Attributes:
        backend (`str`, *optional*, defaults to `"quanto"`):
            Backend to use when performing quantization, Can be one of [`quanto`, `HQQ`]
        nbits (`Optional[int]`, *optional*, defaults to 4):
            Number of bits, can be 2 or 4 for the `quanto` backend and one of [1, 2, 3, 4, 8] for the `HQQ` backend. Defaults to 2.
        axis_key (`int`, *optional*, defaults to 0):
            Axis over which to perform grouping for the key tensors. Can be [0, -1] for `quanto` backend and [0, 1] for `HQQ` backend.
        axis_value (`int`, *optional*, defaults to 0):
            Axis over which to perform grouping for the value tensors. Can be [0, -1] for `quanto` backend and [0, 1] for `HQQ` backend.
        q_group_size (`Optional[int]`, *optional*, defaults to 64):
            Size of the quantization group, should be a divisor of the model's hidden dimension.
            Defaults to 64.
        residual_length (`Optional[int]`, *optional*, defaults to 128):
            Length of the residual cache which will always be stored in original presicion.
            Defaults to 128.
        compute_dtype (`torch.dtype`, *optional*, defaults to `torch.float16`):
            The defualt dtype used for computations in the model. Keys and Values will be cast to this dtype after dequantization.
        device (`str`, *optional*, defaults to `"cpu"`):
            Device on which to perform computations, should be same as the model's device.
    """

    def __init__(
        self,
        backend: str = "quanto",
        nbits: Optional[int] = 4,
        axis_key: Optional[int] = 0,
        axis_value: Optional[int] = 0,
        q_group_size: Optional[int] = 64,
        residual_length: Optional[int] = 128,
        compute_dtype: Optional[torch.dtype] = torch.float16,
        device: Optional[str] = "cpu",
    ):
        self.backend = backend
        self.nbits = nbits
        self.axis_key = axis_key
        self.axis_value = axis_value
        self.q_group_size = q_group_size
        self.residual_length = residual_length
        self.compute_dtype = compute_dtype
        self.device = device

    def validate(self):
        """Validates if the arguments passed are correct"""

        incorrect_arg_msg = (
            "Some of the keys in `cache_config` are defined incorrectly. `{key}` should be {correct_value}` "
            "but found {found_value}"
        )
        # Check that the values are reasonable in general (nbits, axis)
        # Later in QuantizedCache init we check if they are supported for that particular backend
        if self.nbits not in [1, 2, 3, 4, 8]:
            raise ValueError(
                incorrect_arg_msg.format(
                    key="nbits",
                    correct_value="2 or 4 or 8",
                    found_value=self.nbits,
                ),
            )
        if self.q_group_size <= 0:
            raise ValueError(
                incorrect_arg_msg.format(
                    key="q_group_size",
                    correct_value="a positive integer",
                    found_value=self.q_group_size,
                ),
            )
        if self.residual_length < 0:
            raise ValueError(
                incorrect_arg_msg.format(
                    key="residual_length",
                    correct_value="a positive integer",
                    found_value=self.residual_length,
                ),
            )

        if self.axis_key not in [0, 1, -1]:
            raise ValueError(
                incorrect_arg_msg.format(
                    key="axis_key",
                    correct_value="`1` or `0`, `-1`",
                    found_value=self.axis_key,
                ),
            )

        if self.axis_value not in [0, 1, -1]:
            raise ValueError(
                incorrect_arg_msg.format(
                    key="axis_value",
                    correct_value="`1` or `0` or `-1`",
                    found_value=self.axis_value,
                ),
            )


@dataclass
class StaticCacheConfig(CacheConfig):
    """
    Configuration class for static cache settings.
    """

    cache_implementation = "static"

    def __init__(self, batch_size: int, max_cache_len: int, device="cpu"):
        self.batch_size = batch_size
        self.max_cache_len = max_cache_len
        self.device = device

    def validate(self):
        """Validates if the arguments passed are correct"""

        incorrect_arg_msg = (
            "Some of the keys in `cache_config` are defined incorrectly. `{key}` should be {correct_value}` "
            "but found {found_value}"
        )

        if self.batch_size <= 0:
            raise ValueError(
                incorrect_arg_msg.format(
                    key="batch_size",
                    correct_value="> 0",
                    found_value=self.batch_size,
                ),
            )

        if self.max_cache_len <= 0:
            raise ValueError(
                incorrect_arg_msg.format(
                    key="max_cache_len",
                    correct_value="> 0",
                    found_value=self.max_cache_len,
                ),
            )


class DynamicCache(Cache):
    """
    A cache that grows dynamically as more tokens are generated. This is the default for generative models.

    It stores the Key and Value states as a list of tensors, one for each layer. The expected shape for each tensor is
    `[batch_size, num_heads, seq_len, head_dim]`.

    Example:

        ```python
        >>> from transformers import AutoTokenizer, AutoModelForCausalLM, DynamicCache

        >>> model = AutoModelForCausalLM.from_pretrained("Qwen/Qwen2-0.5B-Instruct")
        >>> tokenizer = AutoTokenizer.from_pretrained("Qwen/Qwen2-0.5B-Instruct")

        >>> inputs = tokenizer(text="My name is Qwen2", return_tensors="pt")

        >>> # Prepare a cache class and pass it to model's forward
        >>> past_key_values = DynamicCache()
        >>> outputs = model(**inputs, past_key_values=past_key_values, use_cache=True)
        >>> outputs.past_key_values # access cache filled with key/values from generation
        DynamicCache()
        ```
    """

    @deprecate_kwarg("num_hidden_layers", version="4.47.0")
    def __init__(self, num_hidden_layers: Optional[int] = None) -> None:
        super().__init__()
        self._seen_tokens = 0  # Used in `generate` to keep tally of how many tokens the cache has seen
        self.key_cache: List[torch.Tensor] = []
        self.value_cache: List[torch.Tensor] = []

    def __getitem__(self, layer_idx: int) -> List[Tuple[torch.Tensor]]:
        """
        Support for backwards-compatible `past_key_value` indexing, e.g. `past_key_value[0][0].shape[2]` to get the
        sequence length.
        """
        if layer_idx < len(self):
            return (self.key_cache[layer_idx], self.value_cache[layer_idx])
        else:
            raise KeyError(f"Cache only has {len(self)} layers, attempted to access layer with index {layer_idx}")

    def __iter__(self):
        """
        Support for backwards-compatible `past_key_value` iteration, e.g. `for x in past_key_value:` to iterate over
        keys and values
        """
        for layer_idx in range(len(self)):
            yield (self.key_cache[layer_idx], self.value_cache[layer_idx])

    def __len__(self):
        """
        Support for backwards-compatible `past_key_value` length, e.g. `len(past_key_value)`. This value corresponds
        to the number of layers in the model.
        """
        return len(self.key_cache)

    def update(
        self,
        key_states: torch.Tensor,
        value_states: torch.Tensor,
        layer_idx: int,
        cache_kwargs: Optional[Dict[str, Any]] = None,
    ) -> Tuple[torch.Tensor, torch.Tensor]:
        """
        Updates the cache with the new `key_states` and `value_states` for the layer `layer_idx`.

        Parameters:
            key_states (`torch.Tensor`):
                The new key states to cache.
            value_states (`torch.Tensor`):
                The new value states to cache.
            layer_idx (`int`):
                The index of the layer to cache the states for.
            cache_kwargs (`Dict[str, Any]`, `optional`):
                Additional arguments for the cache subclass. No additional arguments are used in `DynamicCache`.

        Return:
            A tuple containing the updated key and value states.
        """
        # Update the number of seen tokens
        if layer_idx == 0:
            self._seen_tokens += key_states.shape[-2]

        # Update the cache
        if key_states is not None:
            if len(self.key_cache) <= layer_idx:
                # There may be skipped layers, fill them with empty lists
                for _ in range(len(self.key_cache), layer_idx):
                    self.key_cache.append([])
                    self.value_cache.append([])
                self.key_cache.append(key_states)
                self.value_cache.append(value_states)
            elif (
                len(self.key_cache[layer_idx]) == 0
            ):  # fills previously skipped layers; checking for tensor causes errors
                self.key_cache[layer_idx] = key_states
                self.value_cache[layer_idx] = value_states
            else:
                self.key_cache[layer_idx] = torch.cat([self.key_cache[layer_idx], key_states], dim=-2)
                self.value_cache[layer_idx] = torch.cat([self.value_cache[layer_idx], value_states], dim=-2)

        return self.key_cache[layer_idx], self.value_cache[layer_idx]

    def get_seq_length(self, layer_idx: Optional[int] = 0) -> int:
        """Returns the sequence length of the cached states. A layer index can be optionally passed."""
        # TODO: deprecate this function in favor of `cache_position`
        is_empty_layer = (
            len(self.key_cache) == 0  # no cache in any layer
            or len(self.key_cache) <= layer_idx  # skipped `layer_idx` and hasn't run a layer with cache after it
            or len(self.key_cache[layer_idx]) == 0  # the layer has no cache
        )
        layer_seq_length = self.key_cache[layer_idx].shape[-2] if not is_empty_layer else 0
        return layer_seq_length

    def get_max_cache_shape(self) -> Optional[int]:
        """Returns the maximum sequence length of the cache object. DynamicCache does not have a maximum length."""
        return None

    def to_legacy_cache(self) -> Tuple[Tuple[torch.Tensor], Tuple[torch.Tensor]]:
        """Converts the `DynamicCache` instance into the its equivalent in the legacy cache format. Used for
        backward compatibility."""
        legacy_cache = ()
        for layer_idx in range(len(self)):
            legacy_cache += ((self.key_cache[layer_idx], self.value_cache[layer_idx]),)
        return legacy_cache

    @classmethod
    @deprecate_kwarg("num_hidden_layers", version="4.47.0")
    def from_legacy_cache(
        cls, past_key_values: Optional[Tuple[Tuple[torch.FloatTensor]]] = None, num_hidden_layers: int = None
    ) -> "DynamicCache":
        """Converts a cache in the legacy cache format into an equivalent `DynamicCache`. Used for
        backward compatibility."""
        cache = cls()
        if past_key_values is not None:
            for layer_idx in range(len(past_key_values)):
                key_states, value_states = past_key_values[layer_idx]
                cache.update(key_states, value_states, layer_idx)
        return cache

    def crop(self, max_length: int):
        """Crop the past key values up to a new `max_length` in terms of tokens. `max_length` can also be
        negative to remove `max_length` tokens. This is used in assisted decoding and contrastive search."""
        # In case it is negative
        if max_length < 0:
            max_length = self.get_seq_length() - abs(max_length)

        if self.get_seq_length() <= max_length:
            return

        self._seen_tokens = max_length
        for idx in range(len(self.key_cache)):
            if self.key_cache[idx] != []:
                self.key_cache[idx] = self.key_cache[idx][..., :max_length, :]
                self.value_cache[idx] = self.value_cache[idx][..., :max_length, :]

    @deprecate_kwarg("num_hidden_layers", version="4.47.0")
    def batch_split(
        self, full_batch_size: int, split_size: int, num_hidden_layers: int = None
    ) -> List["DynamicCache"]:
        """Split the current instance into a list of `DynamicCache` by the batch size. This will be used by
        `_split_model_inputs()` in `generation.utils`"""
        out = []
        for i in range(0, full_batch_size, split_size):
            current_split = DynamicCache()
            current_split._seen_tokens = self._seen_tokens
            current_split.key_cache = [tensor[i : i + split_size] for tensor in self.key_cache]
            current_split.value_cache = [tensor[i : i + split_size] for tensor in self.value_cache]
            out.append(current_split)
        return out

    @classmethod
    @deprecate_kwarg("num_hidden_layers", version="4.47.0")
    def from_batch_splits(cls, splits: List["DynamicCache"], num_hidden_layers: int = None) -> "DynamicCache":
        """This is the opposite of the above `batch_split()` method. This will be used by `stack_model_outputs` in
        `generation.utils`"""
        cache = cls()
        for idx in range(len(splits[0])):
            key_cache = [current.key_cache[idx] for current in splits if current.key_cache[idx] != []]
            value_cache = [current.value_cache[idx] for current in splits if current.value_cache[idx] != []]
            if key_cache != []:
                layer_keys = torch.cat(key_cache, dim=0)
                layer_values = torch.cat(value_cache, dim=0)
                cache.update(layer_keys, layer_values, idx)
        return cache

    def batch_repeat_interleave(self, repeats: int):
        """Repeat the cache `repeats` times in the batch dimension. Used in contrastive search."""
        for layer_idx in range(len(self)):
            self.key_cache[layer_idx] = self.key_cache[layer_idx].repeat_interleave(repeats, dim=0)
            self.value_cache[layer_idx] = self.value_cache[layer_idx].repeat_interleave(repeats, dim=0)

    def batch_select_indices(self, indices: torch.Tensor):
        """Only keep the `indices` in the batch dimension of the cache. Used in contrastive search."""
        for layer_idx in range(len(self)):
            self.key_cache[layer_idx] = self.key_cache[layer_idx][indices, ...]
            self.value_cache[layer_idx] = self.value_cache[layer_idx][indices, ...]


class OffloadedCache(DynamicCache):
    """
    A drop-in replacement for DynamicCache that conserves GPU memory at the expense of more CPU memory.
    Useful for generating from models with very long context.

    In addition to the default CUDA stream, where all forward() computations happen,
    this class uses another stream, the prefetch stream, which it creates itself.
    Since scheduling of operations on separate streams happens independently, this class uses
    the prefetch stream to asynchronously prefetch the KV cache of layer k+1 when layer k is executing.
    The movement of the layer k-1 cache to the CPU is handled by the default stream as a simple way to
    ensure the eviction is scheduled after all computations on that cache are finished.
    """

    def __init__(self) -> None:
        if not torch.cuda.is_available():
            raise RuntimeError("OffloadedCache can only be used with a GPU")
        super().__init__()
        self.original_device = []
        self.prefetch_stream = torch.cuda.Stream()
        self.beam_idx = None  # used to delay beam search operations

    def prefetch_layer(self, layer_idx: int):
        "Starts prefetching the next layer cache"
        if layer_idx < len(self):
            with torch.cuda.stream(self.prefetch_stream):
                # Prefetch next layer tensors to GPU
                device = self.original_device[layer_idx]
                self.key_cache[layer_idx] = self.key_cache[layer_idx].to(device, non_blocking=True)
                self.value_cache[layer_idx] = self.value_cache[layer_idx].to(device, non_blocking=True)

    def evict_previous_layer(self, layer_idx: int):
        "Moves the previous layer cache to the CPU"
        if len(self) > 2:
            # We do it on the default stream so it occurs after all earlier computations on these tensors are done
            prev_layer_idx = (layer_idx - 1) % len(self)
            self.key_cache[prev_layer_idx] = self.key_cache[prev_layer_idx].to("cpu", non_blocking=True)
            self.value_cache[prev_layer_idx] = self.value_cache[prev_layer_idx].to("cpu", non_blocking=True)

    def __getitem__(self, layer_idx: int) -> List[Tuple[torch.Tensor]]:
        "Gets the cache for this layer to the device. Prefetches the next and evicts the previous layer."
        if layer_idx < len(self):
            # Evict the previous layer if necessary
            torch.cuda.current_stream().synchronize()
            self.evict_previous_layer(layer_idx)
            # Load current layer cache to its original device if not already there
            original_device = self.original_device[layer_idx]
            self.prefetch_stream.synchronize()
            key_tensor = self.key_cache[layer_idx]
            value_tensor = self.value_cache[layer_idx]
            # Now deal with beam search ops which were delayed
            if self.beam_idx is not None:
                self.beam_idx = self.beam_idx.to(original_device)
                key_tensor = key_tensor.index_select(0, self.beam_idx)
                value_tensor = value_tensor.index_select(0, self.beam_idx)
            # Prefetch the next layer
            self.prefetch_layer((layer_idx + 1) % len(self))
            return (key_tensor, value_tensor)
        else:
            raise KeyError(f"Cache only has {len(self)} layers, attempted to access layer with index {layer_idx}")

    def reorder_cache(self, beam_idx: torch.LongTensor):
        """Saves the beam indices and reorders the cache when the tensor is back to its device."""
        # We delay this operation until the tensors are back to their original
        # device because performing torch.index_select on the CPU is very slow
        del self.beam_idx
        self.beam_idx = beam_idx.clone()

    def update(
        self,
        key_states: torch.Tensor,
        value_states: torch.Tensor,
        layer_idx: int,
        cache_kwargs: Optional[Dict[str, Any]] = None,
    ) -> Tuple[torch.Tensor, torch.Tensor]:
        """
        Updates the cache with the new `key_states` and `value_states` for the layer `layer_idx`.
        Parameters:
            key_states (`torch.Tensor`):
                The new key states to cache.
            value_states (`torch.Tensor`):
                The new value states to cache.
            layer_idx (`int`):
                The index of the layer to cache the states for.
            cache_kwargs (`Dict[str, Any]`, `optional`):
                Additional arguments for the cache subclass. No additional arguments are used in `OffloadedCache`.
        Return:
            A tuple containing the updated key and value states.
        """
        # Update the number of seen tokens
        if layer_idx == 0:
            self._seen_tokens += key_states.shape[-2]

        # Update the cache
        if len(self.key_cache) < layer_idx:
            raise ValueError("OffloadedCache does not support model usage where layers are skipped. Use DynamicCache.")
        elif len(self.key_cache) == layer_idx:
            self.key_cache.append(key_states)
            self.value_cache.append(value_states)
            self.original_device.append(key_states.device)
            self.evict_previous_layer(layer_idx)
        else:
            key_tensor, value_tensor = self[layer_idx]
            self.key_cache[layer_idx] = torch.cat([key_tensor, key_states], dim=-2)
            self.value_cache[layer_idx] = torch.cat([value_tensor, value_states], dim=-2)

        return self.key_cache[layer_idx], self.value_cache[layer_idx]

    # According to https://docs.python.org/3/library/exceptions.html#NotImplementedError
    # if a method is not supposed to be supported in a subclass we should set it to None
    from_legacy_cache = None

    to_legacy_cache = None


class QuantizedCache(DynamicCache):
    """
    A quantizer cache similar to what is described in the [KIVI: A Tuning-Free Asymmetric 2bit Quantization for KV Cache paper](https://arxiv.org/abs/2402.02750).
    It allows the model to generate longer sequence length without allocating too much memory for Key and Value cache by applying quantization.

    The cache has two types of storage, one for original precision and one for the quantized cache. A `residual length` is set as a maximum capacity for the
    original precision cache. When the length goes beyond maximum capacity, the original precision cache is discarded and moved into the quantized cache. The
    quantization is done per-channel with a set `q_group_size` for both Keys and Values, in contrast to what was described in the paper.

    It stores Keys and Values a list of quantized tensors (tuples in case we need to store metadata), one for each layer. Additionally, it stores the Key and
    Value in original precision states as a list of tensors, one for each layer. The size of each tensor
    is `[batch_size, num_heads, seq_len - residual_length, head_dim]`
    """

    def __init__(self, cache_config: QuantizedCacheConfig) -> None:
        super().__init__()
        self._quantized_key_cache: List[torch.Tensor] = []
        self._quantized_value_cache: List[torch.Tensor] = []

        self.nbits = cache_config.nbits
        self.residual_length = cache_config.residual_length
        self.q_group_size = cache_config.q_group_size
        self.axis_key = cache_config.axis_key
        self.axis_value = cache_config.axis_value
        self.compute_dtype = cache_config.compute_dtype
        self.device = cache_config.device

        super().__init__()

    def update(
        self,
        key_states: torch.Tensor,
        value_states: torch.Tensor,
        layer_idx: int,
        cache_kwargs: Optional[Dict[str, Any]] = None,
    ) -> Tuple[torch.Tensor, torch.Tensor]:
        # Update the number of seen tokens
        if layer_idx == 0:
            self._seen_tokens += key_states.shape[-2]

        if len(self.key_cache) < layer_idx:
            raise ValueError("QuantizedCache does not support model usage where layers are skipped. Use DynamicCache.")
        elif len(self.key_cache) == layer_idx:
            self._quantized_key_cache.append(self._quantize(key_states.contiguous(), axis=self.axis_key))
            self._quantized_value_cache.append(self._quantize(value_states.contiguous(), axis=self.axis_value))
            self.key_cache.append(torch.zeros(0, dtype=key_states.dtype, device=key_states.device))
            self.value_cache.append(torch.zeros(0, dtype=key_states.dtype, device=key_states.device))
            keys_to_return, values_to_return = key_states, value_states
        else:
            dequant_key = self._dequantize(self._quantized_key_cache[layer_idx])
            dequant_value = self._dequantize(self._quantized_value_cache[layer_idx])
            keys_to_return = [dequant_key, self.key_cache[layer_idx], key_states]
            values_to_return = [dequant_value, self.value_cache[layer_idx], value_states]

            keys_to_return = torch.cat(keys_to_return, dim=-2)
            values_to_return = torch.cat(values_to_return, dim=-2)
            if (
                self.key_cache[layer_idx].dim() == 4
                and self.key_cache[layer_idx].shape[-2] + 1 >= self.residual_length
            ):
                self._quantized_key_cache[layer_idx] = self._quantize(keys_to_return.contiguous(), axis=self.axis_key)
                self._quantized_value_cache[layer_idx] = self._quantize(
                    values_to_return.contiguous(), axis=self.axis_value
                )
                self.key_cache[layer_idx] = torch.zeros(0, dtype=key_states.dtype, device=key_states.device)
                self.value_cache[layer_idx] = torch.zeros(0, dtype=key_states.dtype, device=key_states.device)
            else:
                self.key_cache[layer_idx] = torch.cat([self.key_cache[layer_idx], key_states], dim=-2)
                self.value_cache[layer_idx] = torch.cat([self.value_cache[layer_idx], value_states], dim=-2)

        return keys_to_return, values_to_return

    def get_seq_length(self, layer_idx: Optional[int] = 0) -> int:
        """Returns the sequence length of the cached states. A layer index can be optionally passed."""
        if len(self.key_cache) <= layer_idx:
            return 0
        # since we cannot get the seq_length of each layer directly and rely on `_seen_tokens` which is
        # updated every "layer_idx" == 0, this is a hack to get the actual seq_length for the given layer_idx
        # this part of code otherwise fails when used to verify attn_weight shape in some models
        return self._seen_tokens if layer_idx == 0 else self._seen_tokens - 1

    def _quantize(self, tensor, axis):
        """Quantizes a key/value using a defined quantization method."""
        raise NotImplementedError("Make sure to implement `_quantize` in a subclass.")

    def _dequantize(self, q_tensor):
        """Dequantizes back the tensor that was quantized by `self._quantize()`"""
        raise NotImplementedError("Make sure to implement `_dequantize` in a subclass.")


class QuantoQuantizedCache(QuantizedCache):
    """
    Quantized Cache class that uses `quanto` as a backend to perform quantization. Current implementation supports `int2` and `int4` dtypes only.

    Parameters:
        cache_config (`QuantizedCacheConfig`):
            A configuration containing all the arguments to be used by the quantizer, including axis, qtype and group size.

    Example:

        ```python
        >>> # Run pip install quanto first if you don't have it yet
        >>> from transformers import AutoTokenizer, AutoModelForCausalLM, QuantoQuantizedCache, QuantizedCacheConfig

        >>> model = AutoModelForCausalLM.from_pretrained("Qwen/Qwen2-0.5B-Instruct")
        >>> tokenizer = AutoTokenizer.from_pretrained("Qwen/Qwen2-0.5B-Instruct")

        >>> inputs = tokenizer(text="My name is Qwen2", return_tensors="pt")

        >>> # Prepare a cache class and pass it to model's forward
        >>> cache_config = QuantizedCacheConfig(nbits=4)
        >>> past_key_values = QuantoQuantizedCache(cache_config=cache_config)
        >>> outputs = model(**inputs, past_key_values=past_key_values, use_cache=True)
        >>> outputs.past_key_values # access cache filled with key/values from generation
        QuantoQuantizedCache()
        ```
    """

    def __init__(self, cache_config: CacheConfig) -> None:
        super().__init__(cache_config)

        if is_optimum_quanto_available():
            optimum_quanto_version = version.parse(importlib.metadata.version("optimum-quanto"))
            if optimum_quanto_version <= version.parse("0.2.5"):
                raise ImportError(
                    f"You need optimum-quanto package version to be greater or equal than 0.2.5 to use `QuantoQuantizedCache`. Detected version {optimum_quanto_version}."
                )
            from optimum.quanto import MaxOptimizer, qint2, qint4
<<<<<<< HEAD
        elif is_quanto_available():
            logger.warning_once(
                "Importing from quanto will be deprecated in v4.47. Please install optimum-quanto instead `pip install optimum-quanto`"
            )
            quanto_version = version.parse(importlib.metadata.version("quanto"))
            if quanto_version < version.parse("0.2.0"):
                raise ImportError(
                    f"You need quanto package version to be greater or equal than 0.2.0 to use `QuantoQuantizedCache`. Detected version {quanto_version}. "
                    f"Since quanto will be deprecated, please install optimum-quanto instead with `pip install -U optimum-quanto`"
                )
            from quanto import MaxOptimizer, qint2, qint4
=======
>>>>>>> a928d9c1

        if self.nbits not in [2, 4]:
            raise ValueError(f"`nbits` for `quanto` backend has to be one of [`2`, `4`] but got {self.nbits}")

        if self.axis_key not in [0, -1]:
            raise ValueError(f"`axis_key` for `quanto` backend has to be one of [`0`, `-1`] but got {self.axis_key}")

        if self.axis_value not in [0, -1]:
            raise ValueError(
                f"`axis_value` for `quanto` backend has to be one of [`0`, `-1`] but got {self.axis_value}"
            )

        self.qtype = qint4 if self.nbits == 4 else qint2
        self.optimizer = MaxOptimizer()  # hardcode as it's the only one for per-channel quantization

    def _quantize(self, tensor, axis):
        # We have two different API since in optimum-quanto, we don't use AffineQuantizer anymore
        if is_optimum_quanto_available():
            from optimum.quanto import quantize_weight

            scale, zeropoint = self.optimizer(tensor, self.qtype, axis, self.q_group_size)
            qtensor = quantize_weight(tensor, self.qtype, axis, scale, zeropoint, self.q_group_size)
            return qtensor
<<<<<<< HEAD
        elif is_quanto_available():
            logger.warning_once(
                "Importing from quanto will be deprecated in v4.47. Please install optimum-quanto instead `pip install optimum-quanto`"
            )
            from quanto import AffineQuantizer

            scale, zeropoint = self.optimizer(tensor, self.qtype.bits, axis, self.q_group_size)
            qtensor = AffineQuantizer.apply(tensor, self.qtype, axis, self.q_group_size, scale, zeropoint)

        return qtensor
=======
>>>>>>> a928d9c1

    def _dequantize(self, qtensor):
        return qtensor.dequantize()


class HQQQuantizedCache(QuantizedCache):
    """
    Quantized Cache class that uses `HQQ` as a backend to perform quantization. Current implementation supports `int2`, `int4`, `int8` dtypes.

    Parameters:
        cache_config (`QuantizedCacheConfig`):
            A configuration containing all the arguments to be used by the quantizer, including axis, qtype and group size.

    Example:

        ```python
        >>> # Run pip install hqq first if you don't have it yet
        >>> from transformers import AutoTokenizer, AutoModelForCausalLM, HQQQuantizedCache, QuantizedCacheConfig

        >>> model = AutoModelForCausalLM.from_pretrained("Qwen/Qwen2-0.5B-Instruct")
        >>> tokenizer = AutoTokenizer.from_pretrained("Qwen/Qwen2-0.5B-Instruct")

        >>> inputs = tokenizer(text="My name is Qwen2", return_tensors="pt")

        >>> # Prepare a cache class and pass it to model's forward
        >>> cache_config = QuantizedCacheConfig(nbits=4, axis_key=1, axis_value=1)
        >>> past_key_values = HQQQuantizedCache(cache_config=cache_config)
        >>> outputs = model(**inputs, past_key_values=past_key_values, use_cache=True)
        >>> outputs.past_key_values # access cache filled with key/values from generation
        HQQQuantizedCache()
        ```
    """

    def __init__(self, cache_config: CacheConfig) -> None:
        super().__init__(cache_config)
        if self.nbits not in [1, 2, 3, 4, 8]:
            raise ValueError(
                f"`nbits` for `HQQ` backend has to be one of [`1`, `2`, `3`, `4`, `8`] but got {self.nbits}"
            )

        if self.axis_key not in [0, 1]:
            raise ValueError(f"`axis_key` for `HQQ` backend has to be one of [`0`, `1`] but got {self.axis_key}")

        if self.axis_value not in [0, 1]:
            raise ValueError(f"`axis_value` for `HQQ` backend has to be one of [`0`, `1`] but got {self.axis_value}")

        self.quantizer = HQQQuantizer

    def _quantize(self, tensor, axis):
        qtensor, meta = self.quantizer.quantize(
            tensor,
            axis=axis,
            device=self.device,
            compute_dtype=self.compute_dtype,
            nbits=self.nbits,
            group_size=self.q_group_size,
        )
        meta["compute_dtype"] = self.compute_dtype
        self.quantizer.cuda(qtensor, meta=meta, device=self.device)  # Move to device and cast to dtype
        return qtensor, meta

    def _dequantize(self, qtensor):
        quant_tensor, meta = qtensor
        tensor = self.quantizer.dequantize(quant_tensor, meta)
        return tensor


class SinkCache(Cache):
    """
    A cache that as described in the [Attention Sinks paper](https://arxiv.org/abs/2309.17453). It allows the model to
    generate beyond the length of its context window, without losing fluency in the conversation. As it discards past
    tokens, the model will lose the ability to generate tokens that depend on the context that was discarded.

    It stores the Key and Value states as a list of tensors, one for each layer. The expected shape for each tensor is
    `[batch_size, num_heads, seq_len, head_dim]`.

    Parameters:
        window_length (`int`):
            The length of the context window.
        num_sink_tokens (`int`):
            The number of sink tokens. See the original paper for more information.

    Example:

        ```python
        >>> from transformers import AutoTokenizer, AutoModelForCausalLM, SinkCache

        >>> model = AutoModelForCausalLM.from_pretrained("Qwen/Qwen2-0.5B-Instruct")
        >>> tokenizer = AutoTokenizer.from_pretrained("Qwen/Qwen2-0.5B-Instruct")

        >>> inputs = tokenizer(text="My name is Qwen2", return_tensors="pt")

        >>> # Prepare a cache class and pass it to model's forward
        >>> past_key_values = SinkCache(window_length=256, num_sink_tokens=4)
        >>> outputs = model(**inputs, past_key_values=past_key_values, use_cache=True)
        >>> outputs.past_key_values # access cache filled with key/values from generation
        SinkCache()
        ```
    """

    is_sliding = True

    def __init__(self, window_length: int, num_sink_tokens: int) -> None:
        super().__init__()
        self.key_cache: List[torch.Tensor] = []
        self.value_cache: List[torch.Tensor] = []
        self.window_length = window_length
        self.num_sink_tokens = num_sink_tokens
        self.cos_sin_rerotation_cache = {}
        self._cos_cache = None
        self._sin_cache = None
        self._seen_tokens = 0  # Used in `generate` to keep tally of how many tokens the cache has seen

    @staticmethod
    def _rotate_half(x):
        x1 = x[..., : x.shape[-1] // 2]
        x2 = x[..., x.shape[-1] // 2 :]
        return torch.cat((-x2, x1), dim=-1)

    def _apply_key_rotary_pos_emb(
        self, key_states: torch.Tensor, cos: torch.Tensor, sin: torch.Tensor
    ) -> torch.Tensor:
        rotated_key_states = (key_states * cos) + (self._rotate_half(key_states) * sin)
        return rotated_key_states

    def _get_rerotation_cos_sin(
        self, key_states: torch.Tensor, cos: torch.Tensor, sin: torch.Tensor
    ) -> Tuple[torch.Tensor, torch.Tensor]:
        if key_states.shape[-2] not in self.cos_sin_rerotation_cache:
            # Upcast to float32 temporarily for better accuracy
            cos = cos.to(torch.float32)
            sin = sin.to(torch.float32)

            # Compute the cos and sin required for back- and forward-rotating to one position earlier in the sequence
            original_cos = cos[self.num_sink_tokens + key_states.shape[-2] :]
            shifted_cos = cos[self.num_sink_tokens : -key_states.shape[-2]]
            original_sin = sin[self.num_sink_tokens + key_states.shape[-2] :]
            shifted_sin = sin[self.num_sink_tokens : -key_states.shape[-2]]
            rerotation_cos = original_cos * shifted_cos + original_sin * shifted_sin
            rerotation_sin = -original_sin * shifted_cos + original_cos * shifted_sin

            self.cos_sin_rerotation_cache[key_states.shape[-2]] = (
                rerotation_cos.to(key_states.dtype).unsqueeze(0),
                rerotation_sin.to(key_states.dtype).unsqueeze(0),
            )
        return self.cos_sin_rerotation_cache[key_states.shape[-2]]

    def get_seq_length(self, layer_idx: Optional[int] = 0) -> int:
        """Returns the sequence length of the cached states. A layer index can be optionally passed."""
        # TODO: deprecate this function in favor of `cache_position`
        # Workaround to make 'key_states.shape[-2] + past_key_value.get_seq_length(self.layer_idx)' <= window_length
        if len(self.key_cache) <= layer_idx:
            return 0
        return self.key_cache[layer_idx].shape[-2]

    def get_max_cache_shape(self) -> Optional[int]:
        """Returns the maximum sequence length of the cache object, in case of SinkCache it is the window length."""
        return self.window_length

    def update(
        self,
        key_states: torch.Tensor,
        value_states: torch.Tensor,
        layer_idx: int,
        cache_kwargs: Optional[Dict[str, Any]] = None,
    ) -> Tuple[torch.Tensor, torch.Tensor]:
        """
        Updates the cache with the new `key_states` and `value_states` for the layer `layer_idx`.

        Parameters:
            key_states (`torch.Tensor`):
                The new key states to cache.
            value_states (`torch.Tensor`):
                The new value states to cache.
            layer_idx (`int`):
                The index of the layer to cache the states for.
            cache_kwargs (`Dict[str, Any]`, `optional`):
                Additional arguments for the cache subclass. The following arguments can be used in `SinkCache`: `sin`,
                `cos` and `partial_rotation_size`. These arguments are used with models using RoPE, to recompute the
                rotation as the tokens are shifted.

        Return:
            A tuple containing the updated key and value states.
        """
        # Optional kwargs for `SinkCache` -- needed on models using RoPE. `partial_rotation_size` is used on models
        # with partially rotated position embeddings, like Phi or Persimmon.
        sin = cache_kwargs.get("sin")
        cos = cache_kwargs.get("cos")
        partial_rotation_size = cache_kwargs.get("partial_rotation_size")
        using_rope = cos is not None and sin is not None

        # Update the number of seen tokens
        if layer_idx == 0:
            self._seen_tokens += key_states.shape[-2]

        # Update the sin/cos cache, which holds sin/cos values for all possible positions
        if using_rope and layer_idx == 0:
            # BC: some models still pass `sin`/`cos` with 2 dims. In those models, they are the full sin/cos. Remove
            # after all RoPE models have a llama-like cache utilization.
            if cos.dim() == 2:
                self._cos_cache = cos
                self._sin_cache = sin
            else:
                if self._cos_cache is None:
                    self._cos_cache = cos[0, ...]
                    self._sin_cache = sin[0, ...]
                elif self._cos_cache.shape[0] < self.window_length:
                    self._cos_cache = torch.cat([self._cos_cache, cos[0, ...]], dim=0)
                    self._sin_cache = torch.cat([self._sin_cache, sin[0, ...]], dim=0)

        # [bsz, num_heads, seq_len, head_dim]
        if len(self.key_cache) <= layer_idx:
            # Empty cache
            self.key_cache.append(key_states)
            self.value_cache.append(value_states)

        elif key_states.shape[-2] + self.get_seq_length(layer_idx) < self.window_length:
            # Growing cache
            self.key_cache[layer_idx] = torch.cat([self.key_cache[layer_idx], key_states], dim=-2)
            self.value_cache[layer_idx] = torch.cat([self.value_cache[layer_idx], value_states], dim=-2)

        else:
            # Shifting cache
            keys_to_keep = self.key_cache[layer_idx][
                :, :, -self.window_length + self.num_sink_tokens + key_states.shape[-2] :
            ]

            # On RoPE models, we need to recompute the Key rotation as the tokens are shifted
            if using_rope:
                rerotation_cos, rerotation_sin = self._get_rerotation_cos_sin(
                    key_states, self._cos_cache[: self.window_length], self._sin_cache[: self.window_length]
                )
                if partial_rotation_size is not None:
                    keys_to_keep, keys_pass = (
                        keys_to_keep[..., :partial_rotation_size],
                        keys_to_keep[..., partial_rotation_size:],
                    )
                keys_to_keep = self._apply_key_rotary_pos_emb(keys_to_keep, rerotation_cos, rerotation_sin)
                if partial_rotation_size is not None:
                    keys_to_keep = torch.cat((keys_to_keep, keys_pass), dim=-1)

            # Concatenate sink tokens, shifted & rotated tokens (if needed), and new tokens
            sink_keys = self.key_cache[layer_idx][:, :, : self.num_sink_tokens]
            self.key_cache[layer_idx] = torch.cat([sink_keys, keys_to_keep, key_states], dim=-2)

            sink_values = self.value_cache[layer_idx][:, :, : self.num_sink_tokens]
            values_to_keep = self.value_cache[layer_idx][
                :, :, -self.window_length + self.num_sink_tokens + value_states.shape[-2] :
            ]
            self.value_cache[layer_idx] = torch.cat([sink_values, values_to_keep, value_states], dim=-2)

        return self.key_cache[layer_idx], self.value_cache[layer_idx]


class StaticCache(Cache):
    """
    Static Cache class to be used with `torch.compile(model)` and `torch.export()`.

    Parameters:
        config (`PretrainedConfig`):
            The configuration file defining the shape-related attributes required to initialize the static cache.
        batch_size (`int`):
            The batch size with which the model will be used. Note that a new instance must be instantiated if a
            smaller batch size is used. If you are manually setting the batch size, make sure to take into account the number of beams if you are running beam search
        max_cache_len (`int`):
            The maximum sequence length with which the model will be used.
        device (`torch.device` or `str`):
            The device on which the cache should be initialized. Should be the same as the layer.
        dtype (`torch.dtype`, *optional*, defaults to `torch.float32`):
            The default `dtype` to use when initializing the layer.
        layer_device_map(`Dict[int, Union[str, torch.device, int]]]`, `optional`):
            Mapping between the layers and its device. This is required when you are manually initializing the cache and the model is splitted between differents gpus.
            You can know which layers mapped to which device by checking the associated device_map: `model.hf_device_map`.

    Example:

        ```python
        >>> from transformers import AutoTokenizer, AutoModelForCausalLM, StaticCache

        >>> model = AutoModelForCausalLM.from_pretrained("meta-llama/Llama-2-7b-chat-hf")
        >>> tokenizer = AutoTokenizer.from_pretrained("meta-llama/Llama-2-7b-chat-hf")

        >>> inputs = tokenizer(text="My name is Llama", return_tensors="pt")

        >>> # Prepare a cache class and pass it to model's forward
        >>> # Leave empty space for 10 new tokens, which can be used when calling forward iteratively 10 times to generate
        >>> max_generated_length = inputs.input_ids.shape[1] + 10
        >>> past_key_values = StaticCache(config=model.config, batch_size=1, max_cache_len=max_generated_length, device=model.device, dtype=model.dtype)
        >>> outputs = model(**inputs, past_key_values=past_key_values, use_cache=True)
        >>> outputs.past_key_values # access cache filled with key/values from generation
        StaticCache()
        ```
    """

    # TODO (joao): remove `=None` in non-optional arguments in v4.46. Remove from `OBJECTS_TO_IGNORE` as well.
    def __init__(
        self,
        config: PretrainedConfig,
        batch_size: int = None,
        max_cache_len: int = None,
        device: torch.device = None,
        dtype: torch.dtype = torch.float32,
        max_batch_size: Optional[int] = None,
        layer_device_map: Optional[Dict[int, Union[str, torch.device, int]]] = None,
    ) -> None:
        super().__init__()
        if batch_size is not None:
            logger.warning_once(
                f"The 'batch_size' argument of {self.__class__.__name__} is deprecated and will be removed in "
                "v4.49. Use the more precisely named 'max_batch_size' argument instead."
            )

        self.max_batch_size = batch_size or max_batch_size
        self.max_cache_len = config.max_position_embeddings if max_cache_len is None else max_cache_len

        # Some model define a custom `head_dim` != config.hidden_size // config.num_attention_heads
        self.head_dim = (
            config.head_dim if hasattr(config, "head_dim") else config.hidden_size // config.num_attention_heads
        )

        self.dtype = dtype
        self.num_key_value_heads = (
            config.num_attention_heads
            if getattr(config, "num_key_value_heads", None) is None
            else config.num_key_value_heads
        )

        self.key_cache: List[torch.Tensor] = []
        self.value_cache: List[torch.Tensor] = []
        # Note: There will be significant perf decrease if switching to use 5D tensors instead.
        cache_shape = (self.batch_size, self.num_key_value_heads, self.max_cache_len, self.head_dim)
        for idx in range(config.num_hidden_layers):
            if layer_device_map is not None:
                layer_device = layer_device_map[idx]
            else:
                layer_device = device
            new_layer_key_cache = torch.zeros(cache_shape, dtype=self.dtype, device=layer_device)
            new_layer_value_cache = torch.zeros(cache_shape, dtype=self.dtype, device=layer_device)
            # Notes:
            # 1. `mark_static_address` is used to tag the cache as an fixed data pointer, preventing cuda graph
            #     breaks when updating the cache. It can't be used if the cache code is being compiled (but in that case
            #     it is not needed anyway)
            # 2. `torch.export()` requires mutations to be registered as buffers.
            if not is_torchdynamo_compiling():
                self.register_buffer(f"key_cache_{idx}", torch.zeros(cache_shape, dtype=dtype, device=layer_device))
                self.register_buffer(f"value_cache_{idx}", torch.zeros(cache_shape, dtype=dtype, device=layer_device))
                new_layer_key_cache = getattr(self, f"key_cache_{idx}")
                new_layer_value_cache = getattr(self, f"value_cache_{idx}")
                torch._dynamo.mark_static_address(new_layer_key_cache)
                torch._dynamo.mark_static_address(new_layer_value_cache)
            self.key_cache.append(new_layer_key_cache)
            self.value_cache.append(new_layer_value_cache)

    def update(
        self,
        key_states: torch.Tensor,
        value_states: torch.Tensor,
        layer_idx: int,
        cache_kwargs: Optional[Dict[str, Any]] = None,
    ) -> Tuple[torch.Tensor, torch.Tensor]:
        """
        Updates the cache with the new `key_states` and `value_states` for the layer `layer_idx`.
        It is VERY important to index using a tensor, otherwise you introduce a copy to the device.

        Parameters:
            key_states (`torch.Tensor`):
                The new key states to cache.
            value_states (`torch.Tensor`):
                The new value states to cache.
            layer_idx (`int`):
                The index of the layer to cache the states for.
            cache_kwargs (`Dict[str, Any]`, `optional`):
                Additional arguments for the cache subclass. The `StaticCache` needs the `cache_position` input
                to know how where to write in the cache.

        Return:
            A tuple containing the updated key and value states.
        """

        cache_position = cache_kwargs.get("cache_position")

        k_out = self.key_cache[layer_idx]
        v_out = self.value_cache[layer_idx]
        key_states = key_states.to(k_out.dtype)
        value_states = value_states.to(v_out.dtype)

        if cache_position is None:
            k_out.copy_(key_states)
            v_out.copy_(value_states)
        else:
            # Note: here we use `tensor.index_copy_(dim, index, tensor)` that is equivalent to
            # `tensor[:, :, index] = tensor`, but the first one is compile-friendly and it does explicitly an in-place
            # operation, that avoids copies and uses less memory.
            try:
                k_out.index_copy_(2, cache_position, key_states)
                v_out.index_copy_(2, cache_position, value_states)
            except NotImplementedError:
                # The operator 'aten::index_copy.out' is not currently implemented for the MPS device.
                k_out[:, :, cache_position] = key_states
                v_out[:, :, cache_position] = value_states

        return k_out, v_out

    def get_seq_length(self, layer_idx: Optional[int] = 0) -> int:
        """Returns the sequence length of the cached states that were seen by the model."""
        # Occupied cache == any slot in the 3rd dim (sequence length) holds a non-zero value. To save on compute, let's
        # limit the check to the first batch member and head dimension.
        # TODO: deprecate this function in favor of `cache_position`
        return (self.key_cache[layer_idx][0, 0].any(dim=-1)).sum()

    def get_max_cache_shape(self) -> Optional[int]:
        return self.max_cache_len

    def reset(self):
        """Resets the cache values while preserving the objects"""
        for layer_idx in range(len(self.key_cache)):
            # In-place ops prevent breaking the static address
            self.key_cache[layer_idx].zero_()
            self.value_cache[layer_idx].zero_()

    @property
    def batch_size(self):
        logger.warning_once(
            f"The 'batch_size' attribute of {self.__class__.__name__} is deprecated and will be removed in "
            "v4.49. Use the more precisely named 'self.max_batch_size' attribute instead."
        )
        return self.max_batch_size


class SlidingWindowCache(StaticCache):
    """
    Sliding Window Cache class to be used with `torch.compile` for models like Mistral that support sliding window attention.
    Every time when we try to update the cache, we compute the `indices` based on `cache_position >= self.config.sliding_window - 1`,
    if true(which means the cache can not hold all the old key value states and new states together because of the sliding window constraint),
    we need to do a cycle shift based on `indices` to replace the oldest states by the new key value states passed in.

    The `to_shift` is only true once we are above sliding_window. Thus with `sliding_window==64`:

    indices = (slicing + to_shift[-1].int()-1) % self.config.sliding_window
    tensor([ 1,  2,  3,  4,  5,  6,  7,  8,  9, 10, 11, 12, 13, 14, 15, 16, 17, 18,
        19, 20, 21, 22, 23, 24, 25, 26, 27, 28, 29, 30, 31, 32, 33, 34, 35, 36,
        37, 38, 39, 40, 41, 42, 43, 44, 45, 46, 47, 48, 49, 50, 51, 52, 53, 54,
        55, 56, 57, 58, 59, 60, 61, 62, 63,  0])

    We overwrite the cache using these, then we always write at cache_position (clamped to `sliding_window`)

    Parameters:
        config (`PretrainedConfig`):
            The configuration file defining the shape-related attributes required to initialize the static cache.
        batch_size (`int`):
            The batch size with which the model will be used. Note that a new instance must be instantiated if a
            smaller batch size is used.
        max_cache_len (`int`):
            The maximum sequence length with which the model will be used.
        device (`torch.device` or `str`):
            The device on which the cache should be initialized. Should be the same as the layer.
        dtype (`torch.dtype`, *optional*, defaults to `torch.float32`):
            The default `dtype` to use when initializing the layer.
        layer_device_map(`Dict[int, Union[str, torch.device, int]]]`, `optional`):
            Mapping between the layers and its device. This is required when you are manually initializing the cache and the model is splitted between differents gpus.
            You can know which layers mapped to which device by checking the associated device_map: `model.hf_device_map`.

    Example:

        ```python
        >>> from transformers import AutoTokenizer, AutoModelForCausalLM, SlidingWindowCache

        >>> model = AutoModelForCausalLM.from_pretrained("mistralai/Mistral-7B-Instruct-v0.3")
        >>> tokenizer = AutoTokenizer.from_pretrained("mistralai/Mistral-7B-Instruct-v0.3")

        >>> inputs = tokenizer(text="My name is Mistral", return_tensors="pt")

        >>> # Prepare a cache class and pass it to model's forward
        >>> # Leave empty space for 10 new tokens, which can be used when calling forward iteratively 10 times to generate
        >>> max_generated_length = inputs.input_ids.shape[1] + 10
        >>> past_key_values = SlidingWindowCache(config=model.config, batch_size=1, max_cache_len=max_generated_length, device=model.device, dtype=model.dtype)
        >>> outputs = model(**inputs, past_key_values=past_key_values, use_cache=True)
        >>> outputs.past_key_values # access cache filled with key/values from generation
        SlidingWindowCache()
        ```
    """

    is_sliding = True

    # TODO (joao): remove `=None` in non-optional arguments in v4.46. Remove from `OBJECTS_TO_IGNORE` as well.
    def __init__(
        self,
        config: PretrainedConfig,
        batch_size: int = None,
        max_cache_len: int = None,
        device: torch.device = None,
        dtype: torch.dtype = torch.float32,
        max_batch_size: Optional[int] = None,
        layer_device_map: Optional[Dict[int, Union[str, torch.device, int]]] = None,
    ) -> None:
        if not hasattr(config, "sliding_window") or config.sliding_window is None:
            raise ValueError(
                "Setting `cache_implementation` to 'sliding_window' requires the model config supporting "
                "sliding window attention, please check if there is a `sliding_window` field in the model "
                "config and it's not set to None."
            )
        max_cache_len = min(config.sliding_window, max_cache_len)
        super().__init__(
            config=config,
            batch_size=batch_size,
            max_cache_len=max_cache_len,
            device=device,
            dtype=dtype,
            max_batch_size=max_batch_size,
            layer_device_map=layer_device_map,
        )

    def update(
        self,
        key_states: torch.Tensor,
        value_states: torch.Tensor,
        layer_idx: int,
        cache_kwargs: Optional[Dict[str, Any]] = None,
    ) -> Tuple[torch.Tensor]:
        cache_position = cache_kwargs.get("cache_position")
        k_out = self.key_cache[layer_idx]
        v_out = self.value_cache[layer_idx]

        # assume this only happens in prefill phase when prompt length > sliding_window_size (= max_cache_len)
        if cache_position.shape[0] > self.max_cache_len:
            k_out = key_states[:, :, -self.max_cache_len :, :]
            v_out = value_states[:, :, -self.max_cache_len :, :]
            # Assumption: caches are all zeros at this point, `+=` is equivalent to `=` but compile-friendly
            self.key_cache[layer_idx] += k_out
            self.value_cache[layer_idx] += v_out
            # we should return the whole states instead of k_out, v_out to take the whole prompt
            # into consideration when building kv cache instead of just throwing away tokens outside of the window
            return key_states, value_states

        slicing = torch.ones(self.max_cache_len, dtype=torch.long, device=value_states.device).cumsum(0)
        cache_position = cache_position.clamp(0, self.max_cache_len - 1)
        to_shift = cache_position >= self.max_cache_len - 1
        indices = (slicing + to_shift[-1].int() - 1) % self.max_cache_len

        k_out = k_out[:, :, indices]
        v_out = v_out[:, :, indices]

        try:
            k_out.index_copy_(2, cache_position, key_states)
            v_out.index_copy_(2, cache_position, value_states)
        except NotImplementedError:
            # The operator 'aten::index_copy.out' is not currently implemented for the MPS device.
            k_out[:, :, cache_position] = key_states
            v_out[:, :, cache_position] = value_states

        # `_.zero()` followed by `+=` is equivalent `=`, but compile-friendly (without graph breaks due to assignment)
        self.key_cache[layer_idx].zero_()
        self.value_cache[layer_idx].zero_()

        self.key_cache[layer_idx] += k_out
        self.value_cache[layer_idx] += v_out

        return k_out, v_out

    def get_max_cache_shape(self) -> Optional[int]:
        return self.max_cache_len

    def reset(self):
        for layer_idx in range(len(self.key_cache)):
            # In-place ops prevent breaking the static address
            self.key_cache[layer_idx].zero_()
            self.value_cache[layer_idx].zero_()


class EncoderDecoderCache(Cache):
    """
    Base, abstract class for all encoder-decoder caches. Can be used to hold combinations of self-attention and
    cross-attention caches.

    Example:

        ```python
        >>> from transformers import AutoProcessor, AutoModelForCausalLM, DynamicCache, EncoderDecoderCache

        >>> model = AutoModelForCausalLM.from_pretrained("openai/whisper-small")
        >>> processor = AutoProcessor.from_pretrained("openai/whisper-small")

        >>> inputs = processor(audio=YOUR-AUDIO, return_tensors="pt")

        >>> # Prepare cache classes for encoder and decoder and pass it to model's forward
        >>> self_attention_cache = DynamicCache()
        >>> cross_attention_cache = DynamicCache()
        >>> past_key_values = EncoderDecoderCache(self_attention_cache, cross_attention_cache)
        >>> outputs = model(**inputs, past_key_values=past_key_values, use_cache=True)
        >>> outputs.past_key_values # access cache filled with key/values from generation
        EncoderDecoderCache()
        ```

    """

    def __init__(self, self_attention_cache: Cache, cross_attention_cache: Cache):
        super().__init__()
        self.self_attention_cache = self_attention_cache
        self.cross_attention_cache = cross_attention_cache

        self.is_updated = {}
        for layer_idx in range(len(cross_attention_cache.key_cache)):
            self.is_updated[layer_idx] = bool(cross_attention_cache.get_seq_length(layer_idx) > 0)

    def __getitem__(self, layer_idx: int) -> List[Tuple[torch.Tensor]]:
        """
        Support for backwards-compatible `past_key_value` indexing, e.g. `past_key_value[0][0].shape[2]` to get the
        sequence length.
        """
        if layer_idx < len(self):
            return (
                self.self_attention_cache.key_cache[layer_idx],
                self.self_attention_cache.value_cache[layer_idx],
                self.cross_attention_cache.key_cache[layer_idx],
                self.cross_attention_cache.value_cache[layer_idx],
            )
        else:
            raise KeyError(f"Cache only has {len(self)} layers, attempted to access layer with index {layer_idx}")

    def __len__(self):
        """
        Support for backwards-compatible `past_key_value` length, e.g. `len(past_key_value)`. This value corresponds
        to the number of layers in the model.
        """
        return len(self.self_attention_cache)

    def to_legacy_cache(self) -> Tuple[Tuple[torch.Tensor], Tuple[torch.Tensor]]:
        """Converts the `EncoderDecoderCache` instance into  its equivalent in the legacy cache format."""
        legacy_cache = ()
        if len(self.cross_attention_cache) > 0:
            for self_attn, cross_attn in zip(
                self.self_attention_cache.to_legacy_cache(), self.cross_attention_cache.to_legacy_cache()
            ):
                legacy_cache += (self_attn + cross_attn,)
        else:
            legacy_cache = self.self_attention_cache.to_legacy_cache()
        return legacy_cache

    @classmethod
    def from_legacy_cache(
        cls, past_key_values: Optional[Tuple[Tuple[torch.FloatTensor]]] = None
    ) -> "EncoderDecoderCache":
        """Converts a cache in the legacy cache format into an equivalent `EncoderDecoderCache`."""
        cache = cls(
            self_attention_cache=DynamicCache(),
            cross_attention_cache=DynamicCache(),
        )
        if past_key_values is not None:
            for layer_idx in range(len(past_key_values)):
                key_states, value_states = past_key_values[layer_idx][:2]
                cache.self_attention_cache.update(key_states, value_states, layer_idx)
                if len(past_key_values[layer_idx]) > 2:
                    key_states, value_states = past_key_values[layer_idx][2:]
                    cache.cross_attention_cache.update(key_states, value_states, layer_idx)
                    cache.is_updated[layer_idx] = True
        return cache

    def get_seq_length(self, layer_idx: Optional[int] = 0) -> int:
        """Returns the sequence length of the cached states. A layer index can be optionally passed."""
        # check if empty list because in case of static cache it will be a tensors and we can't check `if not torch.Tensor`
        return self.self_attention_cache.get_seq_length(layer_idx)

    def reset(self):
        if hasattr(self.self_attention_cache, "reset"):
            self.self_attention_cache.reset()
        if hasattr(self.cross_attention_cache, "reset"):
            self.cross_attention_cache.reset()
        elif not hasattr(self.self_attention_cache, "reset") and not hasattr(self.cross_attention_cache, "reset"):
            raise ValueError(
                "Neither self nor cross-attention cache have valid `.reset()` methods. `.reset()` should "
                "only be called on compatible cache classes, such as `StaticCache` or `SlidingWindowCache`. "
                f"Got {self.self_attention_cache.__str__()} for the self attention cache and "
                f"{self.cross_attention_cache.__str__()} for the cross attention cache."
            )
        for layer_idx in self.is_updated:
            self.is_updated[layer_idx] = False

    def reorder_cache(self, beam_idx: torch.LongTensor):
        """Reorders the cache for beam search, given the selected beam indices."""
        self.self_attention_cache.reorder_cache(beam_idx)
        self.cross_attention_cache.reorder_cache(beam_idx)

    def check_dynamic_cache(self, method: str):
        if not (
            isinstance(self.self_attention_cache, DynamicCache)
            and isinstance(self.cross_attention_cache, DynamicCache)
        ):
            raise ValueError(
                f"`{method}` is only defined for dynamic cache, got {self.self_attention_cache.__str__()} for the self "
                f"attention cache and {self.cross_attention_cache.__str__()} for the cross attention cache."
            )

    # TODO(gante, sanchit-gandhi): move following functionality into `.generate`
    def crop(self, maximum_length: int):
        """Crop the past key values up to a new `maximum_length` in terms of tokens. `maximum_length` can also be
        negative to remove `maximum_length` tokens. This is used in assisted decoding and contrastive search."""
        self.check_dynamic_cache(self.crop.__name__)
        self.self_attention_cache.crop(maximum_length)

    @deprecate_kwarg("num_hidden_layers", version="4.47.0")
    def batch_split(
        self, full_batch_size: int, split_size: int, num_hidden_layers: int = None
    ) -> "List[EncoderDecoderCache]":
        """Split the current instance into a list of `DynamicCache` by the batch size. This will be used by
        `_split_model_inputs()` in `generation.utils`"""
        self.check_dynamic_cache(self.batch_split.__name__)
        self_attention_cache = self.self_attention_cache.batch_split(full_batch_size, split_size)
        cross_attention_cache = self.cross_attention_cache.batch_split(full_batch_size, split_size)

        out = []
        for self_attn, cross_attn in zip(self_attention_cache, cross_attention_cache):
            out.append(EncoderDecoderCache(self_attn, cross_attn))
        return out

    @classmethod
    @deprecate_kwarg("num_hidden_layers", version="4.47.0")
    def from_batch_splits(
        cls, splits: List["EncoderDecoderCache"], num_hidden_layers: int = None
    ) -> "EncoderDecoderCache":
        """This is the opposite of the above `batch_split()` method. This will be used by `stack_model_outputs` in
        `generation.utils`"""
        self_attention_cache = DynamicCache()
        cross_attention_cache = DynamicCache()
        for idx in range(len(splits[0])):
            layer_keys = torch.cat([current.self_attention_cache.key_cache[idx] for current in splits], dim=0)
            layer_values = torch.cat([current.self_attention_cache.value_cache[idx] for current in splits], dim=0)
            self_attention_cache.update(layer_keys, layer_values, idx)

            layer_keys = torch.cat([current.cross_attention_cache.key_cache[idx] for current in splits], dim=0)
            layer_values = torch.cat([current.cross_attention_cache.value_cache[idx] for current in splits], dim=0)
            cross_attention_cache.update(layer_keys, layer_values, idx)
        return cls(self_attention_cache, cross_attention_cache)

    def batch_repeat_interleave(self, repeats: int):
        """Repeat the cache `repeats` times in the batch dimension. Used in contrastive search."""
        self.check_dynamic_cache(self.batch_repeat_interleave.__name__)
        self.self_attention_cache.batch_repeat_interleave(repeats)
        self.cross_attention_cache.batch_repeat_interleave(repeats)

    def batch_select_indices(self, indices: torch.Tensor):
        """Only keep the `indices` in the batch dimension of the cache. Used in contrastive search."""
        self.check_dynamic_cache(self.batch_select_indices.__name__)
        self.self_attention_cache.batch_select_indices(indices)
        self.cross_attention_cache.batch_select_indices(indices)


class HybridCache(Cache):
    """
    Hybrid Cache class to be used with `torch.compile` for Gemma2 models that alternate between a local sliding window attention
    and global attention in every other layer. Under the hood, Hybrid Cache leverages ["SlidingWindowCache"] for sliding window attention
    and ["StaticCache"] for global attention. For more information, see the documentation of each subcomponeent cache class.

    Parameters:
        config (`PretrainedConfig):
            The configuration file defining the shape-related attributes required to initialize the static cache.
        batch_size (`int`):
            The batch size with which the model will be used. Note that a new instance must be instantiated if a
            smaller batch size is used.
        max_cache_len (`int`):
            The maximum sequence length with which the model will be used.
        device (`torch.device` or `str`, *optional*, defaults to `"cpu"`):
            The device on which the cache should be initialized. Should be the same as the layer.
        dtype (torch.dtype, *optional*, defaults to `torch.float32`):
            The default `dtype` to use when initializing the layer.
        layer_device_map(`Dict[int, Union[str, torch.device, int]]]`, `optional`):
            Mapping between the layers and its device. This is required when you are manually initializing the cache and the model is splitted between differents gpus.
            You can know which layers mapped to which device by checking the associated device_map: `model.hf_device_map`.

    Example:

        ```python
        >>> from transformers import AutoTokenizer, AutoModelForCausalLM, HybridCache

        >>> model = AutoModelForCausalLM.from_pretrained("google/gemma-2-2b")
        >>> tokenizer = AutoTokenizer.from_pretrained("google/gemma-2-2b")

        >>> inputs = tokenizer(text="My name is Gemma", return_tensors="pt")

        >>> # Prepare a cache class and pass it to model's forward
        >>> # Leave empty space for 10 new tokens, which can be used when calling forward iteratively 10 times to generate
        >>> max_generated_length = inputs.input_ids.shape[1] + 10
        >>> past_key_values = HybridCache(config=model.config, batch_size=1, max_cache_len=max_generated_length, device=model.device, dtype=model.dtype)
        >>> outputs = model(**inputs, past_key_values=past_key_values, use_cache=True)
        >>> outputs.past_key_values # access cache filled with key/values from generation
        HybridCache()
        ```
    """

    # TODO (joao): remove `=None` in non-optional arguments in v4.46. Remove from `OBJECTS_TO_IGNORE` as well.
    def __init__(
        self,
        config: PretrainedConfig,
        batch_size: int = None,
        max_cache_len: int = None,
        device: Union[torch.device, str] = "cpu",
        dtype: torch.dtype = torch.float32,
        max_batch_size: Optional[int] = None,
        layer_device_map: Optional[Dict[int, Union[str, torch.device, int]]] = None,
    ) -> None:
        super().__init__()
        if batch_size is not None:
            logger.warning_once(
                f"The 'batch_size' argument of {self.__class__.__name__} is deprecated and will be removed in "
                "v4.49. Use the more precisely named 'max_batch_size' argument instead."
            )
        if not hasattr(config, "sliding_window") or config.sliding_window is None:
            raise ValueError(
                "Setting `cache_implementation` to 'sliding_window' requires the model config supporting "
                "sliding window attention, please check if there is a `sliding_window` field in the model "
                "config and it's not set to None."
            )
        self.max_cache_len = max_cache_len
        self.max_batch_size = batch_size or max_batch_size
        # Some model define a custom `head_dim` != config.hidden_size // config.num_attention_heads
        self.head_dim = (
            config.head_dim if hasattr(config, "head_dim") else config.hidden_size // config.num_attention_heads
        )

        self.dtype = dtype
        self.num_key_value_heads = (
            config.num_attention_heads if config.num_key_value_heads is None else config.num_key_value_heads
        )
        self.is_sliding = torch.tensor(
            [not bool(i % 2) for i in range(config.num_hidden_layers)], dtype=torch.bool, device=device
        )
        self.key_cache: List[torch.Tensor] = []
        self.value_cache: List[torch.Tensor] = []
        global_cache_shape = (self.batch_size, self.num_key_value_heads, max_cache_len, self.head_dim)
        sliding_cache_shape = (
            self.batch_size,
            self.num_key_value_heads,
            min(config.sliding_window, max_cache_len),
            self.head_dim,
        )
        for i in range(config.num_hidden_layers):
            if layer_device_map is not None:
                layer_device = layer_device_map[i]
            else:
                layer_device = device
            # Note: `mark_static_address` is used to tag the cache as an fixed data pointer, preventing cuda graph
            # breaks when updating the cache.
            cache_shape = global_cache_shape if not self.is_sliding[i] else sliding_cache_shape
            new_layer_key_cache = torch.zeros(cache_shape, dtype=self.dtype, device=layer_device)
            new_layer_value_cache = torch.zeros(cache_shape, dtype=self.dtype, device=layer_device)
            torch._dynamo.mark_static_address(new_layer_key_cache)
            torch._dynamo.mark_static_address(new_layer_value_cache)
            self.key_cache.append(new_layer_key_cache)
            self.value_cache.append(new_layer_value_cache)

    def _sliding_update(self, cache_position, layer_idx, key_states, value_states, k_out, v_out, max_cache_len):
        if cache_position.shape[0] > max_cache_len:
            k_out = key_states[:, :, -max_cache_len:, :]
            v_out = value_states[:, :, -max_cache_len:, :]
            # Assumption: caches are all zeros at this point, `+=` is equivalent to `=` but compile-friendly
            self.key_cache[layer_idx] += k_out
            self.value_cache[layer_idx] += v_out
            # we should return the whole states instead of k_out, v_out to take the whole prompt
            # into consideration when building kv cache instead of just throwing away tokens outside of the window
            return key_states, value_states

        slicing = torch.ones(max_cache_len, dtype=torch.long, device=value_states.device).cumsum(0)
        cache_position = cache_position.clamp(0, max_cache_len - 1)
        to_shift = cache_position >= max_cache_len - 1
        indices = (slicing + to_shift[-1].int() - 1) % max_cache_len
        k_out = k_out[:, :, indices]
        v_out = v_out[:, :, indices]

        k_out[:, :, cache_position] = key_states
        v_out[:, :, cache_position] = value_states
        # `_.zero()` followed by `+=` is equivalent `=`, but compile-friendly (without graph breaks due to assignment)
        self.key_cache[layer_idx].zero_()
        self.value_cache[layer_idx].zero_()

        self.key_cache[layer_idx] += k_out
        self.value_cache[layer_idx] += v_out
        return k_out, v_out

    def _static_update(self, cache_position, layer_idx, key_states, value_states, k_out, v_out, max_cache_len):
        k_out[:, :, cache_position] = key_states
        v_out[:, :, cache_position] = value_states

        self.key_cache[layer_idx] = k_out
        self.value_cache[layer_idx] = v_out
        return k_out, v_out

    def update(
        self,
        key_states: torch.Tensor,
        value_states: torch.Tensor,
        layer_idx: int,
        cache_kwargs: Optional[Dict[str, Any]] = None,
    ) -> Tuple[torch.Tensor]:
        cache_position = cache_kwargs.get("cache_position")
        sliding_window = cache_kwargs.get("sliding_window")
        k_out = self.key_cache[layer_idx]
        v_out = self.value_cache[layer_idx]
        if sliding_window:
            update_fn = self._sliding_update
        else:
            update_fn = self._static_update

        return update_fn(
            cache_position,
            layer_idx,
            key_states,
            value_states,
            k_out,
            v_out,
            k_out.shape[2],
        )

    def get_max_cache_shape(self) -> Optional[int]:
        return self.max_cache_len

    def get_seq_length(self, layer_idx: Optional[int] = 0):
        # Occupied cache == any slot in the 3rd dim (sequence length) holds a non-zero value. To save on compute, let's
        # limit the check to the first batch member and head dimension.
        # TODO: deprecate this function in favor of `cache_position`
        if layer_idx != 0:
            raise ValueError(
                "`get_seq_length` on `HybridCache` may get inconsistent results depending on the layer index. "
                "Using the `layer_idx` argument is not supported."
            )
        return (self.key_cache[layer_idx][0, 0].any(dim=-1)).sum()

    def reset(self):
        """Resets the cache values while preserving the objects"""
        for layer_idx in range(len(self.key_cache)):
            # In-place ops prevent breaking the static address
            self.key_cache[layer_idx].zero_()
            self.value_cache[layer_idx].zero_()

    @property
    def batch_size(self):
        logger.warning_once(
            f"The 'batch_size' attribute of {self.__class__.__name__} is deprecated and will be removed in "
            "v4.49. Use the more precisely named 'self.max_batch_size' attribute instead."
        )
        return self.max_batch_size


class MambaCache:
    """
    Cache for mamba model which does not have attention mechanism and key value states.

    Arguments:
        config (`PretrainedConfig):
            The configuration file defining the shape-related attributes required to initialize the static cache.
        batch_size (`int`):
            The batch size with which the model will be used. Note that a new instance must be instantiated if a
            smaller batch size is used.
        dtype (`torch.dtype`, *optional*, defaults to `torch.float16`):
            The default `dtype` to use when initializing the layer.
        device (`torch.device` or `str`, *optional*):
            The device on which the cache should be initialized. Should be the same as the layer.

    Attributes:
        dtype: (`torch.dtype`):
            The default `dtype` used to initializing the cache.
        intermediate_size: (`int`):
            Model's intermediate_size taken from config.
        ssm_state_size: (`int`):
            Model's state_size taken from config.
        conv_kernel_size: (`int`):
            Model's convolution kernel size taken from config
        conv_states: (`torch.Tensor`):
            A tensor of shape `[layer_idx, batch_size, intermediate_size, conv_kernel_size]` that holds convolutional states.
        ssm_states: (`torch.Tensor`):
            A tensor of shape `[layer_idx, batch_size, intermediate_size, ssm_state_size]` that holds ssm states

    Example:

        ```python
        >>> from transformers import AutoTokenizer, MambaForCausalLM, MambaCache

        >>> model = MambaForCausalLM.from_pretrained("state-spaces/mamba-130m-hf")
        >>> tokenizer = AutoTokenizer.from_pretrained("state-spaces/mamba-130m-hf")

        >>> inputs = tokenizer(text="My name is Mamba", return_tensors="pt")

        >>> # Prepare a cache class and pass it to model's forward
        >>> past_key_values = MambaCache(config=model.config, batch_size=1, device=model.device, dtype=model.dtype)
        >>> outputs = model(**inputs, past_key_values=past_key_values, use_cache=True)
        >>> outputs.past_key_values
        MambaCache()
        ```
    """

    # TODO (joao): remove `=None` in non-optional arguments in v4.46. Remove from `OBJECTS_TO_IGNORE` as well.
    def __init__(
        self,
        config: PretrainedConfig,
        batch_size: int = None,
        dtype: torch.dtype = torch.float16,
        device: Optional[Union[torch.device, str]] = None,
        max_batch_size: Optional[int] = None,
    ):
        if batch_size is not None:
            logger.warning_once(
                f"The 'batch_size' argument of {self.__class__.__name__} is deprecated and will be removed in "
                "v4.49. Use the more precisely named 'max_batch_size' argument instead."
            )
        self.dtype = dtype
        self.max_batch_size = batch_size or max_batch_size
        self.intermediate_size = config.intermediate_size
        self.ssm_state_size = config.state_size
        self.conv_kernel_size = config.conv_kernel

        self.conv_states: torch.Tensor = torch.zeros(
            config.num_hidden_layers,
            self.max_batch_size,
            self.intermediate_size,
            self.conv_kernel_size,
            device=device,
            dtype=dtype,
        )
        self.ssm_states: torch.Tensor = torch.zeros(
            config.num_hidden_layers,
            self.max_batch_size,
            self.intermediate_size,
            self.ssm_state_size,
            device=device,
            dtype=dtype,
        )

        torch._dynamo.mark_static_address(self.conv_states)
        torch._dynamo.mark_static_address(self.ssm_states)

    def update_conv_state(
        self, layer_idx: int, new_conv_state: torch.Tensor, cache_position: torch.LongTensor
    ) -> torch.Tensor:
        conv_state = self.conv_states[layer_idx]
        cache_position = cache_position.clamp(0, self.conv_kernel_size - 1)

        conv_state = conv_state.roll(shifts=-1, dims=-1)
        conv_state[:, :, cache_position] = new_conv_state.to(device=conv_state.device, dtype=conv_state.dtype)
        self.conv_states[layer_idx].zero_()
        self.conv_states[layer_idx] += conv_state
        return self.conv_states[layer_idx]

    def update_ssm_state(self, layer_idx: int, new_ssm_state: torch.Tensor):
        self.ssm_states[layer_idx] = new_ssm_state.to(self.ssm_states.device)
        return self.ssm_states[layer_idx]

    def reset(self):
        self.conv_states.zero_()
        self.ssm_states.zero_()

    @property
    def batch_size(self):
        logger.warning_once(
            f"The 'batch_size' attribute of {self.__class__.__name__} is deprecated and will be removed in "
            "v4.49. Use the more precisely named 'self.max_batch_size' attribute instead."
        )
        return self.max_batch_size


class OffloadedStaticCache(StaticCache):
    """
    Static cache class to be used with `torch.compile(model)` that offloads to the CPU or
    another device.

    Args:
        config (`PretrainedConfig):
            The configuration file defining the shape-related attributes required to initialize
            the static cache.
        max_batch_size (`int`):
            The maximum batch size with which the model will be used.
        max_cache_len (`int`):
            The maximum sequence length with which the model will be used.
        device (`Union[str, torch.device]`):
            The device on which the cache should be initialized. Should be the same as the
            layer device.
        dtype (`torch.dtype`, *optional*):
            The default `dtype` to use when initializing the cache.
        offload_device (`Union[str, torch.device]`, *optional*, defaults to `cpu`):
            The device to offload to. Defaults to CPU.
        layer_device_map (`Dict[int, Union[str, torch.device, int]]`, *optional*):
            Mapping between the layers and its device. This is required when you are manually initializing the cache and the model is splitted between differents gpus.
            You can know which layers mapped to which device by checking the associated device_map: `model.hf_device_map`.

    Attributes:
        key_cache (`List[torch.Tensor]`):
            Off-loaded key cache tensors. First one will be on device, where-as the others are
            off-loaded.
        value_cache (`List[torch.Tensor]`):
            Off-loaded value cache tensors. First one will be on device, where-as the others are
            off-loaded.
        max_batch_size (`int`):
            The maximum batch size with which this cache can be used.
        max_cache_len (`int`):
            The maximum sequence length with which this cache can be used.
        device (`torch.device`):
            The device on which the cache is used.
        offload_device (`torch.device`):
            The device used to offload to.
        dtype (`torch.dtype`):
            The `dtype` used to initializing the cache.

    Example:

        ```python
        >>> from transformers import AutoTokenizer, AutoModelForCausalLM, OffloadedStaticCache

        >>> model = AutoModelForCausalLM.from_pretrained("openai-community/gpt2")
        >>> tokenizer = AutoTokenizer.from_pretrained("openai-community/gpt2")

        >>> inputs = tokenizer(text="My name is GPT2", return_tensors="pt")

        >>> # Prepare a cache class and pass it to model's forward
        >>> # Leave empty space for 10 new tokens, which can be used when calling forward iteratively 10 times to generate
        >>> max_generated_length = inputs.input_ids.shape[1] + 10
        >>> past_key_values = OffloadedStaticCache(config=model.config, max_batch_size=1, max_cache_len=max_generated_length, device=model.device, dtype=model.dtype)
        >>> outputs = model(**inputs, past_key_values=past_key_values, use_cache=True)
        >>> past_kv_length = outputs.past_key_values # access cache filled with key/values from generation
        ```
    """

    def __init__(
        self,
        config: PretrainedConfig,
        max_batch_size: int,
        max_cache_len: Optional[int],
        device: Union[str, torch.device],
        dtype: Optional[torch.dtype] = None,
        offload_device: Union[str, torch.device] = torch.device("cpu"),
        layer_device_map: Optional[Dict[int, Union[str, torch.device, int]]] = None,
    ) -> None:
        self.max_batch_size = max_batch_size
        self.max_cache_len = config.max_position_embeddings if max_cache_len is None else max_cache_len
        self.device = torch.device(device) if layer_device_map is None else layer_device_map[0]
        self.offload_device = torch.device(offload_device)
        self.dtype = dtype if dtype is not None else torch.float32

        # Some model define a custom `head_dim` != config.hidden_size // config.num_attention_heads
        head_dim = config.head_dim if hasattr(config, "head_dim") else config.hidden_size // config.num_attention_heads

        num_key_value_heads = (
            config.num_attention_heads
            if getattr(config, "num_key_value_heads", None) is None
            else config.num_key_value_heads
        )

        cache_shape = (max_batch_size, num_key_value_heads, self.max_cache_len, head_dim)

        # Create offloaded CPU tensors.
        self.key_cache: List[torch.Tensor] = []
        self.value_cache: List[torch.Tensor] = []

        for i in range(config.num_hidden_layers):
            # First layer is always on-device.
            device = self.device if i == 0 else self.offload_device

            key_cache, value_cache = self._create_key_value_cache_tensors(cache_shape, device)

            self.key_cache.append(key_cache)
            self.value_cache.append(value_cache)

        # Create device tensors.
        self._device_key_cache: List[torch.Tensor] = []
        self._device_value_cache: List[torch.Tensor] = []

        for i in range(2):
            key_cache, value_cache = self._create_key_value_cache_tensors(cache_shape, self.device)

            self._device_key_cache.append(key_cache)
            self._device_value_cache.append(value_cache)

        # For backwards compatibility.
        # TODO(gante): Remove this.
        self._seen_tokens = 0

        # Create new CUDA stream for parallel prefetching.
        self._prefetch_stream = torch.cuda.Stream() if self.device.type == "cuda" else None

    def update(
        self,
        key_states: torch.Tensor,
        value_states: torch.Tensor,
        layer_idx: int,
        cache_kwargs: Optional[Dict[str, Any]] = None,
    ) -> Tuple[torch.Tensor, torch.Tensor]:
        """
        Updates the cache with the new `key_states` and `value_states` for the layer `layer_idx`.
        It is VERY important to index using a tensor, otherwise you introduce a copy to the device.

        Parameters:
            key_states (`torch.Tensor`):
                The new key states to cache.
            value_states (`torch.Tensor`):
                The new value states to cache.
            layer_idx (`int`):
                The index of the layer to cache the states for.
            cache_kwargs (`Dict[str, Any]`, *optional*):
                Additional arguments for the cache subclass. The `OffloadedStaticCache` needs the
                `cache_position` input to know how where to write in the cache.

        Return:
            A tuple containing the updated key and value states.
        """

        if layer_idx == 0:
            # Update seen tokens.
            # TODO(gante): Remove this.
            self._seen_tokens += key_states.shape[-2]

            # Always there.
            k_out = self.key_cache[0]
            v_out = self.value_cache[0]
        else:
            # Wait for prefetch stream.
            if self._prefetch_stream is not None:
                torch.cuda.default_stream(self.device).wait_stream(self._prefetch_stream)

            k_out = self._device_key_cache[layer_idx & 1]
            v_out = self._device_value_cache[layer_idx & 1]

        self._prefetch_layer(layer_idx + 1)

        cache_position = cache_kwargs.get("cache_position") if cache_kwargs is not None else None
        if cache_position is None:
            k_out.copy_(key_states)
            v_out.copy_(value_states)

            # Copy the values to the offloaded device as well.
            if layer_idx == 0:
                self.key_cache[layer_idx].copy_(key_states.to(self.offload_device))
                self.value_cache[layer_idx].copy_(value_states.to(self.offload_device))
        else:
            # Note: here we use `tensor.index_copy_(dim, index, tensor)` that is equivalent to
            # `tensor[:, :, index] = tensor`, but the first one is compile-friendly and it does
            # explicitly an in-place operation, that avoids copies and uses less memory.
            try:
                k_out.index_copy_(2, cache_position, key_states)
                v_out.index_copy_(2, cache_position, value_states)
            except NotImplementedError:
                # The operator 'aten::index_copy.out' is not currently implemented for the MPS
                # device.
                k_out[:, :, cache_position] = key_states
                v_out[:, :, cache_position] = value_states

            # Copy the values to the offloaded device as well.
            if layer_idx != 0:
                cache_position = cache_position.to(self.offload_device)
                key_states = key_states.to(self.offload_device)
                value_states = value_states.to(self.offload_device)

                try:
                    self.key_cache[layer_idx].index_copy_(2, cache_position, key_states)
                    self.value_cache[layer_idx].index_copy_(2, cache_position, value_states)
                except NotImplementedError:
                    # The operator 'aten::index_copy.out' is not currently implemented for the MPS
                    # device.
                    self.key_cache[layer_idx][:, :, cache_position] = key_states
                    self.value_cache[layer_idx][:, :, cache_position] = value_states

        return k_out, v_out

    def get_seq_length(self, layer_idx: Optional[int] = 0) -> int:
        """Returns the sequence length of the cached states that were seen by the model."""

        # TODO(gante): Remove this.
        return self._seen_tokens

    def get_max_cache_shape(self) -> Optional[int]:
        """Returns the maximum sequence length of the cached states."""

        return self.max_cache_len

    def reset(self) -> None:
        """Resets the cache values while preserving the objects."""

        # For backwards compatibility.
        # TODO(gante): Remove this.
        self._seen_tokens = 0

        # Zero out cache.
        for layer_idx in range(len(self.key_cache)):
            # In-place ops prevent breaking the static address.
            self.key_cache[layer_idx].zero_()
            self.value_cache[layer_idx].zero_()

    @property
    def seen_tokens(self) -> int:
        # For backwards compatibility.
        # TODO(gante): Remove this.
        return self._seen_tokens

    def _create_key_value_cache_tensors(
        self, shape: Tuple[int, ...], device: torch.device
    ) -> Tuple[torch.Tensor, torch.Tensor]:
        """Creates K/V cache tensors on a device. Pins memory for CPU tensors. Marks them as static
        addresses for non-CPU tensors.

        Args:
            shape (`Tuple[int, ...]`): Shape.
            device (`torch.device`): Device.

        Returns:
            Key and value cache tensors as a tuple.
        """

        is_cpu_device = device == torch.device("cpu")

        key_cache = torch.zeros(shape, dtype=self.dtype, device=device, pin_memory=is_cpu_device)
        value_cache = torch.zeros(shape, dtype=self.dtype, device=device, pin_memory=is_cpu_device)

        # Note: `mark_static_address` is used to tag the cache as a fixed data pointer,
        # preventing compiled graph breaks when updating the cache.
        torch._dynamo.mark_static_address(key_cache)
        torch._dynamo.mark_static_address(value_cache)

        return key_cache, value_cache

    def _prefetch_layer(self, layer_idx: int) -> None:
        """Prefetch a layer to the device. Needs to be called in order of layer indices."""

        # Don't fetch layers that do not exist.
        if layer_idx >= len(self.key_cache):
            return

        # Alternate between two on-device caches.
        if self._prefetch_stream is not None:
            with torch.cuda.stream(self._prefetch_stream):
                self._prefetch_layer_in_context(layer_idx)
        else:
            self._prefetch_layer_in_context(layer_idx)

    def _prefetch_layer_in_context(self, layer_idx: int) -> None:
        """Performs the actual copy of the layer to device cache."""

        self._device_key_cache[layer_idx & 1].copy_(self.key_cache[layer_idx], non_blocking=True)
        self._device_value_cache[layer_idx & 1].copy_(self.value_cache[layer_idx], non_blocking=True)<|MERGE_RESOLUTION|>--- conflicted
+++ resolved
@@ -12,10 +12,6 @@
 from .utils import (
     is_hqq_available,
     is_optimum_quanto_available,
-<<<<<<< HEAD
-    is_quanto_available,
-=======
->>>>>>> a928d9c1
     is_torchdynamo_compiling,
     logging,
 )
@@ -793,20 +789,6 @@
                     f"You need optimum-quanto package version to be greater or equal than 0.2.5 to use `QuantoQuantizedCache`. Detected version {optimum_quanto_version}."
                 )
             from optimum.quanto import MaxOptimizer, qint2, qint4
-<<<<<<< HEAD
-        elif is_quanto_available():
-            logger.warning_once(
-                "Importing from quanto will be deprecated in v4.47. Please install optimum-quanto instead `pip install optimum-quanto`"
-            )
-            quanto_version = version.parse(importlib.metadata.version("quanto"))
-            if quanto_version < version.parse("0.2.0"):
-                raise ImportError(
-                    f"You need quanto package version to be greater or equal than 0.2.0 to use `QuantoQuantizedCache`. Detected version {quanto_version}. "
-                    f"Since quanto will be deprecated, please install optimum-quanto instead with `pip install -U optimum-quanto`"
-                )
-            from quanto import MaxOptimizer, qint2, qint4
-=======
->>>>>>> a928d9c1
 
         if self.nbits not in [2, 4]:
             raise ValueError(f"`nbits` for `quanto` backend has to be one of [`2`, `4`] but got {self.nbits}")
@@ -830,19 +812,6 @@
             scale, zeropoint = self.optimizer(tensor, self.qtype, axis, self.q_group_size)
             qtensor = quantize_weight(tensor, self.qtype, axis, scale, zeropoint, self.q_group_size)
             return qtensor
-<<<<<<< HEAD
-        elif is_quanto_available():
-            logger.warning_once(
-                "Importing from quanto will be deprecated in v4.47. Please install optimum-quanto instead `pip install optimum-quanto`"
-            )
-            from quanto import AffineQuantizer
-
-            scale, zeropoint = self.optimizer(tensor, self.qtype.bits, axis, self.q_group_size)
-            qtensor = AffineQuantizer.apply(tensor, self.qtype, axis, self.q_group_size, scale, zeropoint)
-
-        return qtensor
-=======
->>>>>>> a928d9c1
 
     def _dequantize(self, qtensor):
         return qtensor.dequantize()
