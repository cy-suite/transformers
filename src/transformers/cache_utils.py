--- conflicted
+++ resolved
@@ -64,13 +64,8 @@
     @property
     def seen_tokens(self):
         logger.warning_once(
-<<<<<<< HEAD
-            "The `seen_tokens` attribute is deprecated and will be removed in v4.40. Use the `cache_position` "
-            "variable instead."
-=======
             "The `seen_tokens` attribute is deprecated and will be removed in v4.41. Use the `cache_position` "
             "model input instead."
->>>>>>> 23db187d
         )
         if hasattr(self, "_seen_tokens"):
             return self._seen_tokens
