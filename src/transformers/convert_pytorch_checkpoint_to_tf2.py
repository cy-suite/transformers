# coding=utf-8
# Copyright 2018 The HuggingFace Inc. team.
#
# Licensed under the Apache License, Version 2.0 (the "License");
# you may not use this file except in compliance with the License.
# You may obtain a copy of the License at
#
#     http://www.apache.org/licenses/LICENSE-2.0
#
# Unless required by applicable law or agreed to in writing, software
# distributed under the License is distributed on an "AS IS" BASIS,
# WITHOUT WARRANTIES OR CONDITIONS OF ANY KIND, either express or implied.
# See the License for the specific language governing permissions and
# limitations under the License.
""" Convert pytorch checkpoints to TensorFlow """


import argparse
import os

from transformers import (
    ALBERT_PRETRAINED_CONFIG_ARCHIVE_MAP,
    BART_PRETRAINED_MODEL_ARCHIVE_LIST,
    BERT_PRETRAINED_CONFIG_ARCHIVE_MAP,
    CAMEMBERT_PRETRAINED_CONFIG_ARCHIVE_MAP,
    CTRL_PRETRAINED_CONFIG_ARCHIVE_MAP,
    DISTILBERT_PRETRAINED_CONFIG_ARCHIVE_MAP,
    ELECTRA_PRETRAINED_CONFIG_ARCHIVE_MAP,
    FLAUBERT_PRETRAINED_CONFIG_ARCHIVE_MAP,
    GPT2_PRETRAINED_CONFIG_ARCHIVE_MAP,
    LXMERT_PRETRAINED_CONFIG_ARCHIVE_MAP,
    OPENAI_GPT_PRETRAINED_CONFIG_ARCHIVE_MAP,
    ROBERTA_PRETRAINED_CONFIG_ARCHIVE_MAP,
    T5_PRETRAINED_CONFIG_ARCHIVE_MAP,
    TRANSFO_XL_PRETRAINED_CONFIG_ARCHIVE_MAP,
    WEIGHTS_NAME,
    XLM_PRETRAINED_CONFIG_ARCHIVE_MAP,
    XLM_ROBERTA_PRETRAINED_CONFIG_ARCHIVE_MAP,
    XLNET_PRETRAINED_CONFIG_ARCHIVE_MAP,
    AlbertConfig,
    BartConfig,
    BertConfig,
    CamembertConfig,
    CTRLConfig,
    DistilBertConfig,
    ElectraConfig,
    FlaubertConfig,
    GPT2Config,
    LxmertConfig,
    OpenAIGPTConfig,
    RobertaConfig,
    T5Config,
    TFAlbertForPreTraining,
    TFBartForConditionalGeneration,
    TFBertForPreTraining,
    TFBertForQuestionAnswering,
    TFBertForSequenceClassification,
    TFCamembertForMaskedLM,
    TFCTRLLMHeadModel,
    TFDistilBertForMaskedLM,
    TFDistilBertForQuestionAnswering,
    TFElectraForPreTraining,
    TFFlaubertWithLMHeadModel,
    TFGPT2LMHeadModel,
    TFLxmertForPreTraining,
    TFLxmertVisualFeatureEncoder,
    TFOpenAIGPTLMHeadModel,
    TFRobertaForMaskedLM,
    TFRobertaForSequenceClassification,
    TFT5ForConditionalGeneration,
    TFTransfoXLLMHeadModel,
    TFXLMRobertaForMaskedLM,
    TFXLMWithLMHeadModel,
    TFXLNetLMHeadModel,
    TransfoXLConfig,
    XLMConfig,
    XLMRobertaConfig,
    XLNetConfig,
    cached_path,
    is_torch_available,
    load_pytorch_checkpoint_in_tf2_model,
)
from transformers.file_utils import hf_bucket_url
from transformers.utils import logging


if is_torch_available():
    import numpy as np
    import torch

    from transformers import (
        AlbertForPreTraining,
        BartForConditionalGeneration,
        BertForPreTraining,
        BertForQuestionAnswering,
        BertForSequenceClassification,
        CamembertForMaskedLM,
        CTRLLMHeadModel,
        DistilBertForMaskedLM,
        DistilBertForQuestionAnswering,
        ElectraForPreTraining,
        FlaubertWithLMHeadModel,
        GPT2LMHeadModel,
        LxmertForPreTraining,
        LxmertVisualFeatureEncoder,
        OpenAIGPTLMHeadModel,
        RobertaForMaskedLM,
        RobertaForSequenceClassification,
        T5ForConditionalGeneration,
        TransfoXLLMHeadModel,
        XLMRobertaForMaskedLM,
        XLMWithLMHeadModel,
        XLNetLMHeadModel,
    )


logging.set_verbosity_info()

MODEL_CLASSES = {
<<<<<<< HEAD
    "bart": (
        BartConfig,
        TFBartForConditionalGeneration,
        BartForConditionalGeneration,
        BART_PRETRAINED_MODEL_ARCHIVE_LIST,
    ),
    "bert": (BertConfig, TFBertForPreTraining, BertForPreTraining, BERT_PRETRAINED_CONFIG_ARCHIVE_MAP,),
=======
    "bert": (
        BertConfig,
        TFBertForPreTraining,
        BertForPreTraining,
        BERT_PRETRAINED_CONFIG_ARCHIVE_MAP,
    ),
>>>>>>> d5d2744a
    "bert-large-uncased-whole-word-masking-finetuned-squad": (
        BertConfig,
        TFBertForQuestionAnswering,
        BertForQuestionAnswering,
        BERT_PRETRAINED_CONFIG_ARCHIVE_MAP,
    ),
    "bert-large-cased-whole-word-masking-finetuned-squad": (
        BertConfig,
        TFBertForQuestionAnswering,
        BertForQuestionAnswering,
        BERT_PRETRAINED_CONFIG_ARCHIVE_MAP,
    ),
    "bert-base-cased-finetuned-mrpc": (
        BertConfig,
        TFBertForSequenceClassification,
        BertForSequenceClassification,
        BERT_PRETRAINED_CONFIG_ARCHIVE_MAP,
    ),
    "gpt2": (
        GPT2Config,
        TFGPT2LMHeadModel,
        GPT2LMHeadModel,
        GPT2_PRETRAINED_CONFIG_ARCHIVE_MAP,
    ),
    "xlnet": (
        XLNetConfig,
        TFXLNetLMHeadModel,
        XLNetLMHeadModel,
        XLNET_PRETRAINED_CONFIG_ARCHIVE_MAP,
    ),
    "xlm": (
        XLMConfig,
        TFXLMWithLMHeadModel,
        XLMWithLMHeadModel,
        XLM_PRETRAINED_CONFIG_ARCHIVE_MAP,
    ),
    "xlm-roberta": (
        XLMRobertaConfig,
        TFXLMRobertaForMaskedLM,
        XLMRobertaForMaskedLM,
        XLM_ROBERTA_PRETRAINED_CONFIG_ARCHIVE_MAP,
    ),
    "transfo-xl": (
        TransfoXLConfig,
        TFTransfoXLLMHeadModel,
        TransfoXLLMHeadModel,
        TRANSFO_XL_PRETRAINED_CONFIG_ARCHIVE_MAP,
    ),
    "openai-gpt": (
        OpenAIGPTConfig,
        TFOpenAIGPTLMHeadModel,
        OpenAIGPTLMHeadModel,
        OPENAI_GPT_PRETRAINED_CONFIG_ARCHIVE_MAP,
    ),
    "roberta": (
        RobertaConfig,
        TFRobertaForMaskedLM,
        RobertaForMaskedLM,
        ROBERTA_PRETRAINED_CONFIG_ARCHIVE_MAP,
    ),
    "roberta-large-mnli": (
        RobertaConfig,
        TFRobertaForSequenceClassification,
        RobertaForSequenceClassification,
        ROBERTA_PRETRAINED_CONFIG_ARCHIVE_MAP,
    ),
    "camembert": (
        CamembertConfig,
        TFCamembertForMaskedLM,
        CamembertForMaskedLM,
        CAMEMBERT_PRETRAINED_CONFIG_ARCHIVE_MAP,
    ),
    "flaubert": (
        FlaubertConfig,
        TFFlaubertWithLMHeadModel,
        FlaubertWithLMHeadModel,
        FLAUBERT_PRETRAINED_CONFIG_ARCHIVE_MAP,
    ),
    "distilbert": (
        DistilBertConfig,
        TFDistilBertForMaskedLM,
        DistilBertForMaskedLM,
        DISTILBERT_PRETRAINED_CONFIG_ARCHIVE_MAP,
    ),
    "distilbert-base-distilled-squad": (
        DistilBertConfig,
        TFDistilBertForQuestionAnswering,
        DistilBertForQuestionAnswering,
        DISTILBERT_PRETRAINED_CONFIG_ARCHIVE_MAP,
    ),
    "lxmert": (
        LxmertConfig,
        TFLxmertForPreTraining,
        LxmertForPreTraining,
        LXMERT_PRETRAINED_CONFIG_ARCHIVE_MAP,
    ),
    "lxmert-visual-feature-encoder": (
        LxmertConfig,
        TFLxmertVisualFeatureEncoder,
        LxmertVisualFeatureEncoder,
        LXMERT_PRETRAINED_CONFIG_ARCHIVE_MAP,
    ),
    "ctrl": (
        CTRLConfig,
        TFCTRLLMHeadModel,
        CTRLLMHeadModel,
        CTRL_PRETRAINED_CONFIG_ARCHIVE_MAP,
    ),
    "albert": (
        AlbertConfig,
        TFAlbertForPreTraining,
        AlbertForPreTraining,
        ALBERT_PRETRAINED_CONFIG_ARCHIVE_MAP,
    ),
    "t5": (
        T5Config,
        TFT5ForConditionalGeneration,
        T5ForConditionalGeneration,
        T5_PRETRAINED_CONFIG_ARCHIVE_MAP,
    ),
    "electra": (
        ElectraConfig,
        TFElectraForPreTraining,
        ElectraForPreTraining,
        ELECTRA_PRETRAINED_CONFIG_ARCHIVE_MAP,
    ),
}


def convert_pt_checkpoint_to_tf(
    model_type, pytorch_checkpoint_path, config_file, tf_dump_path, compare_with_pt_model=False, use_cached_models=True
):
    if model_type not in MODEL_CLASSES:
        raise ValueError("Unrecognized model type, should be one of {}.".format(list(MODEL_CLASSES.keys())))

    config_class, model_class, pt_model_class, aws_config_map = MODEL_CLASSES[model_type]

    # Initialise TF model
    if config_file in aws_config_map:
        config_file = cached_path(aws_config_map[config_file], force_download=not use_cached_models)
    config = config_class.from_json_file(config_file)
    config.output_hidden_states = True
    config.output_attentions = True
    print("Building TensorFlow model from configuration: {}".format(str(config)))
    tf_model = model_class(config)

    # Load weights from tf checkpoint
    if pytorch_checkpoint_path in aws_config_map.keys():
        pytorch_checkpoint_url = hf_bucket_url(pytorch_checkpoint_path, filename=WEIGHTS_NAME)
        pytorch_checkpoint_path = cached_path(pytorch_checkpoint_url, force_download=not use_cached_models)
    # Load PyTorch checkpoint in tf2 model:
    tf_model = load_pytorch_checkpoint_in_tf2_model(tf_model, pytorch_checkpoint_path)

    if compare_with_pt_model:
        tfo = tf_model(tf_model.dummy_inputs, training=False)  # build the network

        state_dict = torch.load(pytorch_checkpoint_path, map_location="cpu")
        pt_model = pt_model_class.from_pretrained(
            pretrained_model_name_or_path=None, config=config, state_dict=state_dict
        )

        with torch.no_grad():
            pto = pt_model(**pt_model.dummy_inputs)

        np_pt = pto[0].numpy()
        np_tf = tfo[0].numpy()
        diff = np.amax(np.abs(np_pt - np_tf))
        print("Max absolute difference between models outputs {}".format(diff))
        assert diff <= 2e-2, "Error, model absolute difference is >2e-2: {}".format(diff)

    # Save pytorch-model
    print("Save TensorFlow model to {}".format(tf_dump_path))
    tf_model.save_weights(tf_dump_path, save_format="h5")


def convert_all_pt_checkpoints_to_tf(
    args_model_type,
    tf_dump_path,
    model_shortcut_names_or_path=None,
    config_shortcut_names_or_path=None,
    compare_with_pt_model=False,
    use_cached_models=False,
    remove_cached_files=False,
    only_convert_finetuned_models=False,
):

    if args_model_type is None:
        model_types = list(MODEL_CLASSES.keys())
    else:
        model_types = [args_model_type]

    for j, model_type in enumerate(model_types, start=1):
        print("=" * 100)
        print(" Converting model type {}/{}: {}".format(j, len(model_types), model_type))
        print("=" * 100)
        if model_type not in MODEL_CLASSES:
            raise ValueError(
                "Unrecognized model type {}, should be one of {}.".format(model_type, list(MODEL_CLASSES.keys()))
            )

        config_class, model_class, pt_model_class, aws_model_maps, aws_config_map = MODEL_CLASSES[model_type]

        if model_shortcut_names_or_path is None:
            model_shortcut_names_or_path = list(aws_model_maps.keys())
        if config_shortcut_names_or_path is None:
            config_shortcut_names_or_path = model_shortcut_names_or_path

        for i, (model_shortcut_name, config_shortcut_name) in enumerate(
            zip(model_shortcut_names_or_path, config_shortcut_names_or_path), start=1
        ):
            print("-" * 100)
            if "-squad" in model_shortcut_name or "-mrpc" in model_shortcut_name or "-mnli" in model_shortcut_name:
                if not only_convert_finetuned_models:
                    print("    Skipping finetuned checkpoint {}".format(model_shortcut_name))
                    continue
                model_type = model_shortcut_name
            elif only_convert_finetuned_models:
                print("    Skipping not finetuned checkpoint {}".format(model_shortcut_name))
                continue
            print(
                "    Converting checkpoint {}/{}: {} - model_type {}".format(
                    i, len(aws_config_map), model_shortcut_name, model_type
                )
            )
            print("-" * 100)

            if config_shortcut_name in aws_config_map:
                config_file = cached_path(aws_config_map[config_shortcut_name], force_download=not use_cached_models)
            else:
                config_file = cached_path(config_shortcut_name, force_download=not use_cached_models)

            if model_shortcut_name in aws_model_maps:
                model_file = cached_path(aws_model_maps[model_shortcut_name], force_download=not use_cached_models)
            else:
                model_file = cached_path(model_shortcut_name, force_download=not use_cached_models)

            if os.path.isfile(model_shortcut_name):
                model_shortcut_name = "converted_model"

            convert_pt_checkpoint_to_tf(
                model_type=model_type,
                pytorch_checkpoint_path=model_file,
                config_file=config_file,
                tf_dump_path=os.path.join(tf_dump_path, model_shortcut_name + "-tf_model.h5"),
                compare_with_pt_model=compare_with_pt_model,
            )
            if remove_cached_files:
                os.remove(config_file)
                os.remove(model_file)


if __name__ == "__main__":
    parser = argparse.ArgumentParser()
    # Required parameters
    parser.add_argument(
        "--tf_dump_path", default=None, type=str, required=True, help="Path to the output Tensorflow dump file."
    )
    parser.add_argument(
        "--model_type",
        default=None,
        type=str,
        help="Model type selected in the list of {}. If not given, will download and convert all the models from AWS.".format(
            list(MODEL_CLASSES.keys())
        ),
    )
    parser.add_argument(
        "--pytorch_checkpoint_path",
        default=None,
        type=str,
        help="Path to the PyTorch checkpoint path or shortcut name to download from AWS. "
        "If not given, will download and convert all the checkpoints from AWS.",
    )
    parser.add_argument(
        "--config_file",
        default=None,
        type=str,
        help="The config json file corresponding to the pre-trained model. \n"
        "This specifies the model architecture. If not given and "
        "--pytorch_checkpoint_path is not given or is a shortcut name"
        "use the configuration associated to the shortcut name on the AWS",
    )
    parser.add_argument(
        "--compare_with_pt_model", action="store_true", help="Compare Tensorflow and PyTorch model predictions."
    )
    parser.add_argument(
        "--use_cached_models",
        action="store_true",
        help="Use cached models if possible instead of updating to latest checkpoint versions.",
    )
    parser.add_argument(
        "--remove_cached_files",
        action="store_true",
        help="Remove pytorch models after conversion (save memory when converting in batches).",
    )
    parser.add_argument("--only_convert_finetuned_models", action="store_true", help="Only convert finetuned models.")
    args = parser.parse_args()

    # if args.pytorch_checkpoint_path is not None:
    #     convert_pt_checkpoint_to_tf(args.model_type.lower(),
    #                                 args.pytorch_checkpoint_path,
    #                                 args.config_file if args.config_file is not None else args.pytorch_checkpoint_path,
    #                                 args.tf_dump_path,
    #                                 compare_with_pt_model=args.compare_with_pt_model,
    #                                 use_cached_models=args.use_cached_models)
    # else:
    convert_all_pt_checkpoints_to_tf(
        args.model_type.lower() if args.model_type is not None else None,
        args.tf_dump_path,
        model_shortcut_names_or_path=[args.pytorch_checkpoint_path]
        if args.pytorch_checkpoint_path is not None
        else None,
        config_shortcut_names_or_path=[args.config_file] if args.config_file is not None else None,
        compare_with_pt_model=args.compare_with_pt_model,
        use_cached_models=args.use_cached_models,
        remove_cached_files=args.remove_cached_files,
        only_convert_finetuned_models=args.only_convert_finetuned_models,
    )<|MERGE_RESOLUTION|>--- conflicted
+++ resolved
@@ -117,22 +117,18 @@
 logging.set_verbosity_info()
 
 MODEL_CLASSES = {
-<<<<<<< HEAD
     "bart": (
         BartConfig,
         TFBartForConditionalGeneration,
         BartForConditionalGeneration,
         BART_PRETRAINED_MODEL_ARCHIVE_LIST,
     ),
-    "bert": (BertConfig, TFBertForPreTraining, BertForPreTraining, BERT_PRETRAINED_CONFIG_ARCHIVE_MAP,),
-=======
     "bert": (
         BertConfig,
         TFBertForPreTraining,
         BertForPreTraining,
         BERT_PRETRAINED_CONFIG_ARCHIVE_MAP,
     ),
->>>>>>> d5d2744a
     "bert-large-uncased-whole-word-masking-finetuned-squad": (
         BertConfig,
         TFBertForQuestionAnswering,
