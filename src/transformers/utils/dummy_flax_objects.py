# This file is autogenerated by the command `make fix-copies`, do not edit.
from ..utils import DummyObject, requires_backends


class FlaxForcedBOSTokenLogitsProcessor(metaclass=DummyObject):
    _backends = ["flax"]

    def __init__(self, *args, **kwargs):
        requires_backends(self, ["flax"])


class FlaxForcedEOSTokenLogitsProcessor(metaclass=DummyObject):
    _backends = ["flax"]

    def __init__(self, *args, **kwargs):
        requires_backends(self, ["flax"])


class FlaxGenerationMixin(metaclass=DummyObject):
    _backends = ["flax"]

    def __init__(self, *args, **kwargs):
        requires_backends(self, ["flax"])


class FlaxLogitsProcessor(metaclass=DummyObject):
    _backends = ["flax"]

    def __init__(self, *args, **kwargs):
        requires_backends(self, ["flax"])


class FlaxLogitsProcessorList(metaclass=DummyObject):
    _backends = ["flax"]

    def __init__(self, *args, **kwargs):
        requires_backends(self, ["flax"])


class FlaxLogitsWarper(metaclass=DummyObject):
    _backends = ["flax"]

    def __init__(self, *args, **kwargs):
        requires_backends(self, ["flax"])


class FlaxMinLengthLogitsProcessor(metaclass=DummyObject):
    _backends = ["flax"]

    def __init__(self, *args, **kwargs):
        requires_backends(self, ["flax"])


class FlaxTemperatureLogitsWarper(metaclass=DummyObject):
    _backends = ["flax"]

    def __init__(self, *args, **kwargs):
        requires_backends(self, ["flax"])


class FlaxTopKLogitsWarper(metaclass=DummyObject):
    _backends = ["flax"]

    def __init__(self, *args, **kwargs):
        requires_backends(self, ["flax"])


class FlaxTopPLogitsWarper(metaclass=DummyObject):
    _backends = ["flax"]

    def __init__(self, *args, **kwargs):
        requires_backends(self, ["flax"])


class FlaxPreTrainedModel(metaclass=DummyObject):
    _backends = ["flax"]

    def __init__(self, *args, **kwargs):
        requires_backends(self, ["flax"])


class FlaxAlbertForMaskedLM(metaclass=DummyObject):
    _backends = ["flax"]

    def __init__(self, *args, **kwargs):
        requires_backends(self, ["flax"])


class FlaxAlbertForMultipleChoice(metaclass=DummyObject):
    _backends = ["flax"]

    def __init__(self, *args, **kwargs):
        requires_backends(self, ["flax"])


class FlaxAlbertForPreTraining(metaclass=DummyObject):
    _backends = ["flax"]

    def __init__(self, *args, **kwargs):
        requires_backends(self, ["flax"])


class FlaxAlbertForQuestionAnswering(metaclass=DummyObject):
    _backends = ["flax"]

    def __init__(self, *args, **kwargs):
        requires_backends(self, ["flax"])


class FlaxAlbertForSequenceClassification(metaclass=DummyObject):
    _backends = ["flax"]

    def __init__(self, *args, **kwargs):
        requires_backends(self, ["flax"])


class FlaxAlbertForTokenClassification(metaclass=DummyObject):
    _backends = ["flax"]

    def __init__(self, *args, **kwargs):
        requires_backends(self, ["flax"])


class FlaxAlbertModel(metaclass=DummyObject):
    _backends = ["flax"]

    def __init__(self, *args, **kwargs):
        requires_backends(self, ["flax"])


class FlaxAlbertPreTrainedModel(metaclass=DummyObject):
    _backends = ["flax"]

    def __init__(self, *args, **kwargs):
        requires_backends(self, ["flax"])


FLAX_MODEL_FOR_CAUSAL_LM_MAPPING = None


FLAX_MODEL_FOR_IMAGE_CLASSIFICATION_MAPPING = None


FLAX_MODEL_FOR_MASKED_LM_MAPPING = None


FLAX_MODEL_FOR_MULTIPLE_CHOICE_MAPPING = None


FLAX_MODEL_FOR_NEXT_SENTENCE_PREDICTION_MAPPING = None


FLAX_MODEL_FOR_PRETRAINING_MAPPING = None


FLAX_MODEL_FOR_QUESTION_ANSWERING_MAPPING = None


FLAX_MODEL_FOR_SEQ_TO_SEQ_CAUSAL_LM_MAPPING = None


FLAX_MODEL_FOR_SEQUENCE_CLASSIFICATION_MAPPING = None


FLAX_MODEL_FOR_SPEECH_SEQ_2_SEQ_MAPPING = None


FLAX_MODEL_FOR_TOKEN_CLASSIFICATION_MAPPING = None


FLAX_MODEL_FOR_VISION_2_SEQ_MAPPING = None


FLAX_MODEL_MAPPING = None


class FlaxAutoModel(metaclass=DummyObject):
    _backends = ["flax"]

    def __init__(self, *args, **kwargs):
        requires_backends(self, ["flax"])


class FlaxAutoModelForCausalLM(metaclass=DummyObject):
    _backends = ["flax"]

    def __init__(self, *args, **kwargs):
        requires_backends(self, ["flax"])


class FlaxAutoModelForImageClassification(metaclass=DummyObject):
    _backends = ["flax"]

    def __init__(self, *args, **kwargs):
        requires_backends(self, ["flax"])


class FlaxAutoModelForMaskedLM(metaclass=DummyObject):
    _backends = ["flax"]

    def __init__(self, *args, **kwargs):
        requires_backends(self, ["flax"])


class FlaxAutoModelForMultipleChoice(metaclass=DummyObject):
    _backends = ["flax"]

    def __init__(self, *args, **kwargs):
        requires_backends(self, ["flax"])


class FlaxAutoModelForNextSentencePrediction(metaclass=DummyObject):
    _backends = ["flax"]

    def __init__(self, *args, **kwargs):
        requires_backends(self, ["flax"])


class FlaxAutoModelForPreTraining(metaclass=DummyObject):
    _backends = ["flax"]

    def __init__(self, *args, **kwargs):
        requires_backends(self, ["flax"])


class FlaxAutoModelForQuestionAnswering(metaclass=DummyObject):
    _backends = ["flax"]

    def __init__(self, *args, **kwargs):
        requires_backends(self, ["flax"])


class FlaxAutoModelForSeq2SeqLM(metaclass=DummyObject):
    _backends = ["flax"]

    def __init__(self, *args, **kwargs):
        requires_backends(self, ["flax"])


class FlaxAutoModelForSequenceClassification(metaclass=DummyObject):
    _backends = ["flax"]

    def __init__(self, *args, **kwargs):
        requires_backends(self, ["flax"])


class FlaxAutoModelForSpeechSeq2Seq(metaclass=DummyObject):
    _backends = ["flax"]

    def __init__(self, *args, **kwargs):
        requires_backends(self, ["flax"])


class FlaxAutoModelForTokenClassification(metaclass=DummyObject):
    _backends = ["flax"]

    def __init__(self, *args, **kwargs):
        requires_backends(self, ["flax"])


class FlaxAutoModelForVision2Seq(metaclass=DummyObject):
    _backends = ["flax"]

    def __init__(self, *args, **kwargs):
        requires_backends(self, ["flax"])


class FlaxBartDecoderPreTrainedModel(metaclass=DummyObject):
    _backends = ["flax"]

    def __init__(self, *args, **kwargs):
        requires_backends(self, ["flax"])


class FlaxBartForCausalLM(metaclass=DummyObject):
    _backends = ["flax"]

    def __init__(self, *args, **kwargs):
        requires_backends(self, ["flax"])


class FlaxBartForConditionalGeneration(metaclass=DummyObject):
    _backends = ["flax"]

    def __init__(self, *args, **kwargs):
        requires_backends(self, ["flax"])


class FlaxBartForQuestionAnswering(metaclass=DummyObject):
    _backends = ["flax"]

    def __init__(self, *args, **kwargs):
        requires_backends(self, ["flax"])


class FlaxBartForSequenceClassification(metaclass=DummyObject):
    _backends = ["flax"]

    def __init__(self, *args, **kwargs):
        requires_backends(self, ["flax"])


class FlaxBartModel(metaclass=DummyObject):
    _backends = ["flax"]

    def __init__(self, *args, **kwargs):
        requires_backends(self, ["flax"])


class FlaxBartPreTrainedModel(metaclass=DummyObject):
    _backends = ["flax"]

    def __init__(self, *args, **kwargs):
        requires_backends(self, ["flax"])


class FlaxBeitForImageClassification(metaclass=DummyObject):
    _backends = ["flax"]

    def __init__(self, *args, **kwargs):
        requires_backends(self, ["flax"])


class FlaxBeitForMaskedImageModeling(metaclass=DummyObject):
    _backends = ["flax"]

    def __init__(self, *args, **kwargs):
        requires_backends(self, ["flax"])


class FlaxBeitModel(metaclass=DummyObject):
    _backends = ["flax"]

    def __init__(self, *args, **kwargs):
        requires_backends(self, ["flax"])


class FlaxBeitPreTrainedModel(metaclass=DummyObject):
    _backends = ["flax"]

    def __init__(self, *args, **kwargs):
        requires_backends(self, ["flax"])


class FlaxBertForCausalLM(metaclass=DummyObject):
    _backends = ["flax"]

    def __init__(self, *args, **kwargs):
        requires_backends(self, ["flax"])


class FlaxBertForMaskedLM(metaclass=DummyObject):
    _backends = ["flax"]

    def __init__(self, *args, **kwargs):
        requires_backends(self, ["flax"])


class FlaxBertForMultipleChoice(metaclass=DummyObject):
    _backends = ["flax"]

    def __init__(self, *args, **kwargs):
        requires_backends(self, ["flax"])


class FlaxBertForNextSentencePrediction(metaclass=DummyObject):
    _backends = ["flax"]

    def __init__(self, *args, **kwargs):
        requires_backends(self, ["flax"])


class FlaxBertForPreTraining(metaclass=DummyObject):
    _backends = ["flax"]

    def __init__(self, *args, **kwargs):
        requires_backends(self, ["flax"])


class FlaxBertForQuestionAnswering(metaclass=DummyObject):
    _backends = ["flax"]

    def __init__(self, *args, **kwargs):
        requires_backends(self, ["flax"])


class FlaxBertForSequenceClassification(metaclass=DummyObject):
    _backends = ["flax"]

    def __init__(self, *args, **kwargs):
        requires_backends(self, ["flax"])


class FlaxBertForTokenClassification(metaclass=DummyObject):
    _backends = ["flax"]

    def __init__(self, *args, **kwargs):
        requires_backends(self, ["flax"])


class FlaxBertModel(metaclass=DummyObject):
    _backends = ["flax"]

    def __init__(self, *args, **kwargs):
        requires_backends(self, ["flax"])


class FlaxBertPreTrainedModel(metaclass=DummyObject):
    _backends = ["flax"]

    def __init__(self, *args, **kwargs):
        requires_backends(self, ["flax"])


class FlaxBigBirdForCausalLM(metaclass=DummyObject):
    _backends = ["flax"]

    def __init__(self, *args, **kwargs):
        requires_backends(self, ["flax"])


class FlaxBigBirdForMaskedLM(metaclass=DummyObject):
    _backends = ["flax"]

    def __init__(self, *args, **kwargs):
        requires_backends(self, ["flax"])


class FlaxBigBirdForMultipleChoice(metaclass=DummyObject):
    _backends = ["flax"]

    def __init__(self, *args, **kwargs):
        requires_backends(self, ["flax"])


class FlaxBigBirdForPreTraining(metaclass=DummyObject):
    _backends = ["flax"]

    def __init__(self, *args, **kwargs):
        requires_backends(self, ["flax"])


class FlaxBigBirdForQuestionAnswering(metaclass=DummyObject):
    _backends = ["flax"]

    def __init__(self, *args, **kwargs):
        requires_backends(self, ["flax"])


class FlaxBigBirdForSequenceClassification(metaclass=DummyObject):
    _backends = ["flax"]

    def __init__(self, *args, **kwargs):
        requires_backends(self, ["flax"])


class FlaxBigBirdForTokenClassification(metaclass=DummyObject):
    _backends = ["flax"]

    def __init__(self, *args, **kwargs):
        requires_backends(self, ["flax"])


class FlaxBigBirdModel(metaclass=DummyObject):
    _backends = ["flax"]

    def __init__(self, *args, **kwargs):
        requires_backends(self, ["flax"])


class FlaxBigBirdPreTrainedModel(metaclass=DummyObject):
    _backends = ["flax"]

    def __init__(self, *args, **kwargs):
        requires_backends(self, ["flax"])


class FlaxBlenderbotForConditionalGeneration(metaclass=DummyObject):
    _backends = ["flax"]

    def __init__(self, *args, **kwargs):
        requires_backends(self, ["flax"])


class FlaxBlenderbotModel(metaclass=DummyObject):
    _backends = ["flax"]

    def __init__(self, *args, **kwargs):
        requires_backends(self, ["flax"])


class FlaxBlenderbotPreTrainedModel(metaclass=DummyObject):
    _backends = ["flax"]

    def __init__(self, *args, **kwargs):
        requires_backends(self, ["flax"])


class FlaxBlenderbotSmallForConditionalGeneration(metaclass=DummyObject):
    _backends = ["flax"]

    def __init__(self, *args, **kwargs):
        requires_backends(self, ["flax"])


class FlaxBlenderbotSmallModel(metaclass=DummyObject):
    _backends = ["flax"]

    def __init__(self, *args, **kwargs):
        requires_backends(self, ["flax"])


class FlaxBlenderbotSmallPreTrainedModel(metaclass=DummyObject):
    _backends = ["flax"]

    def __init__(self, *args, **kwargs):
        requires_backends(self, ["flax"])


class FlaxCLIPModel(metaclass=DummyObject):
    _backends = ["flax"]

    def __init__(self, *args, **kwargs):
        requires_backends(self, ["flax"])


class FlaxCLIPPreTrainedModel(metaclass=DummyObject):
    _backends = ["flax"]

    def __init__(self, *args, **kwargs):
        requires_backends(self, ["flax"])


class FlaxCLIPTextModel(metaclass=DummyObject):
    _backends = ["flax"]

    def __init__(self, *args, **kwargs):
        requires_backends(self, ["flax"])


class FlaxCLIPTextPreTrainedModel(metaclass=DummyObject):
    _backends = ["flax"]

    def __init__(self, *args, **kwargs):
        requires_backends(self, ["flax"])


class FlaxCLIPVisionModel(metaclass=DummyObject):
    _backends = ["flax"]

    def __init__(self, *args, **kwargs):
        requires_backends(self, ["flax"])


class FlaxCLIPVisionPreTrainedModel(metaclass=DummyObject):
    _backends = ["flax"]

    def __init__(self, *args, **kwargs):
        requires_backends(self, ["flax"])


class FlaxDistilBertForMaskedLM(metaclass=DummyObject):
    _backends = ["flax"]

    def __init__(self, *args, **kwargs):
        requires_backends(self, ["flax"])


class FlaxDistilBertForMultipleChoice(metaclass=DummyObject):
    _backends = ["flax"]

    def __init__(self, *args, **kwargs):
        requires_backends(self, ["flax"])


class FlaxDistilBertForQuestionAnswering(metaclass=DummyObject):
    _backends = ["flax"]

    def __init__(self, *args, **kwargs):
        requires_backends(self, ["flax"])


class FlaxDistilBertForSequenceClassification(metaclass=DummyObject):
    _backends = ["flax"]

    def __init__(self, *args, **kwargs):
        requires_backends(self, ["flax"])


class FlaxDistilBertForTokenClassification(metaclass=DummyObject):
    _backends = ["flax"]

    def __init__(self, *args, **kwargs):
        requires_backends(self, ["flax"])


class FlaxDistilBertModel(metaclass=DummyObject):
    _backends = ["flax"]

    def __init__(self, *args, **kwargs):
        requires_backends(self, ["flax"])


class FlaxDistilBertPreTrainedModel(metaclass=DummyObject):
    _backends = ["flax"]

    def __init__(self, *args, **kwargs):
        requires_backends(self, ["flax"])


class FlaxElectraForCausalLM(metaclass=DummyObject):
    _backends = ["flax"]

    def __init__(self, *args, **kwargs):
        requires_backends(self, ["flax"])


class FlaxElectraForMaskedLM(metaclass=DummyObject):
    _backends = ["flax"]

    def __init__(self, *args, **kwargs):
        requires_backends(self, ["flax"])


class FlaxElectraForMultipleChoice(metaclass=DummyObject):
    _backends = ["flax"]

    def __init__(self, *args, **kwargs):
        requires_backends(self, ["flax"])


class FlaxElectraForPreTraining(metaclass=DummyObject):
    _backends = ["flax"]

    def __init__(self, *args, **kwargs):
        requires_backends(self, ["flax"])


class FlaxElectraForQuestionAnswering(metaclass=DummyObject):
    _backends = ["flax"]

    def __init__(self, *args, **kwargs):
        requires_backends(self, ["flax"])


class FlaxElectraForSequenceClassification(metaclass=DummyObject):
    _backends = ["flax"]

    def __init__(self, *args, **kwargs):
        requires_backends(self, ["flax"])


class FlaxElectraForTokenClassification(metaclass=DummyObject):
    _backends = ["flax"]

    def __init__(self, *args, **kwargs):
        requires_backends(self, ["flax"])


class FlaxElectraModel(metaclass=DummyObject):
    _backends = ["flax"]

    def __init__(self, *args, **kwargs):
        requires_backends(self, ["flax"])


class FlaxElectraPreTrainedModel(metaclass=DummyObject):
    _backends = ["flax"]

    def __init__(self, *args, **kwargs):
        requires_backends(self, ["flax"])


class FlaxEncoderDecoderModel(metaclass=DummyObject):
    _backends = ["flax"]

    def __init__(self, *args, **kwargs):
        requires_backends(self, ["flax"])


class FlaxGPT2LMHeadModel(metaclass=DummyObject):
    _backends = ["flax"]

    def __init__(self, *args, **kwargs):
        requires_backends(self, ["flax"])


class FlaxGPT2Model(metaclass=DummyObject):
    _backends = ["flax"]

    def __init__(self, *args, **kwargs):
        requires_backends(self, ["flax"])


class FlaxGPT2PreTrainedModel(metaclass=DummyObject):
    _backends = ["flax"]

    def __init__(self, *args, **kwargs):
        requires_backends(self, ["flax"])


class FlaxGPTNeoForCausalLM(metaclass=DummyObject):
    _backends = ["flax"]

    def __init__(self, *args, **kwargs):
        requires_backends(self, ["flax"])


class FlaxGPTNeoModel(metaclass=DummyObject):
    _backends = ["flax"]

    def __init__(self, *args, **kwargs):
        requires_backends(self, ["flax"])


class FlaxGPTNeoPreTrainedModel(metaclass=DummyObject):
    _backends = ["flax"]

    def __init__(self, *args, **kwargs):
        requires_backends(self, ["flax"])


class FlaxGPTJForCausalLM(metaclass=DummyObject):
    _backends = ["flax"]

    def __init__(self, *args, **kwargs):
        requires_backends(self, ["flax"])


class FlaxGPTJModel(metaclass=DummyObject):
    _backends = ["flax"]

    def __init__(self, *args, **kwargs):
        requires_backends(self, ["flax"])


class FlaxGPTJPreTrainedModel(metaclass=DummyObject):
    _backends = ["flax"]

    def __init__(self, *args, **kwargs):
        requires_backends(self, ["flax"])


class FlaxLongT5ForConditionalGeneration(metaclass=DummyObject):
    _backends = ["flax"]

    def __init__(self, *args, **kwargs):
        requires_backends(self, ["flax"])


class FlaxLongT5Model(metaclass=DummyObject):
    _backends = ["flax"]

    def __init__(self, *args, **kwargs):
        requires_backends(self, ["flax"])


class FlaxLongT5PreTrainedModel(metaclass=DummyObject):
    _backends = ["flax"]

    def __init__(self, *args, **kwargs):
        requires_backends(self, ["flax"])


class FlaxMarianModel(metaclass=DummyObject):
    _backends = ["flax"]

    def __init__(self, *args, **kwargs):
        requires_backends(self, ["flax"])


class FlaxMarianMTModel(metaclass=DummyObject):
    _backends = ["flax"]

    def __init__(self, *args, **kwargs):
        requires_backends(self, ["flax"])


class FlaxMarianPreTrainedModel(metaclass=DummyObject):
    _backends = ["flax"]

    def __init__(self, *args, **kwargs):
        requires_backends(self, ["flax"])


class FlaxMBartForConditionalGeneration(metaclass=DummyObject):
    _backends = ["flax"]

    def __init__(self, *args, **kwargs):
        requires_backends(self, ["flax"])


class FlaxMBartForQuestionAnswering(metaclass=DummyObject):
    _backends = ["flax"]

    def __init__(self, *args, **kwargs):
        requires_backends(self, ["flax"])


class FlaxMBartForSequenceClassification(metaclass=DummyObject):
    _backends = ["flax"]

    def __init__(self, *args, **kwargs):
        requires_backends(self, ["flax"])


class FlaxMBartModel(metaclass=DummyObject):
    _backends = ["flax"]

    def __init__(self, *args, **kwargs):
        requires_backends(self, ["flax"])


class FlaxMBartPreTrainedModel(metaclass=DummyObject):
    _backends = ["flax"]

    def __init__(self, *args, **kwargs):
        requires_backends(self, ["flax"])


class FlaxMT5EncoderModel(metaclass=DummyObject):
    _backends = ["flax"]

    def __init__(self, *args, **kwargs):
        requires_backends(self, ["flax"])


class FlaxMT5ForConditionalGeneration(metaclass=DummyObject):
    _backends = ["flax"]

    def __init__(self, *args, **kwargs):
        requires_backends(self, ["flax"])


class FlaxMT5Model(metaclass=DummyObject):
    _backends = ["flax"]

    def __init__(self, *args, **kwargs):
        requires_backends(self, ["flax"])


class FlaxOPTForCausalLM(metaclass=DummyObject):
    _backends = ["flax"]

    def __init__(self, *args, **kwargs):
        requires_backends(self, ["flax"])


class FlaxOPTModel(metaclass=DummyObject):
    _backends = ["flax"]

    def __init__(self, *args, **kwargs):
        requires_backends(self, ["flax"])


class FlaxOPTPreTrainedModel(metaclass=DummyObject):
    _backends = ["flax"]

    def __init__(self, *args, **kwargs):
        requires_backends(self, ["flax"])


class FlaxPegasusForConditionalGeneration(metaclass=DummyObject):
    _backends = ["flax"]

    def __init__(self, *args, **kwargs):
        requires_backends(self, ["flax"])


class FlaxPegasusModel(metaclass=DummyObject):
    _backends = ["flax"]

    def __init__(self, *args, **kwargs):
        requires_backends(self, ["flax"])


class FlaxPegasusPreTrainedModel(metaclass=DummyObject):
    _backends = ["flax"]

    def __init__(self, *args, **kwargs):
        requires_backends(self, ["flax"])


<<<<<<< HEAD
class FlaxRegNetForImageClassification(metaclass=DummyObject):
=======
class FlaxResNetForImageClassification(metaclass=DummyObject):
>>>>>>> cae78c46
    _backends = ["flax"]

    def __init__(self, *args, **kwargs):
        requires_backends(self, ["flax"])


<<<<<<< HEAD
class FlaxRegNetModel(metaclass=DummyObject):
=======
class FlaxResNetModel(metaclass=DummyObject):
>>>>>>> cae78c46
    _backends = ["flax"]

    def __init__(self, *args, **kwargs):
        requires_backends(self, ["flax"])


<<<<<<< HEAD
class FlaxRegNetPreTrainedModel(metaclass=DummyObject):
=======
class FlaxResNetPreTrainedModel(metaclass=DummyObject):
>>>>>>> cae78c46
    _backends = ["flax"]

    def __init__(self, *args, **kwargs):
        requires_backends(self, ["flax"])


class FlaxRobertaForCausalLM(metaclass=DummyObject):
    _backends = ["flax"]

    def __init__(self, *args, **kwargs):
        requires_backends(self, ["flax"])


class FlaxRobertaForMaskedLM(metaclass=DummyObject):
    _backends = ["flax"]

    def __init__(self, *args, **kwargs):
        requires_backends(self, ["flax"])


class FlaxRobertaForMultipleChoice(metaclass=DummyObject):
    _backends = ["flax"]

    def __init__(self, *args, **kwargs):
        requires_backends(self, ["flax"])


class FlaxRobertaForQuestionAnswering(metaclass=DummyObject):
    _backends = ["flax"]

    def __init__(self, *args, **kwargs):
        requires_backends(self, ["flax"])


class FlaxRobertaForSequenceClassification(metaclass=DummyObject):
    _backends = ["flax"]

    def __init__(self, *args, **kwargs):
        requires_backends(self, ["flax"])


class FlaxRobertaForTokenClassification(metaclass=DummyObject):
    _backends = ["flax"]

    def __init__(self, *args, **kwargs):
        requires_backends(self, ["flax"])


class FlaxRobertaModel(metaclass=DummyObject):
    _backends = ["flax"]

    def __init__(self, *args, **kwargs):
        requires_backends(self, ["flax"])


class FlaxRobertaPreTrainedModel(metaclass=DummyObject):
    _backends = ["flax"]

    def __init__(self, *args, **kwargs):
        requires_backends(self, ["flax"])


class FlaxRobertaPreLayerNormForCausalLM(metaclass=DummyObject):
    _backends = ["flax"]

    def __init__(self, *args, **kwargs):
        requires_backends(self, ["flax"])


class FlaxRobertaPreLayerNormForMaskedLM(metaclass=DummyObject):
    _backends = ["flax"]

    def __init__(self, *args, **kwargs):
        requires_backends(self, ["flax"])


class FlaxRobertaPreLayerNormForMultipleChoice(metaclass=DummyObject):
    _backends = ["flax"]

    def __init__(self, *args, **kwargs):
        requires_backends(self, ["flax"])


class FlaxRobertaPreLayerNormForQuestionAnswering(metaclass=DummyObject):
    _backends = ["flax"]

    def __init__(self, *args, **kwargs):
        requires_backends(self, ["flax"])


class FlaxRobertaPreLayerNormForSequenceClassification(metaclass=DummyObject):
    _backends = ["flax"]

    def __init__(self, *args, **kwargs):
        requires_backends(self, ["flax"])


class FlaxRobertaPreLayerNormForTokenClassification(metaclass=DummyObject):
    _backends = ["flax"]

    def __init__(self, *args, **kwargs):
        requires_backends(self, ["flax"])


class FlaxRobertaPreLayerNormModel(metaclass=DummyObject):
    _backends = ["flax"]

    def __init__(self, *args, **kwargs):
        requires_backends(self, ["flax"])


class FlaxRobertaPreLayerNormPreTrainedModel(metaclass=DummyObject):
    _backends = ["flax"]

    def __init__(self, *args, **kwargs):
        requires_backends(self, ["flax"])


class FlaxRoFormerForMaskedLM(metaclass=DummyObject):
    _backends = ["flax"]

    def __init__(self, *args, **kwargs):
        requires_backends(self, ["flax"])


class FlaxRoFormerForMultipleChoice(metaclass=DummyObject):
    _backends = ["flax"]

    def __init__(self, *args, **kwargs):
        requires_backends(self, ["flax"])


class FlaxRoFormerForQuestionAnswering(metaclass=DummyObject):
    _backends = ["flax"]

    def __init__(self, *args, **kwargs):
        requires_backends(self, ["flax"])


class FlaxRoFormerForSequenceClassification(metaclass=DummyObject):
    _backends = ["flax"]

    def __init__(self, *args, **kwargs):
        requires_backends(self, ["flax"])


class FlaxRoFormerForTokenClassification(metaclass=DummyObject):
    _backends = ["flax"]

    def __init__(self, *args, **kwargs):
        requires_backends(self, ["flax"])


class FlaxRoFormerModel(metaclass=DummyObject):
    _backends = ["flax"]

    def __init__(self, *args, **kwargs):
        requires_backends(self, ["flax"])


class FlaxRoFormerPreTrainedModel(metaclass=DummyObject):
    _backends = ["flax"]

    def __init__(self, *args, **kwargs):
        requires_backends(self, ["flax"])


class FlaxSpeechEncoderDecoderModel(metaclass=DummyObject):
    _backends = ["flax"]

    def __init__(self, *args, **kwargs):
        requires_backends(self, ["flax"])


class FlaxT5EncoderModel(metaclass=DummyObject):
    _backends = ["flax"]

    def __init__(self, *args, **kwargs):
        requires_backends(self, ["flax"])


class FlaxT5ForConditionalGeneration(metaclass=DummyObject):
    _backends = ["flax"]

    def __init__(self, *args, **kwargs):
        requires_backends(self, ["flax"])


class FlaxT5Model(metaclass=DummyObject):
    _backends = ["flax"]

    def __init__(self, *args, **kwargs):
        requires_backends(self, ["flax"])


class FlaxT5PreTrainedModel(metaclass=DummyObject):
    _backends = ["flax"]

    def __init__(self, *args, **kwargs):
        requires_backends(self, ["flax"])


class FlaxVisionEncoderDecoderModel(metaclass=DummyObject):
    _backends = ["flax"]

    def __init__(self, *args, **kwargs):
        requires_backends(self, ["flax"])


class FlaxVisionTextDualEncoderModel(metaclass=DummyObject):
    _backends = ["flax"]

    def __init__(self, *args, **kwargs):
        requires_backends(self, ["flax"])


class FlaxViTForImageClassification(metaclass=DummyObject):
    _backends = ["flax"]

    def __init__(self, *args, **kwargs):
        requires_backends(self, ["flax"])


class FlaxViTModel(metaclass=DummyObject):
    _backends = ["flax"]

    def __init__(self, *args, **kwargs):
        requires_backends(self, ["flax"])


class FlaxViTPreTrainedModel(metaclass=DummyObject):
    _backends = ["flax"]

    def __init__(self, *args, **kwargs):
        requires_backends(self, ["flax"])


class FlaxWav2Vec2ForCTC(metaclass=DummyObject):
    _backends = ["flax"]

    def __init__(self, *args, **kwargs):
        requires_backends(self, ["flax"])


class FlaxWav2Vec2ForPreTraining(metaclass=DummyObject):
    _backends = ["flax"]

    def __init__(self, *args, **kwargs):
        requires_backends(self, ["flax"])


class FlaxWav2Vec2Model(metaclass=DummyObject):
    _backends = ["flax"]

    def __init__(self, *args, **kwargs):
        requires_backends(self, ["flax"])


class FlaxWav2Vec2PreTrainedModel(metaclass=DummyObject):
    _backends = ["flax"]

    def __init__(self, *args, **kwargs):
        requires_backends(self, ["flax"])


class FlaxWhisperForConditionalGeneration(metaclass=DummyObject):
    _backends = ["flax"]

    def __init__(self, *args, **kwargs):
        requires_backends(self, ["flax"])


class FlaxWhisperModel(metaclass=DummyObject):
    _backends = ["flax"]

    def __init__(self, *args, **kwargs):
        requires_backends(self, ["flax"])


class FlaxWhisperPreTrainedModel(metaclass=DummyObject):
    _backends = ["flax"]

    def __init__(self, *args, **kwargs):
        requires_backends(self, ["flax"])


class FlaxXGLMForCausalLM(metaclass=DummyObject):
    _backends = ["flax"]

    def __init__(self, *args, **kwargs):
        requires_backends(self, ["flax"])


class FlaxXGLMModel(metaclass=DummyObject):
    _backends = ["flax"]

    def __init__(self, *args, **kwargs):
        requires_backends(self, ["flax"])


class FlaxXGLMPreTrainedModel(metaclass=DummyObject):
    _backends = ["flax"]

    def __init__(self, *args, **kwargs):
        requires_backends(self, ["flax"])


FLAX_XLM_ROBERTA_PRETRAINED_MODEL_ARCHIVE_LIST = None


class FlaxXLMRobertaForCausalLM(metaclass=DummyObject):
    _backends = ["flax"]

    def __init__(self, *args, **kwargs):
        requires_backends(self, ["flax"])


class FlaxXLMRobertaForMaskedLM(metaclass=DummyObject):
    _backends = ["flax"]

    def __init__(self, *args, **kwargs):
        requires_backends(self, ["flax"])


class FlaxXLMRobertaForMultipleChoice(metaclass=DummyObject):
    _backends = ["flax"]

    def __init__(self, *args, **kwargs):
        requires_backends(self, ["flax"])


class FlaxXLMRobertaForQuestionAnswering(metaclass=DummyObject):
    _backends = ["flax"]

    def __init__(self, *args, **kwargs):
        requires_backends(self, ["flax"])


class FlaxXLMRobertaForSequenceClassification(metaclass=DummyObject):
    _backends = ["flax"]

    def __init__(self, *args, **kwargs):
        requires_backends(self, ["flax"])


class FlaxXLMRobertaForTokenClassification(metaclass=DummyObject):
    _backends = ["flax"]

    def __init__(self, *args, **kwargs):
        requires_backends(self, ["flax"])


class FlaxXLMRobertaModel(metaclass=DummyObject):
    _backends = ["flax"]

    def __init__(self, *args, **kwargs):
        requires_backends(self, ["flax"])


class FlaxXLMRobertaPreTrainedModel(metaclass=DummyObject):
    _backends = ["flax"]

    def __init__(self, *args, **kwargs):
        requires_backends(self, ["flax"])<|MERGE_RESOLUTION|>--- conflicted
+++ resolved
@@ -881,33 +881,42 @@
         requires_backends(self, ["flax"])
 
 
-<<<<<<< HEAD
 class FlaxRegNetForImageClassification(metaclass=DummyObject):
-=======
+    _backends = ["flax"]
+
+    def __init__(self, *args, **kwargs):
+        requires_backends(self, ["flax"])
+
+
+class FlaxRegNetModel(metaclass=DummyObject):
+    _backends = ["flax"]
+
+    def __init__(self, *args, **kwargs):
+        requires_backends(self, ["flax"])
+
+
+class FlaxRegNetPreTrainedModel(metaclass=DummyObject):
+    _backends = ["flax"]
+
+    def __init__(self, *args, **kwargs):
+        requires_backends(self, ["flax"])
+
+
 class FlaxResNetForImageClassification(metaclass=DummyObject):
->>>>>>> cae78c46
-    _backends = ["flax"]
-
-    def __init__(self, *args, **kwargs):
-        requires_backends(self, ["flax"])
-
-
-<<<<<<< HEAD
-class FlaxRegNetModel(metaclass=DummyObject):
-=======
+    _backends = ["flax"]
+
+    def __init__(self, *args, **kwargs):
+        requires_backends(self, ["flax"])
+
+
 class FlaxResNetModel(metaclass=DummyObject):
->>>>>>> cae78c46
-    _backends = ["flax"]
-
-    def __init__(self, *args, **kwargs):
-        requires_backends(self, ["flax"])
-
-
-<<<<<<< HEAD
-class FlaxRegNetPreTrainedModel(metaclass=DummyObject):
-=======
+    _backends = ["flax"]
+
+    def __init__(self, *args, **kwargs):
+        requires_backends(self, ["flax"])
+
+
 class FlaxResNetPreTrainedModel(metaclass=DummyObject):
->>>>>>> cae78c46
     _backends = ["flax"]
 
     def __init__(self, *args, **kwargs):
