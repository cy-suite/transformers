--- conflicted
+++ resolved
@@ -1393,21 +1393,12 @@
         return tokenizer
 
     def normalizer(self, proto):
-<<<<<<< HEAD
-        sequence = []
-        if getattr(self.original_tokenizer, "add_prefix_space", True):
-            sequence += [normalizers.Prepend(prepend="▁")]
-        sequence += [normalizers.Replace(pattern=" ", content="▁")]
-        return normalizers.Sequence(sequence)
-=======
         if getattr(self.original_tokenizer, "legacy", True):
-            sequence = []
             if getattr(self.original_tokenizer, "add_prefix_space"):
                 sequence += [normalizers.Prepend(prepend="▁")]
             sequence += [normalizers.Replace(pattern=" ", content="▁")]
             return normalizers.Sequence(sequence)
         return None  # non-legacy, no normalizer
->>>>>>> fbb41cd4
 
     def pre_tokenizer(self, replacement, add_prefix_space):
         if not self.original_tokenizer.legacy:  # non-legacy, we need a replace
