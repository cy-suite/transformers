import inspect
<<<<<<< HEAD
import json
import logging
=======
>>>>>>> 42fddacd
import math
import os
import re
import shutil
import warnings
from contextlib import contextmanager
from pathlib import Path
from typing import Any, Callable, Dict, List, Optional, Tuple, Union

import numpy as np
import torch
from packaging import version
from torch import nn
from torch.utils.data.dataloader import DataLoader
from torch.utils.data.dataset import Dataset
from torch.utils.data.distributed import DistributedSampler
from torch.utils.data.sampler import RandomSampler, Sampler, SequentialSampler
from tqdm.auto import tqdm, trange

from .data.data_collator import DataCollator, DataCollatorWithPadding, default_data_collator
from .file_utils import is_nlp_available, is_torch_tpu_available
from .integrations import (
    default_hp_search_backend,
    is_comet_available,
    is_optuna_available,
    is_ray_available,
    is_tensorboard_available,
    is_wandb_available,
)
from .modeling_utils import PreTrainedModel
from .optimization import AdamW, get_linear_schedule_with_warmup
<<<<<<< HEAD
from .trainer_utils import (
    PREFIX_CHECKPOINT_DIR,
    EvalPrediction,
    PredictionOutput,
    TrainOutput,
    set_seed,
    estimate_tokens
=======
from .tokenization_utils_base import PreTrainedTokenizerBase
from .trainer_utils import (
    PREFIX_CHECKPOINT_DIR,
    BestRun,
    EvalPrediction,
    HPSearchBackend,
    PredictionOutput,
    TrainOutput,
    default_compute_objective,
    default_hp_space,
    set_seed,
>>>>>>> 42fddacd
)
from .training_args import TrainingArguments
from .utils import logging


_use_native_amp = False
_use_apex = False

# Check if Pytorch version >= 1.6 to switch between Native AMP and Apex
if version.parse(torch.__version__) < version.parse("1.6"):
    from transformers.file_utils import is_apex_available

    if is_apex_available():
        from apex import amp
    _use_apex = True
else:
    _use_native_amp = True
    from torch.cuda.amp import autocast

if is_nlp_available():
    import nlp

if is_torch_tpu_available():
    import torch_xla.core.xla_model as xm
    import torch_xla.debug.metrics as met
    import torch_xla.distributed.parallel_loader as pl

if is_tensorboard_available():
    try:
        from torch.utils.tensorboard import SummaryWriter
    except ImportError:
        from tensorboardX import SummaryWriter

if is_wandb_available():
    import wandb

if is_comet_available():
    import comet_ml

if is_optuna_available():
    import optuna

if is_ray_available():
    from ray import tune

logger = logging.get_logger(__name__)


@contextmanager
def torch_distributed_zero_first(local_rank: int):
    """
    Decorator to make all processes in distributed training wait for each local_master to do something.

    Args:
        local_rank (:obj:`int`): The rank of the local process.
    """
    if local_rank not in [-1, 0]:
        torch.distributed.barrier()
    yield
    if local_rank == 0:
        torch.distributed.barrier()


class SequentialDistributedSampler(Sampler):
    """
    Distributed Sampler that subsamples indicies sequentially,
    making it easier to collate all results at the end.

    Even though we only use this sampler for eval and predict (no training),
    which means that the model params won't have to be synced (i.e. will not hang
    for synchronization even if varied number of forward passes), we still add extra
    samples to the sampler to make it evenly divisible (like in `DistributedSampler`)
    to make it easy to `gather` or `reduce` resulting tensors at the end of the loop.
    """

    def __init__(self, dataset, num_replicas=None, rank=None):
        if num_replicas is None:
            if not torch.distributed.is_available():
                raise RuntimeError("Requires distributed package to be available")
            num_replicas = torch.distributed.get_world_size()
        if rank is None:
            if not torch.distributed.is_available():
                raise RuntimeError("Requires distributed package to be available")
            rank = torch.distributed.get_rank()
        self.dataset = dataset
        self.num_replicas = num_replicas
        self.rank = rank
        self.num_samples = int(math.ceil(len(self.dataset) * 1.0 / self.num_replicas))
        self.total_size = self.num_samples * self.num_replicas

    def __iter__(self):
        indices = list(range(len(self.dataset)))

        # add extra samples to make it evenly divisible
        indices += indices[: (self.total_size - len(indices))]
        assert (
            len(indices) == self.total_size
        ), f"Indices length {len(indices)} and total size {self.total_size} mismatched"

        # subsample
        indices = indices[self.rank * self.num_samples : (self.rank + 1) * self.num_samples]
        assert (
            len(indices) == self.num_samples
        ), f"Indices length {len(indices)} and sample number {self.num_samples} mismatched"

        return iter(indices)

    def __len__(self):
        return self.num_samples


def get_tpu_sampler(dataset: Dataset):
    if xm.xrt_world_size() <= 1:
        return RandomSampler(dataset)
    return DistributedSampler(dataset, num_replicas=xm.xrt_world_size(), rank=xm.get_ordinal())


class Trainer:
    """
    Trainer is a simple but feature-complete training and eval loop for PyTorch,
    optimized for 🤗 Transformers.

    Args:
        model (:class:`~transformers.PreTrainedModel`, `optional`):
            The model to train, evaluate or use for predictions. If not provided, a ``model_init`` must be passed.
        args (:class:`~transformers.TrainingArguments`, `optional`):
            The arguments to tweak for training. Will default to a basic instance of :class:`~transformers.TrainingArguments`
            with the ``output_dir`` set to a directory named `tmp_trainer` in the current directory if not provided.
        data_collator (:obj:`DataCollator`, `optional`):
            The function to use to form a batch from a list of elements of :obj:`train_dataset` or
            :obj:`eval_dataset`. Will default to :func:`~transformers.default_data_collator` if no ``tokenizer`` is
            provided, an instance of :func:`~transformers.DataCollatorWithPadding` otherwise.
        train_dataset (:obj:`torch.utils.data.dataset.Dataset`, `optional`):
            The dataset to use for training. If it is an :obj:`nlp.Dataset`, columns not accepted by the
            ``model.forward()`` method are automatically removed.
        eval_dataset (:obj:`torch.utils.data.dataset.Dataset`, `optional`):
             The dataset to use for evaluation. If it is an :obj:`nlp.Dataset`, columns not accepted by the
            ``model.forward()`` method are automatically removed.
        tokenizer (:class:`PreTrainedTokenizerBase`, `optional`):
            The tokenizer used to preprocess the data. If provided, will be used to automatically pad the inputs the
            maximum length when batching inputs, and it will be saved along the model to make it easier to rerun an
            interrupted training or reuse the fine-tuned model.
        model_init (:obj:`Callable[[], PreTrainedModel]`, `optional`):
            A function that instantiates the model to be used. If provided, each call to
            :meth:`~transformers.Trainer.train` will start from a new instance of the model as given by this function.
        compute_metrics (:obj:`Callable[[EvalPrediction], Dict]`, `optional`):
            The function that will be used to compute metrics at evaluation. Must take a
            :class:`~transformers.EvalPrediction` and return a dictionary string to metric values.
        tb_writer (:obj:`SummaryWriter`, `optional`):
            Object to write to TensorBoard.
        optimizers (:obj:`Tuple[torch.optim.Optimizer, torch.optim.lr_scheduler.LambdaLR`, `optional`):
            A tuple containing the optimizer and the scheduler to use. Will default to an instance of
            :class:`~transformers.AdamW` on your model and a scheduler given by
            :func:`~transformers.get_linear_schedule_with_warmup` controlled by :obj:`args`.
        kwargs:
            Deprecated keyword arguments.
    """

    def __init__(
        self,
        model: PreTrainedModel = None,
        args: TrainingArguments = None,
        data_collator: Optional[DataCollator] = None,
        train_dataset: Optional[Dataset] = None,
        eval_dataset: Optional[Dataset] = None,
        tokenizer: Optional["PreTrainedTokenizerBase"] = None,
        model_init: Callable[[], PreTrainedModel] = None,
        compute_metrics: Optional[Callable[[EvalPrediction], Dict]] = None,
        tb_writer: Optional["SummaryWriter"] = None,
        optimizers: Tuple[torch.optim.Optimizer, torch.optim.lr_scheduler.LambdaLR] = (None, None),
        **kwargs,
    ):
        if args is None:
            logger.info("No `TrainingArguments` passed, using the current path as `output_dir`.")
            args = TrainingArguments("tmp_trainer")
        self.args = args
        # Seed must be set before instantiating the model when using model
        set_seed(self.args.seed)
        assert (
            model is not None or model_init is not None
        ), "You must provide a model to use `Trainer`, either by using the `model` argument or the `model_init` argument."
        if model is None and model_init is not None:
            model = model_init()
        self.model = model.to(args.device) if model is not None else None
        default_collator = default_data_collator if tokenizer is None else DataCollatorWithPadding(tokenizer)
        self.data_collator = data_collator if data_collator is not None else default_collator
        self.train_dataset = train_dataset
        self.eval_dataset = eval_dataset
        self.tokenizer = tokenizer
        self.model_init = model_init
        self.compute_metrics = compute_metrics
        self.optimizer, self.lr_scheduler = optimizers
        if model_init is not None and (self.optimizer is not None or self.lr_scheduler is not None):
            raise RuntimeError(
                "Passing a `model_init` is incompatible with providing the `optimizers` argument."
                "You should subclass `Trainer` and override the `create_optimizer_and_scheduler` method."
            )
        self.tb_writer = tb_writer
        self.log_history = []
        if "prediction_loss_only" in kwargs:
            warnings.warn(
                "Passing `prediction_loss_only` as a keyword argument is deprecated and won't be possible in a future version. Use `args.prediction_loss_only` instead.",
                FutureWarning,
            )
            self.args.prediction_loss_only = kwargs.pop("prediction_loss_only")
        assert kwargs == {}, f"Unexpected keyword arguments: {list(kwargs.keys())}."

        if tb_writer is None and is_tensorboard_available() and self.is_world_process_zero():
            self.tb_writer = SummaryWriter(log_dir=self.args.logging_dir)
        if not is_tensorboard_available():
            logger.warning(
                "You are instantiating a Trainer but Tensorboard is not installed. You should consider installing it."
            )
        if is_wandb_available():
            self.setup_wandb()
        elif os.environ.get("WANDB_DISABLED") != "true":
            logger.info(
                "You are instantiating a Trainer but W&B is not installed. To use wandb logging, "
                "run `pip install wandb; wandb login` see https://docs.wandb.com/huggingface."
            )
        if is_comet_available():
            self.setup_comet()
        elif os.environ.get("COMET_MODE") != "DISABLED":
            logger.info(
                "To use comet_ml logging, run `pip/conda install comet_ml` "
                "see https://www.comet.ml/docs/python-sdk/huggingface/"
            )
        # Create output directory if needed
        if self.is_world_process_zero():
            os.makedirs(self.args.output_dir, exist_ok=True)
        if is_torch_tpu_available():
            # Set an xla_device flag on the model's config.
            # We'll find a more elegant and not need to do this in the future.
            self.model.config.xla_device = True
        if not callable(self.data_collator) and callable(getattr(self.data_collator, "collate_batch", None)):
            self.data_collator = self.data_collator.collate_batch
            warnings.warn(
                (
                    "The `data_collator` should now be a simple callable (function, class with `__call__`), classes "
                    + "with a `collate_batch` are deprecated and won't be supported in a future version."
                ),
                FutureWarning,
            )

        if is_nlp_available():
            if isinstance(train_dataset, nlp.Dataset):
                self._remove_unused_columns(self.train_dataset, description="training")
            if isinstance(eval_dataset, nlp.Dataset):
                self._remove_unused_columns(self.eval_dataset, description="evaluation")

        self.global_step = None
        self.epoch = None
        if self.args.fp16 and _use_native_amp:
            self.scaler = torch.cuda.amp.GradScaler()
        self.hp_search_backend = None

    def _remove_unused_columns(self, dataset: "nlp.Dataset", description: Optional[str] = None):
        if not self.args.remove_unused_columns:
            return
        # Inspect model forward signature to keep only the arguments it accepts.
        signature = inspect.signature(self.model.forward)
        signature_columns = list(signature.parameters.keys())
        # Labels may be named label or label_ids, the default data collator handles that.
        signature_columns += ["label", "label_ids"]
        columns = [k for k in signature_columns if k in dataset.column_names]
        ignored_columns = list(set(dataset.column_names) - set(signature_columns))
        dset_description = "" if description is None else f"in the {description} set "
        logger.info(
            f"The following columns {dset_description}don't have a corresponding argument in `{self.model.__class__.__name__}.forward` and have been ignored: {', '.join(ignored_columns)}."
        )
        dataset.set_format(type=dataset.format["type"], columns=columns)

    def _get_train_sampler(self) -> Optional[torch.utils.data.sampler.Sampler]:
        if isinstance(self.train_dataset, torch.utils.data.IterableDataset):
            return None
        elif is_torch_tpu_available():
            return get_tpu_sampler(self.train_dataset)
        else:
            return (
                RandomSampler(self.train_dataset)
                if self.args.local_rank == -1
                else DistributedSampler(self.train_dataset)
            )

    def get_train_dataloader(self) -> DataLoader:
        """
        Returns the training :class:`~torch.utils.data.DataLoader`.

        Will use no sampler if :obj:`self.train_dataset` is a :obj:`torch.utils.data.IterableDataset`, a random sampler
        (adapted to distributed training if necessary) otherwise.

        Subclass and override this method if you want to inject some custom behavior.
        """
        if self.train_dataset is None:
            raise ValueError("Trainer: training requires a train_dataset.")
        train_sampler = self._get_train_sampler()

        return DataLoader(
            self.train_dataset,
            batch_size=self.args.train_batch_size,
            sampler=train_sampler,
            collate_fn=self.data_collator,
            drop_last=self.args.dataloader_drop_last,
        )

    def _get_eval_sampler(self, eval_dataset: Dataset) -> Optional[torch.utils.data.sampler.Sampler]:
        if isinstance(eval_dataset, torch.utils.data.IterableDataset):
            return None
        elif is_torch_tpu_available():
            return SequentialDistributedSampler(eval_dataset, num_replicas=xm.xrt_world_size(), rank=xm.get_ordinal())
        elif self.args.local_rank != -1:
            return SequentialDistributedSampler(eval_dataset)
        else:
            return SequentialSampler(eval_dataset)

    def get_eval_dataloader(self, eval_dataset: Optional[Dataset] = None) -> DataLoader:
        """
        Returns the evaluation :class:`~torch.utils.data.DataLoader`.

        Will use no sampler if :obj:`self.eval_dataset` is a :obj:`torch.utils.data.IterableDataset`, a sequential
        sampler (adapted to distributed training if necessary) otherwise.

        Subclass and override this method if you want to inject some custom behavior.

        Args:
            eval_dataset (:obj:`torch.utils.data.dataset.Dataset`, `optional`):
                If provided, will override :obj:`self.eval_dataset`. If it is an :obj:`nlp.Dataset`, columns not
                accepted by the ``model.forward()`` method are automatically removed.
        """
        if eval_dataset is None and self.eval_dataset is None:
            raise ValueError("Trainer: evaluation requires an eval_dataset.")
        elif eval_dataset is not None and is_nlp_available() and isinstance(eval_dataset, nlp.Dataset):
            self._remove_unused_columns(eval_dataset, description="evaluation")
        eval_dataset = eval_dataset if eval_dataset is not None else self.eval_dataset
        eval_sampler = self._get_eval_sampler(eval_dataset)

        return DataLoader(
            eval_dataset,
            sampler=eval_sampler,
            batch_size=self.args.eval_batch_size,
            collate_fn=self.data_collator,
            drop_last=self.args.dataloader_drop_last,
        )

    def get_test_dataloader(self, test_dataset: Dataset) -> DataLoader:
        """
        Returns the test :class:`~torch.utils.data.DataLoader`.

        Will use no sampler if :obj:`test_dataset` is a :obj:`torch.utils.data.IterableDataset`, a sequential
        sampler (adapted to distributed training if necessary) otherwise.

        Subclass and override this method if you want to inject some custom behavior.

        Args:
            eval_dataset (:obj:`torch.utils.data.dataset.Dataset`, `optional`):
                The test dataset to use. If it is an :obj:`nlp.Dataset`, columns not accepted by the
                ``model.forward()`` method are automatically removed.
        """
        if is_nlp_available() and isinstance(test_dataset, nlp.Dataset):
            self._remove_unused_columns(test_dataset, description="test")
        test_sampler = self._get_eval_sampler(test_dataset)

        # We use the same batch_size as for eval.
        return DataLoader(
            test_dataset,
            sampler=test_sampler,
            batch_size=self.args.eval_batch_size,
            collate_fn=self.data_collator,
            drop_last=self.args.dataloader_drop_last,
        )

    def create_optimizer_and_scheduler(self, num_training_steps: int):
        """
        Setup the optimizer and the learning rate scheduler.

        We provide a reasonable default that works well. If you want to use something else, you can pass a tuple in the
        Trainer's init through :obj:`optimizers`, or subclass and override this method in a subclass.
        """
        if self.optimizer is None:
            no_decay = ["bias", "LayerNorm.weight"]
            optimizer_grouped_parameters = [
                {
                    "params": [p for n, p in self.model.named_parameters() if not any(nd in n for nd in no_decay)],
                    "weight_decay": self.args.weight_decay,
                },
                {
                    "params": [p for n, p in self.model.named_parameters() if any(nd in n for nd in no_decay)],
                    "weight_decay": 0.0,
                },
            ]
            self.optimizer = AdamW(
                optimizer_grouped_parameters,
                lr=self.args.learning_rate,
                betas=(self.args.adam_beta1, self.args.adam_beta2),
                eps=self.args.adam_epsilon,
            )
        if self.lr_scheduler is None:
            self.lr_scheduler = get_linear_schedule_with_warmup(
                self.optimizer, num_warmup_steps=self.args.warmup_steps, num_training_steps=num_training_steps
            )

    def setup_wandb(self):
        """
        Setup the optional Weights & Biases (`wandb`) integration.

        One can subclass and override this method to customize the setup if needed. Find more information
        `here <https://docs.wandb.com/huggingface>`__. You can also override the following environment variables:

        Environment:
            WANDB_WATCH:
                (Optional, ["gradients", "all", "false"]) "gradients" by default, set to "false" to disable gradient logging
                or "all" to log gradients and parameters
            WANDB_PROJECT:
                (Optional): str - "huggingface" by default, set this to a custom string to store results in a different project
            WANDB_DISABLED:
                (Optional): boolean - defaults to false, set to "true" to disable wandb entirely
        """
        if hasattr(self, "_setup_wandb"):
            warnings.warn(
                "The `_setup_wandb` method is deprecated and won't be called in a future version, define `setup_wandb` in your subclass.",
                FutureWarning,
            )
            return self._setup_wandb()

        if self.is_world_process_zero():
            logger.info(
                'Automatic Weights & Biases logging enabled, to disable set os.environ["WANDB_DISABLED"] = "true"'
            )
            combined_dict = {**self.model.config.to_dict(), **self.args.to_sanitized_dict()}
            wandb.init(
                project=os.getenv("WANDB_PROJECT", "huggingface"), config=combined_dict, name=self.args.run_name
            )
            # keep track of model topology and gradients, unsupported on TPU
            if not is_torch_tpu_available() and os.getenv("WANDB_WATCH") != "false":
                wandb.watch(
                    self.model, log=os.getenv("WANDB_WATCH", "gradients"), log_freq=max(100, self.args.logging_steps)
                )

    def setup_comet(self):
        """
        Setup the optional Comet.ml integration.

        Environment:
            COMET_MODE:
                (Optional): str - "OFFLINE", "ONLINE", or "DISABLED"
            COMET_PROJECT_NAME:
                (Optional): str - Comet.ml project name for experiments
            COMET_OFFLINE_DIRECTORY:
                (Optional): str - folder to use for saving offline experiments when `COMET_MODE` is "OFFLINE"

        For a number of configurable items in the environment,
        see `here <https://www.comet.ml/docs/python-sdk/advanced/#comet-configuration-variables>`__
        """
        if self.is_world_master():
            comet_mode = os.getenv("COMET_MODE", "ONLINE").upper()
            args = {"project_name": os.getenv("COMET_PROJECT_NAME", "huggingface")}
            experiment = None
            if comet_mode == "ONLINE":
                experiment = comet_ml.Experiment(**args)
                logger.info("Automatic Comet.ml online logging enabled")
            elif comet_mode == "OFFLINE":
                args["offline_directory"] = os.getenv("COMET_OFFLINE_DIRECTORY", "./")
                experiment = comet_ml.OfflineExperiment(**args)
                logger.info("Automatic Comet.ml offline logging enabled; use `comet upload` when finished")
            if experiment is not None:
                experiment._set_model_graph(self.model, framework="transformers")
                experiment._log_parameters(self.args, prefix="args/", framework="transformers")
                experiment._log_parameters(self.model.config, prefix="config/", framework="transformers")

    def num_examples(self, dataloader: DataLoader) -> int:
        """
        Helper to get number of samples in a :class:`~torch.utils.data.DataLoader` by accessing its dataset.
        """
        return len(dataloader.dataset)

    def _hp_search_setup(self, trial: Union["optuna.Trial", Dict[str, Any]]):
        """ HP search setup code """
        if self.hp_search_backend is None or trial is None:
            return
        params = self.hp_space(trial) if self.hp_search_backend == HPSearchBackend.OPTUNA else trial
        for key, value in params.items():
            if not hasattr(self.args, key):
                raise AttributeError(
                    f"Trying to set {key} in the hyperparameter search but there is no corresponding field in `TrainingArguments`."
                )
            old_attr = getattr(self.args, key, None)
            # Casting value to the proper type
            if old_attr is not None:
                value = type(old_attr)(value)
            setattr(self.args, key, value)
        if self.hp_search_backend == HPSearchBackend.OPTUNA:
            logger.info("Trial:", trial.params)

    def _report_to_hp_search(
        self, trial: Union["optuna.Trial", Dict[str, Any]], epoch: int, metrics: Dict[str, float]
    ):
        if self.hp_search_backend is None or trial is None:
            return
        self.objective = self.compute_objective(metrics)
        if self.hp_search_backend == HPSearchBackend.OPTUNA:
            trial.report(self.objective, epoch)
            if trial.should_prune():
                raise optuna.TrialPruned()
        elif self.hp_search_backend == HPSearchBackend.RAY:
            tune.report(objective=self.objective, **metrics)

    def train(self, model_path: Optional[str] = None, trial: Union["optuna.Trial", Dict[str, Any]] = None):
        """
        Main training entry point.

        Args:
            model_path (:obj:`str`, `optional`):
                Local path to the model if the model to train has been instantiated from a local path. If present,
                training will resume from the optimizer/scheduler states loaded here.
            trial (:obj:`optuna.Trial` or :obj:`Dict[str, Any]`, `optional`):
                The trial run or the hyperparameter dictionary for hyperparameter search.
        """
        # This might change the seed so needs to run first.
        self._hp_search_setup(trial)

        # Model re-init
        if self.model_init is not None:
            # Seed must be set before instantiating the model when using model_init.
            set_seed(self.args.seed)
            model = self.model_init()
            self.model = model.to(self.args.device)

            # Reinitializes optimizer and scheduler
            self.optimizer, self.lr_scheduler = None, None

        # Data loader and number of training steps
        train_dataloader = self.get_train_dataloader()
        if self.args.max_steps > 0:
            t_total = self.args.max_steps
            num_train_epochs = (
                self.args.max_steps // (len(train_dataloader) // self.args.gradient_accumulation_steps) + 1
            )
        else:
            t_total = int(len(train_dataloader) // self.args.gradient_accumulation_steps * self.args.num_train_epochs)
            num_train_epochs = self.args.num_train_epochs
            self.args.max_steps = t_total

        self.create_optimizer_and_scheduler(num_training_steps=t_total)

        # Check if saved optimizer or scheduler states exist
        if (
            model_path is not None
            and os.path.isfile(os.path.join(model_path, "optimizer.pt"))
            and os.path.isfile(os.path.join(model_path, "scheduler.pt"))
        ):
            # Load in optimizer and scheduler states
            self.optimizer.load_state_dict(
                torch.load(os.path.join(model_path, "optimizer.pt"), map_location=self.args.device)
            )
            self.lr_scheduler.load_state_dict(torch.load(os.path.join(model_path, "scheduler.pt")))

        model = self.model
        if self.args.fp16 and _use_apex:
            if not is_apex_available():
                raise ImportError("Please install apex from https://www.github.com/nvidia/apex to use fp16 training.")
            model, self.optimizer = amp.initialize(model, self.optimizer, opt_level=self.args.fp16_opt_level)

        # multi-gpu training (should be after apex fp16 initialization)
        if self.args.n_gpu > 1:
            model = torch.nn.DataParallel(model)

        # Distributed training (should be after apex fp16 initialization)
        if self.args.local_rank != -1:
            model = torch.nn.parallel.DistributedDataParallel(
                model,
                device_ids=[self.args.local_rank],
                output_device=self.args.local_rank,
                find_unused_parameters=True,
            )

        if self.tb_writer is not None:
            self.tb_writer.add_text("args", self.args.to_json_string())
            self.tb_writer.add_hparams(self.args.to_sanitized_dict(), metric_dict={})

        # Train!
        if is_torch_tpu_available():
            total_train_batch_size = self.args.train_batch_size * xm.xrt_world_size()
        else:
            total_train_batch_size = (
                self.args.train_batch_size
                * self.args.gradient_accumulation_steps
                * (torch.distributed.get_world_size() if self.args.local_rank != -1 else 1)
            )
        logger.info("***** Running training *****")
        logger.info("  Num examples = %d", self.num_examples(train_dataloader))
        logger.info("  Num Epochs = %d", num_train_epochs)
        logger.info("  Instantaneous batch size per device = %d", self.args.per_device_train_batch_size)
        logger.info("  Total train batch size (w. parallel, distributed & accumulation) = %d", total_train_batch_size)
        logger.info("  Gradient Accumulation steps = %d", self.args.gradient_accumulation_steps)
        logger.info("  Total optimization steps = %d", t_total)

        self.global_step = 0
        self.epoch = 0
        # Has to be a tensor to be
        self.non_embedding_flos = 0
        epochs_trained = 0
        steps_trained_in_current_epoch = 0
        # Check if continuing training from a checkpoint
        if model_path is not None:
            # set global_step to global_step of last saved checkpoint from model path
            try:
                self.global_step = int(model_path.split("-")[-1].split("/")[0])
                self.non_embedding_flos = getattr(model.config, "non_embedding_flos", 0)
                epochs_trained = self.global_step // (len(train_dataloader) // self.args.gradient_accumulation_steps)
                steps_trained_in_current_epoch = self.global_step % (
                    len(train_dataloader) // self.args.gradient_accumulation_steps
                )

                logger.info("  Continuing training from checkpoint, will skip to saved global_step")
                logger.info("  Continuing training from epoch %d", epochs_trained)
                logger.info("  Continuing training from global step %d", self.global_step)
                logger.info(
                    "  Continuing training from %d non-embedding floating-point operations", self.non_embedding_flos
                )
                logger.info("  Will skip the first %d steps in the first epoch", steps_trained_in_current_epoch)
            except ValueError:
                self.global_step = 0
                self.non_embedding_flos = 0
                logger.info("  Starting fine-tuning.")

        tr_loss = 0.0
        logging_loss = 0.0
        model.zero_grad()
        disable_tqdm = self.args.disable_tqdm or not self.is_local_process_zero()
        train_pbar = trange(epochs_trained, int(np.ceil(num_train_epochs)), desc="Epoch", disable=disable_tqdm)
        for epoch in range(epochs_trained, int(np.ceil(num_train_epochs))):
            if isinstance(train_dataloader, DataLoader) and isinstance(train_dataloader.sampler, DistributedSampler):
                train_dataloader.sampler.set_epoch(epoch)

            if is_torch_tpu_available():
                parallel_loader = pl.ParallelLoader(train_dataloader, [self.args.device]).per_device_loader(
                    self.args.device
                )
                epoch_iterator = parallel_loader
            else:
                epoch_iterator = train_dataloader

            # Reset the past mems state at the beginning of each epoch if necessary.
            if self.args.past_index >= 0:
                self._past = None

            epoch_pbar = tqdm(epoch_iterator, desc="Iteration", disable=disable_tqdm)
            for step, inputs in enumerate(epoch_iterator):

                # Skip past any already trained steps if resuming training
                if steps_trained_in_current_epoch > 0:
                    steps_trained_in_current_epoch -= 1
                    epoch_pbar.update(1)
                    continue

                tr_loss += self.training_step(model, inputs)

                try:
                    self.non_embedding_flos += 6 * model.floating_point_ops(
                        *estimate_tokens(inputs), no_embeddings=True
                    )
                except AttributeError:
                    # in case this is a DataParallel
                    self.non_embedding_flos += 6 * model.module.floating_point_ops(
                        *estimate_tokens(inputs), no_embeddings=True
                    )

                if (step + 1) % self.args.gradient_accumulation_steps == 0 or (
                    # last step in epoch but step is always smaller than gradient_accumulation_steps
                    len(epoch_iterator) <= self.args.gradient_accumulation_steps
                    and (step + 1) == len(epoch_iterator)
                ):
                    if self.args.fp16 and _use_native_amp:
                        self.scaler.unscale_(self.optimizer)
                        torch.nn.utils.clip_grad_norm_(model.parameters(), self.args.max_grad_norm)
                    elif self.args.fp16 and _use_apex:
                        torch.nn.utils.clip_grad_norm_(amp.master_params(self.optimizer), self.args.max_grad_norm)
                    else:
                        torch.nn.utils.clip_grad_norm_(model.parameters(), self.args.max_grad_norm)

                    if is_torch_tpu_available():
                        xm.optimizer_step(self.optimizer)
                    elif self.args.fp16 and _use_native_amp:
                        self.scaler.step(self.optimizer)
                        self.scaler.update()
                    else:
                        self.optimizer.step()

                    self.lr_scheduler.step()
                    model.zero_grad()
                    self.global_step += 1
                    self.epoch = epoch + (step + 1) / len(epoch_iterator)

                    if (self.args.logging_steps > 0 and self.global_step % self.args.logging_steps == 0) or (
                        self.global_step == 1 and self.args.logging_first_step
                    ):
                        logs: Dict[str, float] = {}
                        logs["loss"] = (tr_loss - logging_loss) / self.args.logging_steps
                        # backward compatibility for pytorch schedulers
                        logs["learning_rate"] = (
                            self.lr_scheduler.get_last_lr()[0]
                            if version.parse(torch.__version__) >= version.parse("1.4")
                            else self.lr_scheduler.get_lr()[0]
                        )
                        logging_loss = tr_loss

                        self.log(logs)

                    if self.args.evaluate_during_training and self.global_step % self.args.eval_steps == 0:
                        metrics = self.evaluate()
                        self._report_to_hp_search(trial, epoch, metrics)

                    if self.args.save_steps > 0 and self.global_step % self.args.save_steps == 0:
                        # In all cases (even distributed/parallel), self.model is always a reference
                        # to the model we want to save.
                        if hasattr(model, "module"):
                            assert (
                                model.module is self.model
                            ), f"Module {model.module} should be a reference to self.model"
                        else:
                            assert model is self.model, f"Model {model} should be a reference to self.model"
                        # Save model checkpoint
                        checkpoint_folder = f"{PREFIX_CHECKPOINT_DIR}-{self.global_step}"
                        if self.hp_search_backend is not None and trial is not None:
                            run_id = (
                                trial.number
                                if self.hp_search_backend == HPSearchBackend.OPTUNA
                                else tune.get_trial_id()
                            )
                            checkpoint_folder += f"-run-{run_id}"
                        output_dir = os.path.join(self.args.output_dir, checkpoint_folder)

                        self.save_model(output_dir)

                        if self.is_world_process_zero():
                            self._rotate_checkpoints(use_mtime=True)

                        if is_torch_tpu_available():
                            xm.rendezvous("saving_optimizer_states")
                            xm.save(self.optimizer.state_dict(), os.path.join(output_dir, "optimizer.pt"))
                            xm.save(self.lr_scheduler.state_dict(), os.path.join(output_dir, "scheduler.pt"))
                        elif self.is_world_process_zero():
                            torch.save(self.optimizer.state_dict(), os.path.join(output_dir, "optimizer.pt"))
                            torch.save(self.lr_scheduler.state_dict(), os.path.join(output_dir, "scheduler.pt"))

<<<<<<< HEAD
                if self.global_step >= self.args.max_steps > 0:
                    epoch_iterator.close()
                    break
            if self.global_step >= self.args.max_steps > 0:
                train_iterator.close()
=======
                epoch_pbar.update(1)
                if self.args.max_steps > 0 and self.global_step >= self.args.max_steps:
                    break
            epoch_pbar.close()
            train_pbar.update(1)
            if self.args.max_steps > 0 and self.global_step >= self.args.max_steps:
>>>>>>> 42fddacd
                break
            if self.args.tpu_metrics_debug or self.args.debug:
                if is_torch_tpu_available():
                    # tpu-comment: Logging debug metrics for PyTorch/XLA (compile, execute times, ops, etc.)
                    xm.master_print(met.metrics_report())
                else:
                    logger.warning(
                        "You enabled PyTorch/XLA debug metrics but you don't have a TPU "
                        "configured. Check your training configuration if this is unexpected."
                    )

        train_pbar.close()
        if self.tb_writer:
            self.tb_writer.close()
        if self.args.past_index and hasattr(self, "_past"):
            # Clean the state at the end of training
            delattr(self, "_past")

        logger.info("\n\nTraining completed. Do not forget to share your model on huggingface.co/models =)\n\n")
        return TrainOutput(self.global_step, tr_loss / self.global_step)

    def hyperparameter_search(
        self,
        hp_space: Optional[Callable[["optuna.Trial"], Dict[str, float]]] = None,
        compute_objective: Optional[Callable[[Dict[str, float]], float]] = None,
        n_trials: int = 20,
        direction: str = "minimize",
        backend: Optional[Union["str", HPSearchBackend]] = None,
        **kwargs
    ) -> BestRun:
        """
        Launch an hyperparameter search using ``optuna`` or ``Ray Tune``. The optimized quantity is determined by
        :obj:`compute_objectie`, which defaults to a function returning the evaluation loss when no metric is provided,
        the sum of all metrics otherwise.

        .. warning::

            To use this method, you need to have provided a ``model_init`` when initializing your
            :class:`~transformers.Trainer`: we need to reinitialize the model at each new run. This is incompatible
            with the ``optimizers`` argument, so you need to subclass :class:`~transformers.Trainer` and override the
            method :meth:`~transformers.Trainer.create_optimizer_and_scheduler` for custom optimizer/scheduler.

        Args:
            hp_space (:obj:`Callable[["optuna.Trial"], Dict[str, float]]`, `optional`):
                A function that defines the hyperparameter search space. Will default to
                :func:`~transformers.trainer_utils.default_hp_space_optuna` or
                :func:`~transformers.trainer_utils.default_hp_space_ray` depending on your backend.
            compute_objective (:obj:`Callable[[Dict[str, float]], float]`, `optional`):
                A function computing the objective to minimize or maximize from the metrics returned by the
                :obj:`evaluate` method. Will default to :func:`~transformers.trainer_utils.default_compute_objective`.
            n_trials (:obj:`int`, `optional`, defaults to 100):
                The number of trial runs to test.
            direction(:obj:`str`, `optional`, defaults to :obj:`"minimize"`):
                Whether to optimize greater or lower objects. Can be :obj:`"minimize"` or :obj:`"maximize"`, you should
                pick :obj:`"minimize"` when optimizing the validation loss, :obj:`"maximize"` when optimizing one or
                several metrics.
            backend(:obj:`str` or :class:`~transformers.training_utils.HPSearchBackend`, `optional`):
                The backend to use for hyperparameter search. Will default to optuna or Ray Tune, depending on which
                one is installed. If both are installed, will default to optuna.
            kwargs:
                Additional keyword arguments passed along to :obj:`optuna.create_study` or :obj:`ray.tune.run`. For
                more information see:

                - the documentation of `optuna.create_study <https://optuna.readthedocs.io/en/stable/reference/alias_generated/optuna.create_study.html#optuna.create_study>`__
                - the documentation of `tune.run <https://docs.ray.io/en/latest/tune/api_docs/execution.html#tune-run>`__

        Returns:
            :class:`transformers.trainer_utils.BestRun`: All the informations about the best run.
        """
        if backend is None:
            backend = default_hp_search_backend()
            if backend is None:
                raise RuntimeError(
                    "At least one of optuna or ray should be installed. "
                    "To install optuna run `pip install optuna`."
                    "To install ray run `pip install ray[tune]`."
                )
        backend = HPSearchBackend(backend)
        if backend == HPSearchBackend.OPTUNA and not is_optuna_available():
            raise RuntimeError("You picked the optuna backend, but it is not installed. Use `pip install optuna`.")
        if backend == HPSearchBackend.RAY and not is_ray_available():
            raise RuntimeError(
                "You picked the Ray Tune backend, but it is not installed. Use `pip install 'ray[tune]'`."
            )
        self.hp_search_backend = backend

        if self.model_init is None:
            raise RuntimeError(
                "To use hyperparameter search, you need to pass your model through a model_init function."
            )

        self.hp_space = default_hp_space[backend] if hp_space is None else hp_space
        self.compute_objective = default_compute_objective if compute_objective is None else compute_objective

        def _objective(trial):
            self.objective = None
            self.train(trial=trial)
            # If there hasn't been any evaluation during the training loop.
            if getattr(self, "objective", None) is None:
                metrics = self.evaluate()
                self.objective = self.compute_objective(metrics)
                if self.hp_search_backend == HPSearchBackend.RAY:
                    tune.report(objective=self.objective)
            return self.objective

        if self.hp_search_backend == HPSearchBackend.OPTUNA:
            timeout = kwargs.pop("timeout", None)
            n_jobs = kwargs.pop("n_jobs", 1)
            study = optuna.create_study(direction=direction, **kwargs)
            study.optimize(_objective, n_trials=n_trials, timeout=timeout, n_jobs=n_jobs)
            best_trial = study.best_trial
            best_run = BestRun(str(best_trial.number), best_trial.value, best_trial.params)
        elif self.hp_search_backend == HPSearchBackend.RAY:
            # The TensorBoard writer does not pickle so we have to remove it (if it exists) while doing the ray hp
            # search.
            _tb_writer = self.tb_writer
            self.tb_writer = None
            # Setup default `resources_per_trial` and `reporter`.
            if "resources_per_trial" not in kwargs and self.args.n_gpu > 0:
                kwargs["resources_per_trial"] = {"gpu": self.args.n_gpu}
            if "reporter" not in kwargs:
                from ray.tune import CLIReporter

                kwargs["progress_reporter"] = CLIReporter(metric_columns=["objective"])
            analysis = tune.run(_objective, config=self.hp_space(None), num_samples=n_trials, **kwargs)
            best_trial = analysis.get_best_trial(metric="objective", mode=direction[:3])
            best_run = BestRun(best_trial.trial_id, best_trial.last_result["objective"], best_trial.config)
            self.tb_writer = _tb_writer

        self.hp_search_backend = None
        return best_run

    def log(self, logs: Dict[str, float], iterator: Optional[tqdm] = None) -> None:
        """
        Log :obj:`logs` on the various objects watching training.

        Subclass and override this method to inject custom behavior.

        Args:
            logs (:obj:`Dict[str, float]`):
                The values to log.
            iterator (:obj:`tqdm`, `optional`):
                A potential tqdm progress bar to write the logs on.
        """
        if hasattr(self, "_log"):
            warnings.warn(
                "The `_log` method is deprecated and won't be called in a future version, define `log` in your subclass.",
                FutureWarning,
            )
            return self._log(logs, iterator=iterator)

        if self.epoch is not None:
            logs["epoch"] = self.epoch
        if self.non_embedding_flos is not None:
            if self.args.local_rank != -1:
                gathered_flos = self.distributed_broadcast_scalars([self.non_embedding_flos])
                logs["non_embedding_flos"] = gathered_flos.sum().item()
            else:
                logs["non_embedding_flos"] = self.non_embedding_flos
        if self.global_step is None:
            # when logging evaluation metrics without training
            self.global_step = 0
        if self.tb_writer:
            for k, v in logs.items():
                if isinstance(v, (int, float)):
                    self.tb_writer.add_scalar(k, v, self.global_step)
                else:
                    logger.warning(
                        "Trainer is attempting to log a value of "
                        '"%s" of type %s for key "%s" as a scalar. '
                        "This invocation of Tensorboard's writer.add_scalar() "
                        "is incorrect so we dropped this attribute.",
                        v,
                        type(v),
                        k,
                    )
            self.tb_writer.flush()
        if is_wandb_available():
            if self.is_world_process_zero():
                wandb.log(logs, step=self.global_step)
        if is_comet_available():
            if self.is_world_process_zero():
                experiment = comet_ml.config.get_global_experiment()
                if experiment is not None:
                    experiment._log_metrics(logs, step=self.global_step, epoch=self.epoch, framework="transformers")
        output = {**logs, **{"step": self.global_step}}
        if self.is_world_process_zero():
            self.log_history.append(output)
        if iterator is not None:
            iterator.write(output)
        else:
            print(output)

    def _prepare_inputs(self, inputs: Dict[str, Union[torch.Tensor, Any]]) -> Dict[str, Union[torch.Tensor, Any]]:
        """
        Prepare :obj:`inputs` before feeding them to the model, converting them to tensors if they are not already and
        handling potential state.
        """
        for k, v in inputs.items():
            if isinstance(v, torch.Tensor):
                inputs[k] = v.to(self.args.device)

        if self.args.past_index >= 0 and self._past is not None:
            inputs["mems"] = self._past

        return inputs

    def training_step(self, model: nn.Module, inputs: Dict[str, Union[torch.Tensor, Any]]) -> float:
        """
        Perform a training step on a batch of inputs.

        Subclass and override to inject custom behavior.

        Args:
            model (:obj:`nn.Module`):
                The model to train.
            inputs (:obj:`Dict[str, Union[torch.Tensor, Any]]`):
                The inputs and targets of the model.

                The dictionary will be unpacked before being fed to the model. Most models expect the targets under the
                argument :obj:`labels`. Check your model's documentation for all accepted arguments.

        Return:
            :obj:`float`: The training loss on this batch.
        """
        if hasattr(self, "_training_step"):
            warnings.warn(
                "The `_training_step` method is deprecated and won't be called in a future version, define `training_step` in your subclass.",
                FutureWarning,
            )
            return self._training_step(model, inputs, self.optimizer)

        model.train()
        inputs = self._prepare_inputs(inputs)

        if self.args.fp16 and _use_native_amp:
            with autocast():
                outputs = model(**inputs)
                loss = outputs[0]
        else:
            outputs = model(**inputs)
            # We don't use .loss here since the model may return tuples instead of ModelOutput.
            loss = outputs[0]

        if self.args.past_index >= 0:
            self._past = outputs[self.args.past_index]

        if self.args.n_gpu > 1:
            loss = loss.mean()  # mean() to average on multi-gpu parallel training

        if self.args.gradient_accumulation_steps > 1:
            loss = loss / self.args.gradient_accumulation_steps

        if self.args.fp16 and _use_native_amp:
            self.scaler.scale(loss).backward()
        elif self.args.fp16 and _use_apex:
            with amp.scale_loss(loss, self.optimizer) as scaled_loss:
                scaled_loss.backward()
        else:
            loss.backward()

        return loss.item()

    def is_local_master(self) -> bool:
        """
        Whether or not this process is the local (e.g., on one machine if training in a distributed fashion on
        several machines) main process.

        .. warning::

            This method is deprecated, use :meth:`~transformers.Trainer.is_local_process_zero` instead.
        """
        warnings.warn("This method is deprecated, use `Trainer.is_local_process_zero()` instead.", FutureWarning)
        return self.is_local_process_zero()

    def is_local_process_zero(self) -> bool:
        """
        Whether or not this process is the local (e.g., on one machine if training in a distributed fashion on
        several machines) main process.
        """
        if is_torch_tpu_available():
            return xm.is_master_ordinal(local=True)
        else:
            return self.args.local_rank in [-1, 0]

    def is_world_master(self) -> bool:
        """
        Whether or not this process is the global main process (when training in a distributed fashion on
        several machines, this is only going to be :obj:`True` for one process).

        .. warning::

            This method is deprecated, use :meth:`~transformers.Trainer.is_world_process_zero` instead.
        """
        warnings.warn("This method is deprecated, use `Trainer.is_world_process_zero()` instead.", FutureWarning)
        return self.is_world_process_zero()

    def is_world_process_zero(self) -> bool:
        """
        Whether or not this process is the global main process (when training in a distributed fashion on
        several machines, this is only going to be :obj:`True` for one process).
        """
        if is_torch_tpu_available():
            return xm.is_master_ordinal(local=False)
        else:
            return self.args.local_rank == -1 or torch.distributed.get_rank() == 0

    def save_model(self, output_dir: Optional[str] = None):
        """
        Will save the model, so you can reload it using :obj:`from_pretrained()`.

        Will only save from the world_master process (unless in TPUs).
        """

        if is_torch_tpu_available():
            self._save_tpu(output_dir)
        elif self.is_world_process_zero():
            self._save(output_dir)

    def _save_tpu(self, output_dir: Optional[str] = None):
        output_dir = output_dir if output_dir is not None else self.args.output_dir
        logger.info("Saving model checkpoint to %s", output_dir)

        if xm.is_master_ordinal():
            os.makedirs(output_dir, exist_ok=True)
            torch.save(self.args, os.path.join(output_dir, "training_args.bin"))
            json.dump(
                self.log_history, open(os.path.join(output_dir, "log_history.json"), "w"),
                indent=2,
                ensure_ascii=False
            )

        # Save a trained model and configuration using `save_pretrained()`.
        # They can then be reloaded using `from_pretrained()`
        if not isinstance(self.model, PreTrainedModel):
            raise ValueError("Trainer.model appears to not be a PreTrainedModel")

        xm.rendezvous("saving_checkpoint")
        # Storing the number of floating-point operations that went into the model
        if self.non_embedding_flos is not None:
            if self.args.local_rank != -1:
                gathered_flos = self.distributed_broadcast_scalars([self.non_embedding_flos])
                self.model.config.non_embedding_flos = gathered_flos.sum().item()
            else:
                self.model.config.non_embedding_flos = self.non_embedding_flos
        self.model.save_pretrained(output_dir)
        if self.tokenizer is not None:
            self.tokenizer.save_pretrained(output_dir)

    def _save(self, output_dir: Optional[str] = None):
        output_dir = output_dir if output_dir is not None else self.args.output_dir
        os.makedirs(output_dir, exist_ok=True)
        logger.info("Saving model checkpoint to %s", output_dir)
        # Save a trained model and configuration using `save_pretrained()`.
        # They can then be reloaded using `from_pretrained()`
        if not isinstance(self.model, PreTrainedModel):
            raise ValueError("Trainer.model appears to not be a PreTrainedModel")
        # Storing the number of floating-point operations that went into the model
        self.model.config.non_embedding_flos = self.non_embedding_flos
        self.model.save_pretrained(output_dir)
        if self.tokenizer is not None:
            self.tokenizer.save_pretrained(output_dir)

        # Good practice: save your training arguments together with the trained model
        torch.save(self.args, os.path.join(output_dir, "training_args.bin"))
        json.dump(
            self.log_history, open(os.path.join(output_dir, "log_history.json"), "w"),
            indent=2,
            ensure_ascii=False
        )

    def _sorted_checkpoints(self, checkpoint_prefix=PREFIX_CHECKPOINT_DIR, use_mtime=False) -> List[str]:
        ordering_and_checkpoint_path = []

        glob_checkpoints = [str(x) for x in Path(self.args.output_dir).glob(f"{checkpoint_prefix}-*")]

        for path in glob_checkpoints:
            if use_mtime:
                ordering_and_checkpoint_path.append((os.path.getmtime(path), path))
            else:
                regex_match = re.match(f".*{checkpoint_prefix}-([0-9]+)", path)
                if regex_match and regex_match.groups():
                    ordering_and_checkpoint_path.append((int(regex_match.groups()[0]), path))

        checkpoints_sorted = sorted(ordering_and_checkpoint_path)
        checkpoints_sorted = [checkpoint[1] for checkpoint in checkpoints_sorted]
        return checkpoints_sorted

    def _rotate_checkpoints(self, use_mtime=False) -> None:
        if self.args.save_total_limit is None or self.args.save_total_limit <= 0:
            return

        # Check if we should delete older checkpoint(s)
        checkpoints_sorted = self._sorted_checkpoints(use_mtime=use_mtime)
        if len(checkpoints_sorted) <= self.args.save_total_limit:
            return

        number_of_checkpoints_to_delete = max(0, len(checkpoints_sorted) - self.args.save_total_limit)
        checkpoints_to_be_deleted = checkpoints_sorted[:number_of_checkpoints_to_delete]
        for checkpoint in checkpoints_to_be_deleted:
            logger.info("Deleting older checkpoint [{}] due to args.save_total_limit".format(checkpoint))
            shutil.rmtree(checkpoint)

    def evaluate(self, eval_dataset: Optional[Dataset] = None) -> Dict[str, float]:
        """
        Run evaluation and returns metrics.

        The calling script will be responsible for providing a method to compute metrics, as they are
        task-dependent (pass it to the init :obj:`compute_metrics` argument).

        You can also subclass and override this method to inject custom behavior.

        Args:
            eval_dataset (:obj:`Dataset`, `optional`):
                Pass a dataset if you wish to override :obj:`self.eval_dataset`. If it is an :obj:`nlp.Dataset`,
                columns not accepted by the ``model.forward()`` method are automatically removed.

        Returns:
            A dictionary containing the evaluation loss and the potential metrics computed from the predictions.
        """
        eval_dataloader = self.get_eval_dataloader(eval_dataset)

        output = self.prediction_loop(eval_dataloader, description="Evaluation")

        self.log(output.metrics)

        if self.args.tpu_metrics_debug or self.args.debug:
            # tpu-comment: Logging debug metrics for PyTorch/XLA (compile, execute times, ops, etc.)
            xm.master_print(met.metrics_report())

        return output.metrics

    def predict(self, test_dataset: Dataset) -> PredictionOutput:
        """
        Run prediction and returns predictions and potential metrics.

        Depending on the dataset and your use case, your test dataset may contain labels.
        In that case, this method will also return metrics, like in :obj:`evaluate()`.

        Args:
            test_dataset (:obj:`Dataset`):
                Dataset to run the predictions on. If it is an :obj:`nlp.Dataset`, columns not accepted by the
                ``model.forward()`` method are automatically removed.

        Returns:
            `NamedTuple`:
            predictions (:obj:`np.ndarray`):
                The predictions on :obj:`test_dataset`.
            label_ids (:obj:`np.ndarray`, `optional`):
                The labels (if the dataset contained some).
            metrics (:obj:`Dict[str, float]`, `optional`):
                The potential dictionary of metrics (if the dataset contained labels).
        """
        test_dataloader = self.get_test_dataloader(test_dataset)

        return self.prediction_loop(test_dataloader, description="Prediction")

    def prediction_loop(
        self, dataloader: DataLoader, description: str, prediction_loss_only: Optional[bool] = None
    ) -> PredictionOutput:
        """
        Prediction/evaluation loop, shared by :obj:`Trainer.evaluate()` and :obj:`Trainer.predict()`.

        Works both with or without labels.
        """
        if hasattr(self, "_prediction_loop"):
            warnings.warn(
                "The `_prediction_loop` method is deprecated and won't be called in a future version, define `prediction_loop` in your subclass.",
                FutureWarning,
            )
            return self._prediction_loop(dataloader, description, prediction_loss_only=prediction_loss_only)

        prediction_loss_only = (
            prediction_loss_only if prediction_loss_only is not None else self.args.prediction_loss_only
        )

        model = self.model
        # multi-gpu eval
        if self.args.n_gpu > 1:
            model = torch.nn.DataParallel(model)
        else:
            model = self.model
        # Note: in torch.distributed mode, there's no point in wrapping the model
        # inside a DistributedDataParallel as we'll be under `no_grad` anyways.

        batch_size = dataloader.batch_size
        logger.info("***** Running %s *****", description)
        logger.info("  Num examples = %d", self.num_examples(dataloader))
        logger.info("  Batch size = %d", batch_size)
        eval_losses: List[float] = []
        preds: torch.Tensor = None
        label_ids: torch.Tensor = None
        model.eval()

        if is_torch_tpu_available():
            dataloader = pl.ParallelLoader(dataloader, [self.args.device]).per_device_loader(self.args.device)

        if self.args.past_index >= 0:
            self._past = None

<<<<<<< HEAD
        for inputs in tqdm(dataloader, desc=description):
=======
        disable_tqdm = not self.is_local_process_zero() or self.args.disable_tqdm
        samples_count = 0
        for inputs in tqdm(dataloader, desc=description, disable=disable_tqdm):
>>>>>>> 42fddacd
            loss, logits, labels = self.prediction_step(model, inputs, prediction_loss_only)
            batch_size = inputs[list(inputs.keys())[0]].shape[0]
            if loss is not None:
                eval_losses.extend([loss] * batch_size)
            if logits is not None:
                preds = logits if preds is None else torch.cat((preds, logits), dim=0)
            if labels is not None:
                label_ids = labels if label_ids is None else torch.cat((label_ids, labels), dim=0)

        if self.args.past_index and hasattr(self, "_past"):
            # Clean the state at the end of the evaluation loop
            delattr(self, "_past")

        if self.args.local_rank != -1:
            # In distributed mode, concatenate all results from all nodes:
            if preds is not None:
                preds = self.distributed_concat(preds, num_total_examples=self.num_examples(dataloader))
            if label_ids is not None:
                label_ids = self.distributed_concat(label_ids, num_total_examples=self.num_examples(dataloader))
        elif is_torch_tpu_available():
            # tpu-comment: Get all predictions and labels from all worker shards of eval dataset
            if preds is not None:
                preds = xm.mesh_reduce("eval_preds", preds, torch.cat)
            if label_ids is not None:
                label_ids = xm.mesh_reduce("eval_label_ids", label_ids, torch.cat)

        # Finally, turn the aggregated tensors into numpy arrays.
        if preds is not None:
            preds = preds.cpu().numpy()
        if label_ids is not None:
            label_ids = label_ids.cpu().numpy()

        if self.compute_metrics is not None and preds is not None and label_ids is not None:
            metrics = self.compute_metrics(EvalPrediction(predictions=preds, label_ids=label_ids))
        else:
            metrics = {}
        if len(eval_losses) > 0:
            if self.args.local_rank != -1:
                metrics["eval_loss"] = self.distributed_broadcast_scalars(
                    eval_losses, num_total_examples=self.num_examples(dataloader)
                ).mean().item()
            else:
                metrics["eval_loss"] = np.mean(eval_losses)

        # Prefix all keys with eval_
        for key in list(metrics.keys()):
            if not key.startswith("eval_"):
                metrics[f"eval_{key}"] = metrics.pop(key)

        return PredictionOutput(predictions=preds, label_ids=label_ids, metrics=metrics)

    def distributed_concat(self, tensor: torch.Tensor, num_total_examples: Optional[int] = None) -> torch.Tensor:
        assert self.args.local_rank != -1

        output_tensors = [tensor.clone() for _ in range(torch.distributed.get_world_size())]
        torch.distributed.all_gather(output_tensors, tensor)
        concat = torch.cat(output_tensors, dim=0)

        # truncate the dummy elements added by SequentialDistributedSampler
        if num_total_examples is not None:
            concat = concat[:num_total_examples]
        return concat

    def distributed_broadcast_scalars(self, scalars: List[Union[int, float]], num_total_examples: Optional[int] = None)\
            -> torch.Tensor:
        assert self.args.local_rank != -1

        tensorized_scalar = torch.Tensor(scalars).cuda()
        output_tensors = [tensorized_scalar.clone() for _ in range(torch.distributed.get_world_size())]
        torch.distributed.all_gather(output_tensors, tensorized_scalar)
        concat = torch.cat(output_tensors, dim=0)

        # truncate the dummy elements added by SequentialDistributedSampler
        if num_total_examples is not None:
            concat = concat[:num_total_examples]
        return concat

    def prediction_step(
        self, model: nn.Module, inputs: Dict[str, Union[torch.Tensor, Any]], prediction_loss_only: bool
    ) -> Tuple[Optional[float], Optional[torch.Tensor], Optional[torch.Tensor]]:
        """
        Perform an evaluation step on :obj:`model` using obj:`inputs`.

        Subclass and override to inject custom behavior.

        Args:
            model (:obj:`nn.Module`):
                The model to evaluate.
            inputs (:obj:`Dict[str, Union[torch.Tensor, Any]]`):
                The inputs and targets of the model.

                The dictionary will be unpacked before being fed to the model. Most models expect the targets under the
                argument :obj:`labels`. Check your model's documentation for all accepted arguments.
            prediction_loss_only (:obj:`bool`):
                Whether or not to return the loss only.

        Return:
            Tuple[Optional[float], Optional[torch.Tensor], Optional[torch.Tensor]]:
            A tuple with the loss, logits and labels (each being optional).
        """
        has_labels = any(inputs.get(k) is not None for k in ["labels", "lm_labels", "masked_lm_labels"])

        inputs = self._prepare_inputs(inputs)

        with torch.no_grad():
            outputs = model(**inputs)
            if has_labels:
                loss, logits = outputs[:2]
                loss = loss.mean().item()
            else:
                loss = None
                logits = outputs[0]
            if self.args.past_index >= 0:
                self._past = outputs[self.args.past_index if has_labels else self.args.past_index - 1]

        if prediction_loss_only:
            return (loss, None, None)

        labels = inputs.get("labels")
        if labels is not None:
            labels = labels.detach()
        return (loss, logits.detach(), labels)<|MERGE_RESOLUTION|>--- conflicted
+++ resolved
@@ -1,9 +1,6 @@
 import inspect
-<<<<<<< HEAD
 import json
 import logging
-=======
->>>>>>> 42fddacd
 import math
 import os
 import re
@@ -35,15 +32,6 @@
 )
 from .modeling_utils import PreTrainedModel
 from .optimization import AdamW, get_linear_schedule_with_warmup
-<<<<<<< HEAD
-from .trainer_utils import (
-    PREFIX_CHECKPOINT_DIR,
-    EvalPrediction,
-    PredictionOutput,
-    TrainOutput,
-    set_seed,
-    estimate_tokens
-=======
 from .tokenization_utils_base import PreTrainedTokenizerBase
 from .trainer_utils import (
     PREFIX_CHECKPOINT_DIR,
@@ -55,7 +43,7 @@
     default_compute_objective,
     default_hp_space,
     set_seed,
->>>>>>> 42fddacd
+    estimate_tokens
 )
 from .training_args import TrainingArguments
 from .utils import logging
@@ -654,7 +642,6 @@
 
         self.global_step = 0
         self.epoch = 0
-        # Has to be a tensor to be
         self.non_embedding_flos = 0
         epochs_trained = 0
         steps_trained_in_current_epoch = 0
@@ -801,20 +788,12 @@
                             torch.save(self.optimizer.state_dict(), os.path.join(output_dir, "optimizer.pt"))
                             torch.save(self.lr_scheduler.state_dict(), os.path.join(output_dir, "scheduler.pt"))
 
-<<<<<<< HEAD
-                if self.global_step >= self.args.max_steps > 0:
-                    epoch_iterator.close()
-                    break
-            if self.global_step >= self.args.max_steps > 0:
-                train_iterator.close()
-=======
                 epoch_pbar.update(1)
                 if self.args.max_steps > 0 and self.global_step >= self.args.max_steps:
                     break
             epoch_pbar.close()
             train_pbar.update(1)
             if self.args.max_steps > 0 and self.global_step >= self.args.max_steps:
->>>>>>> 42fddacd
                 break
             if self.args.tpu_metrics_debug or self.args.debug:
                 if is_torch_tpu_available():
@@ -1315,13 +1294,8 @@
         if self.args.past_index >= 0:
             self._past = None
 
-<<<<<<< HEAD
-        for inputs in tqdm(dataloader, desc=description):
-=======
         disable_tqdm = not self.is_local_process_zero() or self.args.disable_tqdm
-        samples_count = 0
         for inputs in tqdm(dataloader, desc=description, disable=disable_tqdm):
->>>>>>> 42fddacd
             loss, logits, labels = self.prediction_step(model, inputs, prediction_loss_only)
             batch_size = inputs[list(inputs.keys())[0]].shape[0]
             if loss is not None:
