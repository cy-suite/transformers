--- conflicted
+++ resolved
@@ -558,7 +558,6 @@
                     )
                 self.use_apex = True
 
-<<<<<<< HEAD
         # FP16 + model parallelism in SageMaker: gradient clipping does not work for now so we raise a helpful error.
         if (
             is_sagemaker_mp_enabled()
@@ -571,8 +570,6 @@
                 "along 'max_grad_norm': 0 in your hyperparameters."
             )
 
-=======
->>>>>>> 1690094b
         # Label smoothing
         if self.args.label_smoothing_factor != 0:
             self.label_smoother = LabelSmoother(epsilon=self.args.label_smoothing_factor)
