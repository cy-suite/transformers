--- conflicted
+++ resolved
@@ -680,9 +680,6 @@
         embed_dim = config.hidden_size
         self.embeddings = CLIPTextEmbeddings(config)
         self.encoder = CLIPEncoder(config)
-<<<<<<< HEAD
-        self.final_layer_norm = nn.LayerNorm(embed_dim)
-        # For now, assume that the below value is the eos token id as the config's eos_token_id isn't guaranteed to be correct
         self.eos_token_id = config.eos_token_id
         if self.eos_token_id != (self.config.vocab_size-1):
             warnings.warn(
@@ -693,10 +690,8 @@
                 stacklevel=2,
             )
             self.eos_token_id = self.config.vocab_size-1
-=======
         self.final_layer_norm = nn.LayerNorm(embed_dim, eps=config.layer_norm_eps)
 
->>>>>>> 9ddf4f4f
     @add_start_docstrings_to_model_forward(CLIP_TEXT_INPUTS_DOCSTRING)
     @replace_return_docstrings(output_type=BaseModelOutputWithPooling, config_class=CLIPTextConfig)
     def forward(
