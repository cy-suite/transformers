--- conflicted
+++ resolved
@@ -104,11 +104,8 @@
         return torch.cat((-x2, x1), dim=-1)
 
     def apply_rotary_pos_emb(self, q, k, cos, sin, position_ids):
-        # The first two dimensions of cos and sin are always 1, so we can `squeeze` them.
-        cos = cos.squeeze(1).squeeze(0)  # [seq_len, dim]
-        sin = sin.squeeze(1).squeeze(0)  # [seq_len, dim]
-        cos = cos[position_ids].unsqueeze(1)  # [bs, 1, seq_len, dim]
-        sin = sin[position_ids].unsqueeze(1)  # [bs, 1, seq_len, dim]
+        cos = cos[position_ids].unsqueeze(1)  # [seq_len, dim] -> [batch_size, 1, seq_len, head_dim]
+        sin = sin[position_ids].unsqueeze(1)  # [seq_len, dim] -> [batch_size, 1, seq_len, head_dim]
         q_embed = (q * cos) + (self.rotate_half(q) * sin)
         k_embed = (k * cos) + (self.rotate_half(k) * sin)
         return q_embed, k_embed
@@ -118,15 +115,9 @@
         if seq_len > self.max_seq_len_cached:
             self._set_cos_sin_cache(seq_len=seq_len, device=q.device, dtype=q.dtype)
 
-<<<<<<< HEAD
         cos, sin = (
-            self.cos_cached[:, :, :seq_len, ...].to(dtype=q.dtype),
-            self.sin_cached[:, :, :seq_len, ...].to(dtype=q.dtype),
-=======
-        return (
-            self.cos_cached[:seq_len].to(dtype=x.dtype),
-            self.sin_cached[:seq_len].to(dtype=x.dtype),
->>>>>>> 897a826d
+            self.cos_cached[:seq_len].to(dtype=q.dtype),
+            self.sin_cached[:seq_len].to(dtype=q.dtype),
         )
         return self.apply_rotary_pos_emb(q, k, cos, sin, position_ids)
 
@@ -193,21 +184,13 @@
 
 # Copied from transformers.models.llama.modeling_llama.apply_rotary_pos_emb with Llama->Persimmon
 def apply_rotary_pos_emb(q, k, cos, sin, position_ids):
-<<<<<<< HEAD
-    # The first two dimensions of cos and sin are always 1, so we can `squeeze` them.
     logger.warning_once(
         "Using the global `apply_rotary_pos_emb` function is deprecated. Please use `PersimmonRotaryEmbedding.apply_rotary_pos_emb` instead. "
         "This is deprecated to improve the export to ONNX by applying the rotary embeddings during the forward call in "
         "the rotary embedding class. "
     )
-    cos = cos.squeeze(1).squeeze(0)  # [seq_len, dim]
-    sin = sin.squeeze(1).squeeze(0)  # [seq_len, dim]
-    cos = cos[position_ids].unsqueeze(1)  # [bs, 1, seq_len, dim]
-    sin = sin[position_ids].unsqueeze(1)  # [bs, 1, seq_len, dim]
-=======
     cos = cos[position_ids].unsqueeze(1)  # [seq_len, dim] -> [batch_size, 1, seq_len, head_dim]
-    sin = sin[position_ids].unsqueeze(1)
->>>>>>> 897a826d
+    sin = sin[position_ids].unsqueeze(1)  # [seq_len, dim] -> [batch_size, 1, seq_len, head_dim]
     q_embed = (q * cos) + (rotate_half(q) * sin)
     k_embed = (k * cos) + (rotate_half(k) * sin)
     return q_embed, k_embed
