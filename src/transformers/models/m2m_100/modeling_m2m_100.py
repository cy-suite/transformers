--- conflicted
+++ resolved
@@ -603,11 +603,6 @@
         decoder_attention_mask (:obj:`torch.LongTensor` of shape :obj:`(batch_size, target_sequence_length)`, `optional`):
             Default behavior: generate a tensor that ignores pad tokens in :obj:`decoder_input_ids`. Causal mask will
             also be used by default.
-<<<<<<< HEAD
-
-            If you want to change padding behavior, you should read :func:`modeling_m2m_100._prepare_decoder_inputs`
-            and modify to your needs. See diagram 1 in `the paper <https://arxiv.org/abs/1910.13461>`__ for more
-            information on the default strategy.
         head_mask (:obj:`torch.Tensor` of shape :obj:`(encoder_layers, encoder_attention_heads)`, `optional`):
             Mask to nullify selected heads of the attention modules in the encoder. Mask values selected in ``[0, 1]``:
 
@@ -625,8 +620,6 @@
 
             - 1 indicates the head is **not masked**,
             - 0 indicates the head is **masked**.
-=======
->>>>>>> e783ea73
         encoder_outputs (:obj:`tuple(tuple(torch.FloatTensor)`, `optional`):
             Tuple consists of (:obj:`last_hidden_state`, `optional`: :obj:`hidden_states`, `optional`:
             :obj:`attentions`) :obj:`last_hidden_state` of shape :obj:`(batch_size, sequence_length, hidden_size)`,
