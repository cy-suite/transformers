--- conflicted
+++ resolved
@@ -279,13 +279,8 @@
             to_channel_dimension_format(image, data_format, input_channel_dim=input_data_format) for image in images
         ]
 
-<<<<<<< HEAD
-        data = {"pixel_values": images}
-        return BatchFeature(data=data, tensor_type=return_tensors)
-
-
-__all__ = ["ViTImageProcessor"]
-=======
         data = {"pixel_values": np.asarray(images) if do_resize and return_tensors is not None else images}
         return BatchFeature(data=data, tensor_type=return_tensors)
->>>>>>> 63ef2b3c
+
+
+__all__ = ["ViTImageProcessor"]