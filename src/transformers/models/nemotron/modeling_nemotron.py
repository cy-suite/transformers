--- conflicted
+++ resolved
@@ -39,14 +39,8 @@
 from ...modeling_utils import PreTrainedModel
 from ...pytorch_utils import ALL_LAYERNORM_LAYERS
 from ...utils import (
-<<<<<<< HEAD
     auto_class_docstring,
     auto_docstring,
-=======
-    add_code_sample_docstrings,
-    add_start_docstrings,
-    add_start_docstrings_to_model_forward,
->>>>>>> 8a734ea2
     is_flash_attn_greater_or_equal_2_10,
     logging,
 )
@@ -1148,16 +1142,7 @@
     def set_input_embeddings(self, value):
         self.model.embed_tokens = value
 
-<<<<<<< HEAD
     @auto_docstring
-=======
-    @add_start_docstrings_to_model_forward(NEMOTRON_INPUTS_DOCSTRING)
-    @add_code_sample_docstrings(
-        checkpoint=_CHECKPOINT_FOR_DOC,
-        output_type=TokenClassifierOutput,
-        config_class=_CONFIG_FOR_DOC,
-    )
->>>>>>> 8a734ea2
     def forward(
         self,
         input_ids: Optional[torch.LongTensor] = None,
