# coding=utf-8
# Copyright 2024 The HuggingFace Inc. team. All rights reserved.
#
# Licensed under the Apache License, Version 2.0 (the "License");
# you may not use this file except in compliance with the License.
# You may obtain a copy of the License at
#
#     http://www.apache.org/licenses/LICENSE-2.0
#
# Unless required by applicable law or agreed to in writing, software
# distributed under the License is distributed on an "AS IS" BASIS,
# WITHOUT WARRANTIES OR CONDITIONS OF ANY KIND, either express or implied.
# See the License for the specific language governing permissions and
# limitations under the License.
"""Image processor class for Pixtral."""

from typing import Dict, List, Optional, Union

from ...image_processing_utils import BatchFeature, get_size_dict
from ...image_processing_utils_fast import BaseImageProcessorFast
from ...image_utils import (
    ChannelDimension,
    ImageInput,
    ImageType,
    PILImageResampling,
    get_image_size,
    get_image_type,
    infer_channel_dimension_format,
    make_list_of_images,
    validate_fast_preprocess_arguments,
    validate_kwargs,
)
from ...utils import (
    TensorType,
    is_torch_available,
    is_torchvision_available,
    is_torchvision_v2_available,
    is_vision_available,
    logging,
)
from .image_processing_pixtral import (
    convert_to_rgb,
    get_resize_output_image_size,
)


logger = logging.get_logger(__name__)

if is_torch_available():
    import torch

if is_torchvision_available():
    if is_vision_available():
        from ...image_utils import pil_torch_interpolation_mapping

    if is_torchvision_v2_available():
        from torchvision.transforms.v2 import functional as F
    else:
        from torchvision.transforms import functional as F


class PixtralImageProcessorFast(BaseImageProcessorFast):
    r"""
    Constructs a fast Pixtral image processor that leverages torchvision.

    Args:
        do_resize (`bool`, *optional*, defaults to `True`):
            Whether to resize the image's (height, width) dimensions to the specified `size`. Can be overridden by
            `do_resize` in the `preprocess` method.
        size (`Dict[str, int]` *optional*, defaults to `{"longest_edge": 1024}`):
            Size of the maximum dimension of either the height or width dimension of the image. Used to control how
            images are resized. If either the height or width are greater than `size["longest_edge"]` then both the height and width are rescaled by `height / ratio`, `width /ratio` where `ratio = max(height / longest_edge, width / longest_edge)`
        patch_size (`Dict[str, int]` *optional*, defaults to `{"height": 16, "width": 16}`):
            Size of the patches in the model, used to calculate the output image size. Can be overridden by `patch_size` in the `preprocess` method.
        resample (`PILImageResampling`, *optional*, defaults to `Resampling.BICUBIC`):
            Resampling filter to use if resizing the image. Can be overridden by `resample` in the `preprocess` method.
        do_rescale (`bool`, *optional*, defaults to `True`):
            Whether to rescale the image by the specified scale `rescale_factor`. Can be overridden by `do_rescale` in
            the `preprocess` method.
        rescale_factor (`int` or `float`, *optional*, defaults to `1/255`):
            Scale factor to use if rescaling the image. Can be overridden by `rescale_factor` in the `preprocess`
            method.
        do_normalize (`bool`, *optional*, defaults to `True`):
            Whether to normalize the image. Can be overridden by `do_normalize` in the `preprocess` method.
        image_mean (`float` or `List[float]`, *optional*, defaults to `[0.48145466, 0.4578275, 0.40821073]`):
            Mean to use if normalizing the image. This is a float or list of floats the length of the number of
            channels in the image. Can be overridden by the `image_mean` parameter in the `preprocess` method.
        image_std (`float` or `List[float]`, *optional*, defaults to `[0.26862954, 0.26130258, 0.27577711]`):
            Standard deviation to use if normalizing the image. This is a float or list of floats the length of the
            number of channels in the image. Can be overridden by the `image_std` parameter in the `preprocess` method.
            Can be overridden by the `image_std` parameter in the `preprocess` method.
        do_convert_rgb (`bool`, *optional*, defaults to `True`):
            Whether to convert the image to RGB.
    """

    model_input_names = ["pixel_values"]

    def __init__(
        self,
        do_resize: bool = True,
        size: Dict[str, int] = None,
        patch_size: Dict[str, int] = None,
        resample: Union[PILImageResampling, "F.InterpolationMode"] = PILImageResampling.BICUBIC,
        do_rescale: bool = True,
        rescale_factor: Union[int, float] = 1 / 255,
        do_normalize: bool = True,
        image_mean: Optional[Union[float, List[float]]] = None,
        image_std: Optional[Union[float, List[float]]] = None,
        do_convert_rgb: bool = True,
        **kwargs,
    ) -> None:
        super().__init__(**kwargs)
        size = size if size is not None else {"longest_edge": 1024}
        patch_size = patch_size if patch_size is not None else {"height": 16, "width": 16}
        patch_size = get_size_dict(patch_size, default_to_square=True)

        self.do_resize = do_resize
        self.size = size
        self.patch_size = patch_size
        self.resample = resample
        self.do_rescale = do_rescale
        self.rescale_factor = rescale_factor
        self.do_normalize = do_normalize
        self.image_mean = image_mean if image_mean is not None else [0.48145466, 0.4578275, 0.40821073]
        self.image_std = image_std if image_std is not None else [0.26862954, 0.26130258, 0.27577711]
        self.do_convert_rgb = do_convert_rgb
        self._valid_processor_keys = [
            "images",
            "do_resize",
            "size",
            "patch_size",
            "resample",
            "do_rescale",
            "rescale_factor",
            "do_normalize",
            "image_mean",
            "image_std",
            "do_convert_rgb",
            "return_tensors",
            "data_format",
            "input_data_format",
        ]

    def resize(
        self,
        image: torch.Tensor,
        size: Dict[str, int],
        patch_size: Dict[str, int],
        interpolation: "F.InterpolationMode" = None,
        **kwargs,
    ) -> torch.Tensor:
        """
        Resize an image. The shortest edge of the image is resized to size["shortest_edge"], with the longest edge
        resized to keep the input aspect ratio.

        Args:
            image (`torch.Tensor`):
                Image to resize.
            size (`Dict[str, int]`):
                Dict containing the longest possible edge of the image.
            patch_size (`Dict[str, int]`):
                Patch size used to calculate the size of the output image.
            interpolation (`InterpolationMode`, *optional*, defaults to `InterpolationMode.BILINEAR`):
                Resampling filter to use when resiizing the image.
        """
        interpolation = interpolation if interpolation is not None else F.InterpolationMode.BILINEAR
        if "longest_edge" in size:
            size = (size["longest_edge"], size["longest_edge"])
        elif "height" in size and "width" in size:
            size = (size["height"], size["width"])
        else:
            raise ValueError("size must contain either 'longest_edge' or 'height' and 'width'.")

        if "height" in patch_size and "width" in patch_size:
            patch_size = (patch_size["height"], patch_size["width"])
        else:
            raise ValueError("patch_size must contain either 'shortest_edge' or 'height' and 'width'.")

        output_size = get_resize_output_image_size(
            image,
            size=size,
            patch_size=patch_size,
        )
        return F.resize(
            image,
            size=output_size,
            interpolation=interpolation,
            **kwargs,
        )

    # Adapted from transformers.models.pixtral.image_processing_pixtral.PixtralImageProcessor._pad_for_batching
    def _pad_for_batching(
        self,
        pixel_values: List[torch.Tensor],
        image_sizes: List[List[int]],
    ):
        """
        Pads images on the `num_of_patches` dimension with zeros to form a batch of same number of patches.
        Args:
            pixel_values (`List[torch.Tensor]`):
                An array of pixel values of each images of shape (`batch_size`, `channels`, `height`, `width`)
            image_sizes (`List[List[int]]`):
                A list of sizes for each image in `pixel_values` in (height, width) format.
        Returns:
            List[`torch.Tensor`]: The padded images.
        """

        max_shape = (
            max([size[0] for size in image_sizes]),
            max([size[1] for size in image_sizes]),
        )
        pixel_values = [
            torch.nn.functional.pad(
                image,
                pad=(0, max_shape[1] - size[1], 0, max_shape[0] - size[0]),
            )
            for image, size in zip(pixel_values, image_sizes)
        ]
        return torch.stack(pixel_values)

    def preprocess(
        self,
        images: ImageInput,
        do_resize: bool = None,
        size: Dict[str, int] = None,
        patch_size: Dict[str, int] = None,
        resample: Optional[Union[PILImageResampling, "F.InterpolationMode"]] = None,
        do_rescale: bool = None,
        rescale_factor: float = None,
        do_normalize: bool = None,
        image_mean: Optional[Union[float, List[float]]] = None,
        image_std: Optional[Union[float, List[float]]] = None,
        do_convert_rgb: bool = None,
        return_tensors: Optional[Union[str, TensorType]] = None,
        data_format: Optional[ChannelDimension] = ChannelDimension.FIRST,
        input_data_format: Optional[Union[str, ChannelDimension]] = None,
        **kwargs,
    ) -> BatchFeature:
        """
        Preprocess an image or batch of images.

        Args:
            images (`ImageInput`):
                Image to preprocess. Expects a single or batch of images with pixel values ranging from 0 to 255. If
                passing in images with pixel values between 0 and 1, set `do_rescale=False`.
            do_resize (`bool`, *optional*, defaults to `self.do_resize`):
                Whether to resize the image.
            size (`Dict[str, int]`, *optional*, defaults to `self.size`):
                Describes the maximum input dimensions to the model.
            patch_size (`Dict[str, int]`, *optional*, defaults to `self.patch_size`):
                Patch size in the model. Used to calculate the image after resizing.
            resample (`PILImageResampling` or `InterpolationMode`, *optional*, defaults to self.resample):
                Resampling filter to use if resizing the image. This can be one of the enum `PILImageResampling`. Only
                has an effect if `do_resize` is set to `True`.
            do_rescale (`bool`, *optional*, defaults to `self.do_rescale`):
                Whether to rescale the image.
            rescale_factor (`float`, *optional*, defaults to `self.rescale_factor`):
                Rescale factor to rescale the image by if `do_rescale` is set to `True`.
            do_normalize (`bool`, *optional*, defaults to `self.do_normalize`):
                Whether to normalize the image.
            image_mean (`float` or `List[float]`, *optional*, defaults to `self.image_mean`):
                Image mean to use for normalization. Only has an effect if `do_normalize` is set to `True`.
            image_std (`float` or `List[float]`, *optional*, defaults to `self.image_std`):
                Image standard deviation to use for normalization. Only has an effect if `do_normalize` is set to
                `True`.
            do_convert_rgb (`bool`, *optional*, defaults to `self.do_convert_rgb`):
                Whether to convert the image to RGB.
            return_tensors (`str` or `TensorType`, *optional*):
                The type of tensors to return. Can be one of:
                - Unset: Return a list of `np.ndarray`.
                - `TensorType.TENSORFLOW` or `'tf'`: Return a batch of type `tf.Tensor`.
                - `TensorType.PYTORCH` or `'pt'`: Return a batch of type `torch.Tensor`.
                - `TensorType.NUMPY` or `'np'`: Return a batch of type `np.ndarray`.
                - `TensorType.JAX` or `'jax'`: Return a batch of type `jax.numpy.ndarray`.
            data_format (`ChannelDimension` or `str`, *optional*, defaults to `ChannelDimension.FIRST`):
                The channel dimension format for the output image. Can be one of:
                - `"channels_first"` or `ChannelDimension.FIRST`: image in (num_channels, height, width) format.
                - `"channels_last"` or `ChannelDimension.LAST`: image in (height, width, num_channels) format.
                - Unset: Use the channel dimension format of the input image.
            input_data_format (`ChannelDimension` or `str`, *optional*):
                The channel dimension format for the input image. If unset, the channel dimension format is inferred
                from the input image. Can be one of:
                - `"channels_first"` or `ChannelDimension.FIRST`: image in (num_channels, height, width) format.
                - `"channels_last"` or `ChannelDimension.LAST`: image in (height, width, num_channels) format.
                - `"none"` or `ChannelDimension.NONE`: image in (height, width) format.
        """
        patch_size = patch_size if patch_size is not None else self.patch_size
        patch_size = get_size_dict(patch_size, default_to_square=True)

        do_resize = do_resize if do_resize is not None else self.do_resize
        size = size if size is not None else self.size
        resample = resample if resample is not None else self.resample
        do_rescale = do_rescale if do_rescale is not None else self.do_rescale
        rescale_factor = rescale_factor if rescale_factor is not None else self.rescale_factor
        do_normalize = do_normalize if do_normalize is not None else self.do_normalize
        image_mean = image_mean if image_mean is not None else self.image_mean
        image_std = image_std if image_std is not None else self.image_std
        do_convert_rgb = do_convert_rgb if do_convert_rgb is not None else self.do_convert_rgb
        device = kwargs.pop("device", None)

        validate_kwargs(captured_kwargs=kwargs.keys(), valid_processor_keys=self._valid_processor_keys)

        images = make_list_of_images(images)
        image_type = get_image_type(images[0])

        if image_type not in [ImageType.PIL, ImageType.TORCH, ImageType.NUMPY]:
            raise ValueError(f"Unsupported input image type {image_type}")

        validate_fast_preprocess_arguments(
            do_rescale=do_rescale,
            rescale_factor=rescale_factor,
            do_normalize=do_normalize,
            image_mean=image_mean,
            image_std=image_std,
            do_resize=do_resize,
            size=size,
            resample=resample,
            return_tensors=return_tensors,
            data_format=data_format,
        )

        if do_convert_rgb:
            images = [convert_to_rgb(image) for image in images]

        if image_type == ImageType.PIL:
            images = [F.pil_to_tensor(image) for image in images]
        elif image_type == ImageType.NUMPY:
            # not using F.to_tensor as it doesn't handle (C, H, W) numpy arrays
            images = [torch.from_numpy(image).contiguous() for image in images]

        if images is not None:
            images_list = [image.to(device) for image in images]

        # We assume that all images have the same channel dimension format.
        if input_data_format is None:
            input_data_format = infer_channel_dimension_format(images[0])
        if input_data_format == ChannelDimension.LAST:
            images = [image.permute(2, 0, 1).contiguous() for image in images]
            input_data_format = ChannelDimension.FIRST

        if do_rescale and do_normalize:
            # fused rescale and normalize
            new_mean = torch.tensor(image_mean, device=images_list[0].device) * (1.0 / rescale_factor)
            new_std = torch.tensor(image_std, device=images_list[0].device) * (1.0 / rescale_factor)

        batch_images = []
        batch_image_sizes = []
<<<<<<< HEAD
        for image in images:
            if do_resize:
                interpolation = (
                    pil_torch_interpolation_mapping[resample]
                    if isinstance(resample, (PILImageResampling, int))
                    else resample
                )
                image = self.resize(
                    image=image,
                    size=size,
                    patch_size=patch_size,
                    interpolation=interpolation,
                )

            if do_rescale and do_normalize:
                # fused rescale and normalize
                image = F.normalize(image.to(dtype=torch.float32), new_mean, new_std)
            elif do_rescale:
                image = image * rescale_factor
            elif do_normalize:
                image = F.normalize(image, image_mean, image_std)

            batch_images.append(image)
            batch_image_sizes.append(get_image_size(image, input_data_format))

        pixel_values = self._pad_for_batching(
            pixel_values=batch_images,
            image_sizes=batch_image_sizes,
        )

        return BatchFeature(
            data={"pixel_values": pixel_values, "image_sizes": batch_image_sizes}, tensor_type=return_tensors
        )
=======
        for sample_images in images_list:
            images = []
            image_sizes = []
            for image in sample_images:
                if do_resize:
                    interpolation = (
                        pil_torch_interpolation_mapping[resample]
                        if isinstance(resample, (PILImageResampling, int))
                        else resample
                    )
                    image = self.resize(
                        image=image,
                        size=size,
                        patch_size=patch_size,
                        interpolation=interpolation,
                    )

                if do_rescale and do_normalize:
                    # fused rescale and normalize
                    image = F.normalize(image.to(dtype=torch.float32), new_mean, new_std)
                elif do_rescale:
                    image = image * rescale_factor
                elif do_normalize:
                    image = F.normalize(image, image_mean, image_std)

                images.append(image)
                image_sizes.append(get_image_size(image, input_data_format))
            batch_images.append(images)
            batch_image_sizes.append(image_sizes)

        return BatchMixFeature(
            data={"pixel_values": batch_images, "image_sizes": batch_image_sizes},
            tensor_type=None,
        )


__all__ = ["PixtralImageProcessorFast"]
>>>>>>> f63829c8
<|MERGE_RESOLUTION|>--- conflicted
+++ resolved
@@ -345,7 +345,6 @@
 
         batch_images = []
         batch_image_sizes = []
-<<<<<<< HEAD
         for image in images:
             if do_resize:
                 interpolation = (
@@ -379,42 +378,5 @@
         return BatchFeature(
             data={"pixel_values": pixel_values, "image_sizes": batch_image_sizes}, tensor_type=return_tensors
         )
-=======
-        for sample_images in images_list:
-            images = []
-            image_sizes = []
-            for image in sample_images:
-                if do_resize:
-                    interpolation = (
-                        pil_torch_interpolation_mapping[resample]
-                        if isinstance(resample, (PILImageResampling, int))
-                        else resample
-                    )
-                    image = self.resize(
-                        image=image,
-                        size=size,
-                        patch_size=patch_size,
-                        interpolation=interpolation,
-                    )
-
-                if do_rescale and do_normalize:
-                    # fused rescale and normalize
-                    image = F.normalize(image.to(dtype=torch.float32), new_mean, new_std)
-                elif do_rescale:
-                    image = image * rescale_factor
-                elif do_normalize:
-                    image = F.normalize(image, image_mean, image_std)
-
-                images.append(image)
-                image_sizes.append(get_image_size(image, input_data_format))
-            batch_images.append(images)
-            batch_image_sizes.append(image_sizes)
-
-        return BatchMixFeature(
-            data={"pixel_values": batch_images, "image_sizes": batch_image_sizes},
-            tensor_type=None,
-        )
-
-
-__all__ = ["PixtralImageProcessorFast"]
->>>>>>> f63829c8
+
+__all__ = ["PixtralImageProcessorFast"]