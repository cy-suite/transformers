--- conflicted
+++ resolved
@@ -380,11 +380,8 @@
 MODEL_MAPPING = OrderedDict(
     [
         # Base model mapping
-<<<<<<< HEAD
         (VilbertConfig, VilbertModel),
-=======
         (VisualBertConfig, VisualBertModel),
->>>>>>> 2e5dbdf2
         (RoFormerConfig, RoFormerModel),
         (CLIPConfig, CLIPModel),
         (BigBirdPegasusConfig, BigBirdPegasusModel),
