--- conflicted
+++ resolved
@@ -170,25 +170,8 @@
                     "AlbertTokenizerFast" if is_tokenizers_available() else None,
                 ),
             ),
-<<<<<<< HEAD
-            ("ibert", ("RobertaTokenizer", "RobertaTokenizerFast" if is_tokenizers_available() else None)),
-            ("qdqbert", ("BertTokenizer", "BertTokenizerFast" if is_tokenizers_available() else None)),
-            ("wav2vec2", ("Wav2Vec2CTCTokenizer", None)),
-            ("emformer", ("Wav2Vec2CTCTokenizer", None)),
-            ("hubert", ("Wav2Vec2CTCTokenizer", None)),
-            ("gpt_neo", ("GPT2Tokenizer", "GPT2TokenizerFast" if is_tokenizers_available() else None)),
-            ("luke", ("LukeTokenizer", None)),
-            ("mluke", ("MLukeTokenizer" if is_sentencepiece_available() else None, None)),
-            ("bigbird_pegasus", ("PegasusTokenizer", "PegasusTokenizerFast" if is_tokenizers_available() else None)),
-            ("canine", ("CanineTokenizer", None)),
-            ("bertweet", ("BertweetTokenizer", None)),
-            ("bert-japanese", ("BertJapaneseTokenizer", None)),
-            ("splinter", ("SplinterTokenizer", "SplinterTokenizerFast")),
-            ("byt5", ("ByT5Tokenizer", None)),
-=======
             ("openai-gpt", ("OpenAIGPTTokenizer", "OpenAIGPTTokenizerFast" if is_tokenizers_available() else None)),
             ("opt", ("GPT2Tokenizer", None)),
->>>>>>> 349f1c85
             (
                 "pegasus",
                 (
