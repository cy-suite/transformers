--- conflicted
+++ resolved
@@ -30,11 +30,8 @@
 CONFIG_MAPPING_NAMES = OrderedDict(
     [
         # Add configs here
-<<<<<<< HEAD
         ("swin", "SwinConfig"),
-=======
         ("vilt", "ViltConfig"),
->>>>>>> baf1ebe9
         ("vit_mae", "ViTMAEConfig"),
         ("realm", "RealmConfig"),
         ("nystromformer", "NystromformerConfig"),
@@ -124,11 +121,8 @@
 CONFIG_ARCHIVE_MAP_MAPPING_NAMES = OrderedDict(
     [
         # Add archive maps here
-<<<<<<< HEAD
         ("swin", "SWIN_PRETRAINED_CONFIG_ARCHIVE_MAP"),
-=======
         ("vilt", "VILT_PRETRAINED_CONFIG_ARCHIVE_MAP"),
->>>>>>> baf1ebe9
         ("vit_mae", "VIT_MAE_PRETRAINED_CONFIG_ARCHIVE_MAP"),
         ("realm", "REALM_PRETRAINED_CONFIG_ARCHIVE_MAP"),
         ("nystromformer", "NYSTROMFORMER_PRETRAINED_CONFIG_ARCHIVE_MAP"),
@@ -206,11 +200,8 @@
 MODEL_NAMES_MAPPING = OrderedDict(
     [
         # Add full (and cased) model names here
-<<<<<<< HEAD
         ("swin", "Swin"),
-=======
         ("vilt", "ViLT"),
->>>>>>> baf1ebe9
         ("vit_mae", "ViTMAE"),
         ("realm", "Realm"),
         ("nystromformer", "Nystromformer"),
