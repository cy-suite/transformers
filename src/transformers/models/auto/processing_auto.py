# coding=utf-8
# Copyright 2021 The HuggingFace Inc. team.
#
# Licensed under the Apache License, Version 2.0 (the "License");
# you may not use this file except in compliance with the License.
# You may obtain a copy of the License at
#
#     http://www.apache.org/licenses/LICENSE-2.0
#
# Unless required by applicable law or agreed to in writing, software
# distributed under the License is distributed on an "AS IS" BASIS,
# WITHOUT WARRANTIES OR CONDITIONS OF ANY KIND, either express or implied.
# See the License for the specific language governing permissions and
# limitations under the License.
""" AutoProcessor class."""
import importlib
import inspect
import json
from collections import OrderedDict

# Build the list of all feature extractors
from ...configuration_utils import PretrainedConfig
from ...dynamic_module_utils import get_class_from_dynamic_module
from ...feature_extraction_utils import FeatureExtractionMixin
from ...tokenization_utils import TOKENIZER_CONFIG_FILE
from ...utils import CONFIG_NAME, FEATURE_EXTRACTOR_NAME, get_file_from_repo, logging
from .auto_factory import _LazyAutoMapping
from .configuration_auto import (
    CONFIG_MAPPING_NAMES,
    AutoConfig,
    model_type_to_module_name,
    replace_list_option_in_docstrings,
)


logger = logging.get_logger(__name__)

PROCESSOR_MAPPING_NAMES = OrderedDict(
    [
        ("clip", "CLIPProcessor"),
        ("flava", "FLAVAProcessor"),
        ("layoutlmv2", "LayoutLMv2Processor"),
        ("layoutxlm", "LayoutXLMProcessor"),
        ("sew", "Wav2Vec2Processor"),
        ("sew-d", "Wav2Vec2Processor"),
        ("speech_to_text", "Speech2TextProcessor"),
        ("speech_to_text_2", "Speech2Text2Processor"),
        ("trocr", "TrOCRProcessor"),
<<<<<<< HEAD
        ("wav2vec2", "Wav2Vec2Processor"),
        ("wav2vec2-conformer", "Wav2Vec2Processor"),
        ("wav2vec2_with_lm", "Wav2Vec2ProcessorWithLM"),
        ("vision-text-dual-encoder", "VisionTextDualEncoderProcessor"),
=======
>>>>>>> ddb1a47e
        ("unispeech", "Wav2Vec2Processor"),
        ("unispeech-sat", "Wav2Vec2Processor"),
        ("vilt", "ViltProcessor"),
        ("vision-text-dual-encoder", "VisionTextDualEncoderProcessor"),
        ("wav2vec2", "Wav2Vec2Processor"),
        ("wav2vec2_with_lm", "Wav2Vec2ProcessorWithLM"),
        ("wavlm", "Wav2Vec2Processor"),
    ]
)

PROCESSOR_MAPPING = _LazyAutoMapping(CONFIG_MAPPING_NAMES, PROCESSOR_MAPPING_NAMES)


def processor_class_from_name(class_name: str):
    for module_name, processors in PROCESSOR_MAPPING_NAMES.items():
        if class_name in processors:
            module_name = model_type_to_module_name(module_name)

            module = importlib.import_module(f".{module_name}", "transformers.models")
            try:
                return getattr(module, class_name)
            except AttributeError:
                continue

    for processor in PROCESSOR_MAPPING._extra_content.values():
        if getattr(processor, "__name__", None) == class_name:
            return processor

    return None


class AutoProcessor:
    r"""
    This is a generic processor class that will be instantiated as one of the processor classes of the library when
    created with the [`AutoProcessor.from_pretrained`] class method.

    This class cannot be instantiated directly using `__init__()` (throws an error).
    """

    def __init__(self):
        raise EnvironmentError(
            "AutoProcessor is designed to be instantiated "
            "using the `AutoProcessor.from_pretrained(pretrained_model_name_or_path)` method."
        )

    @classmethod
    @replace_list_option_in_docstrings(PROCESSOR_MAPPING_NAMES)
    def from_pretrained(cls, pretrained_model_name_or_path, **kwargs):
        r"""
        Instantiate one of the processor classes of the library from a pretrained model vocabulary.

        The processor class to instantiate is selected based on the `model_type` property of the config object (either
        passed as an argument or loaded from `pretrained_model_name_or_path` if possible):

        List options

        Params:
            pretrained_model_name_or_path (`str` or `os.PathLike`):
                This can be either:

                - a string, the *model id* of a pretrained feature_extractor hosted inside a model repo on
                  huggingface.co. Valid model ids can be located at the root-level, like `bert-base-uncased`, or
                  namespaced under a user or organization name, like `dbmdz/bert-base-german-cased`.
                - a path to a *directory* containing a processor files saved using the `save_pretrained()` method,
                  e.g., `./my_model_directory/`.
            cache_dir (`str` or `os.PathLike`, *optional*):
                Path to a directory in which a downloaded pretrained model feature extractor should be cached if the
                standard cache should not be used.
            force_download (`bool`, *optional*, defaults to `False`):
                Whether or not to force to (re-)download the feature extractor files and override the cached versions
                if they exist.
            resume_download (`bool`, *optional*, defaults to `False`):
                Whether or not to delete incompletely received file. Attempts to resume the download if such a file
                exists.
            proxies (`Dict[str, str]`, *optional*):
                A dictionary of proxy servers to use by protocol or endpoint, e.g., `{'http': 'foo.bar:3128',
                'http://hostname': 'foo.bar:4012'}.` The proxies are used on each request.
            use_auth_token (`str` or *bool*, *optional*):
                The token to use as HTTP bearer authorization for remote files. If `True`, will use the token generated
                when running `transformers-cli login` (stored in `~/.huggingface`).
            revision (`str`, *optional*, defaults to `"main"`):
                The specific model version to use. It can be a branch name, a tag name, or a commit id, since we use a
                git-based system for storing models and other artifacts on huggingface.co, so `revision` can be any
                identifier allowed by git.
            return_unused_kwargs (`bool`, *optional*, defaults to `False`):
                If `False`, then this function returns just the final feature extractor object. If `True`, then this
                functions returns a `Tuple(feature_extractor, unused_kwargs)` where *unused_kwargs* is a dictionary
                consisting of the key/value pairs whose keys are not feature extractor attributes: i.e., the part of
                `kwargs` which has not been used to update `feature_extractor` and is otherwise ignored.
            trust_remote_code (`bool`, *optional*, defaults to `False`):
                Whether or not to allow for custom models defined on the Hub in their own modeling files. This option
                should only be set to `True` for repositories you trust and in which you have read the code, as it will
                execute code present on the Hub on your local machine.
            kwargs (`Dict[str, Any]`, *optional*):
                The values in kwargs of any keys which are feature extractor attributes will be used to override the
                loaded values. Behavior concerning key/value pairs whose keys are *not* feature extractor attributes is
                controlled by the `return_unused_kwargs` keyword parameter.

        <Tip>

        Passing `use_auth_token=True` is required when you want to use a private model.

        </Tip>

        Examples:

        ```python
        >>> from transformers import AutoProcessor

        >>> # Download processor from huggingface.co and cache.
        >>> processor = AutoProcessor.from_pretrained("facebook/wav2vec2-base-960h")

        >>> # If processor files are in a directory (e.g. processor was saved using *save_pretrained('./test/saved_model/')*)
        >>> processor = AutoProcessor.from_pretrained("./test/saved_model/")
        ```"""
        config = kwargs.pop("config", None)
        trust_remote_code = kwargs.pop("trust_remote_code", False)
        kwargs["_from_auto"] = True

        processor_class = None
        processor_auto_map = None

        # First, let's see if we have a preprocessor config.
        # Filter the kwargs for `get_file_from_repo`.
        get_file_from_repo_kwargs = {
            key: kwargs[key] for key in inspect.signature(get_file_from_repo).parameters.keys() if key in kwargs
        }
        # Let's start by checking whether the processor class is saved in a feature extractor
        preprocessor_config_file = get_file_from_repo(
            pretrained_model_name_or_path, FEATURE_EXTRACTOR_NAME, **get_file_from_repo_kwargs
        )
        if preprocessor_config_file is not None:
            config_dict, _ = FeatureExtractionMixin.get_feature_extractor_dict(pretrained_model_name_or_path, **kwargs)
            processor_class = config_dict.get("processor_class", None)
            if "AutoProcessor" in config_dict.get("auto_map", {}):
                processor_auto_map = config_dict["auto_map"]["AutoProcessor"]

        if processor_class is None:
            # Next, let's check whether the processor class is saved in a tokenizer
            tokenizer_config_file = get_file_from_repo(
                pretrained_model_name_or_path, TOKENIZER_CONFIG_FILE, **get_file_from_repo_kwargs
            )
            if tokenizer_config_file is not None:
                with open(tokenizer_config_file, encoding="utf-8") as reader:
                    config_dict = json.load(reader)

                processor_class = config_dict.get("processor_class", None)
                if "AutoProcessor" in config_dict.get("auto_map", {}):
                    processor_auto_map = config_dict["auto_map"]["AutoProcessor"]

        if processor_class is None:
            # Otherwise, load config, if it can be loaded.
            if not isinstance(config, PretrainedConfig):
                config = AutoConfig.from_pretrained(
                    pretrained_model_name_or_path, trust_remote_code=trust_remote_code, **kwargs
                )

            # And check if the config contains the processor class.
            processor_class = getattr(config, "processor_class", None)
            if hasattr(config, "auto_map") and "AutoProcessor" in config.auto_map:
                processor_auto_map = config.auto_map["AutoProcessor"]

        if processor_class is not None:
            # If we have custom code for a feature extractor, we get the proper class.
            if processor_auto_map is not None:
                if not trust_remote_code:
                    raise ValueError(
                        f"Loading {pretrained_model_name_or_path} requires you to execute the feature extractor file "
                        "in that repo on your local machine. Make sure you have read the code there to avoid "
                        "malicious use, then set the option `trust_remote_code=True` to remove this error."
                    )
                if kwargs.get("revision", None) is None:
                    logger.warning(
                        "Explicitly passing a `revision` is encouraged when loading a feature extractor with custom "
                        "code to ensure no malicious code has been contributed in a newer revision."
                    )

                module_file, class_name = processor_auto_map.split(".")
                processor_class = get_class_from_dynamic_module(
                    pretrained_model_name_or_path, module_file + ".py", class_name, **kwargs
                )
            else:
                processor_class = processor_class_from_name(processor_class)

            return processor_class.from_pretrained(
                pretrained_model_name_or_path, trust_remote_code=trust_remote_code, **kwargs
            )

        # Last try: we use the PROCESSOR_MAPPING.
        if type(config) in PROCESSOR_MAPPING:
            return PROCESSOR_MAPPING[type(config)].from_pretrained(pretrained_model_name_or_path, **kwargs)

        raise ValueError(
            f"Unrecognized processor in {pretrained_model_name_or_path}. Should have a `processor_type` key in "
            f"its {FEATURE_EXTRACTOR_NAME}, or one of the following `model_type` keys in its {CONFIG_NAME}: "
            f"{', '.join(c for c in PROCESSOR_MAPPING_NAMES.keys())}"
        )

    @staticmethod
    def register(config_class, processor_class):
        """
        Register a new processor for this class.

        Args:
            config_class ([`PretrainedConfig`]):
                The configuration corresponding to the model to register.
            processor_class ([`FeatureExtractorMixin`]): The processor to register.
        """
        PROCESSOR_MAPPING.register(config_class, processor_class)<|MERGE_RESOLUTION|>--- conflicted
+++ resolved
@@ -46,18 +46,12 @@
         ("speech_to_text", "Speech2TextProcessor"),
         ("speech_to_text_2", "Speech2Text2Processor"),
         ("trocr", "TrOCRProcessor"),
-<<<<<<< HEAD
-        ("wav2vec2", "Wav2Vec2Processor"),
-        ("wav2vec2-conformer", "Wav2Vec2Processor"),
-        ("wav2vec2_with_lm", "Wav2Vec2ProcessorWithLM"),
-        ("vision-text-dual-encoder", "VisionTextDualEncoderProcessor"),
-=======
->>>>>>> ddb1a47e
         ("unispeech", "Wav2Vec2Processor"),
         ("unispeech-sat", "Wav2Vec2Processor"),
         ("vilt", "ViltProcessor"),
         ("vision-text-dual-encoder", "VisionTextDualEncoderProcessor"),
         ("wav2vec2", "Wav2Vec2Processor"),
+        ("wav2vec2-conformer", "Wav2Vec2Processor"),
         ("wav2vec2_with_lm", "Wav2Vec2ProcessorWithLM"),
         ("wavlm", "Wav2Vec2Processor"),
     ]
