--- conflicted
+++ resolved
@@ -38,11 +38,8 @@
 PROCESSOR_MAPPING_NAMES = OrderedDict(
     [
         ("clip", "CLIPProcessor"),
-<<<<<<< HEAD
-        ("groupvit", "GroupViTProcessor"),
-=======
         ("flava", "FLAVAProcessor"),
->>>>>>> d6b8e9ce
+        ("groupvit", "CLIPProcessor"),
         ("layoutlmv2", "LayoutLMv2Processor"),
         ("layoutxlm", "LayoutXLMProcessor"),
         ("sew", "Wav2Vec2Processor"),
