--- conflicted
+++ resolved
@@ -71,14 +71,10 @@
         ("vit", "TFViTModel"),
         ("vit_mae", "TFViTMAEModel"),
         ("wav2vec2", "TFWav2Vec2Model"),
-<<<<<<< HEAD
-        ("hubert", "TFHubertModel"),
         ("xglm", "TFXGLMModel"),
-=======
         ("xlm", "TFXLMModel"),
         ("xlm-roberta", "TFXLMRobertaModel"),
         ("xlnet", "TFXLNetModel"),
->>>>>>> 3fb82f74
     ]
 )
 
@@ -159,13 +155,9 @@
         ("roberta", "TFRobertaForCausalLM"),
         ("roformer", "TFRoFormerForCausalLM"),
         ("transfo-xl", "TFTransfoXLLMHeadModel"),
+        ("xglm", "TFXGLMForCausalLM"),
         ("xlm", "TFXLMWithLMHeadModel"),
-<<<<<<< HEAD
-        ("ctrl", "TFCTRLLMHeadModel"),
-        ("xglm", "TFXGLMForCausalLM"),
-=======
         ("xlnet", "TFXLNetLMHeadModel"),
->>>>>>> 3fb82f74
     ]
 )
 
