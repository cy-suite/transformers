# coding=utf-8
# Copyright 2018 The HuggingFace Inc. team.
#
# Licensed under the Apache License, Version 2.0 (the "License");
# you may not use this file except in compliance with the License.
# You may obtain a copy of the License at
#
#     http://www.apache.org/licenses/LICENSE-2.0
#
# Unless required by applicable law or agreed to in writing, software
# distributed under the License is distributed on an "AS IS" BASIS,
# WITHOUT WARRANTIES OR CONDITIONS OF ANY KIND, either express or implied.
# See the License for the specific language governing permissions and
# limitations under the License.
""" Auto Model class. """


import warnings
from collections import OrderedDict

from ...utils import logging
from ..albert.modeling_tf_albert import (
    TFAlbertForMaskedLM,
    TFAlbertForMultipleChoice,
    TFAlbertForPreTraining,
    TFAlbertForQuestionAnswering,
    TFAlbertForSequenceClassification,
    TFAlbertForTokenClassification,
    TFAlbertModel,
)
from ..bart.modeling_tf_bart import TFBartForConditionalGeneration, TFBartModel
from ..bert.modeling_tf_bert import (
    TFBertForMaskedLM,
    TFBertForMultipleChoice,
    TFBertForNextSentencePrediction,
    TFBertForPreTraining,
    TFBertForQuestionAnswering,
    TFBertForSequenceClassification,
    TFBertForTokenClassification,
    TFBertLMHeadModel,
    TFBertModel,
)
from ..blenderbot.modeling_tf_blenderbot import TFBlenderbotForConditionalGeneration, TFBlenderbotModel
from ..blenderbot_small.modeling_tf_blenderbot_small import (
    TFBlenderbotSmallForConditionalGeneration,
    TFBlenderbotSmallModel,
)
from ..camembert.modeling_tf_camembert import (
    TFCamembertForMaskedLM,
    TFCamembertForMultipleChoice,
    TFCamembertForQuestionAnswering,
    TFCamembertForSequenceClassification,
    TFCamembertForTokenClassification,
    TFCamembertModel,
)
from ..convbert.modeling_tf_convbert import (
    TFConvBertForMaskedLM,
    TFConvBertForMultipleChoice,
    TFConvBertForQuestionAnswering,
    TFConvBertForSequenceClassification,
    TFConvBertForTokenClassification,
    TFConvBertModel,
)
from ..ctrl.modeling_tf_ctrl import TFCTRLForSequenceClassification, TFCTRLLMHeadModel, TFCTRLModel
from ..distilbert.modeling_tf_distilbert import (
    TFDistilBertForMaskedLM,
    TFDistilBertForMultipleChoice,
    TFDistilBertForQuestionAnswering,
    TFDistilBertForSequenceClassification,
    TFDistilBertForTokenClassification,
    TFDistilBertModel,
)
from ..dpr.modeling_tf_dpr import TFDPRQuestionEncoder
from ..electra.modeling_tf_electra import (
    TFElectraForMaskedLM,
    TFElectraForMultipleChoice,
    TFElectraForPreTraining,
    TFElectraForQuestionAnswering,
    TFElectraForSequenceClassification,
    TFElectraForTokenClassification,
    TFElectraModel,
)
from ..flaubert.modeling_tf_flaubert import (
    TFFlaubertForMultipleChoice,
    TFFlaubertForQuestionAnsweringSimple,
    TFFlaubertForSequenceClassification,
    TFFlaubertForTokenClassification,
    TFFlaubertModel,
    TFFlaubertWithLMHeadModel,
)
from ..funnel.modeling_tf_funnel import (
    TFFunnelBaseModel,
    TFFunnelForMaskedLM,
    TFFunnelForMultipleChoice,
    TFFunnelForPreTraining,
    TFFunnelForQuestionAnswering,
    TFFunnelForSequenceClassification,
    TFFunnelForTokenClassification,
    TFFunnelModel,
)
from ..gpt2.modeling_tf_gpt2 import TFGPT2ForSequenceClassification, TFGPT2LMHeadModel, TFGPT2Model
from ..layoutlm.modeling_tf_layoutlm import (
    TFLayoutLMForMaskedLM,
    TFLayoutLMForSequenceClassification,
    TFLayoutLMForTokenClassification,
    TFLayoutLMModel,
)
from ..led.modeling_tf_led import TFLEDForConditionalGeneration, TFLEDModel
from ..longformer.modeling_tf_longformer import (
    TFLongformerForMaskedLM,
    TFLongformerForMultipleChoice,
    TFLongformerForQuestionAnswering,
    TFLongformerForSequenceClassification,
    TFLongformerForTokenClassification,
    TFLongformerModel,
)
from ..lxmert.modeling_tf_lxmert import TFLxmertForPreTraining, TFLxmertModel
from ..marian.modeling_tf_marian import TFMarianModel, TFMarianMTModel
from ..mbart.modeling_tf_mbart import TFMBartForConditionalGeneration, TFMBartModel
from ..mobilebert.modeling_tf_mobilebert import (
    TFMobileBertForMaskedLM,
    TFMobileBertForMultipleChoice,
    TFMobileBertForNextSentencePrediction,
    TFMobileBertForPreTraining,
    TFMobileBertForQuestionAnswering,
    TFMobileBertForSequenceClassification,
    TFMobileBertForTokenClassification,
    TFMobileBertModel,
)
from ..mpnet.modeling_tf_mpnet import (
    TFMPNetForMaskedLM,
    TFMPNetForMultipleChoice,
    TFMPNetForQuestionAnswering,
    TFMPNetForSequenceClassification,
    TFMPNetForTokenClassification,
    TFMPNetModel,
)
from ..mt5.modeling_tf_mt5 import TFMT5ForConditionalGeneration, TFMT5Model
from ..openai.modeling_tf_openai import TFOpenAIGPTForSequenceClassification, TFOpenAIGPTLMHeadModel, TFOpenAIGPTModel
from ..pegasus.modeling_tf_pegasus import TFPegasusForConditionalGeneration, TFPegasusModel

# Add modeling imports here
from ..rembert.modeling_tf_rembert import (
    TFRemBertForCausalLM,
    TFRemBertForMaskedLM,
    TFRemBertForMultipleChoice,
    TFRemBertForQuestionAnswering,
    TFRemBertForSequenceClassification,
    TFRemBertForTokenClassification,
    TFRemBertModel,
)
from ..roberta.modeling_tf_roberta import (
    TFRobertaForMaskedLM,
    TFRobertaForMultipleChoice,
    TFRobertaForQuestionAnswering,
    TFRobertaForSequenceClassification,
    TFRobertaForTokenClassification,
    TFRobertaModel,
)
from ..roformer.modeling_tf_roformer import (
    TFRoFormerForCausalLM,
    TFRoFormerForMaskedLM,
    TFRoFormerForMultipleChoice,
    TFRoFormerForQuestionAnswering,
    TFRoFormerForSequenceClassification,
    TFRoFormerForTokenClassification,
    TFRoFormerModel,
)
from ..t5.modeling_tf_t5 import TFT5ForConditionalGeneration, TFT5Model
from ..transfo_xl.modeling_tf_transfo_xl import (
    TFTransfoXLForSequenceClassification,
    TFTransfoXLLMHeadModel,
    TFTransfoXLModel,
)
from ..wav2vec2.modeling_tf_wav2vec2 import TFWav2Vec2Model
from ..xlm.modeling_tf_xlm import (
    TFXLMForMultipleChoice,
    TFXLMForQuestionAnsweringSimple,
    TFXLMForSequenceClassification,
    TFXLMForTokenClassification,
    TFXLMModel,
    TFXLMWithLMHeadModel,
)
from ..xlm_roberta.modeling_tf_xlm_roberta import (
    TFXLMRobertaForMaskedLM,
    TFXLMRobertaForMultipleChoice,
    TFXLMRobertaForQuestionAnswering,
    TFXLMRobertaForSequenceClassification,
    TFXLMRobertaForTokenClassification,
    TFXLMRobertaModel,
)
from ..xlnet.modeling_tf_xlnet import (
    TFXLNetForMultipleChoice,
    TFXLNetForQuestionAnsweringSimple,
    TFXLNetForSequenceClassification,
    TFXLNetForTokenClassification,
    TFXLNetLMHeadModel,
    TFXLNetModel,
)
from .auto_factory import auto_class_factory
from .configuration_auto import (
    AlbertConfig,
    BartConfig,
    BertConfig,
    BlenderbotConfig,
    BlenderbotSmallConfig,
    CamembertConfig,
    ConvBertConfig,
    CTRLConfig,
    DistilBertConfig,
    DPRConfig,
    ElectraConfig,
    FlaubertConfig,
    FunnelConfig,
    GPT2Config,
    LayoutLMConfig,
    LEDConfig,
    LongformerConfig,
    LxmertConfig,
    MarianConfig,
    MBartConfig,
    MobileBertConfig,
    MPNetConfig,
    MT5Config,
    OpenAIGPTConfig,
    PegasusConfig,
    RemBertConfig,
    RobertaConfig,
    RoFormerConfig,
    T5Config,
    TransfoXLConfig,
    Wav2Vec2Config,
    XLMConfig,
    XLMRobertaConfig,
    XLNetConfig,
)


logger = logging.get_logger(__name__)


TF_MODEL_MAPPING = OrderedDict(
    [
        # Base model mapping
<<<<<<< HEAD
        (RemBertConfig, TFRemBertModel),
=======
        (RoFormerConfig, TFRoFormerModel),
>>>>>>> 0d1f67e6
        (ConvBertConfig, TFConvBertModel),
        (LEDConfig, TFLEDModel),
        (LxmertConfig, TFLxmertModel),
        (MT5Config, TFMT5Model),
        (T5Config, TFT5Model),
        (DistilBertConfig, TFDistilBertModel),
        (AlbertConfig, TFAlbertModel),
        (BartConfig, TFBartModel),
        (CamembertConfig, TFCamembertModel),
        (XLMRobertaConfig, TFXLMRobertaModel),
        (LongformerConfig, TFLongformerModel),
        (RobertaConfig, TFRobertaModel),
        (LayoutLMConfig, TFLayoutLMModel),
        (BertConfig, TFBertModel),
        (OpenAIGPTConfig, TFOpenAIGPTModel),
        (GPT2Config, TFGPT2Model),
        (MobileBertConfig, TFMobileBertModel),
        (TransfoXLConfig, TFTransfoXLModel),
        (XLNetConfig, TFXLNetModel),
        (FlaubertConfig, TFFlaubertModel),
        (XLMConfig, TFXLMModel),
        (CTRLConfig, TFCTRLModel),
        (ElectraConfig, TFElectraModel),
        (FunnelConfig, (TFFunnelModel, TFFunnelBaseModel)),
        (DPRConfig, TFDPRQuestionEncoder),
        (MPNetConfig, TFMPNetModel),
        (BartConfig, TFBartModel),
        (MBartConfig, TFMBartModel),
        (MarianConfig, TFMarianModel),
        (PegasusConfig, TFPegasusModel),
        (BlenderbotConfig, TFBlenderbotModel),
        (BlenderbotSmallConfig, TFBlenderbotSmallModel),
        (Wav2Vec2Config, TFWav2Vec2Model),
    ]
)

TF_MODEL_FOR_PRETRAINING_MAPPING = OrderedDict(
    [
        # Model for pre-training mapping
        (LxmertConfig, TFLxmertForPreTraining),
        (T5Config, TFT5ForConditionalGeneration),
        (DistilBertConfig, TFDistilBertForMaskedLM),
        (AlbertConfig, TFAlbertForPreTraining),
        (BartConfig, TFBartForConditionalGeneration),
        (CamembertConfig, TFCamembertForMaskedLM),
        (XLMRobertaConfig, TFXLMRobertaForMaskedLM),
        (RobertaConfig, TFRobertaForMaskedLM),
        (LayoutLMConfig, TFLayoutLMForMaskedLM),
        (BertConfig, TFBertForPreTraining),
        (OpenAIGPTConfig, TFOpenAIGPTLMHeadModel),
        (GPT2Config, TFGPT2LMHeadModel),
        (MobileBertConfig, TFMobileBertForPreTraining),
        (TransfoXLConfig, TFTransfoXLLMHeadModel),
        (XLNetConfig, TFXLNetLMHeadModel),
        (FlaubertConfig, TFFlaubertWithLMHeadModel),
        (XLMConfig, TFXLMWithLMHeadModel),
        (CTRLConfig, TFCTRLLMHeadModel),
        (ElectraConfig, TFElectraForPreTraining),
        (FunnelConfig, TFFunnelForPreTraining),
        (MPNetConfig, TFMPNetForMaskedLM),
    ]
)

TF_MODEL_WITH_LM_HEAD_MAPPING = OrderedDict(
    [
        # Model with LM heads mapping
<<<<<<< HEAD
        (RemBertConfig, TFRemBertForMaskedLM),
=======
        (RoFormerConfig, TFRoFormerForMaskedLM),
>>>>>>> 0d1f67e6
        (ConvBertConfig, TFConvBertForMaskedLM),
        (LEDConfig, TFLEDForConditionalGeneration),
        (T5Config, TFT5ForConditionalGeneration),
        (DistilBertConfig, TFDistilBertForMaskedLM),
        (AlbertConfig, TFAlbertForMaskedLM),
        (MarianConfig, TFMarianMTModel),
        (BartConfig, TFBartForConditionalGeneration),
        (CamembertConfig, TFCamembertForMaskedLM),
        (XLMRobertaConfig, TFXLMRobertaForMaskedLM),
        (LongformerConfig, TFLongformerForMaskedLM),
        (RobertaConfig, TFRobertaForMaskedLM),
        (LayoutLMConfig, TFLayoutLMForMaskedLM),
        (BertConfig, TFBertForMaskedLM),
        (OpenAIGPTConfig, TFOpenAIGPTLMHeadModel),
        (GPT2Config, TFGPT2LMHeadModel),
        (MobileBertConfig, TFMobileBertForMaskedLM),
        (TransfoXLConfig, TFTransfoXLLMHeadModel),
        (XLNetConfig, TFXLNetLMHeadModel),
        (FlaubertConfig, TFFlaubertWithLMHeadModel),
        (XLMConfig, TFXLMWithLMHeadModel),
        (CTRLConfig, TFCTRLLMHeadModel),
        (ElectraConfig, TFElectraForMaskedLM),
        (FunnelConfig, TFFunnelForMaskedLM),
        (MPNetConfig, TFMPNetForMaskedLM),
    ]
)

TF_MODEL_FOR_CAUSAL_LM_MAPPING = OrderedDict(
    [
        # Model for Causal LM mapping
<<<<<<< HEAD
        (RemBertConfig, TFRemBertForCausalLM),
=======
        (RoFormerConfig, TFRoFormerForCausalLM),
>>>>>>> 0d1f67e6
        (BertConfig, TFBertLMHeadModel),
        (OpenAIGPTConfig, TFOpenAIGPTLMHeadModel),
        (GPT2Config, TFGPT2LMHeadModel),
        (TransfoXLConfig, TFTransfoXLLMHeadModel),
        (XLNetConfig, TFXLNetLMHeadModel),
        (
            XLMConfig,
            TFXLMWithLMHeadModel,
        ),  # XLM can be MLM and CLM => model should be split similar to BERT; leave here for now
        (CTRLConfig, TFCTRLLMHeadModel),
    ]
)

TF_MODEL_FOR_MASKED_LM_MAPPING = OrderedDict(
    [
        # Model for Masked LM mapping
<<<<<<< HEAD
        (RemBertConfig, TFRemBertForMaskedLM),
=======
        (RoFormerConfig, TFRoFormerForMaskedLM),
>>>>>>> 0d1f67e6
        (ConvBertConfig, TFConvBertForMaskedLM),
        (DistilBertConfig, TFDistilBertForMaskedLM),
        (AlbertConfig, TFAlbertForMaskedLM),
        (CamembertConfig, TFCamembertForMaskedLM),
        (XLMRobertaConfig, TFXLMRobertaForMaskedLM),
        (LongformerConfig, TFLongformerForMaskedLM),
        (RobertaConfig, TFRobertaForMaskedLM),
        (LayoutLMConfig, TFLayoutLMForMaskedLM),
        (BertConfig, TFBertForMaskedLM),
        (MobileBertConfig, TFMobileBertForMaskedLM),
        (FlaubertConfig, TFFlaubertWithLMHeadModel),
        (XLMConfig, TFXLMWithLMHeadModel),
        (ElectraConfig, TFElectraForMaskedLM),
        (FunnelConfig, TFFunnelForMaskedLM),
        (MPNetConfig, TFMPNetForMaskedLM),
    ]
)


TF_MODEL_FOR_SEQ_TO_SEQ_CAUSAL_LM_MAPPING = OrderedDict(
    [
        # Model for Seq2Seq Causal LM mapping
        (LEDConfig, TFLEDForConditionalGeneration),
        (MT5Config, TFMT5ForConditionalGeneration),
        (T5Config, TFT5ForConditionalGeneration),
        (MarianConfig, TFMarianMTModel),
        (MBartConfig, TFMBartForConditionalGeneration),
        (PegasusConfig, TFPegasusForConditionalGeneration),
        (BlenderbotConfig, TFBlenderbotForConditionalGeneration),
        (BlenderbotSmallConfig, TFBlenderbotSmallForConditionalGeneration),
        (BartConfig, TFBartForConditionalGeneration),
    ]
)

TF_MODEL_FOR_SEQUENCE_CLASSIFICATION_MAPPING = OrderedDict(
    [
        # Model for Sequence Classification mapping
<<<<<<< HEAD
        (RemBertConfig, TFRemBertForSequenceClassification),
=======
        (RoFormerConfig, TFRoFormerForSequenceClassification),
>>>>>>> 0d1f67e6
        (ConvBertConfig, TFConvBertForSequenceClassification),
        (DistilBertConfig, TFDistilBertForSequenceClassification),
        (AlbertConfig, TFAlbertForSequenceClassification),
        (CamembertConfig, TFCamembertForSequenceClassification),
        (XLMRobertaConfig, TFXLMRobertaForSequenceClassification),
        (LongformerConfig, TFLongformerForSequenceClassification),
        (RobertaConfig, TFRobertaForSequenceClassification),
        (LayoutLMConfig, TFLayoutLMForSequenceClassification),
        (BertConfig, TFBertForSequenceClassification),
        (XLNetConfig, TFXLNetForSequenceClassification),
        (MobileBertConfig, TFMobileBertForSequenceClassification),
        (FlaubertConfig, TFFlaubertForSequenceClassification),
        (XLMConfig, TFXLMForSequenceClassification),
        (ElectraConfig, TFElectraForSequenceClassification),
        (FunnelConfig, TFFunnelForSequenceClassification),
        (GPT2Config, TFGPT2ForSequenceClassification),
        (MPNetConfig, TFMPNetForSequenceClassification),
        (OpenAIGPTConfig, TFOpenAIGPTForSequenceClassification),
        (TransfoXLConfig, TFTransfoXLForSequenceClassification),
        (CTRLConfig, TFCTRLForSequenceClassification),
    ]
)

TF_MODEL_FOR_QUESTION_ANSWERING_MAPPING = OrderedDict(
    [
        # Model for Question Answering mapping
<<<<<<< HEAD
        (RemBertConfig, TFRemBertForQuestionAnswering),
=======
        (RoFormerConfig, TFRoFormerForQuestionAnswering),
>>>>>>> 0d1f67e6
        (ConvBertConfig, TFConvBertForQuestionAnswering),
        (DistilBertConfig, TFDistilBertForQuestionAnswering),
        (AlbertConfig, TFAlbertForQuestionAnswering),
        (CamembertConfig, TFCamembertForQuestionAnswering),
        (XLMRobertaConfig, TFXLMRobertaForQuestionAnswering),
        (LongformerConfig, TFLongformerForQuestionAnswering),
        (RobertaConfig, TFRobertaForQuestionAnswering),
        (BertConfig, TFBertForQuestionAnswering),
        (XLNetConfig, TFXLNetForQuestionAnsweringSimple),
        (MobileBertConfig, TFMobileBertForQuestionAnswering),
        (FlaubertConfig, TFFlaubertForQuestionAnsweringSimple),
        (XLMConfig, TFXLMForQuestionAnsweringSimple),
        (ElectraConfig, TFElectraForQuestionAnswering),
        (FunnelConfig, TFFunnelForQuestionAnswering),
        (MPNetConfig, TFMPNetForQuestionAnswering),
    ]
)

TF_MODEL_FOR_TOKEN_CLASSIFICATION_MAPPING = OrderedDict(
    [
        # Model for Token Classification mapping
<<<<<<< HEAD
        (RemBertConfig, TFRemBertForTokenClassification),
=======
        (RoFormerConfig, TFRoFormerForTokenClassification),
>>>>>>> 0d1f67e6
        (ConvBertConfig, TFConvBertForTokenClassification),
        (DistilBertConfig, TFDistilBertForTokenClassification),
        (AlbertConfig, TFAlbertForTokenClassification),
        (CamembertConfig, TFCamembertForTokenClassification),
        (FlaubertConfig, TFFlaubertForTokenClassification),
        (XLMConfig, TFXLMForTokenClassification),
        (XLMRobertaConfig, TFXLMRobertaForTokenClassification),
        (LongformerConfig, TFLongformerForTokenClassification),
        (RobertaConfig, TFRobertaForTokenClassification),
        (LayoutLMConfig, TFLayoutLMForTokenClassification),
        (BertConfig, TFBertForTokenClassification),
        (MobileBertConfig, TFMobileBertForTokenClassification),
        (XLNetConfig, TFXLNetForTokenClassification),
        (ElectraConfig, TFElectraForTokenClassification),
        (FunnelConfig, TFFunnelForTokenClassification),
        (MPNetConfig, TFMPNetForTokenClassification),
    ]
)

TF_MODEL_FOR_MULTIPLE_CHOICE_MAPPING = OrderedDict(
    [
        # Model for Multiple Choice mapping
<<<<<<< HEAD
        (RemBertConfig, TFRemBertForMultipleChoice),
=======
        (RoFormerConfig, TFRoFormerForMultipleChoice),
>>>>>>> 0d1f67e6
        (ConvBertConfig, TFConvBertForMultipleChoice),
        (CamembertConfig, TFCamembertForMultipleChoice),
        (XLMConfig, TFXLMForMultipleChoice),
        (XLMRobertaConfig, TFXLMRobertaForMultipleChoice),
        (LongformerConfig, TFLongformerForMultipleChoice),
        (RobertaConfig, TFRobertaForMultipleChoice),
        (BertConfig, TFBertForMultipleChoice),
        (DistilBertConfig, TFDistilBertForMultipleChoice),
        (MobileBertConfig, TFMobileBertForMultipleChoice),
        (XLNetConfig, TFXLNetForMultipleChoice),
        (FlaubertConfig, TFFlaubertForMultipleChoice),
        (AlbertConfig, TFAlbertForMultipleChoice),
        (ElectraConfig, TFElectraForMultipleChoice),
        (FunnelConfig, TFFunnelForMultipleChoice),
        (MPNetConfig, TFMPNetForMultipleChoice),
    ]
)

TF_MODEL_FOR_NEXT_SENTENCE_PREDICTION_MAPPING = OrderedDict(
    [
        (BertConfig, TFBertForNextSentencePrediction),
        (MobileBertConfig, TFMobileBertForNextSentencePrediction),
    ]
)


TFAutoModel = auto_class_factory("TFAutoModel", TF_MODEL_MAPPING)

TFAutoModelForPreTraining = auto_class_factory(
    "TFAutoModelForPreTraining", TF_MODEL_FOR_PRETRAINING_MAPPING, head_doc="pretraining"
)

# Private on purpose, the public class will add the deprecation warnings.
_TFAutoModelWithLMHead = auto_class_factory(
    "TFAutoModelWithLMHead", TF_MODEL_WITH_LM_HEAD_MAPPING, head_doc="language modeling"
)

TFAutoModelForCausalLM = auto_class_factory(
    "TFAutoModelForCausalLM", TF_MODEL_FOR_CAUSAL_LM_MAPPING, head_doc="causal language modeling"
)

TFAutoModelForMaskedLM = auto_class_factory(
    "TFAutoModelForMaskedLM", TF_MODEL_FOR_MASKED_LM_MAPPING, head_doc="masked language modeling"
)

TFAutoModelForSeq2SeqLM = auto_class_factory(
    "TFAutoModelForSeq2SeqLM",
    TF_MODEL_FOR_SEQ_TO_SEQ_CAUSAL_LM_MAPPING,
    head_doc="sequence-to-sequence language modeling",
    checkpoint_for_example="t5-base",
)

TFAutoModelForSequenceClassification = auto_class_factory(
    "TFAutoModelForSequenceClassification",
    TF_MODEL_FOR_SEQUENCE_CLASSIFICATION_MAPPING,
    head_doc="sequence classification",
)

TFAutoModelForQuestionAnswering = auto_class_factory(
    "TFAutoModelForQuestionAnswering", TF_MODEL_FOR_QUESTION_ANSWERING_MAPPING, head_doc="question answering"
)

TFAutoModelForTokenClassification = auto_class_factory(
    "TFAutoModelForTokenClassification", TF_MODEL_FOR_TOKEN_CLASSIFICATION_MAPPING, head_doc="token classification"
)

TFAutoModelForMultipleChoice = auto_class_factory(
    "TFAutoModelForMultipleChoice", TF_MODEL_FOR_MULTIPLE_CHOICE_MAPPING, head_doc="multiple choice"
)

TFAutoModelForNextSentencePrediction = auto_class_factory(
    "TFAutoModelForNextSentencePrediction",
    TF_MODEL_FOR_NEXT_SENTENCE_PREDICTION_MAPPING,
    head_doc="next sentence prediction",
)


class TFAutoModelWithLMHead(_TFAutoModelWithLMHead):
    @classmethod
    def from_config(cls, config):
        warnings.warn(
            "The class `TFAutoModelWithLMHead` is deprecated and will be removed in a future version. Please use "
            "`TFAutoModelForCausalLM` for causal language models, `TFAutoModelForMaskedLM` for masked language models and "
            "`TFAutoModelForSeq2SeqLM` for encoder-decoder models.",
            FutureWarning,
        )
        return super().from_config(config)

    @classmethod
    def from_pretrained(cls, pretrained_model_name_or_path, *model_args, **kwargs):
        warnings.warn(
            "The class `TFAutoModelWithLMHead` is deprecated and will be removed in a future version. Please use "
            "`TFAutoModelForCausalLM` for causal language models, `TFAutoModelForMaskedLM` for masked language models and "
            "`TFAutoModelForSeq2SeqLM` for encoder-decoder models.",
            FutureWarning,
        )
        return super().from_pretrained(pretrained_model_name_or_path, *model_args, **kwargs)<|MERGE_RESOLUTION|>--- conflicted
+++ resolved
@@ -242,11 +242,8 @@
 TF_MODEL_MAPPING = OrderedDict(
     [
         # Base model mapping
-<<<<<<< HEAD
         (RemBertConfig, TFRemBertModel),
-=======
         (RoFormerConfig, TFRoFormerModel),
->>>>>>> 0d1f67e6
         (ConvBertConfig, TFConvBertModel),
         (LEDConfig, TFLEDModel),
         (LxmertConfig, TFLxmertModel),
@@ -313,11 +310,8 @@
 TF_MODEL_WITH_LM_HEAD_MAPPING = OrderedDict(
     [
         # Model with LM heads mapping
-<<<<<<< HEAD
         (RemBertConfig, TFRemBertForMaskedLM),
-=======
         (RoFormerConfig, TFRoFormerForMaskedLM),
->>>>>>> 0d1f67e6
         (ConvBertConfig, TFConvBertForMaskedLM),
         (LEDConfig, TFLEDForConditionalGeneration),
         (T5Config, TFT5ForConditionalGeneration),
@@ -348,11 +342,8 @@
 TF_MODEL_FOR_CAUSAL_LM_MAPPING = OrderedDict(
     [
         # Model for Causal LM mapping
-<<<<<<< HEAD
         (RemBertConfig, TFRemBertForCausalLM),
-=======
         (RoFormerConfig, TFRoFormerForCausalLM),
->>>>>>> 0d1f67e6
         (BertConfig, TFBertLMHeadModel),
         (OpenAIGPTConfig, TFOpenAIGPTLMHeadModel),
         (GPT2Config, TFGPT2LMHeadModel),
@@ -369,11 +360,8 @@
 TF_MODEL_FOR_MASKED_LM_MAPPING = OrderedDict(
     [
         # Model for Masked LM mapping
-<<<<<<< HEAD
         (RemBertConfig, TFRemBertForMaskedLM),
-=======
         (RoFormerConfig, TFRoFormerForMaskedLM),
->>>>>>> 0d1f67e6
         (ConvBertConfig, TFConvBertForMaskedLM),
         (DistilBertConfig, TFDistilBertForMaskedLM),
         (AlbertConfig, TFAlbertForMaskedLM),
@@ -411,11 +399,8 @@
 TF_MODEL_FOR_SEQUENCE_CLASSIFICATION_MAPPING = OrderedDict(
     [
         # Model for Sequence Classification mapping
-<<<<<<< HEAD
         (RemBertConfig, TFRemBertForSequenceClassification),
-=======
         (RoFormerConfig, TFRoFormerForSequenceClassification),
->>>>>>> 0d1f67e6
         (ConvBertConfig, TFConvBertForSequenceClassification),
         (DistilBertConfig, TFDistilBertForSequenceClassification),
         (AlbertConfig, TFAlbertForSequenceClassification),
@@ -442,11 +427,8 @@
 TF_MODEL_FOR_QUESTION_ANSWERING_MAPPING = OrderedDict(
     [
         # Model for Question Answering mapping
-<<<<<<< HEAD
         (RemBertConfig, TFRemBertForQuestionAnswering),
-=======
         (RoFormerConfig, TFRoFormerForQuestionAnswering),
->>>>>>> 0d1f67e6
         (ConvBertConfig, TFConvBertForQuestionAnswering),
         (DistilBertConfig, TFDistilBertForQuestionAnswering),
         (AlbertConfig, TFAlbertForQuestionAnswering),
@@ -468,11 +450,8 @@
 TF_MODEL_FOR_TOKEN_CLASSIFICATION_MAPPING = OrderedDict(
     [
         # Model for Token Classification mapping
-<<<<<<< HEAD
         (RemBertConfig, TFRemBertForTokenClassification),
-=======
         (RoFormerConfig, TFRoFormerForTokenClassification),
->>>>>>> 0d1f67e6
         (ConvBertConfig, TFConvBertForTokenClassification),
         (DistilBertConfig, TFDistilBertForTokenClassification),
         (AlbertConfig, TFAlbertForTokenClassification),
@@ -495,11 +474,8 @@
 TF_MODEL_FOR_MULTIPLE_CHOICE_MAPPING = OrderedDict(
     [
         # Model for Multiple Choice mapping
-<<<<<<< HEAD
         (RemBertConfig, TFRemBertForMultipleChoice),
-=======
         (RoFormerConfig, TFRoFormerForMultipleChoice),
->>>>>>> 0d1f67e6
         (ConvBertConfig, TFConvBertForMultipleChoice),
         (CamembertConfig, TFCamembertForMultipleChoice),
         (XLMConfig, TFXLMForMultipleChoice),
