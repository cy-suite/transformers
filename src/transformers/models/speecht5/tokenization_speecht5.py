--- conflicted
+++ resolved
@@ -110,6 +110,7 @@
 
         self.sp_model = spm.SentencePieceProcessor(**self.sp_model_kwargs)
         self.sp_model.Load(vocab_file)
+        self.normalize = normalize
 
         super().__init__(
             bos_token=bos_token,
@@ -121,15 +122,6 @@
             **kwargs,
         )
 
-<<<<<<< HEAD
-=======
-        self.vocab_file = vocab_file
-        self.normalize = normalize
-        self._normalizer = None
-
-        self.sp_model = spm.SentencePieceProcessor(**self.sp_model_kwargs)
-        self.sp_model.Load(vocab_file)
-
     def prepare_for_tokenization(self, text, is_split_into_words=False, **kwargs):
         normalize = kwargs.pop("normalize", self.normalize)
         if is_split_into_words:
@@ -138,7 +130,6 @@
             text = self.normalizer(text)
         return (text, kwargs)
 
->>>>>>> 2be8a909
     @property
     def vocab_size(self):
         return self.sp_model.get_piece_size()
