--- conflicted
+++ resolved
@@ -1405,13 +1405,8 @@
         >>> import requests
         >>> from transformers import AutoProcessor, BlipForImageTextRetrieval
 
-<<<<<<< HEAD
-        >>> model = BlipForImageTextRetrieval.from_pretrained("Salesforce/blip-itm-base")
-        >>> processor = AutoProcessor.from_pretrained("Salesforce/blip-itm-base")
-=======
         >>> model = BlipForImageTextRetrieval.from_pretrained("Salesforce/blip-itm-base-coco")
-        >>> processor = BlipProcessor.from_pretrained("Salesforce/blip-itm-base-coco")
->>>>>>> 1eda4a41
+        >>> processor = AutoProcessor.from_pretrained("Salesforce/blip-itm-base-coco")
 
         >>> url = "http://images.cocodataset.org/val2017/000000039769.jpg"
         >>> image = Image.open(requests.get(url, stream=True).raw)
