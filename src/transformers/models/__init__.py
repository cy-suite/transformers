--- conflicted
+++ resolved
@@ -252,11 +252,8 @@
     t5,
     table_transformer,
     tapas,
-<<<<<<< HEAD
     telechat2,
-=======
     textnet,
->>>>>>> 8de7b1ba
     time_series_transformer,
     timesformer,
     timm_backbone,
