# coding=utf-8
# Copyright 2023 The LAION-AI Team and The HuggingFace Team. All rights reserved.
#
# Licensed under the Apache License, Version 2.0 (the "License");
# you may not use this file except in compliance with the License.
# You may obtain a copy of the License at
#
#     http://www.apache.org/licenses/LICENSE-2.0
#
# Unless required by applicable law or agreed to in writing, software
# distributed under the License is distributed on an "AS IS" BASIS,
# WITHOUT WARRANTIES OR CONDITIONS OF ANY KIND, either express or implied.
# See the License for the specific language governing permissions and
# limitations under the License.
""" PyTorch Clap model."""
import collections
import math
from dataclasses import dataclass
from typing import Any, List, Optional, Tuple, Union

import numpy as np
import torch
import torch.nn.functional as F
from torch import nn

from ...activations import ACT2FN
from ...modeling_outputs import (
    BaseModelOutputWithPastAndCrossAttentions,
    BaseModelOutputWithPooling,
    BaseModelOutputWithPoolingAndCrossAttentions,
)
from ...modeling_utils import PreTrainedModel
from ...pytorch_utils import apply_chunking_to_forward, find_pruneable_heads_and_indices, meshgrid, prune_linear_layer
from ...utils import (
    ModelOutput,
    add_start_docstrings,
    add_start_docstrings_to_model_forward,
    logging,
    replace_return_docstrings,
)
from .configuration_clap import ClapAudioConfig, ClapConfig, ClapTextConfig


logger = logging.get_logger(__name__)

_CHECKPOINT_FOR_DOC = "laion-ai/clap-htsat-fused"

CLAP_PRETRAINED_MODEL_ARCHIVE_LIST = [
    "laion-ai/clap-htsat-fused",
    "laion-ai/clap-htsat-unfused",
    # See all clap models at https://huggingface.co/models?filter=clap
]


# Adapted from https://github.com/LAION-AI/Clap/blob/6ad05a971ba0622f6acee8c41993e0d02bbed639/src/open_clip/utils.py#L176
def do_mixup(hidden_states, mixup_lambda):
    """
    MIXUP is a data augmentation method, proposed by Hongyi Zhang et al on 25 Oct. 2017.
    https://arxiv.org/abs/1710.09412 Based on the mixing ratio sampled from the Beta distribution, it is a method of
    expanding data by mixing both input and output. By using this, it is said that generalization performance improves
    because the decision boundary becomes smooth.

    Args:
        hidden_states (`torch.FloatTensor` of shape `(batch_size, seq_length, hidden_size)`):
            Input hidden states
        mixup_lambda (`torch.FloatTensor`):
            Mixing ratio sampled from the Beta distribution
    """
    intermediate_hidden_states = hidden_states.transpose(0, -1) * mixup_lambda
    flipped_hidden_states = torch.flip(hidden_states, dims=[0]).transpose(0, -1) * (1 - mixup_lambda)
    out = intermediate_hidden_states + flipped_hidden_states
    out = out.transpose(0, -1)
    return out


# Adapted from: https://github.com/LAION-AI/Clap/blob/6ad05a971ba0622f6acee8c41993e0d02bbed639/src/open_clip/utils.py#L191
def interpolate(hidden_states, ratio):
    """
    Interpolate data in time domain. This is used to compensate the resolution reduction in downsampling of a CNN.

    Args:
        hidden_states (`torch.FloatTensor` of shape (batch_size, time_steps, classes_num)):
            Input hidden states
        ratio (`int`):
            The ratio of the length of the output to the length of the input.
    """
    (batch_size, time_steps, classes_num) = hidden_states.shape
    upsampled = hidden_states[:, :, None, :].repeat(1, 1, ratio, 1)
    upsampled = upsampled.reshape(batch_size, time_steps * ratio, classes_num)
    return upsampled


# Adapted from https://github.com/LAION-AI/Clap/blob/6ad05a971ba0622f6acee8c41993e0d02bbed639/src/open_clip/htsat.py#L249
def window_partition(hidden_states, window_size):
    """
    Returns the resized hidden states. The output shape should be `(batch_size * num_windows, window_size, window_size,
    num_channels)`

    Args:
        hidden_states (`torch.FloatTensor` of shape `(batch_size, height, width, num_channels)`):
            Input hidden states
        window_size (`int`):
            Window size
    """
    batch_size, height, width, num_channels = hidden_states.shape

    hidden_states = hidden_states.view(
        batch_size, height // window_size, window_size, width // window_size, window_size, num_channels
    )
    windows = hidden_states.permute(0, 1, 3, 2, 4, 5).contiguous().view(-1, window_size, window_size, num_channels)
    return windows


# Adapted from https://github.com/LAION-AI/Clap/blob/6ad05a971ba0622f6acee8c41993e0d02bbed639/src/open_clip/htsat.py#L263
def window_reverse(windows, window_size, height, width):
    """
    Args:
        windows (`torch.FloatTensor` of shape `(num_windows * batch_size, window_size, window_size, num_channels)`):
            Input windows
        window_size (`int`):
            Window size
        height (`int`):
            Height of the resized audio
        width (`int`):
            Width of the resized audio
    """
    batch_size = int(windows.shape[0] / (height * width / window_size / window_size))

    hidden_states = windows.view(batch_size, height // window_size, width // window_size, window_size, window_size, -1)
    hidden_states = hidden_states.permute(0, 1, 3, 2, 4, 5).contiguous().view(batch_size, height, width, -1)
    return hidden_states


# Copied from transformers.models.roberta.modeling_roberta.create_position_ids_from_input_ids
def create_position_ids_from_input_ids(input_ids, padding_idx, past_key_values_length=0):
    """
    Replace non-padding symbols with their position numbers. Position numbers begin at padding_idx+1. Padding symbols
    are ignored. This is modified from fairseq's `utils.make_positions`.

    Args:
        x: torch.Tensor x:

    Returns: torch.Tensor
    """
    # The series of casts and type-conversions here are carefully balanced to both work with ONNX export and XLA.
    mask = input_ids.ne(padding_idx).int()
    incremental_indices = (torch.cumsum(mask, dim=1).type_as(mask) + past_key_values_length) * mask
    return incremental_indices.long() + padding_idx


# contrastive loss function, adapted from
# https://sachinruk.github.io/blog/pytorch/pytorch%20lightning/loss%20function/gpu/2021/03/07/Clip.html
def contrastive_loss(logits: torch.Tensor) -> torch.Tensor:
    labels = torch.arange(len(logits), device=logits.device)
    return nn.functional.cross_entropy(logits, labels)


@dataclass
# Copied from transformers.models.clip.modeling_clip.CLIPTextModelOutput with CLIP->Clap
class ClapTextModelOutput(ModelOutput):
    """
    Base class for text model's outputs that also contains a pooling of the last hidden states.

    Args:
        text_embeds (`torch.FloatTensor` of shape `(batch_size, output_dim)` *optional* returned when model is initialized with `with_projection=True`):
            The text embeddings obtained by applying the projection layer to the pooler_output.
        last_hidden_state (`torch.FloatTensor` of shape `(batch_size, sequence_length, hidden_size)`):
            Sequence of hidden-states at the output of the last layer of the model.
        hidden_states (`tuple(torch.FloatTensor)`, *optional*, returned when `output_hidden_states=True` is passed or when `config.output_hidden_states=True`):
            Tuple of `torch.FloatTensor` (one for the output of the embeddings, if the model has an embedding layer, +
            one for the output of each layer) of shape `(batch_size, sequence_length, hidden_size)`.

            Hidden-states of the model at the output of each layer plus the optional initial embedding outputs.
        attentions (`tuple(torch.FloatTensor)`, *optional*, returned when `output_attentions=True` is passed or when `config.output_attentions=True`):
            Tuple of `torch.FloatTensor` (one for each layer) of shape `(batch_size, num_heads, sequence_length,
            sequence_length)`.

            Attentions weights after the attention softmax, used to compute the weighted average in the self-attention
            heads.
    """

    text_embeds: Optional[torch.FloatTensor] = None
    last_hidden_state: torch.FloatTensor = None
    hidden_states: Optional[Tuple[torch.FloatTensor]] = None
    attentions: Optional[Tuple[torch.FloatTensor]] = None


@dataclass
class ClapAudioModelOutput(ModelOutput):
    """
    ClapAudio model output to mimic the output of the original implementation.

    Args:
        framewise_output (`torch.FloatTensor` of shape `(batch_size, num_frames, hidden_size)`):
            Sequence of hidden-states at the output of the last layer of the model.
        clipwise_output (`torch.FloatTensor` of shape `(batch_size, hidden_size)`):
            Sequence of hidden-states at the output of the last layer of the model.
        fine_grained_embedding (`torch.FloatTensor` of shape `(batch_size, num_frames, hidden_size)`):
            Sequence of hidden-states at the output of the last layer of the model.
        embedding (`torch.FloatTensor` of shape `(batch_size, hidden_size)`):
            Sequence of hidden-states at the output of the last layer of the model.
        attentions (`tuple(torch.FloatTensor)`, *optional*, returned when `output_attentions=True` is passed or when `config.output_attentions=True`):
            Tuple of `torch.FloatTensor` (one for each layer) of shape `(batch_size, num_heads, sequence_length,
            sequence_length)`.

            Attentions weights after the attention softmax, used to compute the weighted average in the self-attention
            heads.
        hidden_states (`tuple(torch.FloatTensor)`, *optional*, returned when `output_hidden_states=True` is passed or when `config.output_hidden_states=True`):
            Tuple of `torch.FloatTensor` (one for the output of the embeddings, if the model has an embedding layer, +
            one for the output of each layer) of shape `(batch_size, sequence_length, hidden_size)`.

            Hidden-states of the model at the output of each layer plus the optional initial embedding outputs.
    """

    framewise_output: torch.FloatTensor = None
    clipwise_output: torch.FloatTensor = None
    fine_grained_embedding: torch.FloatTensor = None
    embedding: torch.FloatTensor = None
    attentions: Optional[Tuple[torch.FloatTensor]] = None
    hidden_states: Optional[Tuple[torch.FloatTensor]] = None


@dataclass
class ClapAudioModelOutputWithProjection(ModelOutput):
    """
    ClapAudio model output to mimic the output of the original implementation.

    Args:
        audio_embeds (`torch.FloatTensor` of shape `(batch_size, output_dim)`):
            The audio embeddings obtained by applying the projection layer to the pooler_output.
        framewise_output (`torch.FloatTensor` of shape `(batch_size, num_frames, hidden_size)`):
            Sequence of hidden-states at the output of the last layer of the model.
        clipwise_output (`torch.FloatTensor` of shape `(batch_size, hidden_size)`):
            Sequence of hidden-states at the output of the last layer of the model.
        fine_grained_embedding (`torch.FloatTensor` of shape `(batch_size, num_frames, hidden_size)`):
            Sequence of hidden-states at the output of the last layer of the model.
        embedding (`torch.FloatTensor` of shape `(batch_size, hidden_size)`):
            Sequence of hidden-states at the output of the last layer of the model.
        attentions (`tuple(torch.FloatTensor)`, *optional*, returned when `output_attentions=True` is passed or when `config.output_attentions=True`):
            Tuple of `torch.FloatTensor` (one for each layer) of shape `(batch_size, num_heads, sequence_length,
            sequence_length)`.

            Attentions weights after the attention softmax, used to compute the weighted average in the self-attention
            heads.
        hidden_states (`tuple(torch.FloatTensor)`, *optional*, returned when `output_hidden_states=True` is passed or when `config.output_hidden_states=True`):
            Tuple of `torch.FloatTensor` (one for the output of the embeddings, if the model has an embedding layer, +
            one for the output of each layer) of shape `(batch_size, sequence_length, hidden_size)`.

            Hidden-states of the model at the output of each layer plus the optional initial embedding outputs.
    """

    audio_embeds: Optional[torch.FloatTensor] = None
    framewise_output: torch.FloatTensor = None
    clipwise_output: torch.FloatTensor = None
    fine_grained_embedding: torch.FloatTensor = None
    embedding: torch.FloatTensor = None
    attentions: Optional[Tuple[torch.FloatTensor]] = None
    hidden_states: Optional[Tuple[torch.FloatTensor]] = None


@dataclass
# Copied from transformers.models.clip.modeling_clip.CLIPOutput with CLIP->Clap, vision->audio, Vision->Audio, image->audio
class ClapOutput(ModelOutput):
    """
    Args:
        loss (`torch.FloatTensor` of shape `(1,)`, *optional*, returned when `return_loss` is `True`):
            Contrastive loss for audio-text similarity.
        logits_per_audio:(`torch.FloatTensor` of shape `(audio_batch_size, text_batch_size)`):
            The scaled dot product scores between `audio_embeds` and `text_embeds`. This represents the audio-text
            similarity scores.
        logits_per_text:(`torch.FloatTensor` of shape `(text_batch_size, audio_batch_size)`):
            The scaled dot product scores between `text_embeds` and `audio_embeds`. This represents the text-audio
            similarity scores.
        text_embeds(`torch.FloatTensor` of shape `(batch_size, output_dim`):
            The text embeddings obtained by applying the projection layer to the pooled output of [`ClapTextModel`].
        audio_embeds(`torch.FloatTensor` of shape `(batch_size, output_dim`):
            The audio embeddings obtained by applying the projection layer to the pooled output of [`ClapAudioModel`].
        text_model_output(`BaseModelOutputWithPooling`):
            The output of the [`ClapTextModel`].
        audio_model_output(`BaseModelOutputWithPooling`):
            The output of the [`ClapAudioModel`].
    """

    loss: Optional[torch.FloatTensor] = None
    logits_per_audio: torch.FloatTensor = None
    logits_per_text: torch.FloatTensor = None
    text_embeds: torch.FloatTensor = None
    audio_embeds: torch.FloatTensor = None
    text_model_output: BaseModelOutputWithPooling = None
    audio_model_output: BaseModelOutputWithPooling = None

    def to_tuple(self) -> Tuple[Any]:
        return tuple(
            self[k] if k not in ["text_model_output", "audio_model_output"] else getattr(self, k).to_tuple()
            for k in self.keys()
        )


# Adapted from transformers.models.swin.modeling_swin.SwinDropPath
class ClapDropPath(nn.Module):
    """
    Drop paths (Stochastic Depth) per sample (when applied in main path of residual blocks). This is a slightly
    refactored version of the `SwinDropPath` implementation.
    """

    def __init__(self, drop_prob=None):
        super().__init__()
        self.drop_prob = drop_prob

    def forward(self, hidden_states):
        if self.drop_prob == 0.0 or not self.training:
            return hidden_states

        keep_prob = 1 - self.drop_prob
        # work with diff dim tensors, not just 2D ConvNets
        shape = (hidden_states.shape[0],) + (1,) * (hidden_states.ndim - 1)

        random_tensor = keep_prob + torch.rand(shape, dtype=hidden_states.dtype, device=hidden_states.device)
        random_tensor.floor_()  # binarize
        output = hidden_states.div(keep_prob) * random_tensor
        return output


# Adapted from https://github.com/LAION-AI/Clap/blob/6ad05a971ba0622f6acee8c41993e0d02bbed639/src/open_clip/feature_fusion.py#L133
class ClapAudioAFFBlock(nn.Module):
    r"""
    AFF Block from Clap, since in Clap we are always in 2D mode, it is not needed to implement the 1D version.
    """

    def __init__(self, config: ClapAudioConfig):
        super().__init__()
        channels = config.patch_embeds_hidden_size
        downsize_ratio = config.aff_block_r
        inter_channels = int(channels // downsize_ratio)

        self.local_att = nn.Sequential(
            nn.Conv2d(channels, inter_channels, kernel_size=1, stride=1, padding=0),
            nn.BatchNorm2d(inter_channels),
            nn.ReLU(inplace=True),
            nn.Conv2d(inter_channels, channels, kernel_size=1, stride=1, padding=0),
            nn.BatchNorm2d(channels),
        )
        self.global_att = nn.Sequential(
            nn.AdaptiveAvgPool2d(1),
            nn.Conv2d(channels, inter_channels, kernel_size=1, stride=1, padding=0),
            nn.BatchNorm2d(inter_channels),
            nn.ReLU(inplace=True),
            nn.Conv2d(inter_channels, channels, kernel_size=1, stride=1, padding=0),
            nn.BatchNorm2d(channels),
        )

        self.sigmoid = nn.Sigmoid()

    def forward(self, hidden_states, residual):
        attention_input = hidden_states + residual

        fused_layer_output = self.local_att(attention_input) + self.global_att(attention_input)
        fused_layer_output = self.sigmoid(fused_layer_output)

        output = 2 * hidden_states * fused_layer_output + 2 * residual * (1 - fused_layer_output)
        return output


class ClapAudioPatchEmbed(nn.Module):
    """
    This module converts the hidden states reshaped as an image to patch embeddings ready to be passed to the
    Transformer block.
    """

    def __init__(self, config: ClapAudioConfig):
        super().__init__()
        img_size = (config.spec_size, config.spec_size) if isinstance(config.spec_size, int) else config.spec_size
        patch_size = (
            (config.patch_size, config.patch_size) if isinstance(config.patch_size, int) else config.patch_size
        )
        patch_stride = (
            (config.patch_stride, config.patch_stride) if isinstance(config.patch_stride, int) else config.patch_stride
        )

        self.img_size = img_size
        self.patch_stride = patch_stride

        self.grid_size = (img_size[0] // patch_stride[0], img_size[1] // patch_stride[1])
        self.num_patches = self.grid_size[0] * self.grid_size[1]

        self.flatten = config.flatten_patch_embeds
        self.enable_fusion = config.enable_fusion

        padding = ((patch_size[0] - patch_stride[0]) // 2, (patch_size[1] - patch_stride[1]) // 2)

        scale_factor = 4 if (self.enable_fusion) and (config.fusion_type == "channel_map") else 1

        self.proj = nn.Conv2d(
            config.patch_embed_input_channels * scale_factor,
            config.patch_embeds_hidden_size,
            kernel_size=patch_size,
            stride=patch_stride,
            padding=padding,
        )

        self.norm = nn.LayerNorm(config.patch_embeds_hidden_size) if config.enable_patch_layer_norm else nn.Identity()
        if self.enable_fusion:
            self.fusion_model = ClapAudioAFFBlock(config)
            self.mel_conv2d = nn.Conv2d(
                config.patch_embed_input_channels,
                config.patch_embeds_hidden_size,
                kernel_size=(patch_size[0], patch_size[1] * 3),
                stride=(patch_stride[0], patch_stride[1] * 3),
                padding=padding,
            )

    def forward(self, hidden_states, is_longer_idx=None):
        if self.enable_fusion:
            # retrieve the last mel as we have transposed the input
            global_hidden_states = hidden_states[:, 0:1, :, :]

            # global processing
            batch_size, num_channels, height, width = global_hidden_states.shape

            if height != self.img_size[0] or width != self.img_size[1]:
                raise ValueError(
                    f"Input audio size ({height}*{width}) doesn't match model ({self.img_size[0]}*{self.img_size[1]})."
                )

            global_hidden_states = self.proj(global_hidden_states)
            output_width = global_hidden_states.size(-1)
            if len(is_longer_idx) > 0:
                # local processing
                local_hidden_states = hidden_states[is_longer_idx, 1:, :, :].contiguous()
                batch_size, num_channels, height, width = local_hidden_states.shape

                local_hidden_states = local_hidden_states.view(batch_size * num_channels, 1, height, width)
                local_hidden_states = self.mel_conv2d(local_hidden_states)
                local_hidden_states = local_hidden_states.view(
                    batch_size,
                    num_channels,
                    local_hidden_states.size(1),
                    local_hidden_states.size(2),
                    local_hidden_states.size(3),
                )
                local_hidden_states = local_hidden_states.permute((0, 2, 3, 1, 4)).contiguous().flatten(3)
                output_batch_size, output_num_channels, output_height, _ = local_hidden_states.size()

                local_width = local_hidden_states.size(-1)
                if local_width < output_width:
                    padded_hidden_states = torch.zeros(
                        (output_batch_size, output_num_channels, output_height, output_width - local_width)
                    ).to(global_hidden_states.device)

                    local_hidden_states = torch.cat(
                        [
                            local_hidden_states,
                            padded_hidden_states,
                        ],
                        dim=-1,
                    )
                else:
                    local_hidden_states = local_hidden_states[:, :, :, :output_width]

                global_hidden_states[is_longer_idx] = self.fusion_model(
                    global_hidden_states[is_longer_idx], local_hidden_states
                )
            hidden_states = global_hidden_states
        else:
            _, _, height, width = hidden_states.shape
            if height != self.img_size[0] or width != self.img_size[1]:
                raise ValueError(
                    f"Input audio size ({height}*{width}) doesn't match model ({self.img_size[0]}*{self.img_size[1]})."
                )
            hidden_states = self.proj(hidden_states)

        if self.flatten:
            hidden_states = hidden_states.flatten(2).transpose(1, 2)
        hidden_states = self.norm(hidden_states)
        return hidden_states


# Copied from transformers.models.swin.modeling_swin.SwinSelfAttention with Swin->ClapAudio
class ClapAudioSelfAttention(nn.Module):
    def __init__(self, config, dim, num_heads, window_size):
        super().__init__()
        if dim % num_heads != 0:
            raise ValueError(
                f"The hidden size ({dim}) is not a multiple of the number of attention heads ({num_heads})"
            )

        self.num_attention_heads = num_heads
        self.attention_head_size = int(dim / num_heads)
        self.all_head_size = self.num_attention_heads * self.attention_head_size
        self.window_size = (
            window_size if isinstance(window_size, collections.abc.Iterable) else (window_size, window_size)
        )

        self.relative_position_bias_table = nn.Parameter(
            torch.zeros((2 * self.window_size[0] - 1) * (2 * self.window_size[1] - 1), num_heads)
        )

        # get pair-wise relative position index for each token inside the window
        coords_h = torch.arange(self.window_size[0])
        coords_w = torch.arange(self.window_size[1])
        coords = torch.stack(meshgrid([coords_h, coords_w], indexing="ij"))
        coords_flatten = torch.flatten(coords, 1)
        relative_coords = coords_flatten[:, :, None] - coords_flatten[:, None, :]
        relative_coords = relative_coords.permute(1, 2, 0).contiguous()
        relative_coords[:, :, 0] += self.window_size[0] - 1
        relative_coords[:, :, 1] += self.window_size[1] - 1
        relative_coords[:, :, 0] *= 2 * self.window_size[1] - 1
        relative_position_index = relative_coords.sum(-1)
        self.register_buffer("relative_position_index", relative_position_index)

        self.query = nn.Linear(self.all_head_size, self.all_head_size, bias=config.qkv_bias)
        self.key = nn.Linear(self.all_head_size, self.all_head_size, bias=config.qkv_bias)
        self.value = nn.Linear(self.all_head_size, self.all_head_size, bias=config.qkv_bias)

        self.dropout = nn.Dropout(config.attention_probs_dropout_prob)

    def transpose_for_scores(self, x):
        new_x_shape = x.size()[:-1] + (self.num_attention_heads, self.attention_head_size)
        x = x.view(new_x_shape)
        return x.permute(0, 2, 1, 3)

    def forward(
        self,
        hidden_states: torch.Tensor,
        attention_mask: Optional[torch.FloatTensor] = None,
        head_mask: Optional[torch.FloatTensor] = None,
        output_attentions: Optional[bool] = False,
    ) -> Tuple[torch.Tensor]:
        batch_size, dim, num_channels = hidden_states.shape
        mixed_query_layer = self.query(hidden_states)

        key_layer = self.transpose_for_scores(self.key(hidden_states))
        value_layer = self.transpose_for_scores(self.value(hidden_states))
        query_layer = self.transpose_for_scores(mixed_query_layer)

        # Take the dot product between "query" and "key" to get the raw attention scores.
        attention_scores = torch.matmul(query_layer, key_layer.transpose(-1, -2))

        attention_scores = attention_scores / math.sqrt(self.attention_head_size)

        relative_position_bias = self.relative_position_bias_table[self.relative_position_index.view(-1)]
        relative_position_bias = relative_position_bias.view(
            self.window_size[0] * self.window_size[1], self.window_size[0] * self.window_size[1], -1
        )

        relative_position_bias = relative_position_bias.permute(2, 0, 1).contiguous()
        attention_scores = attention_scores + relative_position_bias.unsqueeze(0)

        if attention_mask is not None:
            # Apply the attention mask is (precomputed for all layers in ClapAudioModel forward() function)
            mask_shape = attention_mask.shape[0]
            attention_scores = attention_scores.view(
                batch_size // mask_shape, mask_shape, self.num_attention_heads, dim, dim
            )
            attention_scores = attention_scores + attention_mask.unsqueeze(1).unsqueeze(0)
            attention_scores = attention_scores.view(-1, self.num_attention_heads, dim, dim)

        # Normalize the attention scores to probabilities.
        attention_probs = nn.functional.softmax(attention_scores, dim=-1)

        # This is actually dropping out entire tokens to attend to, which might
        # seem a bit unusual, but is taken from the original Transformer paper.
        attention_probs = self.dropout(attention_probs)

        # Mask heads if we want to
        if head_mask is not None:
            attention_probs = attention_probs * head_mask

        context_layer = torch.matmul(attention_probs, value_layer)
        context_layer = context_layer.permute(0, 2, 1, 3).contiguous()
        new_context_layer_shape = context_layer.size()[:-2] + (self.all_head_size,)
        context_layer = context_layer.view(new_context_layer_shape)

        outputs = (context_layer, attention_probs) if output_attentions else (context_layer,)

        return outputs


# Copied from transformers.models.swin.modeling_swin.SwinSelfOutput with Swin->ClapAudio
class ClapAudioSelfOutput(nn.Module):
    def __init__(self, config, dim):
        super().__init__()
        self.dense = nn.Linear(dim, dim)
        self.dropout = nn.Dropout(config.attention_probs_dropout_prob)

    def forward(self, hidden_states: torch.Tensor, input_tensor: torch.Tensor) -> torch.Tensor:
        hidden_states = self.dense(hidden_states)
        hidden_states = self.dropout(hidden_states)

        return hidden_states


# Copied from transformers.models.swin.modeling_swin.SwinAttention with Swin->ClapAudio
class ClapAudioAttention(nn.Module):
    def __init__(self, config, dim, num_heads, window_size):
        super().__init__()
        self.self = ClapAudioSelfAttention(config, dim, num_heads, window_size)
        self.output = ClapAudioSelfOutput(config, dim)
        self.pruned_heads = set()

    def prune_heads(self, heads):
        if len(heads) == 0:
            return
        heads, index = find_pruneable_heads_and_indices(
            heads, self.self.num_attention_heads, self.self.attention_head_size, self.pruned_heads
        )

        # Prune linear layers
        self.self.query = prune_linear_layer(self.self.query, index)
        self.self.key = prune_linear_layer(self.self.key, index)
        self.self.value = prune_linear_layer(self.self.value, index)
        self.output.dense = prune_linear_layer(self.output.dense, index, dim=1)

        # Update hyper params and store pruned heads
        self.self.num_attention_heads = self.self.num_attention_heads - len(heads)
        self.self.all_head_size = self.self.attention_head_size * self.self.num_attention_heads
        self.pruned_heads = self.pruned_heads.union(heads)

    def forward(
        self,
        hidden_states: torch.Tensor,
        attention_mask: Optional[torch.FloatTensor] = None,
        head_mask: Optional[torch.FloatTensor] = None,
        output_attentions: Optional[bool] = False,
    ) -> Tuple[torch.Tensor]:
        self_outputs = self.self(hidden_states, attention_mask, head_mask, output_attentions)
        attention_output = self.output(self_outputs[0], hidden_states)
        outputs = (attention_output,) + self_outputs[1:]  # add attentions if we output them
        return outputs


# Copied from transformers.models.swin.modeling_swin.SwinIntermediate with Swin->ClapAudio
class ClapAudioIntermediate(nn.Module):
    def __init__(self, config, dim):
        super().__init__()
        self.dense = nn.Linear(dim, int(config.mlp_ratio * dim))
        if isinstance(config.hidden_act, str):
            self.intermediate_act_fn = ACT2FN[config.hidden_act]
        else:
            self.intermediate_act_fn = config.hidden_act

    def forward(self, hidden_states: torch.Tensor) -> torch.Tensor:
        hidden_states = self.dense(hidden_states)
        hidden_states = self.intermediate_act_fn(hidden_states)
        return hidden_states


# Copied from transformers.models.swin.modeling_swin.SwinOutput with Swin->ClapAudio
class ClapAudioOutput(nn.Module):
    def __init__(self, config, dim):
        super().__init__()
        self.dense = nn.Linear(int(config.mlp_ratio * dim), dim)
        self.dropout = nn.Dropout(config.hidden_dropout_prob)

    def forward(self, hidden_states: torch.Tensor) -> torch.Tensor:
        hidden_states = self.dense(hidden_states)
        hidden_states = self.dropout(hidden_states)
        return hidden_states


# Copied from transformers.models.swin.modeling_swin.SwinLayer with SwinDropPath->ClapDropPath, Swin->ClapAudio
class ClapAudioLayer(nn.Module):
    def __init__(self, config, dim, input_resolution, num_heads, shift_size=0):
        super().__init__()
        self.chunk_size_feed_forward = config.chunk_size_feed_forward
        self.shift_size = shift_size
        self.window_size = config.window_size
        self.input_resolution = input_resolution
        self.layernorm_before = nn.LayerNorm(dim, eps=config.layer_norm_eps)
        self.attention = ClapAudioAttention(config, dim, num_heads, window_size=self.window_size)
        self.drop_path = ClapDropPath(config.drop_path_rate) if config.drop_path_rate > 0.0 else nn.Identity()
        self.layernorm_after = nn.LayerNorm(dim, eps=config.layer_norm_eps)
        self.intermediate = ClapAudioIntermediate(config, dim)
        self.output = ClapAudioOutput(config, dim)

    def set_shift_and_window_size(self, input_resolution):
        if min(input_resolution) <= self.window_size:
            # if window size is larger than input resolution, we don't partition windows
            self.shift_size = 0
            self.window_size = min(input_resolution)

    def get_attn_mask(self, height, width, dtype):
        if self.shift_size > 0:
            # calculate attention mask for SW-MSA
            img_mask = torch.zeros((1, height, width, 1), dtype=dtype)
            height_slices = (
                slice(0, -self.window_size),
                slice(-self.window_size, -self.shift_size),
                slice(-self.shift_size, None),
            )
            width_slices = (
                slice(0, -self.window_size),
                slice(-self.window_size, -self.shift_size),
                slice(-self.shift_size, None),
            )
            count = 0
            for height_slice in height_slices:
                for width_slice in width_slices:
                    img_mask[:, height_slice, width_slice, :] = count
                    count += 1

            mask_windows = window_partition(img_mask, self.window_size)
            mask_windows = mask_windows.view(-1, self.window_size * self.window_size)
            attn_mask = mask_windows.unsqueeze(1) - mask_windows.unsqueeze(2)
            attn_mask = attn_mask.masked_fill(attn_mask != 0, float(-100.0)).masked_fill(attn_mask == 0, float(0.0))
        else:
            attn_mask = None
        return attn_mask

    def maybe_pad(self, hidden_states, height, width):
        pad_right = (self.window_size - width % self.window_size) % self.window_size
        pad_bottom = (self.window_size - height % self.window_size) % self.window_size
        pad_values = (0, 0, 0, pad_right, 0, pad_bottom)
        hidden_states = nn.functional.pad(hidden_states, pad_values)
        return hidden_states, pad_values

    def forward(
        self,
        hidden_states: torch.Tensor,
        input_dimensions: Tuple[int, int],
        head_mask: Optional[torch.FloatTensor] = None,
        output_attentions: Optional[bool] = False,
        always_partition: Optional[bool] = False,
    ) -> Tuple[torch.Tensor, torch.Tensor]:
        if not always_partition:
            self.set_shift_and_window_size(input_dimensions)
        else:
            pass
        height, width = input_dimensions
        batch_size, _, channels = hidden_states.size()
        shortcut = hidden_states

        hidden_states = self.layernorm_before(hidden_states)

        hidden_states = hidden_states.view(batch_size, height, width, channels)

        # pad hidden_states to multiples of window size
        hidden_states, pad_values = self.maybe_pad(hidden_states, height, width)

        _, height_pad, width_pad, _ = hidden_states.shape
        # cyclic shift
        if self.shift_size > 0:
            shifted_hidden_states = torch.roll(hidden_states, shifts=(-self.shift_size, -self.shift_size), dims=(1, 2))
        else:
            shifted_hidden_states = hidden_states

        # partition windows
        hidden_states_windows = window_partition(shifted_hidden_states, self.window_size)
        hidden_states_windows = hidden_states_windows.view(-1, self.window_size * self.window_size, channels)
        attn_mask = self.get_attn_mask(height_pad, width_pad, dtype=hidden_states.dtype)
        if attn_mask is not None:
            attn_mask = attn_mask.to(hidden_states_windows.device)

        attention_outputs = self.attention(
            hidden_states_windows, attn_mask, head_mask, output_attentions=output_attentions
        )

        attention_output = attention_outputs[0]

        attention_windows = attention_output.view(-1, self.window_size, self.window_size, channels)
        shifted_windows = window_reverse(attention_windows, self.window_size, height_pad, width_pad)

        # reverse cyclic shift
        if self.shift_size > 0:
            attention_windows = torch.roll(shifted_windows, shifts=(self.shift_size, self.shift_size), dims=(1, 2))
        else:
            attention_windows = shifted_windows

        was_padded = pad_values[3] > 0 or pad_values[5] > 0
        if was_padded:
            attention_windows = attention_windows[:, :height, :width, :].contiguous()

        attention_windows = attention_windows.view(batch_size, height * width, channels)

        hidden_states = shortcut + self.drop_path(attention_windows)

        layer_output = self.layernorm_after(hidden_states)
        layer_output = self.intermediate(layer_output)
        layer_output = hidden_states + self.output(layer_output)

        layer_outputs = (layer_output, attention_outputs[1]) if output_attentions else (layer_output,)
        return layer_outputs


# Copied from transformers.models.swin.modeling_swin.SwinStage with Swin->ClapAudio
class ClapAudioStage(nn.Module):
    def __init__(self, config, dim, input_resolution, depth, num_heads, drop_path, downsample):
        super().__init__()
        self.config = config
        self.dim = dim
        self.blocks = nn.ModuleList(
            [
                ClapAudioLayer(
                    config=config,
                    dim=dim,
                    input_resolution=input_resolution,
                    num_heads=num_heads,
                    shift_size=0 if (i % 2 == 0) else config.window_size // 2,
                )
                for i in range(depth)
            ]
        )

        # patch merging layer
        if downsample is not None:
            self.downsample = downsample(input_resolution, dim=dim, norm_layer=nn.LayerNorm)
        else:
            self.downsample = None

        self.pointing = False

    def forward(
        self,
        hidden_states: torch.Tensor,
        input_dimensions: Tuple[int, int],
        head_mask: Optional[torch.FloatTensor] = None,
        output_attentions: Optional[bool] = False,
        always_partition: Optional[bool] = False,
    ) -> Tuple[torch.Tensor]:
        height, width = input_dimensions
        for i, layer_module in enumerate(self.blocks):
            layer_head_mask = head_mask[i] if head_mask is not None else None

            layer_outputs = layer_module(
                hidden_states, input_dimensions, layer_head_mask, output_attentions, always_partition
            )

            hidden_states = layer_outputs[0]

        hidden_states_before_downsampling = hidden_states
        if self.downsample is not None:
            height_downsampled, width_downsampled = (height + 1) // 2, (width + 1) // 2
            output_dimensions = (height, width, height_downsampled, width_downsampled)
            hidden_states = self.downsample(hidden_states_before_downsampling, input_dimensions)
        else:
            output_dimensions = (height, width, height, width)

        stage_outputs = (hidden_states, hidden_states_before_downsampling, output_dimensions)

        if output_attentions:
            stage_outputs += layer_outputs[1:]
        return stage_outputs


# Copied from transformers.models.swin.modeling_swin.SwinPatchMerging with Swin->ClapAudio
class ClapAudioPatchMerging(nn.Module):
    """
    Patch Merging Layer.

    Args:
        input_resolution (`Tuple[int]`):
            Resolution of input feature.
        dim (`int`):
            Number of input channels.
        norm_layer (`nn.Module`, *optional*, defaults to `nn.LayerNorm`):
            Normalization layer class.
    """

    def __init__(self, input_resolution: Tuple[int], dim: int, norm_layer: nn.Module = nn.LayerNorm) -> None:
        super().__init__()
        self.input_resolution = input_resolution
        self.dim = dim
        self.reduction = nn.Linear(4 * dim, 2 * dim, bias=False)
        self.norm = norm_layer(4 * dim)

    def maybe_pad(self, input_feature, height, width):
        should_pad = (height % 2 == 1) or (width % 2 == 1)
        if should_pad:
            pad_values = (0, 0, 0, width % 2, 0, height % 2)
            input_feature = nn.functional.pad(input_feature, pad_values)

        return input_feature

    def forward(self, input_feature: torch.Tensor, input_dimensions: Tuple[int, int]) -> torch.Tensor:
        height, width = input_dimensions
        # `dim` is height * width
        batch_size, dim, num_channels = input_feature.shape

        input_feature = input_feature.view(batch_size, height, width, num_channels)
        # pad input to be disible by width and height, if needed
        input_feature = self.maybe_pad(input_feature, height, width)
        # [batch_size, height/2, width/2, num_channels]
        input_feature_0 = input_feature[:, 0::2, 0::2, :]
        # [batch_size, height/2, width/2, num_channels]
        input_feature_1 = input_feature[:, 1::2, 0::2, :]
        # [batch_size, height/2, width/2, num_channels]
        input_feature_2 = input_feature[:, 0::2, 1::2, :]
        # [batch_size, height/2, width/2, num_channels]
        input_feature_3 = input_feature[:, 1::2, 1::2, :]
        # batch_size height/2 width/2 4*num_channels
        input_feature = torch.cat([input_feature_0, input_feature_1, input_feature_2, input_feature_3], -1)
        input_feature = input_feature.view(batch_size, -1, 4 * num_channels)  # batch_size height/2*width/2 4*C

        input_feature = self.norm(input_feature)
        input_feature = self.reduction(input_feature)

        return input_feature


class ClapAudioEncoder(nn.Module):
    def __init__(self, config):
        super().__init__()
        self.num_layers = len(config.depths)

        self.config = config
        self.patch_embed = ClapAudioPatchEmbed(config)
        self.enable_fusion = config.enable_fusion
        grid_size = self.patch_embed.grid_size
        self.patch_stride = self.patch_embed.patch_stride
        self.spec_size = config.spec_size
        self.freq_ratio = self.spec_size // config.num_mel_bins

        self.num_features = int(config.hidden_size * 2 ** (self.num_layers - 1))
        self.freq_ratio = config.spec_size // config.num_mel_bins

        drop_path = [x.item() for x in torch.linspace(0, config.drop_path_rate, sum(config.depths))]

        self.input_resolutions = [(grid_size[0] // (2**i), grid_size[1] // (2**i)) for i in range(self.num_layers)]

        self.layers = nn.ModuleList(
            [
                ClapAudioStage(
                    config=config,
<<<<<<< HEAD
                    dim=int(config.hidden_size * 2**layer),
                    input_resolution=self.input_resolutions[layer],
                    depth=config.depths[layer],
                    num_heads=config.num_attention_heads[layer],
                    drop_path=drop_path,
                    downsample=ClapAudioPatchMerging if (layer < self.num_layers - 1) else None,
=======
                    dim=int(config.hidden_size * 2**i_layer),
                    input_resolution=self.input_resolutions[i_layer],
                    depth=config.depths[i_layer],
                    num_heads=config.num_attention_heads[i_layer],
                    drop_path=drop_path_rate[sum(config.depths[:i_layer]) : sum(config.depths[: i_layer + 1])],
                    downsample=ClapAudioPatchMerging if (i_layer < self.num_layers - 1) else None,
>>>>>>> 3be208e2
                )
                for i_layer in range(self.num_layers)
            ]
        )

        self.gradient_checkpointing = False

        self.bn0 = nn.BatchNorm2d(config.num_mel_bins)
        self.norm = nn.LayerNorm(self.num_features)
        self.depths = config.depths

        self.avgpool = nn.AdaptiveAvgPool1d(1)

        division_factor = (2 ** (len(config.depths) - 1)) * self.patch_embed.patch_stride[0] * self.freq_ratio
        kernel_size = config.spec_size // division_factor
        self.tscam_conv = nn.Conv2d(
            in_channels=self.num_features,
            out_channels=config.num_classes,
            kernel_size=(kernel_size, 3),
            padding=(0, 1),
        )
        self.head = nn.Linear(config.num_classes, config.num_classes)

    def reshape_mel2img(self, normalixed_input_features):
        """
        The input is 4 normalized log mel spectrograms. It is reshape to the common shape of images. Each channel
        should represent 1 of the 4 crops of the spectrogram. For more details, refer to the `ClapFeatureExtracor`.
        """
        _, _, time_steps, freq_steps = normalixed_input_features.shape

        target_T = int(self.spec_size * self.freq_ratio)
        target_F = self.spec_size // self.freq_ratio

        if time_steps > target_T or freq_steps > target_F:
            raise ValueError("the wav size should be less than or equal to the swin input size")

        # to avoid bicubic zero error
        if time_steps < target_T:
            normalixed_input_features = nn.functional.interpolate(
                normalixed_input_features,
                (target_T, normalixed_input_features.shape[3]),
                mode="bicubic",
                align_corners=True,
            )
        if freq_steps < target_F:
            normalixed_input_features = nn.functional.interpolate(
                normalixed_input_features,
                (normalixed_input_features.shape[2], target_F),
                mode="bicubic",
                align_corners=True,
            )

        normalixed_input_features = normalixed_input_features.permute(0, 1, 3, 2).contiguous()
        normalixed_input_features = normalixed_input_features.reshape(
            normalixed_input_features.shape[0],
            normalixed_input_features.shape[1],
            normalixed_input_features.shape[2],
            self.freq_ratio,
            normalixed_input_features.shape[3] // self.freq_ratio,
        )

        normalixed_input_features = normalixed_input_features.permute(0, 1, 3, 2, 4).contiguous()
        normalixed_input_features = normalixed_input_features.reshape(
            normalixed_input_features.shape[0],
            normalixed_input_features.shape[1],
            normalixed_input_features.shape[2] * normalixed_input_features.shape[3],
            normalixed_input_features.shape[4],
        )

        return normalixed_input_features

    def forward(
        self,
        input_features,
        head_mask: Optional[torch.FloatTensor] = None,
        is_longer: Optional[torch.FloatTensor] = None,
        output_attentions: Optional[bool] = False,
        output_hidden_states: Optional[bool] = False,
        output_hidden_states_before_downsampling: Optional[bool] = False,
        always_partition: Optional[bool] = False,
        return_dict: Optional[bool] = True,
    ) -> Union[Tuple, ClapAudioModelOutput]:
        input_features = input_features.transpose(1, 3)
        normalixed_input_features = self.bn0(input_features)
        normalixed_input_features = normalixed_input_features.transpose(1, 3)

        is_longer_list_idx = None
        if self.enable_fusion:
            is_longer_list = is_longer.to(input_features.device)
            is_longer_list_idx = torch.where(is_longer_list == 1)[0]

        hidden_states = self.reshape_mel2img(normalixed_input_features)

        frames_num = hidden_states.shape[2]

        hidden_states = self.patch_embed(hidden_states, is_longer_list_idx)

        all_hidden_states = () if output_hidden_states else None
        all_reshaped_hidden_states = () if output_hidden_states else None
        all_self_attentions = () if output_attentions else None

        input_dimensions = self.input_resolutions[0]

        if output_hidden_states:
            batch_size, _, hidden_size = hidden_states.shape
            # rearrange batch_size (height width) channels -> batch_size channel height width
            reshaped_hidden_state = hidden_states.view(batch_size, *input_dimensions, hidden_size)
            reshaped_hidden_state = reshaped_hidden_state.permute(0, 3, 1, 2)
            all_hidden_states += (hidden_states,)
            all_reshaped_hidden_states += (reshaped_hidden_state,)

        for i, layer_module in enumerate(self.layers):
            layer_head_mask = head_mask[i] if head_mask is not None else None

            input_dimensions = self.input_resolutions[i]

            if self.gradient_checkpointing and self.training:

                def create_custom_forward(module):
                    def custom_forward(*inputs):
                        return module(*inputs, output_attentions)

                    return custom_forward

                layer_outputs = torch.utils.checkpoint.checkpoint(
                    create_custom_forward(layer_module), hidden_states, input_dimensions, layer_head_mask
                )
            else:
                layer_outputs = layer_module(
                    hidden_states, input_dimensions, layer_head_mask, output_attentions, always_partition
                )

            hidden_states = layer_outputs[0]

            hidden_states_before_downsampling = layer_outputs[1]
            output_dimensions = layer_outputs[2]

            input_dimensions = (output_dimensions[-2], output_dimensions[-1])

            if output_hidden_states and output_hidden_states_before_downsampling:
                batch_size, _, hidden_size = hidden_states_before_downsampling.shape
                # rearrange batch_size (height width) channels -> batch_size channel height width
                # here we use the original (not downsampled) height and width
                reshaped_hidden_state = hidden_states_before_downsampling.view(
                    batch_size, *(output_dimensions[0], output_dimensions[1]), hidden_size
                )
                reshaped_hidden_state = reshaped_hidden_state.permute(0, 3, 1, 2)
                all_hidden_states += (hidden_states_before_downsampling,)
                all_reshaped_hidden_states += (reshaped_hidden_state,)
            elif output_hidden_states and not output_hidden_states_before_downsampling:
                batch_size, _, hidden_size = hidden_states.shape
                # rearrange batch_size (height width) channels -> batch_size channel height width
                reshaped_hidden_state = hidden_states.view(batch_size, *input_dimensions, hidden_size)
                reshaped_hidden_state = reshaped_hidden_state.permute(0, 3, 1, 2)
                all_hidden_states += (hidden_states,)
                all_reshaped_hidden_states += (reshaped_hidden_state,)

            if output_attentions:
                all_self_attentions += layer_outputs[3:]

        hidden_states = self.norm(hidden_states)

        batch_size, _, n_channels = hidden_states.shape

        freq_shape = frames_num // (2 ** (len(self.depths) - 1)) // self.patch_stride[0]
        temporal_shape = frames_num // (2 ** (len(self.depths) - 1)) // self.patch_stride[1]

        hidden_states = (
            hidden_states.permute(0, 2, 1).contiguous().reshape(batch_size, n_channels, freq_shape, temporal_shape)
        )

        batch_size, n_channels, n_frequencies, n_temp = hidden_states.shape
        # group 2D CNN
        c_freq_bin = n_frequencies // self.freq_ratio
        hidden_states = hidden_states.reshape(batch_size, n_channels, n_frequencies // c_freq_bin, c_freq_bin, n_temp)
        hidden_states = (
            hidden_states.permute(0, 1, 3, 2, 4).contiguous().reshape(batch_size, n_channels, c_freq_bin, -1)
        )
        # get latent_output
        fine_grained_latent_output = torch.mean(hidden_states, dim=2)
        fine_grained_latent_output = interpolate(
            fine_grained_latent_output.permute(0, 2, 1).contiguous(), 8 * self.patch_stride[1]
        )

        latent_output = self.avgpool(torch.flatten(hidden_states, 2))
        latent_output = torch.flatten(latent_output, 1)

        hidden_states = self.tscam_conv(hidden_states)
        hidden_states = torch.flatten(hidden_states, 2)  # B, C, T

        framewise_output = interpolate(
            torch.sigmoid(hidden_states).permute(0, 2, 1).contiguous(), 8 * self.patch_stride[1]
        )

        hidden_states = self.avgpool(hidden_states)
        hidden_states = torch.flatten(hidden_states, 1)

        if not return_dict:
            return (
                framewise_output,
                torch.sigmoid(hidden_states),
                fine_grained_latent_output,
                latent_output,
                all_self_attentions,
                all_reshaped_hidden_states,
            )

        return ClapAudioModelOutput(
            framewise_output=framewise_output,
            clipwise_output=torch.sigmoid(hidden_states),
            fine_grained_embedding=fine_grained_latent_output,
            embedding=latent_output,
            attentions=all_self_attentions,
            hidden_states=all_reshaped_hidden_states,
        )


Clap_START_DOCSTRING = r"""
    This model inherits from [`PreTrainedModel`]. Check the superclass documentation for the generic methods the
    library implements for all its model (such as downloading or saving, resizing the input embeddings, pruning heads
    etc.)

    This model is also a PyTorch [torch.nn.Module](https://pytorch.org/docs/stable/nn.html#torch.nn.Module) subclass.
    Use it as a regular PyTorch Module and refer to the PyTorch documentation for all matter related to general usage
    and behavior.

    Parameters:
        config ([`ClapConfig`]): Model configuration class with all the parameters of the model.
            Initializing with a config file does not load the weights associated with the model, only the
            configuration. Check out the [`~PreTrainedModel.from_pretrained`] method to load the model weights.
"""

Clap_TEXT_INPUTS_DOCSTRING = r"""
    Args:
        input_ids (`torch.LongTensor` of shape `(batch_size, sequence_length)`):
            Indices of input sequence tokens in the vocabulary. Padding will be ignored by default should you provide
            it.

            Indices can be obtained using [`AutoTokenizer`]. See [`PreTrainedTokenizer.encode`] and
            [`PreTrainedTokenizer.__call__`] for details.

            [What are input IDs?](../glossary#input-ids)
        attention_mask (`torch.Tensor` of shape `(batch_size, sequence_length)`, *optional*):
            Mask to avoid performing attention on padding token indices. Mask values selected in `[0, 1]`:

            - 1 for tokens that are **not masked**,
            - 0 for tokens that are **masked**.

            [What are attention masks?](../glossary#attention-mask)
        position_ids (`torch.LongTensor` of shape `(batch_size, sequence_length)`, *optional*):
            Indices of positions of each input sequence tokens in the position embeddings. Selected in the range `[0,
            config.max_position_embeddings - 1]`.

            [What are position IDs?](../glossary#position-ids)
        output_attentions (`bool`, *optional*):
            Whether or not to return the attentions tensors of all attention layers. See `attentions` under returned
            tensors for more detail.
        output_hidden_states (`bool`, *optional*):
            Whether or not to return the hidden states of all layers. See `hidden_states` under returned tensors for
            more detail.
        return_dict (`bool`, *optional*):
            Whether or not to return a [`~utils.ModelOutput`] instead of a plain tuple.
"""

Clap_AUDIO_INPUTS_DOCSTRING = r"""
    Args:
        input_features (`torch.FloatTensor` of shape `(batch_size, num_channels, height, width)`):
            Input audio features. This should be returnes by the [`ClapFeatureExtractor`] class that you can also
            retrieve from [`AutoFeatureExtractor`]. See [`ClapFeatureExtractor.__call__`] for details.
        output_attentions (`bool`, *optional*):
            Whether or not to return the attentions tensors of all attention layers. See `attentions` under returned
            tensors for more detail.
        output_hidden_states (`bool`, *optional*):
            Whether or not to return the hidden states of all layers. See `hidden_states` under returned tensors for
            more detail.
        return_dict (`bool`, *optional*):
            Whether or not to return a [`~utils.ModelOutput`] instead of a plain tuple.
"""

Clap_INPUTS_DOCSTRING = r"""
    Args:
        input_ids (`torch.LongTensor` of shape `(batch_size, sequence_length)`):
            Indices of input sequence tokens in the vocabulary. Padding will be ignored by default should you provide
            it.

            Indices can be obtained using [`AutoTokenizer`]. See [`PreTrainedTokenizer.encode`] and
            [`PreTrainedTokenizer.__call__`] for details.

            [What are input IDs?](../glossary#input-ids)
        attention_mask (`torch.Tensor` of shape `(batch_size, sequence_length)`, *optional*):
            Mask to avoid performing attention on padding token indices. Mask values selected in `[0, 1]`:

            - 1 for tokens that are **not masked**,
            - 0 for tokens that are **masked**.

            [What are attention masks?](../glossary#attention-mask)
        position_ids (`torch.LongTensor` of shape `(batch_size, sequence_length)`, *optional*):
            Indices of positions of each input sequence tokens in the position embeddings. Selected in the range `[0,
            config.max_position_embeddings - 1]`.

            [What are position IDs?](../glossary#position-ids)
        input_features (`torch.FloatTensor` of shape `(batch_size, num_channels, height, width)`):
            Input audio features. This should be returnes by the [`ClapFeatureExtractor`] class that you can also
            retrieve from [`AutoFeatureExtractor`]. See [`ClapFeatureExtractor.__call__`] for details.
        return_loss (`bool`, *optional*):
            Whether or not to return the contrastive loss.
        output_attentions (`bool`, *optional*):
            Whether or not to return the attentions tensors of all attention layers. See `attentions` under returned
            tensors for more detail.
        output_hidden_states (`bool`, *optional*):
            Whether or not to return the hidden states of all layers. See `hidden_states` under returned tensors for
            more detail.
        return_dict (`bool`, *optional*):
            Whether or not to return a [`~utils.ModelOutput`] instead of a plain tuple.
"""


class ClapFusionBlock(nn.Module):
    def __init__(self, config: ClapTextConfig):
        super().__init__()
        self.config = config
        hidden_size = config.projection_dim
        self.activation = ACT2FN[config.hidden_act]
        self.dropout = nn.Dropout(config.hidden_dropout_prob)

        self.linear = nn.Linear(hidden_size, hidden_size)

    def forward(self, hidden_states):
        hidden_states = self.linear(hidden_states)
        hidden_states = self.activation(hidden_states)
        hidden_states = self.dropout(hidden_states)
        return hidden_states


class ClapProjectionLayer(nn.Module):
    def __init__(self, config: ClapAudioConfig):
        super().__init__()
        self.config = config
        hidden_size = config.projection_hidden_size
        projection_dim = config.projection_dim

        self.linear1 = nn.Linear(hidden_size, projection_dim)
        self.activation = ACT2FN[config.projection_hidden_act]
        self.linear2 = nn.Linear(projection_dim, projection_dim)

    def forward(self, hidden_states):
        hidden_states = self.linear1(hidden_states)
        hidden_states = self.activation(hidden_states)
        hidden_states = self.linear2(hidden_states)
        return hidden_states


class ClapFusionLayer(nn.Module):
    def __init__(self, config: ClapTextConfig):
        super().__init__()
        self.config = config

        self.layers = nn.ModuleList([ClapFusionBlock(config) for _ in range(config.fusion_num_hidden_layers)])

    def forward(self, hidden_states):
        for layer in self.layers:
            hidden_states = layer(hidden_states)
        return hidden_states


# Copied from transformers.models.roberta.modeling_roberta.RobertaEmbeddings with Roberta->ClapText
class ClapTextEmbeddings(nn.Module):
    """
    Same as BertEmbeddings with a tiny tweak for positional embeddings indexing.
    """

    # Copied from transformers.models.bert.modeling_bert.BertEmbeddings.__init__
    def __init__(self, config):
        super().__init__()
        self.word_embeddings = nn.Embedding(config.vocab_size, config.hidden_size, padding_idx=config.pad_token_id)
        self.position_embeddings = nn.Embedding(config.max_position_embeddings, config.hidden_size)
        self.token_type_embeddings = nn.Embedding(config.type_vocab_size, config.hidden_size)

        # self.LayerNorm is not snake-cased to stick with TensorFlow model variable name and be able to load
        # any TensorFlow checkpoint file
        self.LayerNorm = nn.LayerNorm(config.hidden_size, eps=config.layer_norm_eps)
        self.dropout = nn.Dropout(config.hidden_dropout_prob)
        # position_ids (1, len position emb) is contiguous in memory and exported when serialized
        self.position_embedding_type = getattr(config, "position_embedding_type", "absolute")
        self.register_buffer("position_ids", torch.arange(config.max_position_embeddings).expand((1, -1)))
        self.register_buffer(
            "token_type_ids", torch.zeros(self.position_ids.size(), dtype=torch.long), persistent=False
        )

        # End copy
        self.padding_idx = config.pad_token_id
        self.position_embeddings = nn.Embedding(
            config.max_position_embeddings, config.hidden_size, padding_idx=self.padding_idx
        )

    def forward(
        self, input_ids=None, token_type_ids=None, position_ids=None, inputs_embeds=None, past_key_values_length=0
    ):
        if position_ids is None:
            if input_ids is not None:
                # Create the position ids from the input token ids. Any padded tokens remain padded.
                position_ids = create_position_ids_from_input_ids(input_ids, self.padding_idx, past_key_values_length)
            else:
                position_ids = self.create_position_ids_from_inputs_embeds(inputs_embeds)

        if input_ids is not None:
            input_shape = input_ids.size()
        else:
            input_shape = inputs_embeds.size()[:-1]

        seq_length = input_shape[1]

        # Setting the token_type_ids to the registered buffer in constructor where it is all zeros, which usually occurs
        # when its auto-generated, registered buffer helps users when tracing the model without passing token_type_ids, solves
        # issue #5664
        if token_type_ids is None:
            if hasattr(self, "token_type_ids"):
                buffered_token_type_ids = self.token_type_ids[:, :seq_length]
                buffered_token_type_ids_expanded = buffered_token_type_ids.expand(input_shape[0], seq_length)
                token_type_ids = buffered_token_type_ids_expanded
            else:
                token_type_ids = torch.zeros(input_shape, dtype=torch.long, device=self.position_ids.device)

        if inputs_embeds is None:
            inputs_embeds = self.word_embeddings(input_ids)
        token_type_embeddings = self.token_type_embeddings(token_type_ids)

        embeddings = inputs_embeds + token_type_embeddings
        if self.position_embedding_type == "absolute":
            position_embeddings = self.position_embeddings(position_ids)
            embeddings += position_embeddings
        embeddings = self.LayerNorm(embeddings)
        embeddings = self.dropout(embeddings)
        return embeddings

    def create_position_ids_from_inputs_embeds(self, inputs_embeds):
        """
        We are provided embeddings directly. We cannot infer which are padded so just generate sequential position ids.

        Args:
            inputs_embeds: torch.Tensor

        Returns: torch.Tensor
        """
        input_shape = inputs_embeds.size()[:-1]
        sequence_length = input_shape[1]

        position_ids = torch.arange(
            self.padding_idx + 1, sequence_length + self.padding_idx + 1, dtype=torch.long, device=inputs_embeds.device
        )
        return position_ids.unsqueeze(0).expand(input_shape)


# Copied from transformers.models.bert.modeling_bert.BertSelfAttention with Bert->ClapText
class ClapTextSelfAttention(nn.Module):
    def __init__(self, config, position_embedding_type=None):
        super().__init__()
        if config.hidden_size % config.num_attention_heads != 0 and not hasattr(config, "embedding_size"):
            raise ValueError(
                f"The hidden size ({config.hidden_size}) is not a multiple of the number of attention "
                f"heads ({config.num_attention_heads})"
            )

        self.num_attention_heads = config.num_attention_heads
        self.attention_head_size = int(config.hidden_size / config.num_attention_heads)
        self.all_head_size = self.num_attention_heads * self.attention_head_size

        self.query = nn.Linear(config.hidden_size, self.all_head_size)
        self.key = nn.Linear(config.hidden_size, self.all_head_size)
        self.value = nn.Linear(config.hidden_size, self.all_head_size)

        self.dropout = nn.Dropout(config.attention_probs_dropout_prob)
        self.position_embedding_type = position_embedding_type or getattr(
            config, "position_embedding_type", "absolute"
        )
        if self.position_embedding_type == "relative_key" or self.position_embedding_type == "relative_key_query":
            self.max_position_embeddings = config.max_position_embeddings
            self.distance_embedding = nn.Embedding(2 * config.max_position_embeddings - 1, self.attention_head_size)

        self.is_decoder = config.is_decoder

    def transpose_for_scores(self, x: torch.Tensor) -> torch.Tensor:
        new_x_shape = x.size()[:-1] + (self.num_attention_heads, self.attention_head_size)
        x = x.view(new_x_shape)
        return x.permute(0, 2, 1, 3)

    def forward(
        self,
        hidden_states: torch.Tensor,
        attention_mask: Optional[torch.FloatTensor] = None,
        head_mask: Optional[torch.FloatTensor] = None,
        encoder_hidden_states: Optional[torch.FloatTensor] = None,
        encoder_attention_mask: Optional[torch.FloatTensor] = None,
        past_key_value: Optional[Tuple[Tuple[torch.FloatTensor]]] = None,
        output_attentions: Optional[bool] = False,
    ) -> Tuple[torch.Tensor]:
        mixed_query_layer = self.query(hidden_states)

        # If this is instantiated as a cross-attention module, the keys
        # and values come from an encoder; the attention mask needs to be
        # such that the encoder's padding tokens are not attended to.
        is_cross_attention = encoder_hidden_states is not None

        if is_cross_attention and past_key_value is not None:
            # reuse k,v, cross_attentions
            key_layer = past_key_value[0]
            value_layer = past_key_value[1]
            attention_mask = encoder_attention_mask
        elif is_cross_attention:
            key_layer = self.transpose_for_scores(self.key(encoder_hidden_states))
            value_layer = self.transpose_for_scores(self.value(encoder_hidden_states))
            attention_mask = encoder_attention_mask
        elif past_key_value is not None:
            key_layer = self.transpose_for_scores(self.key(hidden_states))
            value_layer = self.transpose_for_scores(self.value(hidden_states))
            key_layer = torch.cat([past_key_value[0], key_layer], dim=2)
            value_layer = torch.cat([past_key_value[1], value_layer], dim=2)
        else:
            key_layer = self.transpose_for_scores(self.key(hidden_states))
            value_layer = self.transpose_for_scores(self.value(hidden_states))

        query_layer = self.transpose_for_scores(mixed_query_layer)

        use_cache = past_key_value is not None
        if self.is_decoder:
            # if cross_attention save Tuple(torch.Tensor, torch.Tensor) of all cross attention key/value_states.
            # Further calls to cross_attention layer can then reuse all cross-attention
            # key/value_states (first "if" case)
            # if uni-directional self-attention (decoder) save Tuple(torch.Tensor, torch.Tensor) of
            # all previous decoder key/value_states. Further calls to uni-directional self-attention
            # can concat previous decoder key/value_states to current projected key/value_states (third "elif" case)
            # if encoder bi-directional self-attention `past_key_value` is always `None`
            past_key_value = (key_layer, value_layer)

        # Take the dot product between "query" and "key" to get the raw attention scores.
        attention_scores = torch.matmul(query_layer, key_layer.transpose(-1, -2))

        if self.position_embedding_type == "relative_key" or self.position_embedding_type == "relative_key_query":
            query_length, key_length = query_layer.shape[2], key_layer.shape[2]
            if use_cache:
                position_ids_l = torch.tensor(key_length - 1, dtype=torch.long, device=hidden_states.device).view(
                    -1, 1
                )
            else:
                position_ids_l = torch.arange(query_length, dtype=torch.long, device=hidden_states.device).view(-1, 1)
            position_ids_r = torch.arange(key_length, dtype=torch.long, device=hidden_states.device).view(1, -1)
            distance = position_ids_l - position_ids_r

            positional_embedding = self.distance_embedding(distance + self.max_position_embeddings - 1)
            positional_embedding = positional_embedding.to(dtype=query_layer.dtype)  # fp16 compatibility

            if self.position_embedding_type == "relative_key":
                relative_position_scores = torch.einsum("bhld,lrd->bhlr", query_layer, positional_embedding)
                attention_scores = attention_scores + relative_position_scores
            elif self.position_embedding_type == "relative_key_query":
                relative_position_scores_query = torch.einsum("bhld,lrd->bhlr", query_layer, positional_embedding)
                relative_position_scores_key = torch.einsum("bhrd,lrd->bhlr", key_layer, positional_embedding)
                attention_scores = attention_scores + relative_position_scores_query + relative_position_scores_key

        attention_scores = attention_scores / math.sqrt(self.attention_head_size)
        if attention_mask is not None:
            # Apply the attention mask is (precomputed for all layers in ClapTextModel forward() function)
            attention_scores = attention_scores + attention_mask

        # Normalize the attention scores to probabilities.
        attention_probs = nn.functional.softmax(attention_scores, dim=-1)

        # This is actually dropping out entire tokens to attend to, which might
        # seem a bit unusual, but is taken from the original Transformer paper.
        attention_probs = self.dropout(attention_probs)

        # Mask heads if we want to
        if head_mask is not None:
            attention_probs = attention_probs * head_mask

        context_layer = torch.matmul(attention_probs, value_layer)

        context_layer = context_layer.permute(0, 2, 1, 3).contiguous()
        new_context_layer_shape = context_layer.size()[:-2] + (self.all_head_size,)
        context_layer = context_layer.view(new_context_layer_shape)

        outputs = (context_layer, attention_probs) if output_attentions else (context_layer,)

        if self.is_decoder:
            outputs = outputs + (past_key_value,)
        return outputs


# Copied from transformers.models.bert.modeling_bert.BertSelfOutput
class ClapTextSelfOutput(nn.Module):
    def __init__(self, config):
        super().__init__()
        self.dense = nn.Linear(config.hidden_size, config.hidden_size)
        self.LayerNorm = nn.LayerNorm(config.hidden_size, eps=config.layer_norm_eps)
        self.dropout = nn.Dropout(config.hidden_dropout_prob)

    def forward(self, hidden_states: torch.Tensor, input_tensor: torch.Tensor) -> torch.Tensor:
        hidden_states = self.dense(hidden_states)
        hidden_states = self.dropout(hidden_states)
        hidden_states = self.LayerNorm(hidden_states + input_tensor)
        return hidden_states


# Copied from transformers.models.bert.modeling_bert.BertAttention with Bert->ClapText
class ClapTextAttention(nn.Module):
    def __init__(self, config, position_embedding_type=None):
        super().__init__()
        self.self = ClapTextSelfAttention(config, position_embedding_type=position_embedding_type)
        self.output = ClapTextSelfOutput(config)
        self.pruned_heads = set()

    def prune_heads(self, heads):
        if len(heads) == 0:
            return
        heads, index = find_pruneable_heads_and_indices(
            heads, self.self.num_attention_heads, self.self.attention_head_size, self.pruned_heads
        )

        # Prune linear layers
        self.self.query = prune_linear_layer(self.self.query, index)
        self.self.key = prune_linear_layer(self.self.key, index)
        self.self.value = prune_linear_layer(self.self.value, index)
        self.output.dense = prune_linear_layer(self.output.dense, index, dim=1)

        # Update hyper params and store pruned heads
        self.self.num_attention_heads = self.self.num_attention_heads - len(heads)
        self.self.all_head_size = self.self.attention_head_size * self.self.num_attention_heads
        self.pruned_heads = self.pruned_heads.union(heads)

    def forward(
        self,
        hidden_states: torch.Tensor,
        attention_mask: Optional[torch.FloatTensor] = None,
        head_mask: Optional[torch.FloatTensor] = None,
        encoder_hidden_states: Optional[torch.FloatTensor] = None,
        encoder_attention_mask: Optional[torch.FloatTensor] = None,
        past_key_value: Optional[Tuple[Tuple[torch.FloatTensor]]] = None,
        output_attentions: Optional[bool] = False,
    ) -> Tuple[torch.Tensor]:
        self_outputs = self.self(
            hidden_states,
            attention_mask,
            head_mask,
            encoder_hidden_states,
            encoder_attention_mask,
            past_key_value,
            output_attentions,
        )
        attention_output = self.output(self_outputs[0], hidden_states)
        outputs = (attention_output,) + self_outputs[1:]  # add attentions if we output them
        return outputs


# Copied from transformers.models.bert.modeling_bert.BertIntermediate
class ClapTextIntermediate(nn.Module):
    def __init__(self, config):
        super().__init__()
        self.dense = nn.Linear(config.hidden_size, config.intermediate_size)
        if isinstance(config.hidden_act, str):
            self.intermediate_act_fn = ACT2FN[config.hidden_act]
        else:
            self.intermediate_act_fn = config.hidden_act

    def forward(self, hidden_states: torch.Tensor) -> torch.Tensor:
        hidden_states = self.dense(hidden_states)
        hidden_states = self.intermediate_act_fn(hidden_states)
        return hidden_states


# Copied from transformers.models.bert.modeling_bert.BertOutput
class ClapTextOutput(nn.Module):
    def __init__(self, config):
        super().__init__()
        self.dense = nn.Linear(config.intermediate_size, config.hidden_size)
        self.LayerNorm = nn.LayerNorm(config.hidden_size, eps=config.layer_norm_eps)
        self.dropout = nn.Dropout(config.hidden_dropout_prob)

    def forward(self, hidden_states: torch.Tensor, input_tensor: torch.Tensor) -> torch.Tensor:
        hidden_states = self.dense(hidden_states)
        hidden_states = self.dropout(hidden_states)
        hidden_states = self.LayerNorm(hidden_states + input_tensor)
        return hidden_states


# Copied from transformers.models.bert.modeling_bert.BertLayer with Bert->ClapText
class ClapTextLayer(nn.Module):
    def __init__(self, config):
        super().__init__()
        self.chunk_size_feed_forward = config.chunk_size_feed_forward
        self.seq_len_dim = 1
        self.attention = ClapTextAttention(config)
        self.is_decoder = config.is_decoder
        self.add_cross_attention = config.add_cross_attention
        if self.add_cross_attention:
            if not self.is_decoder:
                raise ValueError(f"{self} should be used as a decoder model if cross attention is added")
            self.crossattention = ClapTextAttention(config, position_embedding_type="absolute")
        self.intermediate = ClapTextIntermediate(config)
        self.output = ClapTextOutput(config)

    def forward(
        self,
        hidden_states: torch.Tensor,
        attention_mask: Optional[torch.FloatTensor] = None,
        head_mask: Optional[torch.FloatTensor] = None,
        encoder_hidden_states: Optional[torch.FloatTensor] = None,
        encoder_attention_mask: Optional[torch.FloatTensor] = None,
        past_key_value: Optional[Tuple[Tuple[torch.FloatTensor]]] = None,
        output_attentions: Optional[bool] = False,
    ) -> Tuple[torch.Tensor]:
        # decoder uni-directional self-attention cached key/values tuple is at positions 1,2
        self_attn_past_key_value = past_key_value[:2] if past_key_value is not None else None
        self_attention_outputs = self.attention(
            hidden_states,
            attention_mask,
            head_mask,
            output_attentions=output_attentions,
            past_key_value=self_attn_past_key_value,
        )
        attention_output = self_attention_outputs[0]

        # if decoder, the last output is tuple of self-attn cache
        if self.is_decoder:
            outputs = self_attention_outputs[1:-1]
            present_key_value = self_attention_outputs[-1]
        else:
            outputs = self_attention_outputs[1:]  # add self attentions if we output attention weights

        cross_attn_present_key_value = None
        if self.is_decoder and encoder_hidden_states is not None:
            if not hasattr(self, "crossattention"):
                raise ValueError(
                    f"If `encoder_hidden_states` are passed, {self} has to be instantiated with cross-attention layers"
                    " by setting `config.add_cross_attention=True`"
                )

            # cross_attn cached key/values tuple is at positions 3,4 of past_key_value tuple
            cross_attn_past_key_value = past_key_value[-2:] if past_key_value is not None else None
            cross_attention_outputs = self.crossattention(
                attention_output,
                attention_mask,
                head_mask,
                encoder_hidden_states,
                encoder_attention_mask,
                cross_attn_past_key_value,
                output_attentions,
            )
            attention_output = cross_attention_outputs[0]
            outputs = outputs + cross_attention_outputs[1:-1]  # add cross attentions if we output attention weights

            # add cross-attn cache to positions 3,4 of present_key_value tuple
            cross_attn_present_key_value = cross_attention_outputs[-1]
            present_key_value = present_key_value + cross_attn_present_key_value

        layer_output = apply_chunking_to_forward(
            self.feed_forward_chunk, self.chunk_size_feed_forward, self.seq_len_dim, attention_output
        )
        outputs = (layer_output,) + outputs

        # if decoder, return the attn key/values as the last output
        if self.is_decoder:
            outputs = outputs + (present_key_value,)

        return outputs

    def feed_forward_chunk(self, attention_output):
        intermediate_output = self.intermediate(attention_output)
        layer_output = self.output(intermediate_output, attention_output)
        return layer_output


# Copied from transformers.models.bert.modeling_bert.BertEncoder with Bert->ClapText
class ClapTextEncoder(nn.Module):
    def __init__(self, config):
        super().__init__()
        self.config = config
        self.layer = nn.ModuleList([ClapTextLayer(config) for _ in range(config.num_hidden_layers)])
        self.gradient_checkpointing = False

    def forward(
        self,
        hidden_states: torch.Tensor,
        attention_mask: Optional[torch.FloatTensor] = None,
        head_mask: Optional[torch.FloatTensor] = None,
        encoder_hidden_states: Optional[torch.FloatTensor] = None,
        encoder_attention_mask: Optional[torch.FloatTensor] = None,
        past_key_values: Optional[Tuple[Tuple[torch.FloatTensor]]] = None,
        use_cache: Optional[bool] = None,
        output_attentions: Optional[bool] = False,
        output_hidden_states: Optional[bool] = False,
        return_dict: Optional[bool] = True,
    ) -> Union[Tuple[torch.Tensor], BaseModelOutputWithPastAndCrossAttentions]:
        all_hidden_states = () if output_hidden_states else None
        all_self_attentions = () if output_attentions else None
        all_cross_attentions = () if output_attentions and self.config.add_cross_attention else None

        next_decoder_cache = () if use_cache else None
        for i, layer_module in enumerate(self.layer):
            if output_hidden_states:
                all_hidden_states = all_hidden_states + (hidden_states,)

            layer_head_mask = head_mask[i] if head_mask is not None else None
            past_key_value = past_key_values[i] if past_key_values is not None else None

            if self.gradient_checkpointing and self.training:
                if use_cache:
                    logger.warning(
                        "`use_cache=True` is incompatible with gradient checkpointing. Setting `use_cache=False`..."
                    )
                    use_cache = False

                def create_custom_forward(module):
                    def custom_forward(*inputs):
                        return module(*inputs, past_key_value, output_attentions)

                    return custom_forward

                layer_outputs = torch.utils.checkpoint.checkpoint(
                    create_custom_forward(layer_module),
                    hidden_states,
                    attention_mask,
                    layer_head_mask,
                    encoder_hidden_states,
                    encoder_attention_mask,
                )
            else:
                layer_outputs = layer_module(
                    hidden_states,
                    attention_mask,
                    layer_head_mask,
                    encoder_hidden_states,
                    encoder_attention_mask,
                    past_key_value,
                    output_attentions,
                )

            hidden_states = layer_outputs[0]
            if use_cache:
                next_decoder_cache += (layer_outputs[-1],)
            if output_attentions:
                all_self_attentions = all_self_attentions + (layer_outputs[1],)
                if self.config.add_cross_attention:
                    all_cross_attentions = all_cross_attentions + (layer_outputs[2],)

        if output_hidden_states:
            all_hidden_states = all_hidden_states + (hidden_states,)

        if not return_dict:
            return tuple(
                v
                for v in [
                    hidden_states,
                    next_decoder_cache,
                    all_hidden_states,
                    all_self_attentions,
                    all_cross_attentions,
                ]
                if v is not None
            )
        return BaseModelOutputWithPastAndCrossAttentions(
            last_hidden_state=hidden_states,
            past_key_values=next_decoder_cache,
            hidden_states=all_hidden_states,
            attentions=all_self_attentions,
            cross_attentions=all_cross_attentions,
        )


# Copied from transformers.models.bert.modeling_bert.BertPooler
class ClapTextPooler(nn.Module):
    def __init__(self, config):
        super().__init__()
        self.dense = nn.Linear(config.hidden_size, config.hidden_size)
        self.activation = nn.Tanh()

    def forward(self, hidden_states: torch.Tensor) -> torch.Tensor:
        # We "pool" the model by simply taking the hidden state corresponding
        # to the first token.
        first_token_tensor = hidden_states[:, 0]
        pooled_output = self.dense(first_token_tensor)
        pooled_output = self.activation(pooled_output)
        return pooled_output


class ClapPreTrainedModel(PreTrainedModel):
    """
    An abstract class to handle weights initialization and a simple interface for downloading and loading pretrained
    models.
    """

    config_class = ClapTextConfig
    base_model_prefix = "clap"
    supports_gradient_checkpointing = False
    _keys_to_ignore_on_load_missing = [r"position_ids", r"logit_scale_a", r"logit_scale_t"]

    def _init_weights(self, module):
        """Initialize the weights"""
        factor = self.config.initializer_factor

        if isinstance(module, ClapTextEmbeddings):
            module.word_embeddings.weight.data.normal_(mean=0.0, std=factor * 0.02)
            module.position_embeddings.weight.data.normal_(mean=0.0, std=factor * 0.02)
            module.token_type_embeddings.weight.data.normal_(mean=0.0, std=factor * 0.02)
        elif isinstance(module, ClapTextSelfAttention):
            in_proj_std = (self.config.hidden_size**-0.5) * ((2 * self.config.num_hidden_layers) ** -0.5) * factor
            nn.init.normal_(module.query.weight, std=in_proj_std)
            nn.init.normal_(module.key.weight, std=in_proj_std)
            nn.init.normal_(module.value.weight, std=in_proj_std)
        elif isinstance(
            module,
            (
                ClapTextSelfOutput,
                ClapTextOutput,
                ClapTextIntermediate,
                ClapTextPooler,
                ClapAudioSelfOutput,
                ClapAudioIntermediate,
                ClapAudioOutput,
            ),
        ):
            in_proj_std = (self.config.hidden_size**-0.5) * ((2 * self.config.num_hidden_layers) ** -0.5) * factor
            nn.init.normal_(module.dense.weight, std=in_proj_std)
        elif isinstance(module, ClapProjectionLayer):
            in_proj_std = (self.config.hidden_size**-0.5) * ((2 * self.config.num_hidden_layers) ** -0.5) * factor
            nn.init.normal_(module.linear1.weight, std=in_proj_std)
            nn.init.normal_(module.linear2.weight, std=in_proj_std)
        elif isinstance(module, ClapAudioPatchEmbed):
            in_proj_std = (self.config.hidden_size**-0.5) * ((2 * self.config.num_hidden_layers) ** -0.5) * factor
            nn.init.normal_(module.proj.weight, std=in_proj_std)
        elif isinstance(module, ClapAudioSelfAttention):
            in_proj_std = (self.config.hidden_size**-0.5) * ((2 * self.config.num_hidden_layers) ** -0.5) * factor
            nn.init.normal_(module.query.weight, std=in_proj_std)
            nn.init.normal_(module.key.weight, std=in_proj_std)
            nn.init.normal_(module.value.weight, std=in_proj_std)
        elif isinstance(module, ClapAudioPatchMerging):
            in_proj_std = (self.config.hidden_size**-0.5) * ((2 * self.config.num_hidden_layers) ** -0.5) * factor
            nn.init.normal_(module.reduction.weight, std=in_proj_std)
        elif isinstance(module, ClapAudioEncoder):
            in_proj_std = (self.config.hidden_size**-0.5) * ((2 * self.config.num_hidden_layers) ** -0.5) * factor
            nn.init.normal_(module.head.weight, std=in_proj_std)
        elif isinstance(module, ClapFusionBlock):
            nn.init.normal_(module.linear.weight, std=factor * 0.02)

        if isinstance(module, nn.LayerNorm):
            module.bias.data.zero_()
            module.weight.data.fill_(1.0)
        if isinstance(module, nn.Linear) and module.bias is not None:
            module.bias.data.zero_()
        if isinstance(module, nn.Conv2d):
            in_proj_std = (self.config.hidden_size**-0.5) * ((2 * self.config.num_hidden_layers) ** -0.5) * factor
            nn.init.normal_(module.weight, std=in_proj_std)
            if module.bias is not None:
                module.bias.data.zero_()
        if isinstance(module, ClapModel):
            nn.init.normal_(module.logit_scale_a, std=factor * 0.02)
            nn.init.normal_(module.logit_scale_t, std=factor * 0.02)

    def _set_gradient_checkpointing(self, module, value=False):
        if isinstance(module, ClapTextEncoder):
            module.gradient_checkpointing = value


class ClapAudioModel(ClapPreTrainedModel):
    config_class = ClapAudioConfig
    main_input_name = "input_features"

    def __init__(self, config: ClapAudioConfig):
        super().__init__(config)
        self.audio_encoder = ClapAudioEncoder(config)
        # Initialize weights and apply final processing
        self.post_init()

    def get_input_embeddings(self) -> nn.Module:
        return self.audio_encoder.patch_embed.proj

    @add_start_docstrings_to_model_forward(Clap_AUDIO_INPUTS_DOCSTRING)
    @replace_return_docstrings(output_type=BaseModelOutputWithPooling, config_class=ClapAudioConfig)
    def forward(
        self,
        input_features: Optional[torch.FloatTensor] = None,
        is_longer: Optional[torch.BoolTensor] = None,
        output_attentions: Optional[bool] = None,
        output_hidden_states: Optional[bool] = None,
        return_dict: Optional[bool] = None,
    ) -> Union[Tuple, BaseModelOutputWithPooling]:
        r"""
        Returns:

        Examples:

        ```python
        >>> from datasets import load_dataset
        >>> from transformers import AutoProcessor, ClapAudioModel

        >>> dataset = load_dataset("ashraq/esc50")
        >>> audio_sample = dataset["train"]["audio"][0]["array"]

        >>> model = ClapAudioModel.from_pretrained("laionai/clap-hsat-fused")
        >>> processor = AutoProcessor.from_pretrained("laionai/clap-hsat-fused")

        >>> inputs = processor(audios=audio_sample, return_tensors="pt")

        >>> outputs = model(**inputs)
        >>> last_hidden_state = outputs.embedding
        ```"""
        return_dict = return_dict if return_dict is not None else self.config.use_return_dict
        output_attentions = output_attentions if output_attentions is not None else self.config.output_attentions
        output_hidden_states = (
            output_hidden_states if output_hidden_states is not None else self.config.output_hidden_states
        )

        return self.audio_encoder(
            input_features=input_features,
            is_longer=is_longer,
            output_attentions=output_attentions,
            output_hidden_states=output_hidden_states,
            return_dict=return_dict,
        )


class ClapTextModel(ClapPreTrainedModel):
    """

    The model can behave as an encoder (with only self-attention) as well as a decoder, in which case a layer of
    cross-attention is added between the self-attention layers, following the architecture described in *Attention is
    all you need*_ by Ashish Vaswani, Noam Shazeer, Niki Parmar, Jakob Uszkoreit, Llion Jones, Aidan N. Gomez, Lukasz
    Kaiser and Illia Polosukhin.

    To behave as an decoder the model needs to be initialized with the `is_decoder` argument of the configuration set
    to `True`. To be used in a Seq2Seq model, the model needs to initialized with both `is_decoder` argument and
    `add_cross_attention` set to `True`; an `encoder_hidden_states` is then expected as an input to the forward pass.

    .. _*Attention is all you need*: https://arxiv.org/abs/1706.03762

    """

    config_class = ClapTextConfig
    _keys_to_ignore_on_load_missing = [r"position_ids"]

    # Copied from transformers.models.bert.modeling_bert.BertModel.__init__ with Bert->ClapText
    def __init__(self, config, add_pooling_layer=True):
        super().__init__(config)
        self.config = config

        self.embeddings = ClapTextEmbeddings(config)
        self.encoder = ClapTextEncoder(config)

        self.pooler = ClapTextPooler(config) if add_pooling_layer else None

        # Initialize weights and apply final processing
        self.post_init()

    def get_input_embeddings(self):
        return self.embeddings.word_embeddings

    def set_input_embeddings(self, value):
        self.embeddings.word_embeddings = value

    # Copied from transformers.models.bert.modeling_bert.BertModel.forward
    def forward(
        self,
        input_ids: Optional[torch.Tensor] = None,
        attention_mask: Optional[torch.Tensor] = None,
        token_type_ids: Optional[torch.Tensor] = None,
        position_ids: Optional[torch.Tensor] = None,
        head_mask: Optional[torch.Tensor] = None,
        inputs_embeds: Optional[torch.Tensor] = None,
        encoder_hidden_states: Optional[torch.Tensor] = None,
        encoder_attention_mask: Optional[torch.Tensor] = None,
        past_key_values: Optional[List[torch.FloatTensor]] = None,
        use_cache: Optional[bool] = None,
        output_attentions: Optional[bool] = None,
        output_hidden_states: Optional[bool] = None,
        return_dict: Optional[bool] = None,
    ) -> Union[Tuple[torch.Tensor], BaseModelOutputWithPoolingAndCrossAttentions]:
        r"""
        encoder_hidden_states  (`torch.FloatTensor` of shape `(batch_size, sequence_length, hidden_size)`, *optional*):
            Sequence of hidden-states at the output of the last layer of the encoder. Used in the cross-attention if
            the model is configured as a decoder.
        encoder_attention_mask (`torch.FloatTensor` of shape `(batch_size, sequence_length)`, *optional*):
            Mask to avoid performing attention on the padding token indices of the encoder input. This mask is used in
            the cross-attention if the model is configured as a decoder. Mask values selected in `[0, 1]`:

            - 1 for tokens that are **not masked**,
            - 0 for tokens that are **masked**.
        past_key_values (`tuple(tuple(torch.FloatTensor))` of length `config.n_layers` with each tuple having 4 tensors of shape `(batch_size, num_heads, sequence_length - 1, embed_size_per_head)`):
            Contains precomputed key and value hidden states of the attention blocks. Can be used to speed up decoding.

            If `past_key_values` are used, the user can optionally input only the last `decoder_input_ids` (those that
            don't have their past key value states given to this model) of shape `(batch_size, 1)` instead of all
            `decoder_input_ids` of shape `(batch_size, sequence_length)`.
        use_cache (`bool`, *optional*):
            If set to `True`, `past_key_values` key value states are returned and can be used to speed up decoding (see
            `past_key_values`).
        """
        output_attentions = output_attentions if output_attentions is not None else self.config.output_attentions
        output_hidden_states = (
            output_hidden_states if output_hidden_states is not None else self.config.output_hidden_states
        )
        return_dict = return_dict if return_dict is not None else self.config.use_return_dict

        if self.config.is_decoder:
            use_cache = use_cache if use_cache is not None else self.config.use_cache
        else:
            use_cache = False

        if input_ids is not None and inputs_embeds is not None:
            raise ValueError("You cannot specify both input_ids and inputs_embeds at the same time")
        elif input_ids is not None:
            input_shape = input_ids.size()
        elif inputs_embeds is not None:
            input_shape = inputs_embeds.size()[:-1]
        else:
            raise ValueError("You have to specify either input_ids or inputs_embeds")

        batch_size, seq_length = input_shape
        device = input_ids.device if input_ids is not None else inputs_embeds.device

        # past_key_values_length
        past_key_values_length = past_key_values[0][0].shape[2] if past_key_values is not None else 0

        if attention_mask is None:
            attention_mask = torch.ones(((batch_size, seq_length + past_key_values_length)), device=device)

        if token_type_ids is None:
            if hasattr(self.embeddings, "token_type_ids"):
                buffered_token_type_ids = self.embeddings.token_type_ids[:, :seq_length]
                buffered_token_type_ids_expanded = buffered_token_type_ids.expand(batch_size, seq_length)
                token_type_ids = buffered_token_type_ids_expanded
            else:
                token_type_ids = torch.zeros(input_shape, dtype=torch.long, device=device)

        # We can provide a self-attention mask of dimensions [batch_size, from_seq_length, to_seq_length]
        # ourselves in which case we just need to make it broadcastable to all heads.
        extended_attention_mask: torch.Tensor = self.get_extended_attention_mask(attention_mask, input_shape)

        # If a 2D or 3D attention mask is provided for the cross-attention
        # we need to make broadcastable to [batch_size, num_heads, seq_length, seq_length]
        if self.config.is_decoder and encoder_hidden_states is not None:
            encoder_batch_size, encoder_sequence_length, _ = encoder_hidden_states.size()
            encoder_hidden_shape = (encoder_batch_size, encoder_sequence_length)
            if encoder_attention_mask is None:
                encoder_attention_mask = torch.ones(encoder_hidden_shape, device=device)
            encoder_extended_attention_mask = self.invert_attention_mask(encoder_attention_mask)
        else:
            encoder_extended_attention_mask = None

        # Prepare head mask if needed
        # 1.0 in head_mask indicate we keep the head
        # attention_probs has shape bsz x n_heads x N x N
        # input head_mask has shape [num_heads] or [num_hidden_layers x num_heads]
        # and head_mask is converted to shape [num_hidden_layers x batch x num_heads x seq_length x seq_length]
        head_mask = self.get_head_mask(head_mask, self.config.num_hidden_layers)

        embedding_output = self.embeddings(
            input_ids=input_ids,
            position_ids=position_ids,
            token_type_ids=token_type_ids,
            inputs_embeds=inputs_embeds,
            past_key_values_length=past_key_values_length,
        )
        encoder_outputs = self.encoder(
            embedding_output,
            attention_mask=extended_attention_mask,
            head_mask=head_mask,
            encoder_hidden_states=encoder_hidden_states,
            encoder_attention_mask=encoder_extended_attention_mask,
            past_key_values=past_key_values,
            use_cache=use_cache,
            output_attentions=output_attentions,
            output_hidden_states=output_hidden_states,
            return_dict=return_dict,
        )
        sequence_output = encoder_outputs[0]
        pooled_output = self.pooler(sequence_output) if self.pooler is not None else None

        if not return_dict:
            return (sequence_output, pooled_output) + encoder_outputs[1:]

        return BaseModelOutputWithPoolingAndCrossAttentions(
            last_hidden_state=sequence_output,
            pooler_output=pooled_output,
            past_key_values=encoder_outputs.past_key_values,
            hidden_states=encoder_outputs.hidden_states,
            attentions=encoder_outputs.attentions,
            cross_attentions=encoder_outputs.cross_attentions,
        )


@add_start_docstrings(Clap_START_DOCSTRING)
class ClapModel(ClapPreTrainedModel):
    config_class = ClapConfig

    def __init__(self, config: ClapConfig):
        super().__init__(config)

        if not isinstance(config.text_config, ClapTextConfig):
            raise ValueError(
                "config.text_config is expected to be of type ClapTextConfig but is of type"
                f" {type(config.text_config)}."
            )

        if not isinstance(config.audio_config, ClapAudioConfig):
            raise ValueError(
                "config.audio_config is expected to be of type ClapAudioConfig but is of type"
                f" {type(config.audio_config)}."
            )

        text_config = config.text_config
        audio_config = config.audio_config

        self.logit_scale_a = nn.Parameter(torch.ones([]) * np.log(config.logit_scale_init_value))
        self.logit_scale_t = nn.Parameter(torch.ones([]) * np.log(config.logit_scale_init_value))

        self.projection_dim = config.projection_dim
        self.text_hidden_size = text_config.hidden_size
        self.audio_hidden_size = audio_config.hidden_size

        self.text_model = ClapTextModel(text_config)
        self.text_transform = ClapFusionLayer(text_config)
        self.text_projection = ClapProjectionLayer(text_config)

        self.audio_model = ClapAudioModel(config=audio_config)
        self.audio_transform = ClapFusionLayer(audio_config)
        self.audio_projection = ClapProjectionLayer(audio_config)

        # Initialize weights and apply final processing
        self.post_init()

    @add_start_docstrings_to_model_forward(Clap_TEXT_INPUTS_DOCSTRING)
    def get_text_features(
        self,
        input_ids: Optional[torch.Tensor] = None,
        attention_mask: Optional[torch.Tensor] = None,
        position_ids: Optional[torch.Tensor] = None,
        output_attentions: Optional[bool] = None,
        output_hidden_states: Optional[bool] = None,
        return_dict: Optional[bool] = None,
    ) -> torch.FloatTensor:
        r"""
        Returns:
            text_features (`torch.FloatTensor` of shape `(batch_size, output_dim`): The text embeddings obtained by
            applying the projection layer to the pooled output of [`ClapTextModel`].

        Examples:

        ```python
        >>> from transformers import AutoTokenizer, ClapModel

        >>> model = ClapModel.from_pretrained("laion-ai/clap-htsat-unfused")
        >>> tokenizer = AutoTokenizer.from_pretrained("laion-ai/clap-htsat-unfused")

        >>> inputs = tokenizer(["the sound of a cat", "the sound of a dog"], padding=True, return_tensors="pt")
        >>> text_features = model.get_text_features(**inputs)
        ```"""
        # Use Clap model's config for some fields (if specified) instead of those of audio & text components.
        output_attentions = output_attentions if output_attentions is not None else self.config.output_attentions
        output_hidden_states = (
            output_hidden_states if output_hidden_states is not None else self.config.output_hidden_states
        )
        return_dict = return_dict if return_dict is not None else self.config.use_return_dict

        text_outputs = self.text_model(
            input_ids=input_ids,
            attention_mask=attention_mask,
            position_ids=position_ids,
            output_attentions=output_attentions,
            output_hidden_states=output_hidden_states,
            return_dict=return_dict,
        )

        pooled_output = text_outputs[1]
        text_features = self.text_projection(pooled_output)
        text_features = F.normalize(text_features, dim=-1)

        return text_features

    @add_start_docstrings_to_model_forward(Clap_AUDIO_INPUTS_DOCSTRING)
    def get_audio_features(
        self,
        input_features: Optional[torch.Tensor] = None,
        is_longer: Optional[torch.Tensor] = None,
        attention_mask: Optional[torch.Tensor] = None,
        output_attentions: Optional[bool] = None,
        output_hidden_states: Optional[bool] = None,
        return_dict: Optional[bool] = None,
    ) -> torch.FloatTensor:
        r""" """
        output_attentions = output_attentions if output_attentions is not None else self.config.output_attentions
        output_hidden_states = (
            output_hidden_states if output_hidden_states is not None else self.config.output_hidden_states
        )
        return_dict = return_dict if return_dict is not None else self.config.use_return_dict

        audio_outputs = self.audio_model(
            input_features=input_features,
            is_longer=is_longer,
            return_dict=return_dict,
        )

        pooled_output = audio_outputs[-1] if not return_dict else audio_outputs.embedding

        audio_features = self.audio_projection(pooled_output)
        audio_features = F.normalize(audio_features, dim=-1)

        return audio_features

    @add_start_docstrings_to_model_forward(Clap_INPUTS_DOCSTRING)
    @replace_return_docstrings(output_type=ClapOutput, config_class=ClapConfig)
    def forward(
        self,
        input_ids: Optional[torch.LongTensor] = None,
        input_features: Optional[torch.FloatTensor] = None,
        attention_mask: Optional[torch.Tensor] = None,
        position_ids: Optional[torch.LongTensor] = None,
        return_loss: Optional[bool] = None,
        output_attentions: Optional[bool] = None,
        output_hidden_states: Optional[bool] = None,
        return_dict: Optional[bool] = None,
    ) -> Union[Tuple, ClapOutput]:
        r"""
        Returns:

        Examples:

        ```python
        >>> from dataset import load_dataset
        >>> from transformers import AutoProcessor, ClapModel

        >>> dataset = load_dataset("ashraq/esc50")
        >>> audio_sample = dataset["train"]["audio"][0]["array"]

        >>> model = ClapModel.from_pretrained("laion-ai/clap-htst-unfused-base")
        >>> processor = AutoProcessor.from_pretrained("laion-ai/clap-htst-unfused-base")

        >>> input_text = ["Sound of a dog", "Sound of vaccum cleaner"]

        >>> inputs = processor(text=input_text, audio=audio_sample, return_tensors="pt", padding=True)

        >>> outputs = model(**inputs)
        >>> logits_per_audio = outputs.logits_per_audio  # this is the audio-text similarity score
        >>> probs = logits_per_audio.softmax(dim=-1)  # we can take the softmax to get the label probabilities
        ```"""
        # Use Clap model's config for some fields (if specified) instead of those of audio & text components.
        output_attentions = output_attentions if output_attentions is not None else self.config.output_attentions
        output_hidden_states = (
            output_hidden_states if output_hidden_states is not None else self.config.output_hidden_states
        )
        return_dict = return_dict if return_dict is not None else self.config.use_return_dict

        audio_outputs = self.audio_model(
            input_features=input_features,
            output_attentions=output_attentions,
            output_hidden_states=output_hidden_states,
            return_dict=return_dict,
        )

        text_outputs = self.text_model(
            input_ids=input_ids,
            attention_mask=attention_mask,
            position_ids=position_ids,
            output_attentions=output_attentions,
            output_hidden_states=output_hidden_states,
            return_dict=return_dict,
        )

        audio_embeds = audio_outputs[-3] if not return_dict else audio_outputs.embedding
        audio_embeds = self.audio_projection(audio_embeds)

        text_embeds = text_outputs[1]
        text_embeds = self.text_projection(text_embeds)

        # normalized features
        audio_embeds = audio_embeds / audio_embeds.norm(p=2, dim=-1, keepdim=True)
        text_embeds = text_embeds / text_embeds.norm(p=2, dim=-1, keepdim=True)

        # cosine similarity as logits
        logit_scale_text = self.logit_scale_t.exp()
        logit_scale_audio = self.logit_scale_a.exp()
        logits_per_text = torch.matmul(text_embeds, audio_embeds.t()) * logit_scale_text
        logits_per_audio = torch.matmul(audio_embeds, text_embeds.t()) * logit_scale_audio

        loss = None
        if return_loss:
            caption_loss = contrastive_loss(logits_per_text)
            audio_loss = contrastive_loss(logits_per_text.t())
            loss = (caption_loss + audio_loss) / 2.0

        if not return_dict:
            output = (logits_per_audio, logits_per_text, text_embeds, audio_embeds, text_outputs, audio_outputs)
            return ((loss,) + output) if loss is not None else output

        return ClapOutput(
            loss=loss,
            logits_per_audio=logits_per_audio,
            logits_per_text=logits_per_text,
            text_embeds=text_embeds,
            audio_embeds=audio_embeds,
            text_model_output=text_outputs,
            audio_model_output=audio_outputs,
        )


@add_start_docstrings(
    """
    Clap Text Model with a projection layer on top (a linear layer on top of the pooled output).
    """,
    Clap_START_DOCSTRING,
)
class ClapTextModelWithProjection(ClapPreTrainedModel):
    config_class = ClapTextConfig

    def __init__(self, config: ClapTextConfig):
        super().__init__(config)
        self.text_model = ClapTextModel(config)
        self.text_projection = ClapProjectionLayer(config)
        # Initialize weights and apply final processing
        self.post_init()

    def get_input_embeddings(self) -> nn.Module:
        return self.text_model.embeddings.word_embeddings

    def set_input_embeddings(self, value):
        self.text_model.embeddings.word_embeddings = value

    @add_start_docstrings_to_model_forward(Clap_TEXT_INPUTS_DOCSTRING)
    @replace_return_docstrings(output_type=ClapTextModelOutput, config_class=ClapTextConfig)
    def forward(
        self,
        input_ids: Optional[torch.Tensor] = None,
        attention_mask: Optional[torch.Tensor] = None,
        position_ids: Optional[torch.Tensor] = None,
        output_attentions: Optional[bool] = None,
        output_hidden_states: Optional[bool] = None,
        return_dict: Optional[bool] = None,
    ) -> Union[Tuple, ClapTextModelOutput]:
        r"""
        Returns:

        Examples:

        ```python
        >>> from transformers import AutoTokenizer, ClapTextModelWithProjection

        >>> model = ClapTextModelWithProjection.from_pretrained("laion-ai/clap-htsat-unfused")
        >>> tokenizer = AutoTokenizer.from_pretrained("laion-ai/clap-htsat-unfused")

        >>> inputs = tokenizer(["a photo of a cat", "a photo of a dog"], padding=True, return_tensors="pt")

        >>> outputs = model(**inputs)
        >>> text_embeds = outputs.text_embeds
        ```"""
        return_dict = return_dict if return_dict is not None else self.config.use_return_dict

        text_outputs = self.text_model(
            input_ids=input_ids,
            attention_mask=attention_mask,
            position_ids=position_ids,
            output_attentions=output_attentions,
            output_hidden_states=output_hidden_states,
            return_dict=return_dict,
        )

        pooled_output = text_outputs[1]

        text_embeds = self.text_projection(pooled_output)

        if not return_dict:
            outputs = (text_embeds, text_outputs[0]) + text_outputs[2:]
            return tuple(output for output in outputs if output is not None)

        return ClapTextModelOutput(
            text_embeds=text_embeds,
            last_hidden_state=text_outputs.last_hidden_state,
            hidden_states=text_outputs.hidden_states,
            attentions=text_outputs.attentions,
        )


@add_start_docstrings(
    """
    Clap Audio Model with a projection layer on top (a linear layer on top of the pooled output).
    """,
    Clap_START_DOCSTRING,
)
class ClapAudioModelWithProjection(ClapPreTrainedModel):
    config_class = ClapAudioConfig
    main_input_name = "input_features"

    def __init__(self, config: ClapAudioConfig):
        super().__init__(config)

        self.audio_model = ClapAudioModel(config)

        self.audio_projection = ClapProjectionLayer(config)
        # Initialize weights and apply final processing
        self.post_init()

    def get_input_embeddings(self) -> nn.Module:
        return self.audio_model.audio_encoder.patch_embed.proj

    @add_start_docstrings_to_model_forward(Clap_AUDIO_INPUTS_DOCSTRING)
    @replace_return_docstrings(output_type=ClapAudioModelOutput, config_class=ClapAudioConfig)
    def forward(
        self,
        input_features: Optional[torch.FloatTensor] = None,
        output_attentions: Optional[bool] = None,
        output_hidden_states: Optional[bool] = None,
        return_dict: Optional[bool] = None,
    ) -> Union[Tuple, ClapAudioModelOutput]:
        r"""
        Returns:

        Examples:

        ```python
        >>> from datasets import load_dataset
        >>> from transformers import ClapAudioModelWithProjection, ClapProcessor

        >>> model = ClapAudioModelWithProjection.from_pretrained("laion-ai/clap-htsat-unfused")
        >>> processor = ClapProcessor.from_pretrained("laion-ai/clap-htsat-unfused")

        >>> dataset = load_dataset("ashraq/esc50")
        >>> audio_sample = dataset["train"]["audio"][0]["array"]

        >>> inputs = processor(audio=audio_sample, return_tensors="pt")
        >>> outputs = model(**inputs)
        >>> audio_embeds = outputs.audio_embeds
        ```"""
        return_dict = return_dict if return_dict is not None else self.config.use_return_dict
        output_attentions = output_attentions if output_attentions is not None else self.config.output_attentions
        output_hidden_states = (
            output_hidden_states if output_hidden_states is not None else self.config.output_hidden_states
        )

        audio_outputs = self.audio_model(
            input_features=input_features,
            output_attentions=output_attentions,
            output_hidden_states=output_hidden_states,
            return_dict=return_dict,
        )

        pooled_output = audio_outputs[-3] if not return_dict else audio_outputs.embedding

        audio_embeds = self.audio_projection(pooled_output)

        if not return_dict:
            outputs = (audio_embeds, *audio_outputs)
            return outputs

        return ClapAudioModelOutputWithProjection(
            audio_embeds=audio_embeds,
            framewise_output=audio_outputs.framewise_output,
            clipwise_output=audio_outputs.clipwise_output,
            fine_grained_embedding=audio_outputs.fine_grained_embedding,
            embedding=audio_outputs.embedding,
            attentions=audio_outputs.attentions,
            hidden_states=audio_outputs.hidden_states,
        )<|MERGE_RESOLUTION|>--- conflicted
+++ resolved
@@ -913,7 +913,7 @@
         self.num_features = int(config.hidden_size * 2 ** (self.num_layers - 1))
         self.freq_ratio = config.spec_size // config.num_mel_bins
 
-        drop_path = [x.item() for x in torch.linspace(0, config.drop_path_rate, sum(config.depths))]
+        drop_path_rate = [x.item() for x in torch.linspace(0, config.drop_path_rate, sum(config.depths))]
 
         self.input_resolutions = [(grid_size[0] // (2**i), grid_size[1] // (2**i)) for i in range(self.num_layers)]
 
@@ -921,21 +921,12 @@
             [
                 ClapAudioStage(
                     config=config,
-<<<<<<< HEAD
-                    dim=int(config.hidden_size * 2**layer),
-                    input_resolution=self.input_resolutions[layer],
-                    depth=config.depths[layer],
-                    num_heads=config.num_attention_heads[layer],
-                    drop_path=drop_path,
-                    downsample=ClapAudioPatchMerging if (layer < self.num_layers - 1) else None,
-=======
                     dim=int(config.hidden_size * 2**i_layer),
                     input_resolution=self.input_resolutions[i_layer],
                     depth=config.depths[i_layer],
                     num_heads=config.num_attention_heads[i_layer],
                     drop_path=drop_path_rate[sum(config.depths[:i_layer]) : sum(config.depths[: i_layer + 1])],
                     downsample=ClapAudioPatchMerging if (i_layer < self.num_layers - 1) else None,
->>>>>>> 3be208e2
                 )
                 for i_layer in range(self.num_layers)
             ]
