# coding=utf-8
# Copyright 2024 The Qwen team, Alibaba Group and the HuggingFace Inc. team. All rights reserved.
#
# This code is based on EleutherAI's GPT-NeoX library and the GPT-NeoX
# and OPT implementations in this library. It has been modified from its
# original forms to accommodate minor architectural differences compared
# to GPT-NeoX and OPT used by the Meta AI team that trained the model.
#
# Licensed under the Apache License, Version 2.0 (the "License");
# you may not use this file except in compliance with the License.
# You may obtain a copy of the License at
#
#     http://www.apache.org/licenses/LICENSE-2.0
#
# Unless required by applicable law or agreed to in writing, software
# distributed under the License is distributed on an "AS IS" BASIS,
# WITHOUT WARRANTIES OR CONDITIONS OF ANY KIND, either express or implied.
# See the License for the specific language governing permissions and
# limitations under the License.
"""PyTorch Qwen2MoE model."""

import inspect
import math
from typing import List, Optional, Tuple, Union

import torch
import torch.nn.functional as F
import torch.utils.checkpoint
from torch import nn
from torch.nn import BCEWithLogitsLoss, CrossEntropyLoss, MSELoss

from ...activations import ACT2FN
from ...cache_utils import Cache, DynamicCache, StaticCache
from ...modeling_attn_mask_utils import (
    AttentionMaskConverter,
)
from ...modeling_outputs import (
    MoeCausalLMOutputWithPast,
    MoeModelOutputWithPast,
    SequenceClassifierOutputWithPast,
    TokenClassifierOutput,
)
from ...modeling_utils import PreTrainedModel
from ...utils import (
    add_start_docstrings,
    add_start_docstrings_to_model_forward,
    is_flash_attn_2_available,
    is_flash_attn_greater_or_equal_2_10,
    logging,
    replace_return_docstrings,
)
from .configuration_qwen2_moe import Qwen2MoeConfig


if is_flash_attn_2_available():
    from flash_attn import flash_attn_func, flash_attn_varlen_func
    from flash_attn.bert_padding import index_first_axis, pad_input, unpad_input  # noqa

    _flash_supports_window_size = "window_size" in list(inspect.signature(flash_attn_func).parameters)

logger = logging.get_logger(__name__)

_CHECKPOINT_FOR_DOC = "Qwen/Qwen1.5-MoE-A2.7B"
_CONFIG_FOR_DOC = "Qwen2MoeConfig"


# Copied from transformers.models.mixtral.modeling_mixtral.load_balancing_loss_func
def load_balancing_loss_func(
    gate_logits: torch.Tensor, num_experts: torch.Tensor = None, top_k=2, attention_mask: Optional[torch.Tensor] = None
) -> float:
    r"""
    Computes auxiliary load balancing loss as in Switch Transformer - implemented in Pytorch.

    See Switch Transformer (https://arxiv.org/abs/2101.03961) for more details. This function implements the loss
    function presented in equations (4) - (6) of the paper. It aims at penalizing cases where the routing between
    experts is too unbalanced.

    Args:
        gate_logits (Union[`torch.Tensor`, Tuple[torch.Tensor]):
            Logits from the `gate`, should be a tuple of model.config.num_hidden_layers tensors of
            shape [batch_size X sequence_length, num_experts].
        attention_mask (`torch.Tensor`, None):
            The attention_mask used in forward function
            shape [batch_size X sequence_length] if not None.
        num_experts (`int`, *optional*):
            Number of experts

    Returns:
        The auxiliary loss.
    """
    if gate_logits is None or not isinstance(gate_logits, tuple):
        return 0

    if isinstance(gate_logits, tuple):
        compute_device = gate_logits[0].device
        concatenated_gate_logits = torch.cat([layer_gate.to(compute_device) for layer_gate in gate_logits], dim=0)

    routing_weights = torch.nn.functional.softmax(concatenated_gate_logits, dim=-1)

    _, selected_experts = torch.topk(routing_weights, top_k, dim=-1)

    expert_mask = torch.nn.functional.one_hot(selected_experts, num_experts)

    if attention_mask is None:
        # Compute the percentage of tokens routed to each experts
        tokens_per_expert = torch.mean(expert_mask.float(), dim=0)

        # Compute the average probability of routing to these experts
        router_prob_per_expert = torch.mean(routing_weights, dim=0)
    else:
        batch_size, sequence_length = attention_mask.shape
        num_hidden_layers = concatenated_gate_logits.shape[0] // (batch_size * sequence_length)

        # Compute the mask that masks all padding tokens as 0 with the same shape of expert_mask
        expert_attention_mask = (
            attention_mask[None, :, :, None, None]
            .expand((num_hidden_layers, batch_size, sequence_length, top_k, num_experts))
            .reshape(-1, top_k, num_experts)
            .to(compute_device)
        )

        # Compute the percentage of tokens routed to each experts
        tokens_per_expert = torch.sum(expert_mask.float() * expert_attention_mask, dim=0) / torch.sum(
            expert_attention_mask, dim=0
        )

        # Compute the mask that masks all padding tokens as 0 with the same shape of tokens_per_expert
        router_per_expert_attention_mask = (
            attention_mask[None, :, :, None]
            .expand((num_hidden_layers, batch_size, sequence_length, num_experts))
            .reshape(-1, num_experts)
            .to(compute_device)
        )

        # Compute the average probability of routing to these experts
        router_prob_per_expert = torch.sum(routing_weights * router_per_expert_attention_mask, dim=0) / torch.sum(
            router_per_expert_attention_mask, dim=0
        )

    overall_loss = torch.sum(tokens_per_expert * router_prob_per_expert.unsqueeze(0))
    return overall_loss * num_experts


# Copied from transformers.models.llama.modeling_llama._get_unpad_data
def _get_unpad_data(attention_mask):
    seqlens_in_batch = attention_mask.sum(dim=-1, dtype=torch.int32)
    indices = torch.nonzero(attention_mask.flatten(), as_tuple=False).flatten()
    max_seqlen_in_batch = seqlens_in_batch.max().item()
    cu_seqlens = F.pad(torch.cumsum(seqlens_in_batch, dim=0, dtype=torch.int32), (1, 0))
    return (
        indices,
        cu_seqlens,
        max_seqlen_in_batch,
    )


# Copied from transformers.models.llama.modeling_llama.LlamaRMSNorm with Llama->Qwen2Moe
class Qwen2MoeRMSNorm(nn.Module):
    def __init__(self, hidden_size, eps=1e-6):
        """
        Qwen2MoeRMSNorm is equivalent to T5LayerNorm
        """
        super().__init__()
        self.weight = nn.Parameter(torch.ones(hidden_size))
        self.variance_epsilon = eps

    def forward(self, hidden_states):
        input_dtype = hidden_states.dtype
        hidden_states = hidden_states.to(torch.float32)
        variance = hidden_states.pow(2).mean(-1, keepdim=True)
        hidden_states = hidden_states * torch.rsqrt(variance + self.variance_epsilon)
        return self.weight * hidden_states.to(input_dtype)


# Copied from transformers.models.mixtral.modeling_mixtral.MixtralRotaryEmbedding with Mixtral->Qwen2Moe
class Qwen2MoeRotaryEmbedding(nn.Module):
    def __init__(self, dim, max_position_embeddings=2048, base=10000, device=None):
        super().__init__()

        self.dim = dim
        self.max_position_embeddings = max_position_embeddings
        self.base = base
        inv_freq = 1.0 / (self.base ** (torch.arange(0, self.dim, 2, dtype=torch.int64).float().to(device) / self.dim))
        self.register_buffer("inv_freq", inv_freq, persistent=False)

        # Build here to make `torch.jit.trace` work.
        self._set_cos_sin_cache(
            seq_len=max_position_embeddings, device=self.inv_freq.device, dtype=torch.get_default_dtype()
        )

    def _set_cos_sin_cache(self, seq_len, device, dtype):
        self.max_seq_len_cached = seq_len
        t = torch.arange(self.max_seq_len_cached, device=device, dtype=torch.int64).type_as(self.inv_freq)

        freqs = torch.outer(t, self.inv_freq)
        # Different from paper, but it uses a different permutation in order to obtain the same calculation
        emb = torch.cat((freqs, freqs), dim=-1)
        self.register_buffer("cos_cached", emb.cos().to(dtype), persistent=False)
        self.register_buffer("sin_cached", emb.sin().to(dtype), persistent=False)

    def forward(self, x, seq_len=None):
        # x: [bs, num_attention_heads, seq_len, head_size]
        if seq_len > self.max_seq_len_cached:
            self._set_cos_sin_cache(seq_len=seq_len, device=x.device, dtype=x.dtype)

        return (
            self.cos_cached[:seq_len].to(dtype=x.dtype),
            self.sin_cached[:seq_len].to(dtype=x.dtype),
        )


# Copied from transformers.models.llama.modeling_llama.rotate_half
def rotate_half(x):
    """Rotates half the hidden dims of the input."""
    x1 = x[..., : x.shape[-1] // 2]
    x2 = x[..., x.shape[-1] // 2 :]
    return torch.cat((-x2, x1), dim=-1)


# Copied from transformers.models.mixtral.modeling_mixtral.apply_rotary_pos_emb
def apply_rotary_pos_emb(q, k, cos, sin, position_ids, unsqueeze_dim=1):
    """Applies Rotary Position Embedding to the query and key tensors.

    Args:
        q (`torch.Tensor`): The query tensor.
        k (`torch.Tensor`): The key tensor.
        cos (`torch.Tensor`): The cosine part of the rotary embedding.
        sin (`torch.Tensor`): The sine part of the rotary embedding.
        position_ids (`torch.Tensor`):
            The position indices of the tokens corresponding to the query and key tensors. For example, this can be
            used to pass offsetted position ids when working with a KV-cache.
        unsqueeze_dim (`int`, *optional*, defaults to 1):
            The 'unsqueeze_dim' argument specifies the dimension along which to unsqueeze cos[position_ids] and
            sin[position_ids] so that they can be properly broadcasted to the dimensions of q and k. For example, note
            that cos[position_ids] and sin[position_ids] have the shape [batch_size, seq_len, head_dim]. Then, if q and
            k have the shape [batch_size, heads, seq_len, head_dim], then setting unsqueeze_dim=1 makes
            cos[position_ids] and sin[position_ids] broadcastable to the shapes of q and k. Similarly, if q and k have
            the shape [batch_size, seq_len, heads, head_dim], then set unsqueeze_dim=2.
    Returns:
        `tuple(torch.Tensor)` comprising of the query and key tensors rotated using the Rotary Position Embedding.
    """
    cos = cos[position_ids].unsqueeze(unsqueeze_dim)
    sin = sin[position_ids].unsqueeze(unsqueeze_dim)
    q_embed = (q * cos) + (rotate_half(q) * sin)
    k_embed = (k * cos) + (rotate_half(k) * sin)
    return q_embed, k_embed


# Modified from transformers.models.mistral.modeling_mistral.MistralMLP with Mistral->Qwen2Moe
class Qwen2MoeMLP(nn.Module):
    def __init__(self, config, intermediate_size=None):
        super().__init__()
        self.config = config
        self.hidden_size = config.hidden_size
        self.intermediate_size = intermediate_size
        self.gate_proj = nn.Linear(self.hidden_size, self.intermediate_size, bias=False)
        self.up_proj = nn.Linear(self.hidden_size, self.intermediate_size, bias=False)
        self.down_proj = nn.Linear(self.intermediate_size, self.hidden_size, bias=False)
        self.act_fn = ACT2FN[config.hidden_act]

    def forward(self, x):
        return self.down_proj(self.act_fn(self.gate_proj(x)) * self.up_proj(x))


# Copied from transformers.models.llama.modeling_llama.repeat_kv
def repeat_kv(hidden_states: torch.Tensor, n_rep: int) -> torch.Tensor:
    """
    This is the equivalent of torch.repeat_interleave(x, dim=1, repeats=n_rep). The hidden states go from (batch,
    num_key_value_heads, seqlen, head_dim) to (batch, num_attention_heads, seqlen, head_dim)
    """
    batch, num_key_value_heads, slen, head_dim = hidden_states.shape
    if n_rep == 1:
        return hidden_states
    hidden_states = hidden_states[:, :, None, :, :].expand(batch, num_key_value_heads, n_rep, slen, head_dim)
    return hidden_states.reshape(batch, num_key_value_heads * n_rep, slen, head_dim)


# Copied from transformers.models.qwen2.modeling_qwen2.Qwen2Attention with Qwen2->Qwen2Moe
class Qwen2MoeAttention(nn.Module):
    """
    Multi-headed attention from 'Attention Is All You Need' paper. Modified to use sliding window attention: Longformer
    and "Generating Long Sequences with Sparse Transformers".
    """

    def __init__(self, config: Qwen2MoeConfig, layer_idx: Optional[int] = None):
        super().__init__()
        self.config = config
        self.layer_idx = layer_idx
        if layer_idx is None:
            logger.warning_once(
                f"Instantiating {self.__class__.__name__} without passing `layer_idx` is not recommended and will "
                "to errors during the forward call, if caching is used. Please make sure to provide a `layer_idx` "
                "when creating this class."
            )

        self.hidden_size = config.hidden_size
        self.num_heads = config.num_attention_heads
        self.head_dim = self.hidden_size // self.num_heads
        self.num_key_value_heads = config.num_key_value_heads
        self.num_key_value_groups = self.num_heads // self.num_key_value_heads
        self.max_position_embeddings = config.max_position_embeddings
        self.rope_theta = config.rope_theta
        self.is_causal = True
        self.attention_dropout = config.attention_dropout

        if (self.head_dim * self.num_heads) != self.hidden_size:
            raise ValueError(
                f"hidden_size must be divisible by num_heads (got `hidden_size`: {self.hidden_size}"
                f" and `num_heads`: {self.num_heads})."
            )
        self.q_proj = nn.Linear(self.hidden_size, self.num_heads * self.head_dim, bias=True)
        self.k_proj = nn.Linear(self.hidden_size, self.num_key_value_heads * self.head_dim, bias=True)
        self.v_proj = nn.Linear(self.hidden_size, self.num_key_value_heads * self.head_dim, bias=True)
        self.o_proj = nn.Linear(self.num_heads * self.head_dim, self.hidden_size, bias=False)

        self.rotary_emb = Qwen2MoeRotaryEmbedding(
            self.head_dim,
            max_position_embeddings=self.max_position_embeddings,
            base=self.rope_theta,
        )

    def forward(
        self,
        hidden_states: torch.Tensor,
        attention_mask: Optional[torch.Tensor] = None,
        position_ids: Optional[torch.LongTensor] = None,
        past_key_value: Optional[Cache] = None,
        output_attentions: bool = False,
        use_cache: bool = False,
        cache_position: Optional[torch.LongTensor] = None,
    ) -> Tuple[torch.Tensor, Optional[torch.Tensor], Optional[Tuple[torch.Tensor]]]:
        bsz, q_len, _ = hidden_states.size()

        query_states = self.q_proj(hidden_states)
        key_states = self.k_proj(hidden_states)
        value_states = self.v_proj(hidden_states)

        query_states = query_states.view(bsz, q_len, self.num_heads, self.head_dim).transpose(1, 2)
        key_states = key_states.view(bsz, q_len, self.num_key_value_heads, self.head_dim).transpose(1, 2)
        value_states = value_states.view(bsz, q_len, self.num_key_value_heads, self.head_dim).transpose(1, 2)

        kv_seq_len = key_states.shape[-2]
        if past_key_value is not None:
            if self.layer_idx is None:
                raise ValueError(
                    f"The cache structure has changed since version v4.36. If you are using {self.__class__.__name__} "
                    "for auto-regressive decoding with k/v caching, please make sure to initialize the attention class "
                    "with a layer index."
                )
            kv_seq_len += past_key_value.get_usable_length(kv_seq_len, self.layer_idx)
        cos, sin = self.rotary_emb(value_states, seq_len=kv_seq_len)
        query_states, key_states = apply_rotary_pos_emb(query_states, key_states, cos, sin, position_ids)

        if past_key_value is not None:
            cache_kwargs = {"sin": sin, "cos": cos, "cache_position": cache_position}  # Specific to RoPE models
            key_states, value_states = past_key_value.update(key_states, value_states, self.layer_idx, cache_kwargs)

        # repeat k/v heads if n_kv_heads < n_heads
        key_states = repeat_kv(key_states, self.num_key_value_groups)
        value_states = repeat_kv(value_states, self.num_key_value_groups)

        attn_weights = torch.matmul(query_states, key_states.transpose(2, 3)) / math.sqrt(self.head_dim)

        if attn_weights.size() != (bsz, self.num_heads, q_len, kv_seq_len):
            raise ValueError(
                f"Attention weights should be of size {(bsz, self.num_heads, q_len, kv_seq_len)}, but is"
                f" {attn_weights.size()}"
            )

        if attention_mask is not None:  # no matter the length, we just slice it
            causal_mask = attention_mask[:, :, :, : key_states.shape[-2]]
            attn_weights = attn_weights + causal_mask

        # upcast attention to fp32
        attn_weights = nn.functional.softmax(attn_weights, dim=-1, dtype=torch.float32).to(query_states.dtype)
        attn_weights = nn.functional.dropout(attn_weights, p=self.attention_dropout, training=self.training)
        attn_output = torch.matmul(attn_weights, value_states)

        if attn_output.size() != (bsz, self.num_heads, q_len, self.head_dim):
            raise ValueError(
                f"`attn_output` should be of size {(bsz, self.num_heads, q_len, self.head_dim)}, but is"
                f" {attn_output.size()}"
            )

        attn_output = attn_output.transpose(1, 2).contiguous()
        attn_output = attn_output.reshape(bsz, q_len, self.hidden_size)

        attn_output = self.o_proj(attn_output)

        if not output_attentions:
            attn_weights = None

        return attn_output, attn_weights, past_key_value


# Copied from transformers.models.qwen2.modeling_qwen2.Qwen2FlashAttention2 with Qwen2->Qwen2Moe
class Qwen2MoeFlashAttention2(Qwen2MoeAttention):
    """
    Qwen2Moe flash attention module, following Qwen2Moe attention module. This module inherits from `Qwen2MoeAttention`
    as the weights of the module stays untouched. The only required change would be on the forward pass
    where it needs to correctly call the public API of flash attention and deal with padding tokens
    in case the input contains any of them. Additionally, for sliding window attention, we apply SWA only to the bottom
    config.max_window_layers layers.
    """

    # Copied from transformers.models.llama.modeling_llama.LlamaFlashAttention2.__init__
    def __init__(self, *args, **kwargs):
        super().__init__(*args, **kwargs)

        # TODO: Should be removed once Flash Attention for RoCm is bumped to 2.1.
        # flash_attn<2.1 generates top-left aligned causal mask, while what is needed here is bottom-right alignement, that was made default for flash_attn>=2.1. This attribute is used to handle this difference. Reference: https://github.com/Dao-AILab/flash-attention/releases/tag/v2.1.0.
        # Beware that with flash_attn<2.1, using q_seqlen != k_seqlen (except for the case q_seqlen == 1) produces a wrong mask (top-left).
        self._flash_attn_uses_top_left_mask = not is_flash_attn_greater_or_equal_2_10()

    def forward(
        self,
        hidden_states: torch.Tensor,
        attention_mask: Optional[torch.Tensor] = None,
        position_ids: Optional[torch.LongTensor] = None,
        past_key_value: Optional[Cache] = None,
        output_attentions: bool = False,
        use_cache: bool = False,
        cache_position: Optional[torch.LongTensor] = None,
    ):
        bsz, q_len, _ = hidden_states.size()

        query_states = self.q_proj(hidden_states)
        key_states = self.k_proj(hidden_states)
        value_states = self.v_proj(hidden_states)

        query_states = query_states.view(bsz, q_len, self.num_heads, self.head_dim).transpose(1, 2)
        key_states = key_states.view(bsz, q_len, self.num_key_value_heads, self.head_dim).transpose(1, 2)
        value_states = value_states.view(bsz, q_len, self.num_key_value_heads, self.head_dim).transpose(1, 2)

        kv_seq_len = key_states.shape[-2]
        if past_key_value is not None:
            if self.layer_idx is None:
                raise ValueError(
                    f"The cache structure has changed since version v4.36. If you are using {self.__class__.__name__} "
                    "for auto-regressive decoding with k/v caching, please make sure to initialize the attention class "
                    "with a layer index."
                )
            kv_seq_len += past_key_value.get_usable_length(kv_seq_len, self.layer_idx)

        # Because the input can be padded, the absolute sequence length depends on the max position id.
        rotary_seq_len = max(kv_seq_len, position_ids[:, -1].max().item()) + 1
        cos, sin = self.rotary_emb(value_states, seq_len=rotary_seq_len)

        query_states, key_states = apply_rotary_pos_emb(query_states, key_states, cos, sin, position_ids)

        use_sliding_windows = (
            _flash_supports_window_size
            and getattr(self.config, "sliding_window", None) is not None
            and kv_seq_len > self.config.sliding_window
            and self.config.use_sliding_window
        )

        if not _flash_supports_window_size:
            logger.warning_once(
                "The current flash attention version does not support sliding window attention, for a more memory efficient implementation"
                " make sure to upgrade flash-attn library."
            )

        if past_key_value is not None:
            # Activate slicing cache only if the config has a value `sliding_windows` attribute
            cache_has_contents = past_key_value.get_seq_length(self.layer_idx) > 0
            if (
                getattr(self.config, "sliding_window", None) is not None
                and kv_seq_len > self.config.sliding_window
                and cache_has_contents
            ):
                slicing_tokens = 1 - self.config.sliding_window

                past_key = past_key_value[self.layer_idx][0]
                past_value = past_key_value[self.layer_idx][1]

                past_key = past_key[:, :, slicing_tokens:, :].contiguous()
                past_value = past_value[:, :, slicing_tokens:, :].contiguous()

                if past_key.shape[-2] != self.config.sliding_window - 1:
                    raise ValueError(
                        f"past key must have a shape of (`batch_size, num_heads, self.config.sliding_window-1, head_dim`), got"
                        f" {past_key.shape}"
                    )

                if attention_mask is not None:
                    attention_mask = attention_mask[:, slicing_tokens:]
                    attention_mask = torch.cat([attention_mask, torch.ones_like(attention_mask[:, -1:])], dim=-1)

            cache_kwargs = {"sin": sin, "cos": cos, "cache_position": cache_position}  # Specific to RoPE models
            key_states, value_states = past_key_value.update(key_states, value_states, self.layer_idx, cache_kwargs)

        # repeat k/v heads if n_kv_heads < n_heads
        key_states = repeat_kv(key_states, self.num_key_value_groups)
        value_states = repeat_kv(value_states, self.num_key_value_groups)
        dropout_rate = 0.0 if not self.training else self.attention_dropout

        # In PEFT, usually we cast the layer norms in float32 for training stability reasons
        # therefore the input hidden states gets silently casted in float32. Hence, we need
        # cast them back in float16 just to be sure everything works as expected.
        input_dtype = query_states.dtype
        if input_dtype == torch.float32:
            if torch.is_autocast_enabled():
                target_dtype = torch.get_autocast_gpu_dtype()
            # Handle the case where the model is quantized
            elif hasattr(self.config, "_pre_quantization_dtype"):
                target_dtype = self.config._pre_quantization_dtype
            else:
                target_dtype = self.q_proj.weight.dtype

            logger.warning_once(
                f"The input hidden states seems to be silently casted in float32, this might be related to"
                f" the fact you have upcasted embedding or layer norm layers in float32. We will cast back the input in"
                f" {target_dtype}."
            )

            query_states = query_states.to(target_dtype)
            key_states = key_states.to(target_dtype)
            value_states = value_states.to(target_dtype)

        # Reashape to the expected shape for Flash Attention
        query_states = query_states.transpose(1, 2)
        key_states = key_states.transpose(1, 2)
        value_states = value_states.transpose(1, 2)

        attn_output = self._flash_attention_forward(
            query_states,
            key_states,
            value_states,
            attention_mask,
            q_len,
            dropout=dropout_rate,
            use_sliding_windows=use_sliding_windows,
        )

        attn_output = attn_output.reshape(bsz, q_len, self.hidden_size).contiguous()
        attn_output = self.o_proj(attn_output)

        if not output_attentions:
            attn_weights = None

        return attn_output, attn_weights, past_key_value

    def _flash_attention_forward(
        self,
        query_states,
        key_states,
        value_states,
        attention_mask,
        query_length,
        dropout=0.0,
        softmax_scale=None,
        use_sliding_windows=False,
    ):
        """
        Calls the forward method of Flash Attention - if the input hidden states contain at least one padding token
        first unpad the input, then computes the attention scores and pad the final attention scores.

        Args:
            query_states (`torch.Tensor`):
                Input query states to be passed to Flash Attention API
            key_states (`torch.Tensor`):
                Input key states to be passed to Flash Attention API
            value_states (`torch.Tensor`):
                Input value states to be passed to Flash Attention API
            attention_mask (`torch.Tensor`):
                The padding mask - corresponds to a tensor of size `(batch_size, seq_len)` where 0 stands for the
                position of padding tokens and 1 for the position of non-padding tokens.
            dropout (`float`):
                Attention dropout
            softmax_scale (`float`, *optional*):
                The scaling of QK^T before applying softmax. Default to 1 / sqrt(head_dim)
            use_sliding_windows (`bool`, *optional*):
                Whether to activate sliding window attention.
        """
        if not self._flash_attn_uses_top_left_mask:
            causal = self.is_causal
        else:
            # TODO: Remove the `query_length != 1` check once Flash Attention for RoCm is bumped to 2.1. For details, please see the comment in LlamaFlashAttention2 __init__.
            causal = self.is_causal and query_length != 1

        # Decide whether to use SWA or not by layer index.
        if use_sliding_windows and self.layer_idx >= self.config.max_window_layers:
            use_sliding_windows = False

        # Contains at least one padding token in the sequence
        if attention_mask is not None:
            batch_size = query_states.shape[0]
            query_states, key_states, value_states, indices_q, cu_seq_lens, max_seq_lens = self._upad_input(
                query_states, key_states, value_states, attention_mask, query_length
            )

            cu_seqlens_q, cu_seqlens_k = cu_seq_lens
            max_seqlen_in_batch_q, max_seqlen_in_batch_k = max_seq_lens

            if not use_sliding_windows:
                attn_output_unpad = flash_attn_varlen_func(
                    query_states,
                    key_states,
                    value_states,
                    cu_seqlens_q=cu_seqlens_q,
                    cu_seqlens_k=cu_seqlens_k,
                    max_seqlen_q=max_seqlen_in_batch_q,
                    max_seqlen_k=max_seqlen_in_batch_k,
                    dropout_p=dropout,
                    softmax_scale=softmax_scale,
                    causal=causal,
                )
            else:
                attn_output_unpad = flash_attn_varlen_func(
                    query_states,
                    key_states,
                    value_states,
                    cu_seqlens_q=cu_seqlens_q,
                    cu_seqlens_k=cu_seqlens_k,
                    max_seqlen_q=max_seqlen_in_batch_q,
                    max_seqlen_k=max_seqlen_in_batch_k,
                    dropout_p=dropout,
                    softmax_scale=softmax_scale,
                    causal=causal,
                    window_size=(self.config.sliding_window, self.config.sliding_window),
                )

            attn_output = pad_input(attn_output_unpad, indices_q, batch_size, query_length)
        else:
            if not use_sliding_windows:
                attn_output = flash_attn_func(
                    query_states,
                    key_states,
                    value_states,
                    dropout,
                    softmax_scale=softmax_scale,
                    causal=causal,
                )
            else:
                attn_output = flash_attn_func(
                    query_states,
                    key_states,
                    value_states,
                    dropout,
                    softmax_scale=softmax_scale,
                    causal=causal,
                    window_size=(self.config.sliding_window, self.config.sliding_window),
                )

        return attn_output

    # Copied from transformers.models.mistral.modeling_mistral.MistralFlashAttention2._upad_input
    def _upad_input(self, query_layer, key_layer, value_layer, attention_mask, query_length):
        batch_size, kv_seq_len, num_heads, head_dim = key_layer.shape

        # On the first iteration we need to properly re-create the padding mask
        # by slicing it on the proper place
        if kv_seq_len != attention_mask.shape[-1]:
            attention_mask_num_tokens = attention_mask.shape[-1]
            attention_mask = attention_mask[:, attention_mask_num_tokens - kv_seq_len :]

        indices_k, cu_seqlens_k, max_seqlen_in_batch_k = _get_unpad_data(attention_mask)

        key_layer = index_first_axis(key_layer.reshape(batch_size * kv_seq_len, num_heads, head_dim), indices_k)
        value_layer = index_first_axis(value_layer.reshape(batch_size * kv_seq_len, num_heads, head_dim), indices_k)

        if query_length == kv_seq_len:
            query_layer = index_first_axis(
                query_layer.reshape(batch_size * kv_seq_len, num_heads, head_dim), indices_k
            )
            cu_seqlens_q = cu_seqlens_k
            max_seqlen_in_batch_q = max_seqlen_in_batch_k
            indices_q = indices_k
        elif query_length == 1:
            max_seqlen_in_batch_q = 1
            cu_seqlens_q = torch.arange(
                batch_size + 1, dtype=torch.int32, device=query_layer.device
            )  # There is a memcpy here, that is very bad.
            indices_q = cu_seqlens_q[:-1]
            query_layer = query_layer.squeeze(1)
        else:
            # The -q_len: slice assumes left padding.
            attention_mask = attention_mask[:, -query_length:]
            query_layer, indices_q, cu_seqlens_q, max_seqlen_in_batch_q = unpad_input(query_layer, attention_mask)

        return (
            query_layer,
            key_layer,
            value_layer,
            indices_q,
            (cu_seqlens_q, cu_seqlens_k),
            (max_seqlen_in_batch_q, max_seqlen_in_batch_k),
        )


# Copied from transformers.models.mixtral.modeling_mixtral.MixtralSdpaAttention with Mixtral->Qwen2Moe
class Qwen2MoeSdpaAttention(Qwen2MoeAttention):
    """
    Qwen2Moe attention module using torch.nn.functional.scaled_dot_product_attention. This module inherits from
    `Qwen2MoeAttention` as the weights of the module stays untouched. The only changes are on the forward pass to adapt to
    SDPA API.
    """

    # Adapted from Qwen2MoeAttention.forward
    def forward(
        self,
        hidden_states: torch.Tensor,
        attention_mask: Optional[torch.Tensor] = None,
        position_ids: Optional[torch.LongTensor] = None,
        past_key_value: Optional[Cache] = None,
        output_attentions: bool = False,
        use_cache: bool = False,
        cache_position: Optional[torch.LongTensor] = None,
    ) -> Tuple[torch.Tensor, Optional[torch.Tensor], Optional[Tuple[torch.Tensor]]]:
        if output_attentions:
            # TODO: Improve this warning with e.g. `model.config.attn_implementation = "manual"` once this is implemented.
            logger.warning_once(
                "Qwen2MoeModel is using Qwen2MoeSdpaAttention, but `torch.nn.functional.scaled_dot_product_attention` does not support `output_attentions=True`. Falling back to the manual attention implementation, "
                'but specifying the manual implementation will be required from Transformers version v5.0.0 onwards. This warning can be removed using the argument `attn_implementation="eager"` when loading the model.'
            )
            return super().forward(
                hidden_states=hidden_states,
                attention_mask=attention_mask,
                position_ids=position_ids,
                past_key_value=past_key_value,
                output_attentions=output_attentions,
                use_cache=use_cache,
            )

        bsz, q_len, _ = hidden_states.size()

        query_states = self.q_proj(hidden_states)
        key_states = self.k_proj(hidden_states)
        value_states = self.v_proj(hidden_states)

        query_states = query_states.view(bsz, q_len, self.num_heads, self.head_dim).transpose(1, 2)
        key_states = key_states.view(bsz, q_len, self.num_key_value_heads, self.head_dim).transpose(1, 2)
        value_states = value_states.view(bsz, q_len, self.num_key_value_heads, self.head_dim).transpose(1, 2)

        kv_seq_len = key_states.shape[-2]
        if past_key_value is not None:
            kv_seq_len += past_key_value.get_usable_length(kv_seq_len, self.layer_idx)
        cos, sin = self.rotary_emb(value_states, seq_len=kv_seq_len)

        query_states, key_states = apply_rotary_pos_emb(query_states, key_states, cos, sin, position_ids)

        if past_key_value is not None:
            cache_kwargs = {"sin": sin, "cos": cos, "cache_position": cache_position}  # Specific to RoPE models
            key_states, value_states = past_key_value.update(key_states, value_states, self.layer_idx, cache_kwargs)

        key_states = repeat_kv(key_states, self.num_key_value_groups)
        value_states = repeat_kv(value_states, self.num_key_value_groups)

        causal_mask = attention_mask
        if attention_mask is not None:  # no matter the length, we just slice it
            causal_mask = attention_mask[:, :, :, : key_states.shape[-2]]

        # SDPA with memory-efficient backend is currently (torch==2.1.2) bugged with non-contiguous inputs with custom attn_mask,
        # Reference: https://github.com/pytorch/pytorch/issues/112577.
        if query_states.device.type == "cuda" and attention_mask is not None:
            query_states = query_states.contiguous()
            key_states = key_states.contiguous()
            value_states = value_states.contiguous()

        # We dispatch to SDPA's Flash Attention or Efficient kernels via this `is_causal` if statement instead of an inline conditional assignment
        # in SDPA to support both torch.compile's dynamic shapes and full graph options. An inline conditional prevents dynamic shapes from compiling.
        # The q_len > 1 is necessary to match with AttentionMaskConverter.to_causal_4d that does not create a causal mask in case q_len == 1.
        is_causal = True if causal_mask is None and q_len > 1 else False

        attn_output = torch.nn.functional.scaled_dot_product_attention(
            query_states,
            key_states,
            value_states,
            attn_mask=causal_mask,
            dropout_p=self.attention_dropout if self.training else 0.0,
            is_causal=is_causal,
        )

        attn_output = attn_output.transpose(1, 2).contiguous()
        attn_output = attn_output.view(bsz, q_len, self.hidden_size)

        attn_output = self.o_proj(attn_output)

        return attn_output, None, past_key_value


QWEN2MOE_ATTENTION_CLASSES = {
    "eager": Qwen2MoeAttention,
    "flash_attention_2": Qwen2MoeFlashAttention2,
    "sdpa": Qwen2MoeSdpaAttention,
}


class Qwen2MoeSparseMoeBlock(nn.Module):
    def __init__(self, config):
        super().__init__()
        self.num_experts = config.num_experts
        self.top_k = config.num_experts_per_tok
        self.norm_topk_prob = config.norm_topk_prob

        # gating
        self.gate = nn.Linear(config.hidden_size, config.num_experts, bias=False)
        self.experts = nn.ModuleList(
            [Qwen2MoeMLP(config, intermediate_size=config.moe_intermediate_size) for _ in range(self.num_experts)]
        )

        self.shared_expert = Qwen2MoeMLP(config, intermediate_size=config.shared_expert_intermediate_size)
        self.shared_expert_gate = torch.nn.Linear(config.hidden_size, 1, bias=False)

    def forward(self, hidden_states: torch.Tensor) -> torch.Tensor:
        """ """
        batch_size, sequence_length, hidden_dim = hidden_states.shape
        hidden_states = hidden_states.view(-1, hidden_dim)
        # router_logits: (batch * sequence_length, n_experts)
        router_logits = self.gate(hidden_states)

        routing_weights = F.softmax(router_logits, dim=1, dtype=torch.float)
        routing_weights, selected_experts = torch.topk(routing_weights, self.top_k, dim=-1)
        if self.norm_topk_prob:
            routing_weights /= routing_weights.sum(dim=-1, keepdim=True)
        # we cast back to the input dtype
        routing_weights = routing_weights.to(hidden_states.dtype)

        final_hidden_states = torch.zeros(
            (batch_size * sequence_length, hidden_dim), dtype=hidden_states.dtype, device=hidden_states.device
        )

        # One hot encode the selected experts to create an expert mask
        # this will be used to easily index which expert is going to be sollicitated
        expert_mask = torch.nn.functional.one_hot(selected_experts, num_classes=self.num_experts).permute(2, 1, 0)

        # Loop over all available experts in the model and perform the computation on each expert
        for expert_idx in range(self.num_experts):
            expert_layer = self.experts[expert_idx]
            idx, top_x = torch.where(expert_mask[expert_idx])

            # Index the correct hidden states and compute the expert hidden state for
            # the current expert. We need to make sure to multiply the output hidden
            # states by `routing_weights` on the corresponding tokens (top-1 and top-2)
            current_state = hidden_states[None, top_x].reshape(-1, hidden_dim)
            current_hidden_states = expert_layer(current_state) * routing_weights[top_x, idx, None]

            # However `index_add_` only support torch tensors for indexing so we'll use
            # the `top_x` tensor here.
            final_hidden_states.index_add_(0, top_x, current_hidden_states.to(hidden_states.dtype))

        shared_expert_output = self.shared_expert(hidden_states)
        shared_expert_output = F.sigmoid(self.shared_expert_gate(hidden_states)) * shared_expert_output

        final_hidden_states = final_hidden_states + shared_expert_output

        final_hidden_states = final_hidden_states.reshape(batch_size, sequence_length, hidden_dim)
        return final_hidden_states, router_logits


class Qwen2MoeDecoderLayer(nn.Module):
    def __init__(self, config: Qwen2MoeConfig, layer_idx: int):
        super().__init__()
        self.hidden_size = config.hidden_size

        self.self_attn = QWEN2MOE_ATTENTION_CLASSES[config._attn_implementation](config, layer_idx)

        if (layer_idx not in config.mlp_only_layers) and (
            config.num_experts > 0 and (layer_idx + 1) % config.decoder_sparse_step == 0
        ):
            self.mlp = Qwen2MoeSparseMoeBlock(config)
        else:
            self.mlp = Qwen2MoeMLP(config, intermediate_size=config.intermediate_size)

        self.input_layernorm = Qwen2MoeRMSNorm(config.hidden_size, eps=config.rms_norm_eps)
        self.post_attention_layernorm = Qwen2MoeRMSNorm(config.hidden_size, eps=config.rms_norm_eps)

    def forward(
        self,
        hidden_states: torch.Tensor,
        attention_mask: Optional[torch.Tensor] = None,
        position_ids: Optional[torch.LongTensor] = None,
        past_key_value: Optional[Tuple[torch.Tensor]] = None,
        output_attentions: Optional[bool] = False,
        output_router_logits: Optional[bool] = False,
        use_cache: Optional[bool] = False,
<<<<<<< HEAD
        **kwargs,
=======
        cache_position: Optional[torch.LongTensor] = None,
>>>>>>> 915cce39
    ) -> Tuple[torch.FloatTensor, Optional[Tuple[torch.FloatTensor, torch.FloatTensor]]]:
        """
        Args:
            hidden_states (`torch.FloatTensor`): input to the layer of shape `(batch, seq_len, embed_dim)`
            attention_mask (`torch.FloatTensor`, *optional*): attention mask of size
                `(batch, sequence_length)` where padding elements are indicated by 0.
            output_attentions (`bool`, *optional*):
                Whether or not to return the attentions tensors of all attention layers. See `attentions` under
                returned tensors for more detail.
            output_router_logits (`bool`, *optional*):
                Whether or not to return the logits of all the routers. They are useful for computing the router loss,
                and should not be returned during inference.
            use_cache (`bool`, *optional*):
                If set to `True`, `past_key_values` key value states are returned and can be used to speed up decoding
                (see `past_key_values`).
            past_key_value (`Tuple(torch.FloatTensor)`, *optional*): cached past key and value projection states
            cache_position (`torch.LongTensor` of shape `(sequence_length)`, *optional*):
                Indices depicting the position of the input sequence tokens in the sequence.
        """

        residual = hidden_states

        hidden_states = self.input_layernorm(hidden_states)

        # Self Attention
        hidden_states, self_attn_weights, present_key_value = self.self_attn(
            hidden_states=hidden_states,
            attention_mask=attention_mask,
            position_ids=position_ids,
            past_key_value=past_key_value,
            output_attentions=output_attentions,
            use_cache=use_cache,
            cache_position=cache_position,
        )
        hidden_states = residual + hidden_states

        # Fully Connected
        residual = hidden_states
        hidden_states = self.post_attention_layernorm(hidden_states)

        hidden_states = self.mlp(hidden_states)
        if isinstance(hidden_states, tuple):
            hidden_states, router_logits = hidden_states
        else:
            router_logits = None

        hidden_states = residual + hidden_states

        outputs = (hidden_states,)

        if output_attentions:
            outputs += (self_attn_weights,)

        if use_cache:
            outputs += (present_key_value,)

        if output_router_logits:
            outputs += (router_logits,)

        return outputs


QWEN2MOE_START_DOCSTRING = r"""
    This model inherits from [`PreTrainedModel`]. Check the superclass documentation for the generic methods the
    library implements for all its model (such as downloading or saving, resizing the input embeddings, pruning heads
    etc.)

    This model is also a PyTorch [torch.nn.Module](https://pytorch.org/docs/stable/nn.html#torch.nn.Module) subclass.
    Use it as a regular PyTorch Module and refer to the PyTorch documentation for all matter related to general usage
    and behavior.

    Parameters:
        config ([`Qwen2MoeConfig`]):
            Model configuration class with all the parameters of the model. Initializing with a config file does not
            load the weights associated with the model, only the configuration. Check out the
            [`~PreTrainedModel.from_pretrained`] method to load the model weights.
"""


@add_start_docstrings(
    "The bare Qwen2MoE Model outputting raw hidden-states without any specific head on top.",
    QWEN2MOE_START_DOCSTRING,
)
class Qwen2MoePreTrainedModel(PreTrainedModel):
    config_class = Qwen2MoeConfig
    base_model_prefix = "model"
    supports_gradient_checkpointing = True
    _no_split_modules = ["Qwen2MoeDecoderLayer"]
    _skip_keys_device_placement = "past_key_values"
    _supports_flash_attn_2 = True
    _supports_sdpa = True
    _supports_cache_class = True

    def _init_weights(self, module):
        std = self.config.initializer_range
        if isinstance(module, nn.Linear):
            module.weight.data.normal_(mean=0.0, std=std)
            if module.bias is not None:
                module.bias.data.zero_()
        elif isinstance(module, nn.Embedding):
            module.weight.data.normal_(mean=0.0, std=std)
            if module.padding_idx is not None:
                module.weight.data[module.padding_idx].zero_()


QWEN2MOE_INPUTS_DOCSTRING = r"""
    Args:
        input_ids (`torch.LongTensor` of shape `(batch_size, sequence_length)`):
            Indices of input sequence tokens in the vocabulary. Padding will be ignored by default should you provide
            it.

            Indices can be obtained using [`AutoTokenizer`]. See [`PreTrainedTokenizer.encode`] and
            [`PreTrainedTokenizer.__call__`] for details.

            [What are input IDs?](../glossary#input-ids)
        attention_mask (`torch.Tensor` of shape `(batch_size, sequence_length)`, *optional*):
            Mask to avoid performing attention on padding token indices. Mask values selected in `[0, 1]`:

            - 1 for tokens that are **not masked**,
            - 0 for tokens that are **masked**.

            [What are attention masks?](../glossary#attention-mask)

            Indices can be obtained using [`AutoTokenizer`]. See [`PreTrainedTokenizer.encode`] and
            [`PreTrainedTokenizer.__call__`] for details.

            If `past_key_values` is used, optionally only the last `decoder_input_ids` have to be input (see
            `past_key_values`).

            If you want to change padding behavior, you should read [`modeling_opt._prepare_decoder_attention_mask`]
            and modify to your needs. See diagram 1 in [the paper](https://arxiv.org/abs/1910.13461) for more
            information on the default strategy.

            - 1 indicates the head is **not masked**,
            - 0 indicates the head is **masked**.
        position_ids (`torch.LongTensor` of shape `(batch_size, sequence_length)`, *optional*):
            Indices of positions of each input sequence tokens in the position embeddings. Selected in the range `[0,
            config.n_positions - 1]`.

            [What are position IDs?](../glossary#position-ids)
        past_key_values (`Cache` or `tuple(tuple(torch.FloatTensor))`, *optional*):
            Pre-computed hidden-states (key and values in the self-attention blocks and in the cross-attention
            blocks) that can be used to speed up sequential decoding. This typically consists in the `past_key_values`
            returned by the model at a previous stage of decoding, when `use_cache=True` or `config.use_cache=True`.

            Two formats are allowed:
            - a [`~cache_utils.Cache`] instance;
            - Tuple of `tuple(torch.FloatTensor)` of length `config.n_layers`, with each tuple having 2 tensors of
            shape `(batch_size, num_heads, sequence_length, embed_size_per_head)`). This is also known as the legacy
            cache format.

            The model will output the same cache format that is fed as input. If no `past_key_values` are passed, the
            legacy cache format will be returned.

            If `past_key_values` are used, the user can optionally input only the last `input_ids` (those that don't
            have their past key value states given to this model) of shape `(batch_size, 1)` instead of all `input_ids`
            of shape `(batch_size, sequence_length)`.
        inputs_embeds (`torch.FloatTensor` of shape `(batch_size, sequence_length, hidden_size)`, *optional*):
            Optionally, instead of passing `input_ids` you can choose to directly pass an embedded representation. This
            is useful if you want more control over how to convert `input_ids` indices into associated vectors than the
            model's internal embedding lookup matrix.
        use_cache (`bool`, *optional*):
            If set to `True`, `past_key_values` key value states are returned and can be used to speed up decoding (see
            `past_key_values`).
        output_attentions (`bool`, *optional*):
            Whether or not to return the attentions tensors of all attention layers. See `attentions` under returned
            tensors for more detail.
        output_hidden_states (`bool`, *optional*):
            Whether or not to return the hidden states of all layers. See `hidden_states` under returned tensors for
            more detail.
        output_router_logits (`bool`, *optional*):
            Whether or not to return the logits of all the routers. They are useful for computing the router loss, and
            should not be returned during inference.
        return_dict (`bool`, *optional*):
            Whether or not to return a [`~utils.ModelOutput`] instead of a plain tuple.
        cache_position (`torch.LongTensor` of shape `(sequence_length)`, *optional*):
            Indices depicting the position of the input sequence tokens in the sequence. Contrarily to `position_ids`,
            this tensor is not affected by padding. It is used to update the cache in the correct position and to infer
            the complete sequence length.
"""


@add_start_docstrings(
    "The bare Qwen2MoE Model outputting raw hidden-states without any specific head on top.",
    QWEN2MOE_START_DOCSTRING,
)
class Qwen2MoeModel(Qwen2MoePreTrainedModel):
    """
    Transformer decoder consisting of *config.num_hidden_layers* layers. Each layer is a [`Qwen2MoeDecoderLayer`]

    Args:
        config: Qwen2MoeConfig
    """

    def __init__(self, config: Qwen2MoeConfig):
        super().__init__(config)
        self.padding_idx = config.pad_token_id
        self.vocab_size = config.vocab_size

        self.embed_tokens = nn.Embedding(config.vocab_size, config.hidden_size, self.padding_idx)
        self.layers = nn.ModuleList(
            [Qwen2MoeDecoderLayer(config, layer_idx) for layer_idx in range(config.num_hidden_layers)]
        )
        self._attn_implementation = config._attn_implementation
        self.norm = Qwen2MoeRMSNorm(config.hidden_size, eps=config.rms_norm_eps)

        self.gradient_checkpointing = False
        # Initialize weights and apply final processing
        self.post_init()

    def get_input_embeddings(self):
        return self.embed_tokens

    def set_input_embeddings(self, value):
        self.embed_tokens = value

    @add_start_docstrings_to_model_forward(QWEN2MOE_INPUTS_DOCSTRING)
    def forward(
        self,
        input_ids: torch.LongTensor = None,
        attention_mask: Optional[torch.Tensor] = None,
        position_ids: Optional[torch.LongTensor] = None,
        past_key_values: Optional[List[torch.FloatTensor]] = None,
        inputs_embeds: Optional[torch.FloatTensor] = None,
        use_cache: Optional[bool] = None,
        output_attentions: Optional[bool] = None,
        output_hidden_states: Optional[bool] = None,
        output_router_logits: Optional[bool] = None,
        return_dict: Optional[bool] = None,
        cache_position: Optional[torch.LongTensor] = None,
    ) -> Union[Tuple, MoeModelOutputWithPast]:
        output_attentions = output_attentions if output_attentions is not None else self.config.output_attentions
        output_router_logits = (
            output_router_logits if output_router_logits is not None else self.config.output_router_logits
        )
        output_hidden_states = (
            output_hidden_states if output_hidden_states is not None else self.config.output_hidden_states
        )
        use_cache = use_cache if use_cache is not None else self.config.use_cache

        return_dict = return_dict if return_dict is not None else self.config.use_return_dict

        if (input_ids is None) ^ (inputs_embeds is not None):
            raise ValueError(
                "You cannot specify both input_ids and inputs_embeds at the same time, and must specify either one"
            )

        if self.gradient_checkpointing and self.training:
            if use_cache:
                logger.warning_once(
                    "`use_cache=True` is incompatible with gradient checkpointing. Setting `use_cache=False`..."
                )
                use_cache = False

        use_legacy_cache = False
        if use_cache and not isinstance(past_key_values, Cache):
            use_legacy_cache = True
            past_key_values = DynamicCache.from_legacy_cache(past_key_values)
            logger.warning_once(
                "We detected that you are passing `past_key_values` as a tuple and this is deprecated and will be removed in v4.43. "
                "Please use an appropriate `Cache` class (https://huggingface.co/docs/transformers/v4.41.3/en/internal/generation_utils#transformers.Cache)"
            )

        if inputs_embeds is None:
            inputs_embeds = self.embed_tokens(input_ids)

        if cache_position is None:
            past_seen_tokens = past_key_values.get_seq_length() if past_key_values is not None else 0
            cache_position = torch.arange(
                past_seen_tokens, past_seen_tokens + inputs_embeds.shape[1], device=inputs_embeds.device
            )
        if position_ids is None:
            position_ids = cache_position.unsqueeze(0)

        causal_mask = self._update_causal_mask(
            attention_mask, inputs_embeds, cache_position, past_key_values, output_attentions
        )

        hidden_states = inputs_embeds

        # decoder layers
        all_hidden_states = () if output_hidden_states else None
        all_self_attns = () if output_attentions else None
        all_router_logits = () if output_router_logits else None
        next_decoder_cache = None

        for decoder_layer in self.layers:
            if output_hidden_states:
                all_hidden_states += (hidden_states,)

            if self.gradient_checkpointing and self.training:
                layer_outputs = self._gradient_checkpointing_func(
                    decoder_layer.__call__,
                    hidden_states,
                    causal_mask,
                    position_ids,
                    past_key_values,
                    output_attentions,
                    output_router_logits,
                    use_cache,
                    cache_position,
                )
            else:
                layer_outputs = decoder_layer(
                    hidden_states,
                    attention_mask=causal_mask,
                    position_ids=position_ids,
                    past_key_value=past_key_values,
                    output_attentions=output_attentions,
                    output_router_logits=output_router_logits,
                    use_cache=use_cache,
                    cache_position=cache_position,
                )

            hidden_states = layer_outputs[0]

            if use_cache:
                next_decoder_cache = layer_outputs[2 if output_attentions else 1]

            if output_attentions:
                all_self_attns += (layer_outputs[1],)

            if output_router_logits and layer_outputs[-1] is not None:
                all_router_logits += (layer_outputs[-1],)

        hidden_states = self.norm(hidden_states)

        # add hidden states from the last decoder layer
        if output_hidden_states:
            all_hidden_states += (hidden_states,)

        next_cache = None
        if use_cache:
            next_cache = next_decoder_cache.to_legacy_cache() if use_legacy_cache else next_decoder_cache

        if not return_dict:
            return tuple(
                v
                for v in [hidden_states, next_cache, all_hidden_states, all_self_attns, all_router_logits]
                if v is not None
            )
        return MoeModelOutputWithPast(
            last_hidden_state=hidden_states,
            past_key_values=next_cache,
            hidden_states=all_hidden_states,
            attentions=all_self_attns,
            router_logits=all_router_logits,
        )

    # Copied from transformers.models.llama.modeling_llama.LlamaModel._update_causal_mask
    def _update_causal_mask(
        self,
        attention_mask: torch.Tensor,
        input_tensor: torch.Tensor,
        cache_position: torch.Tensor,
        past_key_values: Cache,
        output_attentions: bool,
    ):
        # TODO: As of torch==2.2.0, the `attention_mask` passed to the model in `generate` is 2D and of dynamic length even when the static
        # KV cache is used. This is an issue for torch.compile which then recaptures cudagraphs at each decode steps due to the dynamic shapes.
        # (`recording cudagraph tree for symint key 13`, etc.), which is VERY slow. A workaround is `@torch.compiler.disable`, but this prevents using
        # `fullgraph=True`. See more context in https://github.com/huggingface/transformers/pull/29114

        if self.config._attn_implementation == "flash_attention_2":
            if attention_mask is not None and 0.0 in attention_mask:
                return attention_mask
            return None

        # For SDPA, when possible, we will rely on its `is_causal` argument instead of its `attn_mask` argument, in
        # order to dispatch on Flash Attention 2. This feature is not compatible with static cache, as SDPA will fail
        # to infer the attention mask.
        past_seen_tokens = past_key_values.get_seq_length() if past_key_values is not None else 0
        using_static_cache = isinstance(past_key_values, StaticCache)

        # When output attentions is True, sdpa implementation's forward method calls the eager implementation's forward
        if self.config._attn_implementation == "sdpa" and not using_static_cache and not output_attentions:
            if AttentionMaskConverter._ignore_causal_mask_sdpa(
                attention_mask,
                inputs_embeds=input_tensor,
                past_key_values_length=past_seen_tokens,
                is_training=self.training,
            ):
                return None

        dtype, device = input_tensor.dtype, input_tensor.device
        min_dtype = torch.finfo(dtype).min
        sequence_length = input_tensor.shape[1]
        if using_static_cache:
            target_length = past_key_values.get_max_length()
        else:
            target_length = (
                attention_mask.shape[-1]
                if isinstance(attention_mask, torch.Tensor)
                else past_seen_tokens + sequence_length + 1
            )

        if attention_mask is not None and attention_mask.dim() == 4:
            # in this case we assume that the mask comes already in inverted form and requires no inversion or slicing
            if attention_mask.max() != 0:
                raise ValueError("Custom 4D attention mask should be passed in inverted form with max==0`")
            causal_mask = attention_mask
        else:
            causal_mask = torch.full(
                (sequence_length, target_length), fill_value=min_dtype, dtype=dtype, device=device
            )
            if sequence_length != 1:
                causal_mask = torch.triu(causal_mask, diagonal=1)
            causal_mask *= torch.arange(target_length, device=device) > cache_position.reshape(-1, 1)
            causal_mask = causal_mask[None, None, :, :].expand(input_tensor.shape[0], 1, -1, -1)
            if attention_mask is not None:
                causal_mask = causal_mask.clone()  # copy to contiguous memory for in-place edit
                mask_length = attention_mask.shape[-1]
                padding_mask = causal_mask[:, :, :, :mask_length] + attention_mask[:, None, None, :]
                padding_mask = padding_mask == 0
                causal_mask[:, :, :, :mask_length] = causal_mask[:, :, :, :mask_length].masked_fill(
                    padding_mask, min_dtype
                )
        if (
            self.config._attn_implementation == "sdpa"
            and attention_mask is not None
            and attention_mask.device.type == "cuda"
            and not output_attentions
        ):
            # Attend to all tokens in fully masked rows in the causal_mask, for example the relevant first rows when
            # using left padding. This is required by F.scaled_dot_product_attention memory-efficient attention path.
            # Details: https://github.com/pytorch/pytorch/issues/110213
            causal_mask = AttentionMaskConverter._unmask_unattended(causal_mask, min_dtype)

        return causal_mask


class Qwen2MoeForCausalLM(Qwen2MoePreTrainedModel):
    _tied_weights_keys = ["lm_head.weight"]

    def __init__(self, config):
        super().__init__(config)
        self.model = Qwen2MoeModel(config)
        self.vocab_size = config.vocab_size
        self.lm_head = nn.Linear(config.hidden_size, config.vocab_size, bias=False)

        self.router_aux_loss_coef = config.router_aux_loss_coef
        self.num_experts = config.num_experts
        self.num_experts_per_tok = config.num_experts_per_tok
        # Initialize weights and apply final processing
        self.post_init()

    def get_input_embeddings(self):
        return self.model.embed_tokens

    def set_input_embeddings(self, value):
        self.model.embed_tokens = value

    def get_output_embeddings(self):
        return self.lm_head

    def set_output_embeddings(self, new_embeddings):
        self.lm_head = new_embeddings

    def set_decoder(self, decoder):
        self.model = decoder

    def get_decoder(self):
        return self.model

    @add_start_docstrings_to_model_forward(QWEN2MOE_INPUTS_DOCSTRING)
    @replace_return_docstrings(output_type=MoeCausalLMOutputWithPast, config_class=_CONFIG_FOR_DOC)
    def forward(
        self,
        input_ids: torch.LongTensor = None,
        attention_mask: Optional[torch.Tensor] = None,
        position_ids: Optional[torch.LongTensor] = None,
        past_key_values: Optional[List[torch.FloatTensor]] = None,
        inputs_embeds: Optional[torch.FloatTensor] = None,
        labels: Optional[torch.LongTensor] = None,
        use_cache: Optional[bool] = None,
        output_attentions: Optional[bool] = None,
        output_hidden_states: Optional[bool] = None,
        output_router_logits: Optional[bool] = None,
        return_dict: Optional[bool] = None,
        cache_position: Optional[torch.LongTensor] = None,
    ) -> Union[Tuple, MoeCausalLMOutputWithPast]:
        r"""
        Args:
            labels (`torch.LongTensor` of shape `(batch_size, sequence_length)`, *optional*):
                Labels for computing the masked language modeling loss. Indices should either be in `[0, ...,
                config.vocab_size]` or -100 (see `input_ids` docstring). Tokens with indices set to `-100` are ignored
                (masked), the loss is only computed for the tokens with labels in `[0, ..., config.vocab_size]`.

        Returns:

        Example:

        ```python
        >>> from transformers import AutoTokenizer, Qwen2MoeForCausalLM

        >>> model = Qwen2MoeForCausalLM.from_pretrained(PATH_TO_CONVERTED_WEIGHTS)
        >>> tokenizer = AutoTokenizer.from_pretrained(PATH_TO_CONVERTED_TOKENIZER)

        >>> prompt = "Hey, are you conscious? Can you talk to me?"
        >>> inputs = tokenizer(prompt, return_tensors="pt")

        >>> # Generate
        >>> generate_ids = model.generate(inputs.input_ids, max_length=30)
        >>> tokenizer.batch_decode(generate_ids, skip_special_tokens=True, clean_up_tokenization_spaces=False)[0]
        "Hey, are you conscious? Can you talk to me?\nI'm not conscious, but I can talk to you."
        ```"""

        output_attentions = output_attentions if output_attentions is not None else self.config.output_attentions
        output_router_logits = (
            output_router_logits if output_router_logits is not None else self.config.output_router_logits
        )
        output_hidden_states = (
            output_hidden_states if output_hidden_states is not None else self.config.output_hidden_states
        )
        return_dict = return_dict if return_dict is not None else self.config.use_return_dict

        # decoder outputs consists of (dec_features, layer_state, dec_hidden, dec_attn)
        outputs = self.model(
            input_ids=input_ids,
            attention_mask=attention_mask,
            position_ids=position_ids,
            past_key_values=past_key_values,
            inputs_embeds=inputs_embeds,
            use_cache=use_cache,
            output_attentions=output_attentions,
            output_hidden_states=output_hidden_states,
            output_router_logits=output_router_logits,
            return_dict=return_dict,
            cache_position=cache_position,
        )

        hidden_states = outputs[0]
        logits = self.lm_head(hidden_states)
        logits = logits.float()

        loss = None
        if labels is not None:
            # Shift so that tokens < n predict n
            shift_logits = logits[..., :-1, :].contiguous()
            shift_labels = labels[..., 1:].contiguous()
            # Flatten the tokens
            loss_fct = CrossEntropyLoss()
            shift_logits = shift_logits.view(-1, self.config.vocab_size)
            shift_labels = shift_labels.view(-1)
            # Enable model parallelism
            shift_labels = shift_labels.to(shift_logits.device)
            loss = loss_fct(shift_logits, shift_labels)

        aux_loss = None
        if output_router_logits:
            aux_loss = load_balancing_loss_func(
                outputs.router_logits if return_dict else outputs[-1],
                self.num_experts,
                self.num_experts_per_tok,
                attention_mask,
            )
            if labels is not None:
                loss += self.router_aux_loss_coef * aux_loss.to(loss.device)  # make sure to reside in the same device

        if not return_dict:
            output = (logits,) + outputs[1:]
            if output_router_logits:
                output = (aux_loss,) + output
            return (loss,) + output if loss is not None else output

        return MoeCausalLMOutputWithPast(
            loss=loss,
            aux_loss=aux_loss,
            logits=logits,
            past_key_values=outputs.past_key_values,
            hidden_states=outputs.hidden_states,
            attentions=outputs.attentions,
            router_logits=outputs.router_logits,
        )

    def prepare_inputs_for_generation(
        self,
        input_ids,
        past_key_values=None,
        attention_mask=None,
        inputs_embeds=None,
        cache_position=None,
        use_cache=True,
        **kwargs,
    ):
        past_length = 0
        # Omit tokens covered by past_key_values
        if past_key_values is not None:
            # Past key values are always initialized with a `Cache` object -> no need for if-else anymore
            past_length = cache_position[0] if cache_position is not None else past_key_values.get_seq_length()
            max_cache_length = (
                torch.tensor(past_key_values.get_max_length(), device=input_ids.device)
                if past_key_values.get_max_length() is not None
                else None
            )
            cache_length = past_length if max_cache_length is None else torch.min(max_cache_length, past_length)

            # Keep only the unprocessed tokens:
            # 1 - If the length of the attention_mask exceeds the length of input_ids, then we are in a setting where
            # some of the inputs are exclusively passed as part of the cache (e.g. when passing input_embeds as
            # input)
            if attention_mask is not None and attention_mask.shape[1] > input_ids.shape[1]:
                input_ids = input_ids[:, -(attention_mask.shape[1] - past_length) :]
            # 2 - If the past_length is smaller than input_ids', then input_ids holds all input tokens. We can discard
            # input_ids based on the past_length.
            elif past_length < input_ids.shape[1]:
                input_ids = input_ids[:, past_length:]
            # 3 - Otherwise (past_length >= input_ids.shape[1]), let's assume input_ids only has unprocessed tokens.

            # If we are about to go beyond the maximum cache length, we need to crop the input attention mask.
            if (
                max_cache_length is not None
                and attention_mask is not None
                and cache_length + input_ids.shape[1] > max_cache_length
            ):
                attention_mask = attention_mask[:, -max_cache_length:]

        position_ids = kwargs.get("position_ids", None)
        if attention_mask is not None and position_ids is None:
            # create position_ids on the fly for batch generation
            position_ids = attention_mask.long().cumsum(-1) - 1
            position_ids.masked_fill_(attention_mask == 0, 1)
            if past_key_values:
                position_ids = position_ids[:, -input_ids.shape[1] :]

        # if `inputs_embeds` are passed, we only want to use them in the 1st generation step
        if inputs_embeds is not None and past_length == 0:
            model_inputs = {"inputs_embeds": inputs_embeds}
        else:
            model_inputs = {"input_ids": input_ids}

        input_length = position_ids.shape[-1] if position_ids is not None else input_ids.shape[-1]
        if cache_position is None:
            cache_position = torch.arange(past_length, past_length + input_length, device=input_ids.device)
        elif use_cache:
            cache_position = cache_position[-input_length:]

        model_inputs.update(
            {
                "position_ids": position_ids,
                "past_key_values": past_key_values,
                "use_cache": use_cache,
                "attention_mask": attention_mask,
                "cache_position": cache_position,
            }
        )
        return model_inputs

    @staticmethod
    def _reorder_cache(past_key_values, beam_idx):
        reordered_past = ()
        for layer_past in past_key_values:
            reordered_past += (
                tuple(past_state.index_select(0, beam_idx.to(past_state.device)) for past_state in layer_past),
            )
        return reordered_past


@add_start_docstrings(
    """
    The Qwen2MoE Model transformer with a sequence classification head on top (linear layer).

    [`Qwen2MoeForSequenceClassification`] uses the last token in order to do the classification, as other causal models
    (e.g. GPT-2) do.

    Since it does classification on the last token, it requires to know the position of the last token. If a
    `pad_token_id` is defined in the configuration, it finds the last token that is not a padding token in each row. If
    no `pad_token_id` is defined, it simply takes the last value in each row of the batch. Since it cannot guess the
    padding tokens when `inputs_embeds` are passed instead of `input_ids`, it does the same (take the last value in
    each row of the batch).
    """,
    QWEN2MOE_START_DOCSTRING,
)
# Copied from transformers.models.llama.modeling_llama.LlamaForSequenceClassification with Llama->Qwen2Moe, LLAMA->QWEN2MOE
class Qwen2MoeForSequenceClassification(Qwen2MoePreTrainedModel):
    def __init__(self, config):
        super().__init__(config)
        self.num_labels = config.num_labels
        self.model = Qwen2MoeModel(config)
        self.score = nn.Linear(config.hidden_size, self.num_labels, bias=False)

        # Initialize weights and apply final processing
        self.post_init()

    def get_input_embeddings(self):
        return self.model.embed_tokens

    def set_input_embeddings(self, value):
        self.model.embed_tokens = value

    @add_start_docstrings_to_model_forward(QWEN2MOE_INPUTS_DOCSTRING)
    def forward(
        self,
        input_ids: torch.LongTensor = None,
        attention_mask: Optional[torch.Tensor] = None,
        position_ids: Optional[torch.LongTensor] = None,
        past_key_values: Optional[Union[Cache, List[torch.FloatTensor]]] = None,
        inputs_embeds: Optional[torch.FloatTensor] = None,
        labels: Optional[torch.LongTensor] = None,
        use_cache: Optional[bool] = None,
        output_attentions: Optional[bool] = None,
        output_hidden_states: Optional[bool] = None,
        return_dict: Optional[bool] = None,
    ) -> Union[Tuple, SequenceClassifierOutputWithPast]:
        r"""
        labels (`torch.LongTensor` of shape `(batch_size,)`, *optional*):
            Labels for computing the sequence classification/regression loss. Indices should be in `[0, ...,
            config.num_labels - 1]`. If `config.num_labels == 1` a regression loss is computed (Mean-Square loss), If
            `config.num_labels > 1` a classification loss is computed (Cross-Entropy).
        """
        return_dict = return_dict if return_dict is not None else self.config.use_return_dict

        transformer_outputs = self.model(
            input_ids,
            attention_mask=attention_mask,
            position_ids=position_ids,
            past_key_values=past_key_values,
            inputs_embeds=inputs_embeds,
            use_cache=use_cache,
            output_attentions=output_attentions,
            output_hidden_states=output_hidden_states,
            return_dict=return_dict,
        )
        hidden_states = transformer_outputs[0]
        logits = self.score(hidden_states)

        if input_ids is not None:
            batch_size = input_ids.shape[0]
        else:
            batch_size = inputs_embeds.shape[0]

        if self.config.pad_token_id is None and batch_size != 1:
            raise ValueError("Cannot handle batch sizes > 1 if no padding token is defined.")
        if self.config.pad_token_id is None:
            sequence_lengths = -1
        else:
            if input_ids is not None:
                # if no pad token found, use modulo instead of reverse indexing for ONNX compatibility
                sequence_lengths = torch.eq(input_ids, self.config.pad_token_id).int().argmax(-1) - 1
                sequence_lengths = sequence_lengths % input_ids.shape[-1]
                sequence_lengths = sequence_lengths.to(logits.device)
            else:
                sequence_lengths = -1

        pooled_logits = logits[torch.arange(batch_size, device=logits.device), sequence_lengths]

        loss = None
        if labels is not None:
            labels = labels.to(logits.device)
            if self.config.problem_type is None:
                if self.num_labels == 1:
                    self.config.problem_type = "regression"
                elif self.num_labels > 1 and (labels.dtype == torch.long or labels.dtype == torch.int):
                    self.config.problem_type = "single_label_classification"
                else:
                    self.config.problem_type = "multi_label_classification"

            if self.config.problem_type == "regression":
                loss_fct = MSELoss()
                if self.num_labels == 1:
                    loss = loss_fct(pooled_logits.squeeze(), labels.squeeze())
                else:
                    loss = loss_fct(pooled_logits, labels)
            elif self.config.problem_type == "single_label_classification":
                loss_fct = CrossEntropyLoss()
                loss = loss_fct(pooled_logits.view(-1, self.num_labels), labels.view(-1))
            elif self.config.problem_type == "multi_label_classification":
                loss_fct = BCEWithLogitsLoss()
                loss = loss_fct(pooled_logits, labels)
        if not return_dict:
            output = (pooled_logits,) + transformer_outputs[1:]
            return ((loss,) + output) if loss is not None else output

        return SequenceClassifierOutputWithPast(
            loss=loss,
            logits=pooled_logits,
            past_key_values=transformer_outputs.past_key_values,
            hidden_states=transformer_outputs.hidden_states,
            attentions=transformer_outputs.attentions,
        )


@add_start_docstrings(
    """
    The Qwen2MoE Model transformer with a token classification head on top (a linear layer on top of the hidden-states
    output) e.g. for Named-Entity-Recognition (NER) tasks.
    """,
    QWEN2MOE_START_DOCSTRING,
)
# Copied from transformers.models.llama.modeling_llama.LlamaForTokenClassification with Llama->Qwen2Moe, LLAMA->QWEN2MOE
class Qwen2MoeForTokenClassification(Qwen2MoePreTrainedModel):
    def __init__(self, config):
        super().__init__(config)
        self.num_labels = config.num_labels
        self.model = Qwen2MoeModel(config)
        if getattr(config, "classifier_dropout", None) is not None:
            classifier_dropout = config.classifier_dropout
        elif getattr(config, "hidden_dropout", None) is not None:
            classifier_dropout = config.hidden_dropout
        else:
            classifier_dropout = 0.1
        self.dropout = nn.Dropout(classifier_dropout)
        self.score = nn.Linear(config.hidden_size, config.num_labels)

        # Initialize weights and apply final processing
        self.post_init()

    def get_input_embeddings(self):
        return self.model.embed_tokens

    def set_input_embeddings(self, value):
        self.model.embed_tokens = value

    @add_start_docstrings_to_model_forward(QWEN2MOE_INPUTS_DOCSTRING)
    def forward(
        self,
        input_ids: Optional[torch.LongTensor] = None,
        attention_mask: Optional[torch.Tensor] = None,
        position_ids: Optional[torch.LongTensor] = None,
        past_key_values: Optional[List[torch.FloatTensor]] = None,
        inputs_embeds: Optional[torch.FloatTensor] = None,
        labels: Optional[torch.LongTensor] = None,
        use_cache: Optional[bool] = None,
        output_attentions: Optional[bool] = None,
        output_hidden_states: Optional[bool] = None,
        return_dict: Optional[bool] = None,
    ) -> Union[Tuple, TokenClassifierOutput]:
        r"""
        labels (`torch.LongTensor` of shape `(batch_size,)`, *optional*):
            Labels for computing the sequence classification/regression loss. Indices should be in `[0, ...,
            config.num_labels - 1]`. If `config.num_labels == 1` a regression loss is computed (Mean-Square loss), If
            `config.num_labels > 1` a classification loss is computed (Cross-Entropy).
        """
        return_dict = return_dict if return_dict is not None else self.config.use_return_dict

        outputs = self.model(
            input_ids,
            attention_mask=attention_mask,
            position_ids=position_ids,
            past_key_values=past_key_values,
            inputs_embeds=inputs_embeds,
            use_cache=use_cache,
            output_attentions=output_attentions,
            output_hidden_states=output_hidden_states,
            return_dict=return_dict,
        )
        sequence_output = outputs[0]
        sequence_output = self.dropout(sequence_output)
        logits = self.score(sequence_output)

        loss = None
        if labels is not None:
            loss_fct = CrossEntropyLoss()
            loss = loss_fct(logits.view(-1, self.num_labels), labels.view(-1))

        if not return_dict:
            output = (logits,) + outputs[2:]
            return ((loss,) + output) if loss is not None else output

        return TokenClassifierOutput(
            loss=loss,
            logits=logits,
            hidden_states=outputs.hidden_states,
            attentions=outputs.attentions,
        )<|MERGE_RESOLUTION|>--- conflicted
+++ resolved
@@ -875,11 +875,8 @@
         output_attentions: Optional[bool] = False,
         output_router_logits: Optional[bool] = False,
         use_cache: Optional[bool] = False,
-<<<<<<< HEAD
+        cache_position: Optional[torch.LongTensor] = None,
         **kwargs,
-=======
-        cache_position: Optional[torch.LongTensor] = None,
->>>>>>> 915cce39
     ) -> Tuple[torch.FloatTensor, Optional[Tuple[torch.FloatTensor, torch.FloatTensor]]]:
         """
         Args:
@@ -898,6 +895,9 @@
             past_key_value (`Tuple(torch.FloatTensor)`, *optional*): cached past key and value projection states
             cache_position (`torch.LongTensor` of shape `(sequence_length)`, *optional*):
                 Indices depicting the position of the input sequence tokens in the sequence.
+            kwargs (`dict`, *optional*):
+                Arbitrary kwargs to be ignored, used for FSDP and other methods that injects code
+                into the model
         """
 
         residual = hidden_states
