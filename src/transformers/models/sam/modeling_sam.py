# coding=utf-8
# Copyright 2023 The Meta AI Authors and The HuggingFace Team. All rights reserved.
#
# Licensed under the Apache License, Version 2.0 (the "License");
# you may not use this file except in compliance with the License.
# You may obtain a copy of the License at
#
#     http://www.apache.org/licenses/LICENSE-2.0
#
# Unless required by applicable law or agreed to in writing, software
# distributed under the License is distributed on an "AS IS" BASIS,
# WITHOUT WARRANTIES OR CONDITIONS OF ANY KIND, either express or implied.
# See the License for the specific language governing permissions and
# limitations under the License.
""" PyTorch SAM model."""

import collections
import math
from dataclasses import dataclass
from typing import Dict, List, Optional, Tuple, Union

import numpy as np
import torch
import torch.nn.functional as F
import torch.utils.checkpoint
from torch import Tensor, nn

from ...activations import ACT2FN
from ...modeling_outputs import BaseModelOutput
from ...modeling_utils import PreTrainedModel
from ...utils import ModelOutput, add_start_docstrings_to_model_forward, logging
from .configuration_sam import SamConfig, SamMaskDecoderConfig, SamPromptEncoderConfig, SamVisionConfig


logger = logging.get_logger(__name__)

_CONFIG_FOR_DOC = "SamConfig"
_CHECKPOINT_FOR_DOC = "facebook/sam-vit-h"

SAM_PRETRAINED_MODEL_ARCHIVE_LIST = [
    "facebook/sam-vit-h",
    "facebook/sam-vit-l",
    "facebook/sam-vit-b",
    # See all SAM models at https://huggingface.co/models?filter=sam
]


@dataclass
class SamVisionEncoderOutput(ModelOutput):
    """
    Base class for sam vision model's outputs that also contains image embeddings obtained by applying the projection
    layer to the pooler_output.

    Args:
        image_embeds (`torch.FloatTensor` of shape `(batch_size, output_dim)` *optional* returned when model is initialized with `with_projection=True`):
            The image embeddings obtained by applying the projection layer to the pooler_output.
        last_hidden_state (`torch.FloatTensor` of shape `(batch_size, sequence_length, hidden_size)`):
            Sequence of hidden-states at the output of the last layer of the model.
        hidden_states (`tuple(torch.FloatTensor)`, *optional*, returned when `output_hidden_states=True` is passed or when `config.output_hidden_states=True`):
            Tuple of `torch.FloatTensor` (one for the output of the embeddings, if the model has an embedding layer, +
            one for the output of each layer) of shape `(batch_size, sequence_length, hidden_size)`.

            Hidden-states of the model at the output of each layer plus the optional initial embedding outputs.
        attentions (`tuple(torch.FloatTensor)`, *optional*, returned when `output_attentions=True` is passed or when `config.output_attentions=True`):
            Tuple of `torch.FloatTensor` (one for each layer) of shape `(batch_size, num_heads, sequence_length,
            sequence_length)`.

            Attentions weights after the attention softmax, used to compute the weighted average in the self-attention
            heads.
    """

    image_embeds: Optional[torch.FloatTensor] = None
    last_hidden_state: torch.FloatTensor = None
    hidden_states: Optional[Tuple[torch.FloatTensor]] = None
    attentions: Optional[Tuple[torch.FloatTensor]] = None


@dataclass
class SamImageSegmentationOutput(ModelOutput):
    """
    Base class for Segment-Anything model's output

    Args:
        iou_scores (`torch.FloatTensor` of shape `(batch_size, num_masks)`):
            The iou scores of the predicted masks.
        low_resolution_masks (`torch.FloatTensor` of shape `(batch_size, num_masks, height, width)`):
            The predicted low resolutions masks. Needs to be post-processed by the processor
        vision_attentions  (`tuple(torch.FloatTensor)`, *optional*, returned when `output_attentions=True` is passed or when `config.output_attentions=True`):
            Tuple of `torch.FloatTensor` (one for each layer) of shape `(batch_size, num_heads, sequence_length,
            sequence_length)`.

            Attentions weights after the attention softmax, used to compute the weighted average in the self-attention
            heads.
        mask_decoder_attentions (`tuple(torch.FloatTensor)`, *optional*, returned when `output_attentions=True` is passed or when `config.output_attentions=True`):
            Tuple of `torch.FloatTensor` (one for each layer) of shape `(batch_size, num_heads, sequence_length,
            sequence_length)`.

            Attentions weights after the attention softmax, used to compute the weighted average in the self-attention
            heads.
    """

    iou_scores: torch.FloatTensor = None
    low_resolution_masks: torch.FloatTensor = None
    vision_attentions: Optional[Tuple[torch.FloatTensor]] = None
    mask_decoder_attentions: Optional[Tuple[torch.FloatTensor]] = None


# Copied from src.models.modeling_vit_mae.ViTMAEPatchEmbeddings with ViTMAEPatchEmbeddings->SamVisionEmbeddings,x->embeddings
class SamPatchEmbeddings(nn.Module):
    """
    This class turns `pixel_values` of shape `(batch_size, num_channels, height, width)` into the initial
    `hidden_states` (patch embeddings) of shape `(batch_size, seq_length, hidden_size)` to be consumed by a
    Transformer.
    """

    def __init__(self, config):
        super().__init__()
        image_size, patch_size = config.image_size, config.patch_size
        num_channels, hidden_size = config.num_channels, config.hidden_size
        image_size = image_size if isinstance(image_size, collections.abc.Iterable) else (image_size, image_size)
        patch_size = patch_size if isinstance(patch_size, collections.abc.Iterable) else (patch_size, patch_size)
        num_patches = (image_size[1] // patch_size[1]) * (image_size[0] // patch_size[0])
        self.image_size = image_size
        self.patch_size = patch_size
        self.num_channels = num_channels
        self.num_patches = num_patches

        self.projection = nn.Conv2d(num_channels, hidden_size, kernel_size=patch_size, stride=patch_size)

    def forward(self, pixel_values):
        batch_size, num_channels, height, width = pixel_values.shape
        if num_channels != self.num_channels:
            raise ValueError(
                "Make sure that the channel dimension of the pixel values match with the one set in the configuration."
            )
        if height != self.image_size[0] or width != self.image_size[1]:
            raise ValueError(
                f"Input image size ({height}*{width}) doesn't match model ({self.image_size[0]}*{self.image_size[1]})."
            )
        embeddings = self.projection(pixel_values).permute(0, 2, 3, 1)
        return embeddings


class SamMLPBlock(nn.Module):
    def __init__(self, config):
        super().__init__()
        self.lin1 = nn.Linear(config.hidden_size, config.mlp_dim)
        self.lin2 = nn.Linear(config.mlp_dim, config.hidden_size)
        self.act = ACT2FN[config.hidden_act]

    def forward(self, hidden_states: torch.Tensor) -> torch.Tensor:
        hidden_states = self.lin1(hidden_states)
        hidden_states = self.act(hidden_states)
        hidden_states = self.lin2(hidden_states)
        return hidden_states


# Copied from transformers.models.convnext.modeling_convnext.ConvNextLayerNorm with ConvNext->Sam
class SamLayerNorm(nn.Module):
    r"""LayerNorm that supports two data formats: channels_last (default) or channels_first.
    The ordering of the dimensions in the inputs. channels_last corresponds to inputs with shape (batch_size, height,
    width, channels) while channels_first corresponds to inputs with shape (batch_size, channels, height, width).
    """

    def __init__(self, normalized_shape, eps=1e-6, data_format="channels_last"):
        super().__init__()
        self.weight = nn.Parameter(torch.ones(normalized_shape))
        self.bias = nn.Parameter(torch.zeros(normalized_shape))
        self.eps = eps
        self.data_format = data_format
        if self.data_format not in ["channels_last", "channels_first"]:
            raise NotImplementedError(f"Unsupported data format: {self.data_format}")
        self.normalized_shape = (normalized_shape,)

    def forward(self, x: torch.Tensor) -> torch.Tensor:
        if self.data_format == "channels_last":
            x = torch.nn.functional.layer_norm(x, self.normalized_shape, self.weight, self.bias, self.eps)
        elif self.data_format == "channels_first":
            input_dtype = x.dtype
            x = x.float()
            u = x.mean(1, keepdim=True)
            s = (x - u).pow(2).mean(1, keepdim=True)
            x = (x - u) / torch.sqrt(s + self.eps)
            x = x.to(dtype=input_dtype)
            x = self.weight[:, None, None] * x + self.bias[:, None, None]
        return x


class SamAttention(nn.Module):
    """
    SAM's attention layer that allows for downscaling the size of the embedding after projection to queries, keys, and
    values.
    """

    def __init__(self, config, downsample_rate=None) -> None:
        super().__init__()
        self.hidden_size = config.hidden_size

        downsample_rate = config.attention_downsample_rate if downsample_rate is None else downsample_rate

        self.internal_dim = config.hidden_size // downsample_rate
        self.num_attention_heads = config.num_attention_heads
        if self.internal_dim % config.num_attention_heads != 0:
            raise ValueError("num_attention_heads must divide hidden_size.")

        self.q_proj = nn.Linear(self.hidden_size, self.internal_dim)
        self.k_proj = nn.Linear(self.hidden_size, self.internal_dim)
        self.v_proj = nn.Linear(self.hidden_size, self.internal_dim)
        self.out_proj = nn.Linear(self.internal_dim, self.hidden_size)

    def _separate_heads(self, hidden_states: Tensor, num_attention_heads: int) -> Tensor:
        batch, point_batch_size, n_tokens, channel = hidden_states.shape
        c_per_head = channel // num_attention_heads
        hidden_states = hidden_states.reshape(batch * point_batch_size, n_tokens, num_attention_heads, c_per_head)
        return hidden_states.transpose(1, 2)

    def _recombine_heads(self, hidden_states: Tensor, point_batch_size: int) -> Tensor:
        batch, n_heads, n_tokens, c_per_head = hidden_states.shape
        hidden_states = hidden_states.transpose(1, 2)
        return hidden_states.reshape(batch // point_batch_size, point_batch_size, n_tokens, n_heads * c_per_head)

    def forward(self, query: Tensor, key: Tensor, value: Tensor) -> Tensor:
        # Input projections
        query = self.q_proj(query)
        key = self.k_proj(key)
        value = self.v_proj(value)

        point_batch_size = query.shape[1]
        # Separate into heads
        query = self._separate_heads(query, self.num_attention_heads)
        key = self._separate_heads(key, self.num_attention_heads)
        value = self._separate_heads(value, self.num_attention_heads)

        # SamAttention
        _, _, _, c_per_head = query.shape
        attn = query @ key.permute(0, 1, 3, 2)  # batch_size * point_batch_size  x N_heads x N_tokens x N_tokens
        attn = attn / math.sqrt(c_per_head)
        attn = torch.softmax(attn, dim=-1)

        # Get output
        out = attn @ value
        out = self._recombine_heads(out, point_batch_size)
        out = self.out_proj(out)

        return out


class SamTwoWayAttentionBlock(nn.Module):
    def __init__(self, config, attention_downsample_rate: int = 2, skip_first_layer_pe: bool = False) -> None:
        """
        A transformer block with four layers:
            (1) self-attention of sparse inputs (2) cross attention of sparse inputs -> dense inputs (3) mlp block on
            sparse inputs (4) cross attention of dense inputs -> sparse inputs

        Arguments:
            config (`SamMaskDecoderConfig`):
                The configuration file used to instantiate the block
            attention_downsample_rate (*optionalk*, int, default to 2):
                The downsample ratio of the block used to reduce the inner dim of the attention.
            skip_first_layer_pe (*optional*, bool, default to `False`):
                Whether or not to skip the addition of the query_point_embedding on the first layer.
        """
        super().__init__()

        self.hidden_size = config.hidden_size
        self.layer_norm_eps = config.layer_norm_eps

        self.self_attn = SamAttention(config, downsample_rate=1)
        self.layer_norm1 = nn.LayerNorm(self.hidden_size, eps=self.layer_norm_eps)

        self.cross_attn_token_to_image = SamAttention(config, downsample_rate=attention_downsample_rate)
        self.layer_norm2 = nn.LayerNorm(self.hidden_size, eps=self.layer_norm_eps)

        self.mlp = SamMLPBlock(config)
        self.layer_norm3 = nn.LayerNorm(self.hidden_size, eps=self.layer_norm_eps)

        self.layer_norm4 = nn.LayerNorm(self.hidden_size, eps=self.layer_norm_eps)
        self.cross_attn_image_to_token = SamAttention(config, downsample_rate=attention_downsample_rate)

        self.skip_first_layer_pe = skip_first_layer_pe

    def forward(
        self,
        queries: Tensor,
        keys: Tensor,
        query_point_embedding: Tensor,
        key_point_embedding: Tensor,
        output_attentions: bool = False,
    ):
        # Self attention block
        if self.skip_first_layer_pe:
            queries = self.self_attn(query=queries, key=queries, value=queries)
        else:
            query = queries + query_point_embedding
            attn_out = self.self_attn(query=query, key=query, value=queries)
            queries = queries + attn_out
        queries = self.layer_norm1(queries)

        # Cross attention block, tokens attending to image embedding
        query = queries + query_point_embedding
        key = keys + key_point_embedding

        attn_out = self.cross_attn_token_to_image(query=query, key=key, value=keys)
        queries = queries + attn_out

        queries = self.layer_norm2(queries)

        # MLP block
        mlp_out = self.mlp(queries)
        queries = queries + mlp_out
        queries = self.layer_norm3(queries)

        # Cross attention block, image embedding attending to tokens
        query = queries + query_point_embedding
        key = keys + key_point_embedding

        attn_out = self.cross_attn_image_to_token(query=key, key=query, value=queries)
        keys = keys + attn_out

        keys = self.layer_norm4(keys)

        outputs = (queries, keys)

        if output_attentions:
            outputs = outputs + (attn_out,)
        else:
            outputs = outputs + (None,)

        return outputs


class SamTwoWayTransformer(nn.Module):
    def __init__(self, config: SamMaskDecoderConfig):
        super().__init__()
        self.config = config

        self.num_hidden_layers = config.num_hidden_layers
        self.layers = nn.ModuleList()

        for i in range(self.num_hidden_layers):
            self.layers.append(SamTwoWayAttentionBlock(config, skip_first_layer_pe=(i == 0)))

        self.final_attn_token_to_image = SamAttention(config)
        self.layer_norm_final_attn = nn.LayerNorm(config.hidden_size)

    def forward(
        self,
        point_embeddings: Tensor,
        image_embeddings: Tensor,
        image_positional_embeddings: Tensor,
        output_attentions: Optional[bool] = None,
        output_hidden_states: Optional[bool] = None,
        return_dict: Optional[bool] = None,
    ) -> Union[Tuple, BaseModelOutput]:
        output_attentions = output_attentions if output_attentions is not None else self.config.output_attentions
        output_hidden_states = (
            output_hidden_states if output_hidden_states is not None else self.config.output_hidden_states
        )
        return_dict = return_dict if return_dict is not None else self.config.use_return_dict

        all_attentions = ()

        if image_embeddings is None:
            raise ValueError("You have to specify an image_embedding")

        image_embeddings = image_embeddings.flatten(2).permute(0, 2, 1).unsqueeze(0)
        image_positional_embeddings = image_positional_embeddings.flatten(2).permute(0, 2, 1).unsqueeze(0)

        # Prepare queries
        queries = point_embeddings
        keys = image_embeddings

        # Apply transformer blocks and final layernorm
        for layer in self.layers:
            queries, keys, attention_outputs = layer(
                queries=queries,
                keys=keys,
                query_point_embedding=point_embeddings,
                key_point_embedding=image_positional_embeddings,
                output_attentions=output_attentions,
            )

            if output_attentions:
                all_attentions = all_attentions + (attention_outputs,)

        # Apply the final attenion layer from the points to the image
        query = queries + point_embeddings
        key = keys + image_positional_embeddings

        attn_out = self.final_attn_token_to_image(query=query, key=key, value=keys)

        queries = queries + attn_out
        queries = self.layer_norm_final_attn(queries)
        return queries, keys, all_attentions


class SamFeedForward(nn.Module):
    def __init__(
        self, input_dim: int, hidden_dim: int, output_dim: int, num_layers: int, sigmoid_output: bool = False
    ):
        super().__init__()
        self.num_layers = num_layers
        self.activation = nn.ReLU()
        self.proj_in = nn.Linear(input_dim, hidden_dim)
        self.proj_out = nn.Linear(hidden_dim, output_dim)
        self.layers = nn.ModuleList([nn.Linear(hidden_dim, hidden_dim) for _ in range(num_layers - 2)])
        self.sigmoid_output = sigmoid_output

    def forward(self, hidden_states):
        hidden_states = self.proj_in(hidden_states)
        hidden_states = self.activation(hidden_states)
        for layer in self.layers:
            hidden_states = self.activation(layer(hidden_states))

        hidden_states = self.proj_out(hidden_states)
        if self.sigmoid_output:
            hidden_states = F.sigmoid(hidden_states)
        return hidden_states


class SamMaskDecoder(nn.Module):
    def __init__(self, config: SamMaskDecoderConfig):
        super().__init__()

        self.hidden_size = config.hidden_size

        self.num_multimask_outputs = config.num_multimask_outputs
        self.num_mask_tokens = config.num_multimask_outputs + 1

        self.iou_token = nn.Embedding(1, self.hidden_size)
        self.mask_tokens = nn.Embedding(self.num_mask_tokens, self.hidden_size)

        self.transformer = SamTwoWayTransformer(config)

        # should we create a new class for this?
        self.upscale_conv1 = nn.ConvTranspose2d(self.hidden_size, self.hidden_size // 4, kernel_size=2, stride=2)
        self.upscale_conv2 = nn.ConvTranspose2d(self.hidden_size // 4, self.hidden_size // 8, kernel_size=2, stride=2)
        self.upscale_layer_norm = SamLayerNorm(self.hidden_size // 4, data_format="channels_first")
        self.activation = nn.GELU()

        mlps_list = []
        for _ in range(self.num_mask_tokens):
            mlps_list += [SamFeedForward(self.hidden_size, self.hidden_size, self.hidden_size // 8, 3)]
        self.output_hypernetworks_mlps = nn.ModuleList(mlps_list)

        self.iou_prediction_head = SamFeedForward(
            self.hidden_size, config.iou_head_hidden_dim, self.num_mask_tokens, config.iou_head_depth
        )

    def forward(
        self,
        image_embeddings: torch.Tensor,
        image_positional_embeddings: torch.Tensor,
        sparse_prompt_embeddings: torch.Tensor,
        dense_prompt_embeddings: torch.Tensor,
        multimask_output: bool,
        output_attentions: Optional[bool] = None,
    ) -> Tuple[torch.Tensor, torch.Tensor]:
        """
        Predict masks given image and prompt embeddings.

        Arguments:
          image_embeddings (torch.Tensor): the embeddings from the image encoder
          image_positional_embedding (torch.Tensor): positional encoding with the shape of image_embeddings
          sparse_prompt_embeddings (torch.Tensor): the embeddings of the points and boxes
          dense_prompt_embeddings (torch.Tensor): the embeddings of the mask inputs
          multimask_output (bool): Whether to return multiple masks or a single
            mask.

        Returns:
          torch.Tensor: batched predicted masks torch.Tensor: batched predictions of mask quality
        """
        batch_size, num_channels, height, width = image_embeddings.shape
        point_batch_size = sparse_prompt_embeddings.shape[1]

        # Concatenate output tokens
        output_tokens = torch.cat([self.iou_token.weight, self.mask_tokens.weight], dim=0)
        output_tokens = output_tokens.repeat(batch_size, point_batch_size, 1, 1)

        tokens = torch.cat((output_tokens, sparse_prompt_embeddings), dim=2)
        point_embeddings = tokens.to(self.iou_token.weight.dtype)

        # Expand per-image data in batch direction to be per-mask
        # image_embeddings = image_embeddings.repeat(sparse_prompt_embeddings.shape[0], 1, 1, 1)
        image_embeddings = image_embeddings + dense_prompt_embeddings

        # Run the transformer, image_positional_embedding are consumed
        point_embedding, image_embeddings, attentions = self.transformer(
            point_embeddings=point_embeddings,
            image_embeddings=image_embeddings,
            image_positional_embeddings=image_positional_embeddings,
            output_attentions=output_attentions,
        )
        iou_token_out = point_embedding[:, :, 0, :]
        mask_tokens_out = point_embedding[:, :, 1 : (1 + self.num_mask_tokens), :]

        # Upscale mask embeddings and predict masks using the mask tokens
<<<<<<< HEAD
        image_embeddings = image_embeddings.transpose(2, 3).reshape(
            batch_size * point_batch_size, num_channels, height, width
        )
=======
        image_embeddings = image_embeddings.transpose(1, 2).view(point_batch_size, num_channels, height, width)
>>>>>>> bb48be98

        upscaled_embedding = self.upscale_conv1(image_embeddings)
        upscaled_embedding = self.activation(self.upscale_layer_norm(upscaled_embedding))
        upscaled_embedding = self.activation(self.upscale_conv2(upscaled_embedding))

        hyper_in_list = []
        for i in range(self.num_mask_tokens):
            current_mlp = self.output_hypernetworks_mlps[i]
            hyper_in_list += [current_mlp(mask_tokens_out[:, :, i, :])]
        hyper_in = torch.stack(hyper_in_list, dim=2)

        _, num_channels, height, width = upscaled_embedding.shape
        upscaled_embedding = upscaled_embedding.reshape(batch_size, point_batch_size, num_channels, height * width)
        masks = (hyper_in @ upscaled_embedding).reshape(batch_size, point_batch_size, -1, height, width)

        # Generate mask quality predictions
        iou_pred = self.iou_prediction_head(iou_token_out)

        # Select the correct mask or masks for output
        if multimask_output:
            mask_slice = slice(1, None)
        else:
            mask_slice = slice(0, 1)
        masks = masks[:, :, mask_slice, :, :]
        iou_pred = iou_pred[:, :, mask_slice]

        outputs = (masks, iou_pred)

        if output_attentions:
            outputs = outputs + (attentions,)
        else:
            outputs = outputs + (None,)

        return outputs


class SamPositionalEmbedding(nn.Module):
    def __init__(self, config):
        super().__init__()
        self.scale = config.hidden_size // 2
        self.register_buffer("positional_embedding", self.scale * torch.randn((2, config.num_pos_feats)))

    def forward(self, input_coords, input_shape=None):
        """Positionally encode points that are normalized to [0,1]."""
        coordinates = input_coords.clone()

        if input_shape is not None:
            coordinates[:, :, 0] = coordinates[:, :, 0] / input_shape[1]
            coordinates[:, :, 1] = coordinates[:, :, 1] / input_shape[0]

        # assuming coords are in [0, 1]^2 square and have d_1 x ... x d_n x 2 shape
        coordinates = 2 * coordinates - 1
        coordinates = coordinates.to(self.positional_embedding.dtype)
        coordinates = coordinates @ self.positional_embedding
        coordinates = 2 * np.pi * coordinates
        # outputs d_1 x ... x d_n x channel shape
        return torch.cat([torch.sin(coordinates), torch.cos(coordinates)], dim=-1)


class SamMaskEmbedding(nn.Module):
    def __init__(self, config: SamPromptEncoderConfig):
        super().__init__()
        self.mask_input_channels = config.mask_input_channels // 4
        self.activation = ACT2FN[config.hidden_act]
        self.conv1 = nn.Conv2d(1, self.mask_input_channels, kernel_size=2, stride=2)
        self.conv2 = nn.Conv2d(self.mask_input_channels, config.mask_input_channels, kernel_size=2, stride=2)
        self.conv3 = nn.Conv2d(config.mask_input_channels, config.hidden_size, kernel_size=1)
        self.layer_norm1 = SamLayerNorm(self.mask_input_channels)
        self.layer_norm2 = SamLayerNorm(self.mask_input_channels * 4)

    def forward(self, masks):
        hidden_states = self.conv1(masks)
        hidden_states = self.layer_norm1(hidden_states)
        hidden_states = self.activation(hidden_states)

        hidden_states = self.conv2(hidden_states)
        hidden_states = self.layer_norm2(hidden_states)
        hidden_states = self.activation(hidden_states)
        dense_embeddings = self.conv3(hidden_states)
        return dense_embeddings


class SamPromptEncoder(nn.Module):
    def __init__(self, config: SamPromptEncoderConfig, shared_patch_embedding):
        super().__init__()
        self.shared_embedding = shared_patch_embedding
        self.mask_embed = SamMaskEmbedding(config)
        self.no_mask_embed = nn.Embedding(1, config.hidden_size)

        self.image_embedding_size = (config.image_embedding_size, config.image_embedding_size)
        self.input_image_size = config.input_image_size

        self.point_embed = nn.ModuleList(
            [nn.Embedding(1, config.hidden_size) for i in range(config.num_point_embeddings)]
        )
        self.hidden_size = config.hidden_size
        self.not_a_point_embed = nn.Embedding(1, config.hidden_size)

    def _embed_points(self, points: torch.Tensor, labels: torch.Tensor, pad: bool) -> torch.Tensor:
        """Embeds point prompts."""
        points = points + 0.5  # Shift to center of pixel
        if pad:
            padding_point = torch.zeros_like(points, device=points.device)
            padding_label = -torch.ones_like(labels, device=labels.device)
            points = torch.cat([points, padding_point], dim=2)
            labels = torch.cat([labels, padding_label], dim=2)
        input_shape = (self.input_image_size, self.input_image_size)
        point_embedding = self.shared_embedding(points, input_shape)

        point_embedding[labels == -1] = 0.0
        point_embedding[labels == -1] += self.not_a_point_embed.weight

        point_embedding[labels == -10] = 0.0  # ignore points

        point_embedding[labels == 0] += self.point_embed[0].weight
        point_embedding[labels == 1] += self.point_embed[1].weight
        return point_embedding

    def _embed_boxes(self, boxes: torch.Tensor) -> torch.Tensor:
        """Embeds box prompts."""
        boxes = boxes + 0.5  # Shift to center of pixel
        coords = boxes.reshape(-1, 2, 2)
        input_shape = (self.input_image_size, self.input_image_size)
        corner_embedding = self.shared_embedding(coords, input_shape)
        corner_embedding[:, 0, :] += self.point_embed[2].weight
        corner_embedding[:, 1, :] += self.point_embed[3].weight
        return corner_embedding

    def forward(
        self,
        input_points: Optional[Tuple[torch.Tensor, torch.Tensor]],
        input_labels: Optional[torch.Tensor],
        input_boxes: Optional[torch.Tensor],
        input_masks: Optional[torch.Tensor],
    ) -> Tuple[torch.Tensor, torch.Tensor]:
        """
        Embeds different types of prompts, returning both sparse and dense embeddings.

        Arguments:
          points (tuple(torch.Tensor, torch.Tensor) or none): point coordinates
            and labels to embed.
          boxes (torch.Tensor or none): boxes to embed
          masks (torch.Tensor or none): masks to embed

        Returns:
          torch.Tensor: sparse embeddings for the points and boxes, with shape
            BxNx(hidden_size), where N is determined by the number of input points and boxes.
          torch.Tensor: dense embeddings for the masks, in the shape
            Bx(hidden_size)x(embed_H)x(embed_W)
        """
        sparse_embeddings = None
        target_device = self.shared_embedding.positional_embedding.device
        if input_points is not None:
            batch_size, point_batch_size = input_points.shape[:2]
            if input_labels is None:
                raise ValueError("If points are provided, labels must also be provided.")
            point_embeddings = self._embed_points(input_points, input_labels, pad=(input_boxes is None))
            sparse_embeddings = torch.empty((batch_size, point_batch_size, 0, self.hidden_size), device=target_device)
            sparse_embeddings = torch.cat([sparse_embeddings, point_embeddings], dim=2)
        if input_boxes is not None:
            batch_size = input_boxes.shape[0]
            box_embeddings = self._embed_boxes(input_boxes)
            if sparse_embeddings is None:
                sparse_embeddings = torch.empty((batch_size, 0, self.hidden_size), device=target_device)
            sparse_embeddings = torch.cat([sparse_embeddings, box_embeddings], dim=1)
        if input_masks is not None:
            dense_embeddings = self.mask_embed(input_masks)
        else:
            dense_embeddings = self.no_mask_embed.weight.reshape(1, -1, 1, 1).expand(
                1, -1, self.image_embedding_size[0], self.image_embedding_size[1]
            )

        if sparse_embeddings is None:
            sparse_embeddings = torch.empty((dense_embeddings.shape[0], 0, self.hidden_size), device=target_device)

        return sparse_embeddings, dense_embeddings


class SamVisionAttention(nn.Module):
    """Multi-head Attention block with relative position embeddings."""

    def __init__(self, config, window_size) -> None:
        super().__init__()
        input_size = (
            (config.image_size // config.patch_size, config.image_size // config.patch_size)
            if window_size == 0
            else (window_size, window_size)
        )

        self.num_attention_heads = config.num_attention_heads
        head_dim = config.hidden_size // config.num_attention_heads
        self.scale = head_dim**-0.5
        self.dropout = config.attention_dropout

        self.qkv = nn.Linear(config.hidden_size, config.hidden_size * 3, bias=config.qkv_bias)
        self.proj = nn.Linear(config.hidden_size, config.hidden_size)

        self.use_rel_pos = config.use_rel_pos
        if self.use_rel_pos:
            if input_size is None:
                raise ValueError("Input size must be provided if using relative positional encoding.")

            # initialize relative positional embeddings
            self.rel_pos_h = nn.Parameter(torch.zeros(2 * input_size[0] - 1, head_dim))
            self.rel_pos_w = nn.Parameter(torch.zeros(2 * input_size[1] - 1, head_dim))

    def get_rel_pos(self, q_size: int, k_size: int, rel_pos: torch.Tensor) -> torch.Tensor:
        """
        Get relative positional embeddings according to the relative positions of
            query and key sizes.

        Args:
            q_size (int): size of query q.
            k_size (int): size of key k.
            rel_pos (Tensor): relative position embeddings (L, channel).

        Returns:
            Extracted positional embeddings according to relative positions.
        """
        max_rel_dist = int(2 * max(q_size, k_size) - 1)
        # Interpolate rel pos if needed.
        if rel_pos.shape[0] != max_rel_dist:
            # Interpolate rel pos.
            rel_pos_resized = F.interpolate(
                rel_pos.reshape(1, rel_pos.shape[0], -1).permute(0, 2, 1),
                size=max_rel_dist,
                mode="linear",
            )
            rel_pos_resized = rel_pos_resized.reshape(-1, max_rel_dist).permute(1, 0)
        else:
            rel_pos_resized = rel_pos

        # Scale the coords with short length if shapes for q and k are different.
        q_coords = torch.arange(q_size)[:, None] * max(k_size / q_size, 1.0)
        k_coords = torch.arange(k_size)[None, :] * max(q_size / k_size, 1.0)
        relative_coords = (q_coords - k_coords) + (k_size - 1) * max(q_size / k_size, 1.0)

        return rel_pos_resized[relative_coords.long()]

    def add_decomposed_rel_pos(
        self,
        attn: torch.Tensor,
        query: torch.Tensor,
        rel_pos_h: torch.Tensor,
        rel_pos_w: torch.Tensor,
        q_size: Tuple[int, int],
        k_size: Tuple[int, int],
    ) -> torch.Tensor:
        """
        Args:
        Calculate decomposed Relative Positional Embeddings from :paper:`mvitv2`.
        https:
            //github.com/facebookresearch/mvit/blob/19786631e330df9f3622e5402b4a419a263a2c80/mvit/models/attention.py
        # noqa B950
            attn (Tensor):
                attention map. q (Tensor): query q in the attention layer with shape (batch_size, query_height *
                query_width, channel).
            rel_pos_h (Tensor):
                relative position embeddings (Lh, channel) for height axis.
            rel_pos_w (Tensor):
                relative position embeddings (Lw, channel) for width axis.
            q_size (Tuple):
                spatial sequence size of query q with (query_height, query_width).
            k_size (Tuple):
                spatial sequence size of key k with (key_height, key_width).

        Returns:
            attn (Tensor): attention map with added relative positional embeddings.
        """
        query_height, query_width = q_size
        key_height, key_width = k_size
        relative_position_height = self.get_rel_pos(query_height, key_height, rel_pos_h)
        relative_position_width = self.get_rel_pos(query_width, key_width, rel_pos_w)

        batch_size, _, dim = query.shape
        reshaped_query = query.reshape(batch_size, query_height, query_width, dim)
        rel_h = torch.einsum("bhwc,hkc->bhwk", reshaped_query, relative_position_height)
        rel_w = torch.einsum("bhwc,wkc->bhwk", reshaped_query, relative_position_width)

        attn = (
            attn.reshape(batch_size, query_height, query_width, key_height, key_width)
            + rel_h[:, :, :, :, None]
            + rel_w[:, :, :, None, :]
        )
        attn = attn.reshape(batch_size, query_height * query_width, key_height * key_width)

        return attn

    def forward(self, hidden_states: torch.Tensor, output_attentions=False) -> torch.Tensor:
        batch_size, height, width, _ = hidden_states.shape
        # qkv with shape (3, batch_size, nHead, height * width, channel)
        qkv = (
            self.qkv(hidden_states)
            .reshape(batch_size, height * width, 3, self.num_attention_heads, -1)
            .permute(2, 0, 3, 1, 4)
        )
        # q, k, v with shape (batch_size * nHead, height * width, channel)
        q, k, v = qkv.reshape(3, batch_size * self.num_attention_heads, height * width, -1).unbind(0)

        attn_weights = (q * self.scale) @ k.transpose(-2, -1)

        if self.use_rel_pos:
            attn_weights = self.add_decomposed_rel_pos(
                attn_weights, q, self.rel_pos_h, self.rel_pos_w, (height, width), (height, width)
            )

        attn_weights = torch.nn.functional.softmax(attn_weights, dtype=torch.float32, dim=-1).to(q.dtype)

        attn_probs = nn.functional.dropout(attn_weights, p=self.dropout, training=self.training)

        attn_output = (attn_probs @ v).reshape(batch_size, self.num_attention_heads, height, width, -1)
        attn_output = attn_output.permute(0, 2, 3, 1, 4).reshape(batch_size, height, width, -1)

        attn_output = self.proj(attn_output)

        if output_attentions:
            outputs = (attn_output, attn_weights)
        else:
            outputs = (attn_output, None)

        return outputs


class SamVisionLayer(nn.Module):
    def __init__(self, config, window_size) -> None:
        super().__init__()
        self.layer_norm1 = nn.LayerNorm(config.hidden_size, eps=config.layer_norm_eps)
        self.attn = SamVisionAttention(config, window_size)
        self.layer_norm2 = nn.LayerNorm(config.hidden_size, eps=config.layer_norm_eps)
        self.mlp = SamMLPBlock(config)
        self.window_size = window_size

    def window_partition(self, hidden_states: torch.Tensor, window_size: int) -> Tuple[torch.Tensor, Tuple[int, int]]:
        """
        Args:
        Partition into non-overlapping windows with padding if needed.
            hidden_states (tensor): input tokens with [batch_size, height, width, channel]. window_size (int): window
            size.

        Returns:
            windows: windows after partition with [batch_size * num_windows, window_size, window_size, channel].
            (pad_height, pad_width): padded height and width before partition
        """
        batch_size, height, width, channel = hidden_states.shape

        pad_h = (window_size - height % window_size) % window_size
        pad_w = (window_size - width % window_size) % window_size
        if pad_h > 0 or pad_w > 0:
            hidden_states = F.pad(hidden_states, (0, 0, 0, pad_w, 0, pad_h))
        pad_height, pad_width = height + pad_h, width + pad_w

        hidden_states = hidden_states.reshape(
            batch_size, pad_height // window_size, window_size, pad_width // window_size, window_size, channel
        )
        windows = hidden_states.permute(0, 1, 3, 2, 4, 5).contiguous().reshape(-1, window_size, window_size, channel)
        return windows, (pad_height, pad_width)

    def window_unpartition(
        self, windows: torch.Tensor, window_size: int, padding_shape: Tuple[int, int], original_shape: Tuple[int, int]
    ) -> torch.Tensor:
        """
        Args:
        Window unpartition into original sequences and removing padding.
            hidden_states (tensor):
                input tokens with [batch_size * num_windows, window_size, window_size, channel].
            window_size (int):
                window size.
            padding_shape (Tuple):
                padded height and width (pad_height, pad_width).
            original_shape (Tuple): original height and width (height, width) before padding.

        Returns:
            hidden_states: unpartitioned sequences with [batch_size, height, width, channel].
        """
        pad_height, pad_width = padding_shape
        height, width = original_shape
        batch_size = windows.shape[0] // (pad_height * pad_width // window_size // window_size)
        hidden_states = windows.reshape(
            batch_size, pad_height // window_size, pad_width // window_size, window_size, window_size, -1
        )
        hidden_states = (
            hidden_states.permute(0, 1, 3, 2, 4, 5).contiguous().reshape(batch_size, pad_height, pad_width, -1)
        )

        if pad_height > height or pad_width > width:
            hidden_states = hidden_states[:, :height, :width, :].contiguous()
        return hidden_states

    def forward(
        self,
        hidden_states: torch.Tensor,
        output_attentions: Optional[bool] = False,
    ) -> Tuple[torch.FloatTensor]:
        residual = hidden_states

        hidden_states = self.layer_norm1(hidden_states)
        # Window partition
        if self.window_size > 0:
            height, width = hidden_states.shape[1], hidden_states.shape[2]
            hidden_states, padding_shape = self.window_partition(hidden_states, self.window_size)

        hidden_states, attn_weights = self.attn(
            hidden_states=hidden_states,
            output_attentions=output_attentions,
        )
        # Reverse window partition
        if self.window_size > 0:
            hidden_states = self.window_unpartition(hidden_states, self.window_size, padding_shape, (height, width))

        hidden_states = residual + hidden_states
        layernorm_output = self.layer_norm2(hidden_states)
        hidden_states = hidden_states + self.mlp(layernorm_output)

        outputs = (hidden_states,)
        if output_attentions:
            outputs += (attn_weights,)

        return outputs


class SamVisionEncoder(nn.Module):
    def __init__(self, config: SamVisionConfig):
        super().__init__()
        self.config = config
        self.image_size = config.image_size

        self.patch_embed = SamPatchEmbeddings(config)

        self.pos_embed = None
        if config.use_abs_pos:
            # Initialize absolute positional embedding with pretrain image size.
            self.pos_embed = nn.Parameter(
                torch.zeros(
                    1,
                    config.image_size // config.patch_size,
                    config.image_size // config.patch_size,
                    config.hidden_size,
                )
            )

        self.layers = nn.ModuleList()
        for i in range(config.num_hidden_layers):
            layer = SamVisionLayer(
                config,
                window_size=config.window_size if i not in config.global_attn_indexes else 0,
            )
            self.layers.append(layer)

        self.neck_conv1 = nn.Conv2d(config.hidden_size, config.output_channels, kernel_size=1, bias=False)
        self.neck_layer_norm1 = SamLayerNorm(config.output_channels, data_format="channels_first")
        self.neck_conv2 = nn.Conv2d(
            config.output_channels, config.output_channels, kernel_size=3, padding=1, bias=False
        )
        self.neck_layer_norm2 = SamLayerNorm(config.output_channels, data_format="channels_first")
        self.gradient_checkpointing = False

    def get_input_embeddings(self):
        return self.patch_embed

    def forward(
        self,
        pixel_values: Optional[torch.FloatTensor] = None,
        output_attentions: Optional[bool] = None,
        output_hidden_states: Optional[bool] = None,
        return_dict: Optional[bool] = None,
    ) -> Union[Tuple, SamVisionEncoderOutput]:
        output_attentions = output_attentions if output_attentions is not None else self.config.output_attentions
        output_hidden_states = (
            output_hidden_states if output_hidden_states is not None else self.config.output_hidden_states
        )
        return_dict = return_dict if return_dict is not None else self.config.use_return_dict

        if pixel_values is None:
            raise ValueError("You have to specify pixel_values")

        hidden_states = self.patch_embed(pixel_values)
        if self.pos_embed is not None:
            hidden_states = hidden_states + self.pos_embed

        all_hidden_states = () if output_hidden_states else None
        all_self_attentions = () if output_attentions else None

        for i, layer_module in enumerate(self.layers):
            if output_hidden_states:
                all_hidden_states = all_hidden_states + (hidden_states,)

            if self.gradient_checkpointing and self.training:

                def create_custom_forward(module):
                    def custom_forward(*inputs):
                        return module(*inputs, output_attentions)

                    return custom_forward

                layer_outputs = torch.utils.checkpoint.checkpoint(
                    create_custom_forward(layer_module),
                    hidden_states,
                )
            else:
                layer_outputs = layer_module(hidden_states, output_attentions=output_attentions)

            hidden_states = layer_outputs[0]

            if output_attentions:
                all_self_attentions = all_self_attentions + (layer_outputs[1],)

        if output_hidden_states:
            all_hidden_states = all_hidden_states + (hidden_states,)

        # Should neck have nn module of its own?
        hidden_states = hidden_states.permute(0, 3, 1, 2)
        hidden_states = self.neck_conv1(hidden_states)
        hidden_states = self.neck_layer_norm1(hidden_states)

        hidden_states = self.neck_conv2(hidden_states)
        hidden_states = self.neck_layer_norm2(hidden_states)

        if not return_dict:
            outputs = (hidden_states,)
            if output_hidden_states:
                outputs = outputs + (all_hidden_states,)
            if output_attentions:
                outputs = outputs + (all_self_attentions,)
            return outputs

        return SamVisionEncoderOutput(
            last_hidden_state=hidden_states,
            hidden_states=all_hidden_states,
            attentions=all_self_attentions,
        )


class SamPreTrainedModel(PreTrainedModel):
    config_class = SamConfig
    base_model_prefix = "sam"
    main_input_name = "pixel_values"

    def _init_weights(self, module):
        std = self.config.initializer_range
        if isinstance(module, (nn.Linear, nn.Conv2d, nn.ConvTranspose2d)):
            module.weight.data.normal_(mean=0.0, std=std)
            if module.bias is not None:
                module.bias.data.zero_()
        elif isinstance(module, nn.Embedding):
            module.weight.data.normal_(mean=0.0, std=std)
            if module.padding_idx is not None:
                module.weight.data[module.padding_idx].zero_()


SAM_START_DOCSTRING = r"""
    This model inherits from [`PreTrainedModel`]. Check the superclass documentation for the generic methods the
    library implements for all its model (such as downloading or saving, resizing the input embeddings, pruning heads
    etc.)

    This model is also a PyTorch [torch.nn.Module](https://pytorch.org/docs/stable/nn.html#torch.nn.Module) subclass.
    Use it as a regular PyTorch Module and refer to the PyTorch documentation for all matter related to general usage
    and behavior.

    Parameters:
        config ([`SamConfig`]): Model configuration class with all the parameters of the model.
            Initializing with a config file does not load the weights associated with the model, only the
            configuration. Check out the [`~PreTrainedModel.from_pretrained`] method to load the model weights.
"""

SAM_VISION_INPUTS_DOCSTRING = r"""
    Args:
        pixel_values (`torch.FloatTensor` of shape `(batch_size, num_channels, height, width)`):
            Pixel values. Pixel values can be obtained using [`SamProcessor`]. See [`SamProcessor.__call__`] for
            details.
        output_attentions (`bool`, *optional*):
            Whether or not to return the attentions tensors of all attention layers. See `attentions` under returned
            tensors for more detail.
        output_hidden_states (`bool`, *optional*):
            Whether or not to return the hidden states of all layers. See `hidden_states` under returned tensors for
            more detail.
        return_dict (`bool`, *optional*):
            Whether or not to return a [`~utils.ModelOutput`] instead of a plain tuple.
"""


SAM_INPUTS_DOCSTRING = r"""
    Args:
        pixel_values (`torch.FloatTensor` of shape `(batch_size, num_channels, height, width)`):
            Pixel values. Pixel values can be obtained using [`SamProcessor`]. See [`SamProcessor.__call__`] for
            details.
        input_points (`torch.FloatTensor` of shape `(batch_size, num_points, 2)`):
            Input 2D spatial points, this is used by the prompt encoder to encode the prompt. Generally yields to much
            better results. The points can be obtained by passing a list of list of list, corresponding to the batch,
            the number of points per image and the x and y coordinate of the point. If a batch of images is passed,
            "PAD" points are automatically generated and ignored by the prompt encoder.
        input_labels (`torch.LongTensor` of shape `(batch_size, num_points)`):
            Input labels for the points, this is used by the prompt encoder to encode the prompt. Generally yields to
            according to the official implementation, there are 3 types of labels
            - `1`: the point is a point that contains the object of interest
            - `0`: the point is a point that does not contain the object of interest
            - `-1`: the point corresponds to the background
            We added the label:
            - `-10`: the point is a padding point, thus should be ignored by the prompt encoder
            The padding of the point is automatically done by the processor.
        input_boxes (`torch.FloatTensor` of shape `(batch_size, num_boxes, 4)`):
            Input boxes for the points, this is used by the prompt encoder to encode the prompt. Generally yields to
            much better results. The boxes can be obtained by passing a list of list of list, corresponding to the
            batch, the number of boxes per image and the x1, y1, x2, y2 coordinates of the box.
        input_masks (`torch.FloatTensor` of shape `(batch_size, image_size, image_size)`):
            Input masks for the points, this is used by the prompt encoder to encode the prompt. This can yield to
            better results. The masks needs to be manually fed by the user.
        image_embeddings (`torch.FloatTensor` of shape `(batch_size, output_channels, window_size, window_size)`):
            Image embeddings, this is used by the mask decder to generate masks and iou scores. For more memory
            efficient computation, users can first retrieve the image embeddings using the `get_image_embeddings`
            method, and then feed them to the `forward` method instead of feeding the `pixel_values`.
        multimask_output (`bool`, *optional*):
            Whether or not to return 3 masks instead of 1, as described in the original paper.

        output_attentions (`bool`, *optional*):
            Whether or not to return the attentions tensors of all attention layers. See `attentions` under returned
            tensors for more detail.
        output_hidden_states (`bool`, *optional*):
            Whether or not to return the hidden states of all layers. See `hidden_states` under returned tensors for
            more detail.
        return_dict (`bool`, *optional*):
            Whether or not to return a [`~utils.ModelOutput`] instead of a plain tuple.
"""


class SamForMaskGeneration(SamPreTrainedModel):
    _keys_to_ignore_on_load_missing = [r"prompt_encoder.shared_embedding.positional_embedding"]

    def __init__(self, config) -> None:
        super().__init__(config)
        self.shared_image_embedding = SamPositionalEmbedding(config.vision_config)

        self.vision_encoder = SamVisionEncoder(config.vision_config)
        self.prompt_encoder = SamPromptEncoder(config.prompt_encoder_config, self.shared_image_embedding)
        self.mask_decoder = SamMaskDecoder(config.mask_decoder_config)

        self.post_init()

    def get_input_embeddings(self):
        return self.vision_encoder.get_input_embeddings()

    def get_image_wide_positional_embeddings(self):
        size = self.config.prompt_encoder_config.image_embedding_size
        target_device = self.shared_image_embedding.positional_embedding.device
        target_dtype = self.shared_image_embedding.positional_embedding.dtype
        grid = torch.ones((size, size), device=target_device, dtype=target_dtype)
        y_embed = grid.cumsum(dim=0) - 0.5
        x_embed = grid.cumsum(dim=1) - 0.5
        y_embed = y_embed / size
        x_embed = x_embed / size

        positional_embedding = self.shared_image_embedding(torch.stack([x_embed, y_embed], dim=-1))
        return positional_embedding.permute(2, 0, 1).unsqueeze(0)  # channel x height x width

    @torch.no_grad()
    def get_image_embeddings(
        self,
        pixel_values,
        output_attentions: Optional[bool] = None,
        output_hidden_states: Optional[bool] = None,
        return_dict: Optional[bool] = None,
    ):
        r"""
        Returns the image embeddings by passing the pixel values through the vision encoder.

        Args:
            pixel_values (`torch.FloatTensor` of shape `(batch_size, num_channels, height, width)`):
                Input pixel values
            output_attentions (`bool`, *optional*):
                Whether or not to return the attentions tensors of all attention layers.
            output_hidden_states (`bool`, *optional*):
                Whether or not to return the hidden states of all layers.
            return_dict (`bool`, *optional*):
                Whether or not to return a [`~utils.ModelOutput`] instead of a plain tuple.

        """
        vision_output = self.vision_encoder(
            pixel_values,
            output_attentions=output_attentions,
            output_hidden_states=output_hidden_states,
            return_dict=return_dict,
        )
        image_embeddings = vision_output[0]
        return image_embeddings

    @torch.no_grad()
    def get_prompt_embeddings(
        self,
        input_points: Optional[torch.FloatTensor] = None,
        input_labels: Optional[torch.LongTensor] = None,
        input_boxes: Optional[torch.FloatTensor] = None,
        input_masks: Optional[torch.LongTensor] = None,
    ):
        r"""
        Returns the prompt embeddings by passing the input points, labels, boxes and masks through the prompt encoder.

        Args:
            input_points (`torch.FloatTensor` of shape `(batch_size, num_points_per_image, 2)`):
                Optional input points for the prompt encoder. The padding of the point is automatically done by the processor.
            input_labels (`torch.LongTensor` of shape `(batch_size, num_points_per_image)`):
                Optional input labels for the prompt encoder. The padding of the labels is automatically done by the processor,
                or can be fed by the user.
            input_boxes (`torch.FloatTensor` of shape `(batch_size, num_boxes_per_image, 4)`):
                Optional input boxes for the prompt encoder. The padding of the boxes is automatically done by the processor.
                users can also pass manually the input boxes
            input_masks (`torch.LongTensor` of shape `(batch_size, image_size, image_size)`):
                Optional input masks for the prompt encoder.
        """
        prompt_output = self.prompt_encoder(
            input_points=input_points,
            input_labels=input_labels,
            input_boxes=input_boxes,
            input_masks=input_masks,
        )
        return prompt_output

    @add_start_docstrings_to_model_forward(SAM_INPUTS_DOCSTRING)
    def forward(
        self,
        pixel_values: Optional[torch.FloatTensor] = None,
        input_points: Optional[torch.FloatTensor] = None,
        input_labels: Optional[torch.LongTensor] = None,
        input_boxes: Optional[torch.FloatTensor] = None,
        input_masks: Optional[torch.LongTensor] = None,
        image_embeddings: Optional[torch.FloatTensor] = None,
        multimask_output: bool = True,
        output_hidden_states: Optional[bool] = None,
        output_attentions: Optional[bool] = None,
        return_dict=True,
    ) -> List[Dict[str, torch.Tensor]]:
        r"""
        Args:
            multimask_output (`bool`, *optional*):
                Whether or not to return 3 scores and binary mask for each image as described in the original paper.

        Returns:
            iou_scores (`torch.FloatTensor` of shape `(batch_size, num_masks)`):
                The predicted iou scores of the 3 predicted masks
            low_resolution_masks (`torch.FloatTensor`):
                Raw low resolution masks
        Example:
        """
        output_attentions = output_attentions if output_attentions is not None else self.config.output_attentions
        output_hidden_states = (
            output_hidden_states if output_hidden_states is not None else self.config.output_hidden_states
        )
        return_dict = return_dict if return_dict is not None else self.config.use_return_dict

        if pixel_values is None and image_embeddings is None:
            raise ValueError("Either pixel_values or image_embeddings must be provided.")

        image_positional_embeddings = self.get_image_wide_positional_embeddings()
        # repeat with batch size
        batch_size = pixel_values.shape[0] if pixel_values is not None else image_embeddings.shape[0]
        image_positional_embeddings = image_positional_embeddings.repeat(batch_size, 1, 1, 1)

        all_attentions = ()

        if pixel_values is not None:
            vision_outputs = self.vision_encoder(
                pixel_values,
                output_attentions=output_attentions,
                output_hidden_states=output_hidden_states,
                return_dict=return_dict,
            )
            image_embeddings = vision_outputs[0]

            if output_attentions:
                all_attentions = all_attentions + (vision_outputs[-1],)
            else:
                all_attentions = all_attentions + (None,)
        else:
            all_attentions = all_attentions + (None,)

        if input_points is not None and input_labels is None:
            input_labels = torch.ones_like(input_points[:, :, 0], dtype=torch.int, device=input_points.device)

        if input_points is not None and image_embeddings.shape[0] != input_points.shape[0]:
            raise ValueError(
                "The batch size of the image embeddings and the input points must be the same. ",
                "Got {} and {} respectively.".format(image_embeddings.shape[0], input_points.shape[0]),
                " if you want to pass multiple points for the same image, make sure that you passed ",
                " input_points of shape (batch_size, num_points_per_image, 3) and input_labels of shape (batch_size, num_points_per_image)",
            )

        sparse_embeddings, dense_embeddings = self.prompt_encoder(
            input_points=input_points,
            input_labels=input_labels,
            input_boxes=input_boxes,
            input_masks=input_masks,
        )

        low_res_masks, iou_predictions, mask_decoder_attentions = self.mask_decoder(
            image_embeddings=image_embeddings,
            image_positional_embeddings=image_positional_embeddings,
            sparse_prompt_embeddings=sparse_embeddings,
            dense_prompt_embeddings=dense_embeddings,
            multimask_output=multimask_output,
            output_attentions=output_attentions,
        )

        if output_attentions:
            all_attentions = all_attentions + (mask_decoder_attentions,)
        else:
            all_attentions = all_attentions + (None,)

        if not return_dict:
            output = (iou_predictions, low_res_masks)
            if output_attentions:
                output = output + (all_attentions[0], all_attentions[1])
            return output

        return SamImageSegmentationOutput(
            iou_scores=iou_predictions,
            low_resolution_masks=low_res_masks,
            vision_attentions=all_attentions[0],
            mask_decoder_attentions=all_attentions[1],
        )<|MERGE_RESOLUTION|>--- conflicted
+++ resolved
@@ -217,7 +217,7 @@
     def _recombine_heads(self, hidden_states: Tensor, point_batch_size: int) -> Tensor:
         batch, n_heads, n_tokens, c_per_head = hidden_states.shape
         hidden_states = hidden_states.transpose(1, 2)
-        return hidden_states.reshape(batch // point_batch_size, point_batch_size, n_tokens, n_heads * c_per_head)
+        return hidden_states.reshape(batch//point_batch_size, point_batch_size, n_tokens, n_heads * c_per_head)
 
     def forward(self, query: Tensor, key: Tensor, value: Tensor) -> Tensor:
         # Input projections
@@ -472,10 +472,9 @@
         """
         batch_size, num_channels, height, width = image_embeddings.shape
         point_batch_size = sparse_prompt_embeddings.shape[1]
-
         # Concatenate output tokens
         output_tokens = torch.cat([self.iou_token.weight, self.mask_tokens.weight], dim=0)
-        output_tokens = output_tokens.repeat(batch_size, point_batch_size, 1, 1)
+        output_tokens = output_tokens.repeat(batch_size,point_batch_size, 1, 1)
 
         tokens = torch.cat((output_tokens, sparse_prompt_embeddings), dim=2)
         point_embeddings = tokens.to(self.iou_token.weight.dtype)
@@ -489,19 +488,15 @@
             point_embeddings=point_embeddings,
             image_embeddings=image_embeddings,
             image_positional_embeddings=image_positional_embeddings,
-            output_attentions=output_attentions,
+            output_attentions=output_attentions
         )
         iou_token_out = point_embedding[:, :, 0, :]
         mask_tokens_out = point_embedding[:, :, 1 : (1 + self.num_mask_tokens), :]
 
         # Upscale mask embeddings and predict masks using the mask tokens
-<<<<<<< HEAD
         image_embeddings = image_embeddings.transpose(2, 3).reshape(
             batch_size * point_batch_size, num_channels, height, width
         )
-=======
-        image_embeddings = image_embeddings.transpose(1, 2).view(point_batch_size, num_channels, height, width)
->>>>>>> bb48be98
 
         upscaled_embedding = self.upscale_conv1(image_embeddings)
         upscaled_embedding = self.activation(self.upscale_layer_norm(upscaled_embedding))
@@ -811,7 +806,7 @@
         attn_weights = torch.nn.functional.softmax(attn_weights, dtype=torch.float32, dim=-1).to(q.dtype)
 
         attn_probs = nn.functional.dropout(attn_weights, p=self.dropout, training=self.training)
-
+    
         attn_output = (attn_probs @ v).reshape(batch_size, self.num_attention_heads, height, width, -1)
         attn_output = attn_output.permute(0, 2, 3, 1, 4).reshape(batch_size, height, width, -1)
 
