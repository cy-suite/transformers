--- conflicted
+++ resolved
@@ -204,11 +204,7 @@
             mixed_qkv[1],
             mixed_qkv[2],
         )
-<<<<<<< HEAD
         if self.config.use_flash_attn and is_flashattention_available():
-=======
-       if self.config.use_flash_attn and flash_attn_func is not None:
->>>>>>> 59b3274a
             # [b*sq, np, hn]
             query_states = query_states.permute(0, 2, 1, 3).contiguous()
             query_states = query_states.view(query_states.size(0) * query_states.size(1), query_states.size(2), -1)
@@ -1426,10 +1422,6 @@
         # Actual Input Embeddings
         input_embeds = torch.stack(text_chunk_embeds, dim=0)
 
-<<<<<<< HEAD
-=======
-
->>>>>>> 59b3274a
         # Create causal mask and position ids
         _, loss_mask, position_ids = get_ltor_masks_and_position_ids_from_embeddings(input_embeds)
 
@@ -1459,10 +1451,6 @@
             return_dict=return_dict,
             output_attentions=self.config.output_attentions,
         )
-<<<<<<< HEAD
-
-=======
->>>>>>> 59b3274a
         return outputs
 
     @torch.no_grad()
