# coding=utf-8
# Copyright 2018 Google AI, Google Brain and the HuggingFace Inc. team.
#
# Licensed under the Apache License, Version 2.0 (the "License");
# you may not use this file except in compliance with the License.
# You may obtain a copy of the License at
#
#     http://www.apache.org/licenses/LICENSE-2.0
#
# Unless required by applicable law or agreed to in writing, software
# distributed under the License is distributed on an "AS IS" BASIS,
# WITHOUT WARRANTIES OR CONDITIONS OF ANY KIND, either express or implied.
# See the License for the specific language governing permissions and
# limitations under the License.
"""PyTorch ALBERT model."""

import math
import os
from dataclasses import dataclass
from typing import Dict, List, Optional, Tuple, Union

import torch
from torch import nn
from torch.nn import BCEWithLogitsLoss, CrossEntropyLoss, MSELoss

from ...activations import ACT2FN
<<<<<<< HEAD
from ...generation import GenerationMixin
=======
from ...modeling_attn_mask_utils import _prepare_4d_attention_mask_for_sdpa
>>>>>>> d750b509
from ...modeling_outputs import (
    BaseModelOutput,
    BaseModelOutputWithPooling,
    MaskedLMOutput,
    MultipleChoiceModelOutput,
    QuestionAnsweringModelOutput,
    SequenceClassifierOutput,
    TokenClassifierOutput,
)
from ...modeling_utils import PreTrainedModel
from ...pytorch_utils import (
    apply_chunking_to_forward,
    find_pruneable_heads_and_indices,
    is_torch_greater_or_equal_than_2_2,
    prune_linear_layer,
)
from ...utils import (
    ModelOutput,
    add_code_sample_docstrings,
    add_start_docstrings,
    add_start_docstrings_to_model_forward,
    logging,
    replace_return_docstrings,
)
from .configuration_albert import AlbertConfig


logger = logging.get_logger(__name__)

_CHECKPOINT_FOR_DOC = "albert/albert-base-v2"
_CONFIG_FOR_DOC = "AlbertConfig"


def load_tf_weights_in_albert(model, config, tf_checkpoint_path):
    """Load tf checkpoints in a pytorch model."""
    try:
        import re

        import numpy as np
        import tensorflow as tf
    except ImportError:
        logger.error(
            "Loading a TensorFlow model in PyTorch, requires TensorFlow to be installed. Please see "
            "https://www.tensorflow.org/install/ for installation instructions."
        )
        raise
    tf_path = os.path.abspath(tf_checkpoint_path)
    logger.info(f"Converting TensorFlow checkpoint from {tf_path}")
    # Load weights from TF model
    init_vars = tf.train.list_variables(tf_path)
    names = []
    arrays = []
    for name, shape in init_vars:
        logger.info(f"Loading TF weight {name} with shape {shape}")
        array = tf.train.load_variable(tf_path, name)
        names.append(name)
        arrays.append(array)

    for name, array in zip(names, arrays):
        print(name)

    for name, array in zip(names, arrays):
        original_name = name

        # If saved from the TF HUB module
        name = name.replace("module/", "")

        # Renaming and simplifying
        name = name.replace("ffn_1", "ffn")
        name = name.replace("bert/", "albert/")
        name = name.replace("attention_1", "attention")
        name = name.replace("transform/", "")
        name = name.replace("LayerNorm_1", "full_layer_layer_norm")
        name = name.replace("LayerNorm", "attention/LayerNorm")
        name = name.replace("transformer/", "")

        # The feed forward layer had an 'intermediate' step which has been abstracted away
        name = name.replace("intermediate/dense/", "")
        name = name.replace("ffn/intermediate/output/dense/", "ffn_output/")

        # ALBERT attention was split between self and output which have been abstracted away
        name = name.replace("/output/", "/")
        name = name.replace("/self/", "/")

        # The pooler is a linear layer
        name = name.replace("pooler/dense", "pooler")

        # The classifier was simplified to predictions from cls/predictions
        name = name.replace("cls/predictions", "predictions")
        name = name.replace("predictions/attention", "predictions")

        # Naming was changed to be more explicit
        name = name.replace("embeddings/attention", "embeddings")
        name = name.replace("inner_group_", "albert_layers/")
        name = name.replace("group_", "albert_layer_groups/")

        # Classifier
        if len(name.split("/")) == 1 and ("output_bias" in name or "output_weights" in name):
            name = "classifier/" + name

        # No ALBERT model currently handles the next sentence prediction task
        if "seq_relationship" in name:
            name = name.replace("seq_relationship/output_", "sop_classifier/classifier/")
            name = name.replace("weights", "weight")

        name = name.split("/")

        # Ignore the gradients applied by the LAMB/ADAM optimizers.
        if (
            "adam_m" in name
            or "adam_v" in name
            or "AdamWeightDecayOptimizer" in name
            or "AdamWeightDecayOptimizer_1" in name
            or "global_step" in name
        ):
            logger.info(f"Skipping {'/'.join(name)}")
            continue

        pointer = model
        for m_name in name:
            if re.fullmatch(r"[A-Za-z]+_\d+", m_name):
                scope_names = re.split(r"_(\d+)", m_name)
            else:
                scope_names = [m_name]

            if scope_names[0] == "kernel" or scope_names[0] == "gamma":
                pointer = getattr(pointer, "weight")
            elif scope_names[0] == "output_bias" or scope_names[0] == "beta":
                pointer = getattr(pointer, "bias")
            elif scope_names[0] == "output_weights":
                pointer = getattr(pointer, "weight")
            elif scope_names[0] == "squad":
                pointer = getattr(pointer, "classifier")
            else:
                try:
                    pointer = getattr(pointer, scope_names[0])
                except AttributeError:
                    logger.info(f"Skipping {'/'.join(name)}")
                    continue
            if len(scope_names) >= 2:
                num = int(scope_names[1])
                pointer = pointer[num]

        if m_name[-11:] == "_embeddings":
            pointer = getattr(pointer, "weight")
        elif m_name == "kernel":
            array = np.transpose(array)
        try:
            if pointer.shape != array.shape:
                raise ValueError(f"Pointer shape {pointer.shape} and array shape {array.shape} mismatched")
        except ValueError as e:
            e.args += (pointer.shape, array.shape)
            raise
        print(f"Initialize PyTorch weight {name} from {original_name}")
        pointer.data = torch.from_numpy(array)

    return model


class AlbertEmbeddings(nn.Module):
    """
    Construct the embeddings from word, position and token_type embeddings.
    """

    def __init__(self, config: AlbertConfig):
        super().__init__()
        self.word_embeddings = nn.Embedding(config.vocab_size, config.embedding_size, padding_idx=config.pad_token_id)
        self.position_embeddings = nn.Embedding(config.max_position_embeddings, config.embedding_size)
        self.token_type_embeddings = nn.Embedding(config.type_vocab_size, config.embedding_size)

        # self.LayerNorm is not snake-cased to stick with TensorFlow model variable name and be able to load
        # any TensorFlow checkpoint file
        self.LayerNorm = nn.LayerNorm(config.embedding_size, eps=config.layer_norm_eps)
        self.dropout = nn.Dropout(config.hidden_dropout_prob)

        # position_ids (1, len position emb) is contiguous in memory and exported when serialized
        self.register_buffer(
            "position_ids", torch.arange(config.max_position_embeddings).expand((1, -1)), persistent=False
        )
        self.position_embedding_type = getattr(config, "position_embedding_type", "absolute")
        self.register_buffer(
            "token_type_ids", torch.zeros(self.position_ids.size(), dtype=torch.long), persistent=False
        )

    # Copied from transformers.models.bert.modeling_bert.BertEmbeddings.forward
    def forward(
        self,
        input_ids: Optional[torch.LongTensor] = None,
        token_type_ids: Optional[torch.LongTensor] = None,
        position_ids: Optional[torch.LongTensor] = None,
        inputs_embeds: Optional[torch.FloatTensor] = None,
        past_key_values_length: int = 0,
    ) -> torch.Tensor:
        if input_ids is not None:
            input_shape = input_ids.size()
        else:
            input_shape = inputs_embeds.size()[:-1]

        seq_length = input_shape[1]

        if position_ids is None:
            position_ids = self.position_ids[:, past_key_values_length : seq_length + past_key_values_length]

        # Setting the token_type_ids to the registered buffer in constructor where it is all zeros, which usually occurs
        # when its auto-generated, registered buffer helps users when tracing the model without passing token_type_ids, solves
        # issue #5664
        if token_type_ids is None:
            if hasattr(self, "token_type_ids"):
                buffered_token_type_ids = self.token_type_ids[:, :seq_length]
                buffered_token_type_ids_expanded = buffered_token_type_ids.expand(input_shape[0], seq_length)
                token_type_ids = buffered_token_type_ids_expanded
            else:
                token_type_ids = torch.zeros(input_shape, dtype=torch.long, device=self.position_ids.device)

        if inputs_embeds is None:
            inputs_embeds = self.word_embeddings(input_ids)
        token_type_embeddings = self.token_type_embeddings(token_type_ids)

        embeddings = inputs_embeds + token_type_embeddings
        if self.position_embedding_type == "absolute":
            position_embeddings = self.position_embeddings(position_ids)
            embeddings += position_embeddings
        embeddings = self.LayerNorm(embeddings)
        embeddings = self.dropout(embeddings)
        return embeddings


class AlbertAttention(nn.Module):
    def __init__(self, config: AlbertConfig):
        super().__init__()
        if config.hidden_size % config.num_attention_heads != 0 and not hasattr(config, "embedding_size"):
            raise ValueError(
                f"The hidden size ({config.hidden_size}) is not a multiple of the number of attention "
                f"heads ({config.num_attention_heads}"
            )

        self.num_attention_heads = config.num_attention_heads
        self.hidden_size = config.hidden_size
        self.attention_head_size = config.hidden_size // config.num_attention_heads
        self.all_head_size = self.num_attention_heads * self.attention_head_size

        self.query = nn.Linear(config.hidden_size, self.all_head_size)
        self.key = nn.Linear(config.hidden_size, self.all_head_size)
        self.value = nn.Linear(config.hidden_size, self.all_head_size)

        self.attention_dropout = nn.Dropout(config.attention_probs_dropout_prob)
        self.output_dropout = nn.Dropout(config.hidden_dropout_prob)
        self.dense = nn.Linear(config.hidden_size, config.hidden_size)
        self.LayerNorm = nn.LayerNorm(config.hidden_size, eps=config.layer_norm_eps)
        self.pruned_heads = set()

        self.position_embedding_type = getattr(config, "position_embedding_type", "absolute")
        if self.position_embedding_type == "relative_key" or self.position_embedding_type == "relative_key_query":
            self.max_position_embeddings = config.max_position_embeddings
            self.distance_embedding = nn.Embedding(2 * config.max_position_embeddings - 1, self.attention_head_size)

    # Copied from transformers.models.bert.modeling_bert.BertSelfAttention.transpose_for_scores
    def transpose_for_scores(self, x: torch.Tensor) -> torch.Tensor:
        new_x_shape = x.size()[:-1] + (self.num_attention_heads, self.attention_head_size)
        x = x.view(new_x_shape)
        return x.permute(0, 2, 1, 3)

    def prune_heads(self, heads: List[int]) -> None:
        if len(heads) == 0:
            return
        heads, index = find_pruneable_heads_and_indices(
            heads, self.num_attention_heads, self.attention_head_size, self.pruned_heads
        )

        # Prune linear layers
        self.query = prune_linear_layer(self.query, index)
        self.key = prune_linear_layer(self.key, index)
        self.value = prune_linear_layer(self.value, index)
        self.dense = prune_linear_layer(self.dense, index, dim=1)

        # Update hyper params and store pruned heads
        self.num_attention_heads = self.num_attention_heads - len(heads)
        self.all_head_size = self.attention_head_size * self.num_attention_heads
        self.pruned_heads = self.pruned_heads.union(heads)

    def forward(
        self,
        hidden_states: torch.Tensor,
        attention_mask: Optional[torch.FloatTensor] = None,
        head_mask: Optional[torch.FloatTensor] = None,
        output_attentions: bool = False,
    ) -> Union[Tuple[torch.Tensor], Tuple[torch.Tensor, torch.Tensor]]:
        mixed_query_layer = self.query(hidden_states)
        mixed_key_layer = self.key(hidden_states)
        mixed_value_layer = self.value(hidden_states)

        query_layer = self.transpose_for_scores(mixed_query_layer)
        key_layer = self.transpose_for_scores(mixed_key_layer)
        value_layer = self.transpose_for_scores(mixed_value_layer)

        # Take the dot product between "query" and "key" to get the raw attention scores.
        attention_scores = torch.matmul(query_layer, key_layer.transpose(-1, -2))
        attention_scores = attention_scores / math.sqrt(self.attention_head_size)

        if attention_mask is not None:
            # Apply the attention mask is (precomputed for all layers in BertModel forward() function)
            attention_scores = attention_scores + attention_mask

        if self.position_embedding_type == "relative_key" or self.position_embedding_type == "relative_key_query":
            seq_length = hidden_states.size()[1]
            position_ids_l = torch.arange(seq_length, dtype=torch.long, device=hidden_states.device).view(-1, 1)
            position_ids_r = torch.arange(seq_length, dtype=torch.long, device=hidden_states.device).view(1, -1)
            distance = position_ids_l - position_ids_r
            positional_embedding = self.distance_embedding(distance + self.max_position_embeddings - 1)
            positional_embedding = positional_embedding.to(dtype=query_layer.dtype)  # fp16 compatibility

            if self.position_embedding_type == "relative_key":
                relative_position_scores = torch.einsum("bhld,lrd->bhlr", query_layer, positional_embedding)
                attention_scores = attention_scores + relative_position_scores
            elif self.position_embedding_type == "relative_key_query":
                relative_position_scores_query = torch.einsum("bhld,lrd->bhlr", query_layer, positional_embedding)
                relative_position_scores_key = torch.einsum("bhrd,lrd->bhlr", key_layer, positional_embedding)
                attention_scores = attention_scores + relative_position_scores_query + relative_position_scores_key

        # Normalize the attention scores to probabilities.
        attention_probs = nn.functional.softmax(attention_scores, dim=-1)

        # This is actually dropping out entire tokens to attend to, which might
        # seem a bit unusual, but is taken from the original Transformer paper.
        attention_probs = self.attention_dropout(attention_probs)

        # Mask heads if we want to
        if head_mask is not None:
            attention_probs = attention_probs * head_mask

        context_layer = torch.matmul(attention_probs, value_layer)
        context_layer = context_layer.transpose(2, 1).flatten(2)

        projected_context_layer = self.dense(context_layer)
        projected_context_layer_dropout = self.output_dropout(projected_context_layer)
        layernormed_context_layer = self.LayerNorm(hidden_states + projected_context_layer_dropout)
        return (layernormed_context_layer, attention_probs) if output_attentions else (layernormed_context_layer,)


class AlbertSdpaAttention(AlbertAttention):
    def __init__(self, config):
        super().__init__(config)
        self.dropout_prob = config.attention_probs_dropout_prob
        self.require_contiguous_qkv = not is_torch_greater_or_equal_than_2_2

    def forward(
        self,
        hidden_states: torch.Tensor,
        attention_mask: Optional[torch.FloatTensor] = None,
        head_mask: Optional[torch.FloatTensor] = None,
        output_attentions: bool = False,
    ) -> Union[Tuple[torch.Tensor], Tuple[torch.Tensor, torch.Tensor]]:
        if self.position_embedding_type != "absolute" or output_attentions or head_mask is not None:
            logger.warning(
                "AlbertSdpaAttention is used but `torch.nn.functional.scaled_dot_product_attention` does not support "
                "non-absolute `position_embedding_type` or `output_attentions=True` or `head_mask`. Falling back to "
                "the eager attention implementation, but specifying the eager implementation will be required from "
                "Transformers version v5.0.0 onwards. This warning can be removed using the argument "
                '`attn_implementation="eager"` when loading the model.'
            )
            return super().forward(hidden_states, attention_mask, head_mask, output_attentions)

        batch_size, seq_len, _ = hidden_states.size()
        query_layer = self.transpose_for_scores(self.query(hidden_states))
        key_layer = self.transpose_for_scores(self.key(hidden_states))
        value_layer = self.transpose_for_scores(self.value(hidden_states))

        # SDPA with memory-efficient backend is broken in torch==2.1.2 when using non-contiguous inputs and a custom
        # attn_mask, so we need to call `.contiguous()` here. This was fixed in torch==2.2.0.
        # Reference: https://github.com/pytorch/pytorch/issues/112577
        if self.require_contiguous_qkv and query_layer.device.type == "cuda" and attention_mask is not None:
            query_layer = query_layer.contiguous()
            key_layer = key_layer.contiguous()
            value_layer = value_layer.contiguous()

        attention_output = torch.nn.functional.scaled_dot_product_attention(
            query=query_layer,
            key=key_layer,
            value=value_layer,
            attn_mask=attention_mask,
            dropout_p=self.dropout_prob if self.training else 0.0,
            is_causal=False,
        )

        attention_output = attention_output.transpose(1, 2)
        attention_output = attention_output.reshape(batch_size, seq_len, self.all_head_size)

        projected_context_layer = self.dense(attention_output)
        projected_context_layer_dropout = self.output_dropout(projected_context_layer)
        layernormed_context_layer = self.LayerNorm(hidden_states + projected_context_layer_dropout)
        return (layernormed_context_layer,)


ALBERT_ATTENTION_CLASSES = {
    "eager": AlbertAttention,
    "sdpa": AlbertSdpaAttention,
}


class AlbertLayer(nn.Module):
    def __init__(self, config: AlbertConfig):
        super().__init__()

        self.config = config
        self.chunk_size_feed_forward = config.chunk_size_feed_forward
        self.seq_len_dim = 1
        self.full_layer_layer_norm = nn.LayerNorm(config.hidden_size, eps=config.layer_norm_eps)
        self.attention = ALBERT_ATTENTION_CLASSES[config._attn_implementation](config)
        self.ffn = nn.Linear(config.hidden_size, config.intermediate_size)
        self.ffn_output = nn.Linear(config.intermediate_size, config.hidden_size)
        self.activation = ACT2FN[config.hidden_act]
        self.dropout = nn.Dropout(config.hidden_dropout_prob)

    def forward(
        self,
        hidden_states: torch.Tensor,
        attention_mask: Optional[torch.FloatTensor] = None,
        head_mask: Optional[torch.FloatTensor] = None,
        output_attentions: bool = False,
        output_hidden_states: bool = False,
    ) -> Tuple[torch.Tensor, torch.Tensor]:
        attention_output = self.attention(hidden_states, attention_mask, head_mask, output_attentions)

        ffn_output = apply_chunking_to_forward(
            self.ff_chunk,
            self.chunk_size_feed_forward,
            self.seq_len_dim,
            attention_output[0],
        )
        hidden_states = self.full_layer_layer_norm(ffn_output + attention_output[0])

        return (hidden_states,) + attention_output[1:]  # add attentions if we output them

    def ff_chunk(self, attention_output: torch.Tensor) -> torch.Tensor:
        ffn_output = self.ffn(attention_output)
        ffn_output = self.activation(ffn_output)
        ffn_output = self.ffn_output(ffn_output)
        return ffn_output


class AlbertLayerGroup(nn.Module):
    def __init__(self, config: AlbertConfig):
        super().__init__()

        self.albert_layers = nn.ModuleList([AlbertLayer(config) for _ in range(config.inner_group_num)])

    def forward(
        self,
        hidden_states: torch.Tensor,
        attention_mask: Optional[torch.FloatTensor] = None,
        head_mask: Optional[torch.FloatTensor] = None,
        output_attentions: bool = False,
        output_hidden_states: bool = False,
    ) -> Tuple[Union[torch.Tensor, Tuple[torch.Tensor]], ...]:
        layer_hidden_states = ()
        layer_attentions = ()

        for layer_index, albert_layer in enumerate(self.albert_layers):
            layer_output = albert_layer(hidden_states, attention_mask, head_mask[layer_index], output_attentions)
            hidden_states = layer_output[0]

            if output_attentions:
                layer_attentions = layer_attentions + (layer_output[1],)

            if output_hidden_states:
                layer_hidden_states = layer_hidden_states + (hidden_states,)

        outputs = (hidden_states,)
        if output_hidden_states:
            outputs = outputs + (layer_hidden_states,)
        if output_attentions:
            outputs = outputs + (layer_attentions,)
        return outputs  # last-layer hidden state, (layer hidden states), (layer attentions)


class AlbertTransformer(nn.Module):
    def __init__(self, config: AlbertConfig):
        super().__init__()

        self.config = config
        self.embedding_hidden_mapping_in = nn.Linear(config.embedding_size, config.hidden_size)
        self.albert_layer_groups = nn.ModuleList([AlbertLayerGroup(config) for _ in range(config.num_hidden_groups)])

    def forward(
        self,
        hidden_states: torch.Tensor,
        attention_mask: Optional[torch.FloatTensor] = None,
        head_mask: Optional[torch.FloatTensor] = None,
        output_attentions: bool = False,
        output_hidden_states: bool = False,
        return_dict: bool = True,
    ) -> Union[BaseModelOutput, Tuple]:
        hidden_states = self.embedding_hidden_mapping_in(hidden_states)

        all_hidden_states = (hidden_states,) if output_hidden_states else None
        all_attentions = () if output_attentions else None

        head_mask = [None] * self.config.num_hidden_layers if head_mask is None else head_mask

        for i in range(self.config.num_hidden_layers):
            # Number of layers in a hidden group
            layers_per_group = int(self.config.num_hidden_layers / self.config.num_hidden_groups)

            # Index of the hidden group
            group_idx = int(i / (self.config.num_hidden_layers / self.config.num_hidden_groups))

            layer_group_output = self.albert_layer_groups[group_idx](
                hidden_states,
                attention_mask,
                head_mask[group_idx * layers_per_group : (group_idx + 1) * layers_per_group],
                output_attentions,
                output_hidden_states,
            )
            hidden_states = layer_group_output[0]

            if output_attentions:
                all_attentions = all_attentions + layer_group_output[-1]

            if output_hidden_states:
                all_hidden_states = all_hidden_states + (hidden_states,)

        if not return_dict:
            return tuple(v for v in [hidden_states, all_hidden_states, all_attentions] if v is not None)
        return BaseModelOutput(
            last_hidden_state=hidden_states, hidden_states=all_hidden_states, attentions=all_attentions
        )


class AlbertPreTrainedModel(PreTrainedModel):
    """
    An abstract class to handle weights initialization and a simple interface for downloading and loading pretrained
    models.
    """

    config_class = AlbertConfig
    load_tf_weights = load_tf_weights_in_albert
    base_model_prefix = "albert"
    _supports_sdpa = True

    def _init_weights(self, module):
        """Initialize the weights."""
        if isinstance(module, nn.Linear):
            # Slightly different from the TF version which uses truncated_normal for initialization
            # cf https://github.com/pytorch/pytorch/pull/5617
            module.weight.data.normal_(mean=0.0, std=self.config.initializer_range)
            if module.bias is not None:
                module.bias.data.zero_()
        elif isinstance(module, nn.Embedding):
            module.weight.data.normal_(mean=0.0, std=self.config.initializer_range)
            if module.padding_idx is not None:
                module.weight.data[module.padding_idx].zero_()
        elif isinstance(module, nn.LayerNorm):
            module.bias.data.zero_()
            module.weight.data.fill_(1.0)


@dataclass
class AlbertForPreTrainingOutput(ModelOutput):
    """
    Output type of [`AlbertForPreTraining`].

    Args:
        loss (*optional*, returned when `labels` is provided, `torch.FloatTensor` of shape `(1,)`):
            Total loss as the sum of the masked language modeling loss and the next sequence prediction
            (classification) loss.
        prediction_logits (`torch.FloatTensor` of shape `(batch_size, sequence_length, config.vocab_size)`):
            Prediction scores of the language modeling head (scores for each vocabulary token before SoftMax).
        sop_logits (`torch.FloatTensor` of shape `(batch_size, 2)`):
            Prediction scores of the next sequence prediction (classification) head (scores of True/False continuation
            before SoftMax).
        hidden_states (`tuple(torch.FloatTensor)`, *optional*, returned when `output_hidden_states=True` is passed or when `config.output_hidden_states=True`):
            Tuple of `torch.FloatTensor` (one for the output of the embeddings + one for the output of each layer) of
            shape `(batch_size, sequence_length, hidden_size)`.

            Hidden-states of the model at the output of each layer plus the initial embedding outputs.
        attentions (`tuple(torch.FloatTensor)`, *optional*, returned when `output_attentions=True` is passed or when `config.output_attentions=True`):
            Tuple of `torch.FloatTensor` (one for each layer) of shape `(batch_size, num_heads, sequence_length,
            sequence_length)`.

            Attentions weights after the attention softmax, used to compute the weighted average in the self-attention
            heads.
    """

    loss: Optional[torch.FloatTensor] = None
    prediction_logits: torch.FloatTensor = None
    sop_logits: torch.FloatTensor = None
    hidden_states: Optional[Tuple[torch.FloatTensor]] = None
    attentions: Optional[Tuple[torch.FloatTensor]] = None


ALBERT_START_DOCSTRING = r"""

    This model inherits from [`PreTrainedModel`]. Check the superclass documentation for the generic methods the
    library implements for all its model (such as downloading or saving, resizing the input embeddings, pruning heads
    etc.)

    This model is also a PyTorch [torch.nn.Module](https://pytorch.org/docs/stable/nn.html#torch.nn.Module) subclass.
    Use it as a regular PyTorch Module and refer to the PyTorch documentation for all matter related to general usage
    and behavior.

    Args:
        config ([`AlbertConfig`]): Model configuration class with all the parameters of the model.
            Initializing with a config file does not load the weights associated with the model, only the
            configuration. Check out the [`~PreTrainedModel.from_pretrained`] method to load the model weights.
"""

ALBERT_INPUTS_DOCSTRING = r"""
    Args:
        input_ids (`torch.LongTensor` of shape `({0})`):
            Indices of input sequence tokens in the vocabulary.

            Indices can be obtained using [`AutoTokenizer`]. See [`PreTrainedTokenizer.__call__`] and
            [`PreTrainedTokenizer.encode`] for details.

            [What are input IDs?](../glossary#input-ids)
        attention_mask (`torch.FloatTensor` of shape `({0})`, *optional*):
            Mask to avoid performing attention on padding token indices. Mask values selected in `[0, 1]`:

            - 1 for tokens that are **not masked**,
            - 0 for tokens that are **masked**.

            [What are attention masks?](../glossary#attention-mask)
        token_type_ids (`torch.LongTensor` of shape `({0})`, *optional*):
            Segment token indices to indicate first and second portions of the inputs. Indices are selected in `[0,
            1]`:

            - 0 corresponds to a *sentence A* token,
            - 1 corresponds to a *sentence B* token.

            [What are token type IDs?](../glossary#token-type-ids)
        position_ids (`torch.LongTensor` of shape `({0})`, *optional*):
            Indices of positions of each input sequence tokens in the position embeddings. Selected in the range `[0,
            config.max_position_embeddings - 1]`.

            [What are position IDs?](../glossary#position-ids)
        head_mask (`torch.FloatTensor` of shape `(num_heads,)` or `(num_layers, num_heads)`, *optional*):
            Mask to nullify selected heads of the self-attention modules. Mask values selected in `[0, 1]`:

            - 1 indicates the head is **not masked**,
            - 0 indicates the head is **masked**.

        inputs_embeds (`torch.FloatTensor` of shape `({0}, hidden_size)`, *optional*):
            Optionally, instead of passing `input_ids` you can choose to directly pass an embedded representation. This
            is useful if you want more control over how to convert `input_ids` indices into associated vectors than the
            model's internal embedding lookup matrix.
        output_attentions (`bool`, *optional*):
            Whether or not to return the attentions tensors of all attention layers. See `attentions` under returned
            tensors for more detail.
        output_hidden_states (`bool`, *optional*):
            Whether or not to return the hidden states of all layers. See `hidden_states` under returned tensors for
            more detail.
        return_dict (`bool`, *optional*):
            Whether or not to return a [`~utils.ModelOutput`] instead of a plain tuple.
"""


@add_start_docstrings(
    "The bare ALBERT Model transformer outputting raw hidden-states without any specific head on top.",
    ALBERT_START_DOCSTRING,
)
class AlbertModel(AlbertPreTrainedModel):
    config_class = AlbertConfig
    base_model_prefix = "albert"

    def __init__(self, config: AlbertConfig, add_pooling_layer: bool = True):
        super().__init__(config)

        self.config = config
        self.embeddings = AlbertEmbeddings(config)
        self.encoder = AlbertTransformer(config)
        if add_pooling_layer:
            self.pooler = nn.Linear(config.hidden_size, config.hidden_size)
            self.pooler_activation = nn.Tanh()
        else:
            self.pooler = None
            self.pooler_activation = None

        self.attn_implementation = config._attn_implementation
        self.position_embedding_type = config.position_embedding_type

        # Initialize weights and apply final processing
        self.post_init()

    def get_input_embeddings(self) -> nn.Embedding:
        return self.embeddings.word_embeddings

    def set_input_embeddings(self, value: nn.Embedding) -> None:
        self.embeddings.word_embeddings = value

    def _prune_heads(self, heads_to_prune: Dict[int, List[int]]) -> None:
        """
        Prunes heads of the model. heads_to_prune: dict of {layer_num: list of heads to prune in this layer} ALBERT has
        a different architecture in that its layers are shared across groups, which then has inner groups. If an ALBERT
        model has 12 hidden layers and 2 hidden groups, with two inner groups, there is a total of 4 different layers.

        These layers are flattened: the indices [0,1] correspond to the two inner groups of the first hidden layer,
        while [2,3] correspond to the two inner groups of the second hidden layer.

        Any layer with in index other than [0,1,2,3] will result in an error. See base class PreTrainedModel for more
        information about head pruning
        """
        for layer, heads in heads_to_prune.items():
            group_idx = int(layer / self.config.inner_group_num)
            inner_group_idx = int(layer - group_idx * self.config.inner_group_num)
            self.encoder.albert_layer_groups[group_idx].albert_layers[inner_group_idx].attention.prune_heads(heads)

    @add_start_docstrings_to_model_forward(ALBERT_INPUTS_DOCSTRING.format("batch_size, sequence_length"))
    @add_code_sample_docstrings(
        checkpoint=_CHECKPOINT_FOR_DOC,
        output_type=BaseModelOutputWithPooling,
        config_class=_CONFIG_FOR_DOC,
    )
    def forward(
        self,
        input_ids: Optional[torch.LongTensor] = None,
        attention_mask: Optional[torch.FloatTensor] = None,
        token_type_ids: Optional[torch.LongTensor] = None,
        position_ids: Optional[torch.LongTensor] = None,
        head_mask: Optional[torch.FloatTensor] = None,
        inputs_embeds: Optional[torch.FloatTensor] = None,
        output_attentions: Optional[bool] = None,
        output_hidden_states: Optional[bool] = None,
        return_dict: Optional[bool] = None,
    ) -> Union[BaseModelOutputWithPooling, Tuple]:
        output_attentions = output_attentions if output_attentions is not None else self.config.output_attentions
        output_hidden_states = (
            output_hidden_states if output_hidden_states is not None else self.config.output_hidden_states
        )
        return_dict = return_dict if return_dict is not None else self.config.use_return_dict

        if input_ids is not None and inputs_embeds is not None:
            raise ValueError("You cannot specify both input_ids and inputs_embeds at the same time")
        elif input_ids is not None:
            self.warn_if_padding_and_no_attention_mask(input_ids, attention_mask)
            input_shape = input_ids.size()
        elif inputs_embeds is not None:
            input_shape = inputs_embeds.size()[:-1]
        else:
            raise ValueError("You have to specify either input_ids or inputs_embeds")

        batch_size, seq_length = input_shape
        device = input_ids.device if input_ids is not None else inputs_embeds.device

        if attention_mask is None:
            attention_mask = torch.ones(input_shape, device=device)
        if token_type_ids is None:
            if hasattr(self.embeddings, "token_type_ids"):
                buffered_token_type_ids = self.embeddings.token_type_ids[:, :seq_length]
                buffered_token_type_ids_expanded = buffered_token_type_ids.expand(batch_size, seq_length)
                token_type_ids = buffered_token_type_ids_expanded
            else:
                token_type_ids = torch.zeros(input_shape, dtype=torch.long, device=device)

        embedding_output = self.embeddings(
            input_ids, position_ids=position_ids, token_type_ids=token_type_ids, inputs_embeds=inputs_embeds
        )

        use_sdpa_attention_mask = (
            self.attn_implementation == "sdpa"
            and self.position_embedding_type == "absolute"
            and head_mask is None
            and not output_attentions
        )

        if use_sdpa_attention_mask:
            extended_attention_mask = _prepare_4d_attention_mask_for_sdpa(
                attention_mask, embedding_output.dtype, tgt_len=seq_length
            )
        else:
            extended_attention_mask = attention_mask.unsqueeze(1).unsqueeze(2)
            extended_attention_mask = extended_attention_mask.to(dtype=self.dtype)  # fp16 compatibility
            extended_attention_mask = (1.0 - extended_attention_mask) * torch.finfo(self.dtype).min

        head_mask = self.get_head_mask(head_mask, self.config.num_hidden_layers)

        encoder_outputs = self.encoder(
            embedding_output,
            extended_attention_mask,
            head_mask=head_mask,
            output_attentions=output_attentions,
            output_hidden_states=output_hidden_states,
            return_dict=return_dict,
        )

        sequence_output = encoder_outputs[0]

        pooled_output = self.pooler_activation(self.pooler(sequence_output[:, 0])) if self.pooler is not None else None

        if not return_dict:
            return (sequence_output, pooled_output) + encoder_outputs[1:]

        return BaseModelOutputWithPooling(
            last_hidden_state=sequence_output,
            pooler_output=pooled_output,
            hidden_states=encoder_outputs.hidden_states,
            attentions=encoder_outputs.attentions,
        )


@add_start_docstrings(
    """
    Albert Model with two heads on top as done during the pretraining: a `masked language modeling` head and a
    `sentence order prediction (classification)` head.
    """,
    ALBERT_START_DOCSTRING,
)
class AlbertForPreTraining(AlbertPreTrainedModel):
    _tied_weights_keys = ["predictions.decoder.bias", "predictions.decoder.weight"]

    def __init__(self, config: AlbertConfig):
        super().__init__(config)

        self.albert = AlbertModel(config)
        self.predictions = AlbertMLMHead(config)
        self.sop_classifier = AlbertSOPHead(config)

        # Initialize weights and apply final processing
        self.post_init()

    def get_output_embeddings(self) -> nn.Linear:
        return self.predictions.decoder

    def set_output_embeddings(self, new_embeddings: nn.Linear) -> None:
        self.predictions.decoder = new_embeddings

    def get_input_embeddings(self) -> nn.Embedding:
        return self.albert.embeddings.word_embeddings

    @add_start_docstrings_to_model_forward(ALBERT_INPUTS_DOCSTRING.format("batch_size, sequence_length"))
    @replace_return_docstrings(output_type=AlbertForPreTrainingOutput, config_class=_CONFIG_FOR_DOC)
    def forward(
        self,
        input_ids: Optional[torch.LongTensor] = None,
        attention_mask: Optional[torch.FloatTensor] = None,
        token_type_ids: Optional[torch.LongTensor] = None,
        position_ids: Optional[torch.LongTensor] = None,
        head_mask: Optional[torch.FloatTensor] = None,
        inputs_embeds: Optional[torch.FloatTensor] = None,
        labels: Optional[torch.LongTensor] = None,
        sentence_order_label: Optional[torch.LongTensor] = None,
        output_attentions: Optional[bool] = None,
        output_hidden_states: Optional[bool] = None,
        return_dict: Optional[bool] = None,
    ) -> Union[AlbertForPreTrainingOutput, Tuple]:
        r"""
        labels (`torch.LongTensor` of shape `(batch_size, sequence_length)`, *optional*):
            Labels for computing the masked language modeling loss. Indices should be in `[-100, 0, ...,
            config.vocab_size]` (see `input_ids` docstring) Tokens with indices set to `-100` are ignored (masked), the
            loss is only computed for the tokens with labels in `[0, ..., config.vocab_size]`
        sentence_order_label (`torch.LongTensor` of shape `(batch_size,)`, *optional*):
            Labels for computing the next sequence prediction (classification) loss. Input should be a sequence pair
            (see `input_ids` docstring) Indices should be in `[0, 1]`. `0` indicates original order (sequence A, then
            sequence B), `1` indicates switched order (sequence B, then sequence A).

        Returns:

        Example:

        ```python
        >>> from transformers import AutoTokenizer, AlbertForPreTraining
        >>> import torch

        >>> tokenizer = AutoTokenizer.from_pretrained("albert/albert-base-v2")
        >>> model = AlbertForPreTraining.from_pretrained("albert/albert-base-v2")

        >>> input_ids = torch.tensor(tokenizer.encode("Hello, my dog is cute", add_special_tokens=True)).unsqueeze(0)
        >>> # Batch size 1
        >>> outputs = model(input_ids)

        >>> prediction_logits = outputs.prediction_logits
        >>> sop_logits = outputs.sop_logits
        ```"""
        return_dict = return_dict if return_dict is not None else self.config.use_return_dict

        outputs = self.albert(
            input_ids,
            attention_mask=attention_mask,
            token_type_ids=token_type_ids,
            position_ids=position_ids,
            head_mask=head_mask,
            inputs_embeds=inputs_embeds,
            output_attentions=output_attentions,
            output_hidden_states=output_hidden_states,
            return_dict=return_dict,
        )

        sequence_output, pooled_output = outputs[:2]

        prediction_scores = self.predictions(sequence_output)
        sop_scores = self.sop_classifier(pooled_output)

        total_loss = None
        if labels is not None and sentence_order_label is not None:
            loss_fct = CrossEntropyLoss()
            masked_lm_loss = loss_fct(prediction_scores.view(-1, self.config.vocab_size), labels.view(-1))
            sentence_order_loss = loss_fct(sop_scores.view(-1, 2), sentence_order_label.view(-1))
            total_loss = masked_lm_loss + sentence_order_loss

        if not return_dict:
            output = (prediction_scores, sop_scores) + outputs[2:]
            return ((total_loss,) + output) if total_loss is not None else output

        return AlbertForPreTrainingOutput(
            loss=total_loss,
            prediction_logits=prediction_scores,
            sop_logits=sop_scores,
            hidden_states=outputs.hidden_states,
            attentions=outputs.attentions,
        )


class AlbertMLMHead(nn.Module, GenerationMixin):
    def __init__(self, config: AlbertConfig):
        super().__init__()

        self.LayerNorm = nn.LayerNorm(config.embedding_size, eps=config.layer_norm_eps)
        self.bias = nn.Parameter(torch.zeros(config.vocab_size))
        self.dense = nn.Linear(config.hidden_size, config.embedding_size)
        self.decoder = nn.Linear(config.embedding_size, config.vocab_size)
        self.activation = ACT2FN[config.hidden_act]
        self.decoder.bias = self.bias

    def forward(self, hidden_states: torch.Tensor) -> torch.Tensor:
        hidden_states = self.dense(hidden_states)
        hidden_states = self.activation(hidden_states)
        hidden_states = self.LayerNorm(hidden_states)
        hidden_states = self.decoder(hidden_states)

        prediction_scores = hidden_states

        return prediction_scores

    def _tie_weights(self) -> None:
        # For accelerate compatibility and to not break backward compatibility
        if self.decoder.bias.device.type == "meta":
            self.decoder.bias = self.bias
        else:
            # To tie those two weights if they get disconnected (on TPU or when the bias is resized)
            self.bias = self.decoder.bias


class AlbertSOPHead(nn.Module):
    def __init__(self, config: AlbertConfig):
        super().__init__()

        self.dropout = nn.Dropout(config.classifier_dropout_prob)
        self.classifier = nn.Linear(config.hidden_size, config.num_labels)

    def forward(self, pooled_output: torch.Tensor) -> torch.Tensor:
        dropout_pooled_output = self.dropout(pooled_output)
        logits = self.classifier(dropout_pooled_output)
        return logits


@add_start_docstrings(
    "Albert Model with a `language modeling` head on top.",
    ALBERT_START_DOCSTRING,
)
class AlbertForMaskedLM(AlbertPreTrainedModel):
    _tied_weights_keys = ["predictions.decoder.bias", "predictions.decoder.weight"]

    def __init__(self, config):
        super().__init__(config)

        self.albert = AlbertModel(config, add_pooling_layer=False)
        self.predictions = AlbertMLMHead(config)

        # Initialize weights and apply final processing
        self.post_init()

    def get_output_embeddings(self) -> nn.Linear:
        return self.predictions.decoder

    def set_output_embeddings(self, new_embeddings: nn.Linear) -> None:
        self.predictions.decoder = new_embeddings
        self.predictions.bias = new_embeddings.bias

    def get_input_embeddings(self) -> nn.Embedding:
        return self.albert.embeddings.word_embeddings

    @add_start_docstrings_to_model_forward(ALBERT_INPUTS_DOCSTRING.format("batch_size, sequence_length"))
    @replace_return_docstrings(output_type=MaskedLMOutput, config_class=_CONFIG_FOR_DOC)
    def forward(
        self,
        input_ids: Optional[torch.LongTensor] = None,
        attention_mask: Optional[torch.FloatTensor] = None,
        token_type_ids: Optional[torch.LongTensor] = None,
        position_ids: Optional[torch.LongTensor] = None,
        head_mask: Optional[torch.FloatTensor] = None,
        inputs_embeds: Optional[torch.FloatTensor] = None,
        labels: Optional[torch.LongTensor] = None,
        output_attentions: Optional[bool] = None,
        output_hidden_states: Optional[bool] = None,
        return_dict: Optional[bool] = None,
    ) -> Union[MaskedLMOutput, Tuple]:
        r"""
        labels (`torch.LongTensor` of shape `(batch_size, sequence_length)`, *optional*):
            Labels for computing the masked language modeling loss. Indices should be in `[-100, 0, ...,
            config.vocab_size]` (see `input_ids` docstring) Tokens with indices set to `-100` are ignored (masked), the
            loss is only computed for the tokens with labels in `[0, ..., config.vocab_size]`

        Returns:

        Example:

        ```python
        >>> import torch
        >>> from transformers import AutoTokenizer, AlbertForMaskedLM

        >>> tokenizer = AutoTokenizer.from_pretrained("albert/albert-base-v2")
        >>> model = AlbertForMaskedLM.from_pretrained("albert/albert-base-v2")

        >>> # add mask_token
        >>> inputs = tokenizer("The capital of [MASK] is Paris.", return_tensors="pt")
        >>> with torch.no_grad():
        ...     logits = model(**inputs).logits

        >>> # retrieve index of [MASK]
        >>> mask_token_index = (inputs.input_ids == tokenizer.mask_token_id)[0].nonzero(as_tuple=True)[0]
        >>> predicted_token_id = logits[0, mask_token_index].argmax(axis=-1)
        >>> tokenizer.decode(predicted_token_id)
        'france'
        ```

        ```python
        >>> labels = tokenizer("The capital of France is Paris.", return_tensors="pt")["input_ids"]
        >>> labels = torch.where(inputs.input_ids == tokenizer.mask_token_id, labels, -100)
        >>> outputs = model(**inputs, labels=labels)
        >>> round(outputs.loss.item(), 2)
        0.81
        ```
        """
        return_dict = return_dict if return_dict is not None else self.config.use_return_dict

        outputs = self.albert(
            input_ids=input_ids,
            attention_mask=attention_mask,
            token_type_ids=token_type_ids,
            position_ids=position_ids,
            head_mask=head_mask,
            inputs_embeds=inputs_embeds,
            output_attentions=output_attentions,
            output_hidden_states=output_hidden_states,
            return_dict=return_dict,
        )
        sequence_outputs = outputs[0]

        prediction_scores = self.predictions(sequence_outputs)

        masked_lm_loss = None
        if labels is not None:
            loss_fct = CrossEntropyLoss()
            masked_lm_loss = loss_fct(prediction_scores.view(-1, self.config.vocab_size), labels.view(-1))

        if not return_dict:
            output = (prediction_scores,) + outputs[2:]
            return ((masked_lm_loss,) + output) if masked_lm_loss is not None else output

        return MaskedLMOutput(
            loss=masked_lm_loss,
            logits=prediction_scores,
            hidden_states=outputs.hidden_states,
            attentions=outputs.attentions,
        )


@add_start_docstrings(
    """
    Albert Model transformer with a sequence classification/regression head on top (a linear layer on top of the pooled
    output) e.g. for GLUE tasks.
    """,
    ALBERT_START_DOCSTRING,
)
class AlbertForSequenceClassification(AlbertPreTrainedModel):
    def __init__(self, config: AlbertConfig):
        super().__init__(config)
        self.num_labels = config.num_labels
        self.config = config

        self.albert = AlbertModel(config)
        self.dropout = nn.Dropout(config.classifier_dropout_prob)
        self.classifier = nn.Linear(config.hidden_size, self.config.num_labels)

        # Initialize weights and apply final processing
        self.post_init()

    @add_start_docstrings_to_model_forward(ALBERT_INPUTS_DOCSTRING.format("batch_size, sequence_length"))
    @add_code_sample_docstrings(
        checkpoint="textattack/albert-base-v2-imdb",
        output_type=SequenceClassifierOutput,
        config_class=_CONFIG_FOR_DOC,
        expected_output="'LABEL_1'",
        expected_loss=0.12,
    )
    def forward(
        self,
        input_ids: Optional[torch.LongTensor] = None,
        attention_mask: Optional[torch.FloatTensor] = None,
        token_type_ids: Optional[torch.LongTensor] = None,
        position_ids: Optional[torch.LongTensor] = None,
        head_mask: Optional[torch.FloatTensor] = None,
        inputs_embeds: Optional[torch.FloatTensor] = None,
        labels: Optional[torch.LongTensor] = None,
        output_attentions: Optional[bool] = None,
        output_hidden_states: Optional[bool] = None,
        return_dict: Optional[bool] = None,
    ) -> Union[SequenceClassifierOutput, Tuple]:
        r"""
        labels (`torch.LongTensor` of shape `(batch_size,)`, *optional*):
            Labels for computing the sequence classification/regression loss. Indices should be in `[0, ...,
            config.num_labels - 1]`. If `config.num_labels == 1` a regression loss is computed (Mean-Square loss), If
            `config.num_labels > 1` a classification loss is computed (Cross-Entropy).
        """
        return_dict = return_dict if return_dict is not None else self.config.use_return_dict

        outputs = self.albert(
            input_ids=input_ids,
            attention_mask=attention_mask,
            token_type_ids=token_type_ids,
            position_ids=position_ids,
            head_mask=head_mask,
            inputs_embeds=inputs_embeds,
            output_attentions=output_attentions,
            output_hidden_states=output_hidden_states,
            return_dict=return_dict,
        )

        pooled_output = outputs[1]

        pooled_output = self.dropout(pooled_output)
        logits = self.classifier(pooled_output)

        loss = None
        if labels is not None:
            if self.config.problem_type is None:
                if self.num_labels == 1:
                    self.config.problem_type = "regression"
                elif self.num_labels > 1 and (labels.dtype == torch.long or labels.dtype == torch.int):
                    self.config.problem_type = "single_label_classification"
                else:
                    self.config.problem_type = "multi_label_classification"

            if self.config.problem_type == "regression":
                loss_fct = MSELoss()
                if self.num_labels == 1:
                    loss = loss_fct(logits.squeeze(), labels.squeeze())
                else:
                    loss = loss_fct(logits, labels)
            elif self.config.problem_type == "single_label_classification":
                loss_fct = CrossEntropyLoss()
                loss = loss_fct(logits.view(-1, self.num_labels), labels.view(-1))
            elif self.config.problem_type == "multi_label_classification":
                loss_fct = BCEWithLogitsLoss()
                loss = loss_fct(logits, labels)

        if not return_dict:
            output = (logits,) + outputs[2:]
            return ((loss,) + output) if loss is not None else output

        return SequenceClassifierOutput(
            loss=loss,
            logits=logits,
            hidden_states=outputs.hidden_states,
            attentions=outputs.attentions,
        )


@add_start_docstrings(
    """
    Albert Model with a token classification head on top (a linear layer on top of the hidden-states output) e.g. for
    Named-Entity-Recognition (NER) tasks.
    """,
    ALBERT_START_DOCSTRING,
)
class AlbertForTokenClassification(AlbertPreTrainedModel):
    def __init__(self, config: AlbertConfig):
        super().__init__(config)
        self.num_labels = config.num_labels

        self.albert = AlbertModel(config, add_pooling_layer=False)
        classifier_dropout_prob = (
            config.classifier_dropout_prob
            if config.classifier_dropout_prob is not None
            else config.hidden_dropout_prob
        )
        self.dropout = nn.Dropout(classifier_dropout_prob)
        self.classifier = nn.Linear(config.hidden_size, self.config.num_labels)

        # Initialize weights and apply final processing
        self.post_init()

    @add_start_docstrings_to_model_forward(ALBERT_INPUTS_DOCSTRING.format("batch_size, sequence_length"))
    @add_code_sample_docstrings(
        checkpoint=_CHECKPOINT_FOR_DOC,
        output_type=TokenClassifierOutput,
        config_class=_CONFIG_FOR_DOC,
    )
    def forward(
        self,
        input_ids: Optional[torch.LongTensor] = None,
        attention_mask: Optional[torch.FloatTensor] = None,
        token_type_ids: Optional[torch.LongTensor] = None,
        position_ids: Optional[torch.LongTensor] = None,
        head_mask: Optional[torch.FloatTensor] = None,
        inputs_embeds: Optional[torch.FloatTensor] = None,
        labels: Optional[torch.LongTensor] = None,
        output_attentions: Optional[bool] = None,
        output_hidden_states: Optional[bool] = None,
        return_dict: Optional[bool] = None,
    ) -> Union[TokenClassifierOutput, Tuple]:
        r"""
        labels (`torch.LongTensor` of shape `(batch_size, sequence_length)`, *optional*):
            Labels for computing the token classification loss. Indices should be in `[0, ..., config.num_labels - 1]`.
        """
        return_dict = return_dict if return_dict is not None else self.config.use_return_dict

        outputs = self.albert(
            input_ids,
            attention_mask=attention_mask,
            token_type_ids=token_type_ids,
            position_ids=position_ids,
            head_mask=head_mask,
            inputs_embeds=inputs_embeds,
            output_attentions=output_attentions,
            output_hidden_states=output_hidden_states,
            return_dict=return_dict,
        )

        sequence_output = outputs[0]

        sequence_output = self.dropout(sequence_output)
        logits = self.classifier(sequence_output)

        loss = None
        if labels is not None:
            loss_fct = CrossEntropyLoss()
            loss = loss_fct(logits.view(-1, self.num_labels), labels.view(-1))

        if not return_dict:
            output = (logits,) + outputs[2:]
            return ((loss,) + output) if loss is not None else output

        return TokenClassifierOutput(
            loss=loss,
            logits=logits,
            hidden_states=outputs.hidden_states,
            attentions=outputs.attentions,
        )


@add_start_docstrings(
    """
    Albert Model with a span classification head on top for extractive question-answering tasks like SQuAD (a linear
    layers on top of the hidden-states output to compute `span start logits` and `span end logits`).
    """,
    ALBERT_START_DOCSTRING,
)
class AlbertForQuestionAnswering(AlbertPreTrainedModel):
    def __init__(self, config: AlbertConfig):
        super().__init__(config)
        self.num_labels = config.num_labels

        self.albert = AlbertModel(config, add_pooling_layer=False)
        self.qa_outputs = nn.Linear(config.hidden_size, config.num_labels)

        # Initialize weights and apply final processing
        self.post_init()

    @add_start_docstrings_to_model_forward(ALBERT_INPUTS_DOCSTRING.format("batch_size, sequence_length"))
    @add_code_sample_docstrings(
        checkpoint="twmkn9/albert-base-v2-squad2",
        output_type=QuestionAnsweringModelOutput,
        config_class=_CONFIG_FOR_DOC,
        qa_target_start_index=12,
        qa_target_end_index=13,
        expected_output="'a nice puppet'",
        expected_loss=7.36,
    )
    def forward(
        self,
        input_ids: Optional[torch.LongTensor] = None,
        attention_mask: Optional[torch.FloatTensor] = None,
        token_type_ids: Optional[torch.LongTensor] = None,
        position_ids: Optional[torch.LongTensor] = None,
        head_mask: Optional[torch.FloatTensor] = None,
        inputs_embeds: Optional[torch.FloatTensor] = None,
        start_positions: Optional[torch.LongTensor] = None,
        end_positions: Optional[torch.LongTensor] = None,
        output_attentions: Optional[bool] = None,
        output_hidden_states: Optional[bool] = None,
        return_dict: Optional[bool] = None,
    ) -> Union[AlbertForPreTrainingOutput, Tuple]:
        r"""
        start_positions (`torch.LongTensor` of shape `(batch_size,)`, *optional*):
            Labels for position (index) of the start of the labelled span for computing the token classification loss.
            Positions are clamped to the length of the sequence (`sequence_length`). Position outside of the sequence
            are not taken into account for computing the loss.
        end_positions (`torch.LongTensor` of shape `(batch_size,)`, *optional*):
            Labels for position (index) of the end of the labelled span for computing the token classification loss.
            Positions are clamped to the length of the sequence (`sequence_length`). Position outside of the sequence
            are not taken into account for computing the loss.
        """
        return_dict = return_dict if return_dict is not None else self.config.use_return_dict

        outputs = self.albert(
            input_ids=input_ids,
            attention_mask=attention_mask,
            token_type_ids=token_type_ids,
            position_ids=position_ids,
            head_mask=head_mask,
            inputs_embeds=inputs_embeds,
            output_attentions=output_attentions,
            output_hidden_states=output_hidden_states,
            return_dict=return_dict,
        )

        sequence_output = outputs[0]

        logits: torch.Tensor = self.qa_outputs(sequence_output)
        start_logits, end_logits = logits.split(1, dim=-1)
        start_logits = start_logits.squeeze(-1).contiguous()
        end_logits = end_logits.squeeze(-1).contiguous()

        total_loss = None
        if start_positions is not None and end_positions is not None:
            # If we are on multi-GPU, split add a dimension
            if len(start_positions.size()) > 1:
                start_positions = start_positions.squeeze(-1)
            if len(end_positions.size()) > 1:
                end_positions = end_positions.squeeze(-1)
            # sometimes the start/end positions are outside our model inputs, we ignore these terms
            ignored_index = start_logits.size(1)
            start_positions = start_positions.clamp(0, ignored_index)
            end_positions = end_positions.clamp(0, ignored_index)

            loss_fct = CrossEntropyLoss(ignore_index=ignored_index)
            start_loss = loss_fct(start_logits, start_positions)
            end_loss = loss_fct(end_logits, end_positions)
            total_loss = (start_loss + end_loss) / 2

        if not return_dict:
            output = (start_logits, end_logits) + outputs[2:]
            return ((total_loss,) + output) if total_loss is not None else output

        return QuestionAnsweringModelOutput(
            loss=total_loss,
            start_logits=start_logits,
            end_logits=end_logits,
            hidden_states=outputs.hidden_states,
            attentions=outputs.attentions,
        )


@add_start_docstrings(
    """
    Albert Model with a multiple choice classification head on top (a linear layer on top of the pooled output and a
    softmax) e.g. for RocStories/SWAG tasks.
    """,
    ALBERT_START_DOCSTRING,
)
class AlbertForMultipleChoice(AlbertPreTrainedModel):
    def __init__(self, config: AlbertConfig):
        super().__init__(config)

        self.albert = AlbertModel(config)
        self.dropout = nn.Dropout(config.classifier_dropout_prob)
        self.classifier = nn.Linear(config.hidden_size, 1)

        # Initialize weights and apply final processing
        self.post_init()

    @add_start_docstrings_to_model_forward(ALBERT_INPUTS_DOCSTRING.format("batch_size, num_choices, sequence_length"))
    @add_code_sample_docstrings(
        checkpoint=_CHECKPOINT_FOR_DOC,
        output_type=MultipleChoiceModelOutput,
        config_class=_CONFIG_FOR_DOC,
    )
    def forward(
        self,
        input_ids: Optional[torch.LongTensor] = None,
        attention_mask: Optional[torch.FloatTensor] = None,
        token_type_ids: Optional[torch.LongTensor] = None,
        position_ids: Optional[torch.LongTensor] = None,
        head_mask: Optional[torch.FloatTensor] = None,
        inputs_embeds: Optional[torch.FloatTensor] = None,
        labels: Optional[torch.LongTensor] = None,
        output_attentions: Optional[bool] = None,
        output_hidden_states: Optional[bool] = None,
        return_dict: Optional[bool] = None,
    ) -> Union[AlbertForPreTrainingOutput, Tuple]:
        r"""
        labels (`torch.LongTensor` of shape `(batch_size,)`, *optional*):
            Labels for computing the multiple choice classification loss. Indices should be in `[0, ...,
            num_choices-1]` where *num_choices* is the size of the second dimension of the input tensors. (see
            *input_ids* above)
        """
        return_dict = return_dict if return_dict is not None else self.config.use_return_dict
        num_choices = input_ids.shape[1] if input_ids is not None else inputs_embeds.shape[1]

        input_ids = input_ids.view(-1, input_ids.size(-1)) if input_ids is not None else None
        attention_mask = attention_mask.view(-1, attention_mask.size(-1)) if attention_mask is not None else None
        token_type_ids = token_type_ids.view(-1, token_type_ids.size(-1)) if token_type_ids is not None else None
        position_ids = position_ids.view(-1, position_ids.size(-1)) if position_ids is not None else None
        inputs_embeds = (
            inputs_embeds.view(-1, inputs_embeds.size(-2), inputs_embeds.size(-1))
            if inputs_embeds is not None
            else None
        )
        outputs = self.albert(
            input_ids,
            attention_mask=attention_mask,
            token_type_ids=token_type_ids,
            position_ids=position_ids,
            head_mask=head_mask,
            inputs_embeds=inputs_embeds,
            output_attentions=output_attentions,
            output_hidden_states=output_hidden_states,
            return_dict=return_dict,
        )

        pooled_output = outputs[1]

        pooled_output = self.dropout(pooled_output)
        logits: torch.Tensor = self.classifier(pooled_output)
        reshaped_logits = logits.view(-1, num_choices)

        loss = None
        if labels is not None:
            loss_fct = CrossEntropyLoss()
            loss = loss_fct(reshaped_logits, labels)

        if not return_dict:
            output = (reshaped_logits,) + outputs[2:]
            return ((loss,) + output) if loss is not None else output

        return MultipleChoiceModelOutput(
            loss=loss,
            logits=reshaped_logits,
            hidden_states=outputs.hidden_states,
            attentions=outputs.attentions,
        )<|MERGE_RESOLUTION|>--- conflicted
+++ resolved
@@ -24,11 +24,8 @@
 from torch.nn import BCEWithLogitsLoss, CrossEntropyLoss, MSELoss
 
 from ...activations import ACT2FN
-<<<<<<< HEAD
 from ...generation import GenerationMixin
-=======
 from ...modeling_attn_mask_utils import _prepare_4d_attention_mask_for_sdpa
->>>>>>> d750b509
 from ...modeling_outputs import (
     BaseModelOutput,
     BaseModelOutputWithPooling,
