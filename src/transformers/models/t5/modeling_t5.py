# coding=utf-8
# Copyright 2018 Mesh TensorFlow authors, T5 Authors and HuggingFace Inc. team.
#
# Licensed under the Apache License, Version 2.0 (the "License");
# you may not use this file except in compliance with the License.
# You may obtain a copy of the License at
#
#     http://www.apache.org/licenses/LICENSE-2.0
#
# Unless required by applicable law or agreed to in writing, software
# distributed under the License is distributed on an "AS IS" BASIS,
# WITHOUT WARRANTIES OR CONDITIONS OF ANY KIND, either express or implied.
# See the License for the specific language governing permissions and
# limitations under the License.
""" PyTorch T5 model. """


import copy
import math
import os
import warnings

import torch
import torch.nn.functional as F
from torch import nn
from torch.nn import CrossEntropyLoss
from torch.utils.checkpoint import checkpoint

from ...activations import ACT2FN
from ...file_utils import (
    DUMMY_INPUTS,
    DUMMY_MASK,
    add_start_docstrings,
    add_start_docstrings_to_model_forward,
    replace_return_docstrings,
)
from ...modeling_outputs import (
    BaseModelOutput,
    BaseModelOutputWithPastAndCrossAttentions,
    Seq2SeqLMOutput,
    Seq2SeqModelOutput,
)
from ...modeling_utils import PreTrainedModel, find_pruneable_heads_and_indices, prune_linear_layer
from ...utils import logging
from ...utils.model_parallel_utils import assert_device_map, get_device_map
from .configuration_t5 import T5Config


logger = logging.get_logger(__name__)

_CONFIG_FOR_DOC = "T5Config"
_TOKENIZER_FOR_DOC = "T5Tokenizer"

####################################################
# This dict contains ids and associated url
# for the pretrained weights provided with the models
####################################################
T5_PRETRAINED_MODEL_ARCHIVE_LIST = [
    "t5-small",
    "t5-base",
    "t5-large",
    "t5-3b",
    "t5-11b",
    # See all T5 models at https://huggingface.co/models?filter=t5
]


####################################################
# This is a conversion method from TF 1.0 to PyTorch
# More details: https://medium.com/huggingface/from-tensorflow-to-pytorch-265f40ef2a28
####################################################
def load_tf_weights_in_t5(model, config, tf_checkpoint_path):
    """Load tf checkpoints in a pytorch model."""
    try:
        import re

        import numpy as np
        import tensorflow as tf
    except ImportError:
        logger.error(
            "Loading a TensorFlow model in PyTorch, requires TensorFlow to be installed. Please see "
            "https://www.tensorflow.org/install/ for installation instructions."
        )
        raise
    tf_path = os.path.abspath(tf_checkpoint_path)
    logger.info(f"Converting TensorFlow checkpoint from {tf_path}")
    # Load weights from TF model
    init_vars = tf.train.list_variables(tf_path)
    names = []
    tf_weights = {}
    for name, shape in init_vars:
        logger.info(f"Loading TF weight {name} with shape {shape}")
        array = tf.train.load_variable(tf_path, name)
        names.append(name)
        tf_weights[name] = array

    for txt_name in names:
        name = txt_name.split("/")
        # adam_v and adam_m are variables used in AdamWeightDecayOptimizer to calculated m and v
        # which are not required for using pretrained model
        if any(
            n in ["adam_v", "adam_m", "AdamWeightDecayOptimizer", "AdamWeightDecayOptimizer_1", "global_step"]
            for n in name
        ):
            logger.info(f"Skipping {'/'.join(name)}")
            tf_weights.pop(txt_name, None)
            continue
        if "_slot_" in name[-1]:
            logger.info(f"Skipping {'/'.join(name)}")
            tf_weights.pop(txt_name, None)
            continue
        pointer = model
        array = tf_weights[txt_name]

        for m_name in name:
            if re.fullmatch(r"[A-Za-z]+_\d+", m_name):
                scope_names = re.split(r"_(\d+)", m_name)
            else:
                scope_names = [m_name]
            if scope_names[0] in ["kernel", "scale", "embedding"]:
                pointer = getattr(pointer, "weight")
            elif scope_names[0] == "self_attention":
                pointer = getattr(pointer, "layer")
                pointer = pointer[0]
            elif scope_names[0] == "enc_dec_attention":
                pointer = getattr(pointer, "layer")
                pointer = pointer[1]
            elif scope_names[0] == "dense_relu_dense":
                pointer = getattr(pointer, "layer")
                pointer = pointer[2]
            elif scope_names[0] == "rms_norm":
                if hasattr(pointer, "layer_norm"):
                    pointer = getattr(pointer, "layer_norm")
                elif hasattr(pointer, "final_layer_norm"):
                    pointer = getattr(pointer, "final_layer_norm")
            elif scope_names[0] == "scale":
                pointer = getattr(pointer, "weight")
            elif scope_names[0] == "output_bias" or scope_names[0] == "beta":
                pointer = getattr(pointer, "bias")
            elif scope_names[0] == "squad":
                pointer = getattr(pointer, "classifier")
            elif scope_names[0] == "decoder" and name[1] == "logits":
                continue
            elif scope_names[0] == "logits":
                pointer = getattr(pointer, "lm_head")
            elif scope_names[0] == "wi" and len(scope_names) > 1 and scope_names[1].isdigit():
                pointer = getattr(pointer, f"wi_{scope_names[1]}")
                continue
            else:
                try:
                    pointer = getattr(pointer, scope_names[0])
                except AttributeError:
                    logger.info(f"Skipping {'/'.join(name)}")
                    continue
            if len(scope_names) >= 2:
                num = int(scope_names[1])
                pointer = pointer[num]
        if scope_names[0] not in ["kernel", "scale", "embedding"]:
            pointer = getattr(pointer, "weight")
        if scope_names[0] != "embedding":
            logger.info(f"Transposing numpy weight of shape {array.shape} for {name}")
            array = np.transpose(array)
        try:
            assert (
                pointer.shape == array.shape
            ), f"Pointer shape {pointer.shape} and array shape {array.shape} mismatched"
        except AssertionError as e:
            e.args += (pointer.shape, array.shape)
            raise
        logger.info(f"Initialize PyTorch weight {name}")
        pointer.data = torch.from_numpy(array.astype(np.float32))
        tf_weights.pop(txt_name, None)

    logger.info(f"Weights not copied to PyTorch model: {', '.join(tf_weights.keys())}.")
    return model


####################################################
# PyTorch Models are constructed by sub-classing
# - torch.nn.Module for the layers and
# - PreTrainedModel for the models (it-self a sub-class of torch.nn.Module)
####################################################
PARALLELIZE_DOCSTRING = r"""
    This is an experimental feature and is a subject to change at a moment's notice.

    Uses a device map to distribute attention modules of the model across several devices. If no device map is given,
    it will evenly distribute blocks across all devices.

    Args:
        device_map (:obj:`Dict[int, list]`, optional, defaults to None):
            A dictionary that maps attention modules to devices. Note that the embedding module and LMHead are always
            automatically mapped to the first device (for esoteric reasons). That means that the first device should
            have fewer attention modules mapped to it than other devices. For reference, the t5 models have the
            following number of attention modules:

                - t5-small: 6
                - t5-base: 12
                - t5-large: 24
                - t5-3b: 24
                - t5-11b: 24

    Example::

            # Here is an example of a device map on a machine with 4 GPUs using t5-3b, which has a total of 24 attention modules:
            model = T5ForConditionalGeneration.from_pretrained('t5-3b')
            device_map = {0: [0, 1, 2],

                         1: [3, 4, 5, 6, 7, 8, 9],
                         2: [10, 11, 12, 13, 14, 15, 16],
                         3: [17, 18, 19, 20, 21, 22, 23]}
            model.parallelize(device_map)
"""
DEPARALLELIZE_DOCSTRING = r"""
    Moves the model to cpu from a model parallel state.

    Example::

        # On a 4 GPU machine with t5-3b:
        model = T5ForConditionalGeneration.from_pretrained('t5-3b')
        device_map = {0: [0, 1, 2],

                     1: [3, 4, 5, 6, 7, 8, 9],
                     2: [10, 11, 12, 13, 14, 15, 16],
                     3: [17, 18, 19, 20, 21, 22, 23]}
        model.parallelize(device_map) # Splits the model across several devices
        model.deparallelize() # Put the model back on cpu and cleans memory by calling torch.cuda.empty_cache()
"""


class T5LayerNorm(nn.Module):
    def __init__(self, hidden_size, eps=1e-6):
        """
        Construct a layernorm module in the T5 style No bias and no subtraction of mean.
        """
        super().__init__()
        self.weight = nn.Parameter(torch.ones(hidden_size))
        self.variance_epsilon = eps

    def forward(self, hidden_states):
        # layer norm should always be calculated in float32
        variance = hidden_states.to(torch.float32).pow(2).mean(-1, keepdim=True)
        hidden_states = hidden_states * torch.rsqrt(variance + self.variance_epsilon)

        # convert into float16 if necessary
        if self.weight.dtype == torch.float16:
            hidden_states = hidden_states.to(torch.float16)
        return self.weight * hidden_states


class T5DenseReluDense(nn.Module):
    def __init__(self, config):
        super().__init__()
        self.wi = nn.Linear(config.d_model, config.d_ff, bias=False)
        self.wo = nn.Linear(config.d_ff, config.d_model, bias=False)
        self.dropout = nn.Dropout(config.dropout_rate)

    def forward(self, hidden_states):
        hidden_states = self.wi(hidden_states)
        hidden_states = F.relu(hidden_states)
        hidden_states = self.dropout(hidden_states)
        hidden_states = self.wo(hidden_states)
        return hidden_states


class T5DenseGatedGeluDense(nn.Module):
    def __init__(self, config):
        super().__init__()
        self.wi_0 = nn.Linear(config.d_model, config.d_ff, bias=False)
        self.wi_1 = nn.Linear(config.d_model, config.d_ff, bias=False)
        self.wo = nn.Linear(config.d_ff, config.d_model, bias=False)
        self.dropout = nn.Dropout(config.dropout_rate)
        self.gelu_act = ACT2FN["gelu_new"]

    def forward(self, hidden_states):
        hidden_gelu = self.gelu_act(self.wi_0(hidden_states))
        hidden_linear = self.wi_1(hidden_states)
        hidden_states = hidden_gelu * hidden_linear
        hidden_states = self.dropout(hidden_states)
        hidden_states = self.wo(hidden_states)
        return hidden_states


class T5LayerFF(nn.Module):
    def __init__(self, config):
        super().__init__()
        if config.feed_forward_proj == "relu":
            self.DenseReluDense = T5DenseReluDense(config)
        elif config.feed_forward_proj == "gated-gelu":
            self.DenseReluDense = T5DenseGatedGeluDense(config)
        else:
            raise ValueError(
                f"{self.config.feed_forward_proj} is not supported. Choose between `relu` and `gated-gelu`"
            )

        self.layer_norm = T5LayerNorm(config.d_model, eps=config.layer_norm_epsilon)
        self.dropout = nn.Dropout(config.dropout_rate)

    def forward(self, hidden_states):
        forwarded_states = self.layer_norm(hidden_states)
        forwarded_states = self.DenseReluDense(forwarded_states)
        hidden_states = hidden_states + self.dropout(forwarded_states)
        return hidden_states


class T5Attention(nn.Module):
    def __init__(self, config: T5Config, has_relative_attention_bias=False):
        super().__init__()
        self.is_decoder = config.is_decoder
        self.has_relative_attention_bias = has_relative_attention_bias

        self.relative_attention_num_buckets = config.relative_attention_num_buckets
        self.d_model = config.d_model
        self.key_value_proj_dim = config.d_kv
        self.n_heads = config.num_heads
        self.dropout = config.dropout_rate
        self.inner_dim = self.n_heads * self.key_value_proj_dim

        # Mesh TensorFlow initialization to avoid scaling before softmax
        self.q = nn.Linear(self.d_model, self.inner_dim, bias=False)
        self.k = nn.Linear(self.d_model, self.inner_dim, bias=False)
        self.v = nn.Linear(self.d_model, self.inner_dim, bias=False)
        self.o = nn.Linear(self.inner_dim, self.d_model, bias=False)

        if self.has_relative_attention_bias:
            self.relative_attention_bias = nn.Embedding(self.relative_attention_num_buckets, self.n_heads)
        self.pruned_heads = set()

    def prune_heads(self, heads):
        if len(heads) == 0:
            return
        heads, index = find_pruneable_heads_and_indices(
            heads, self.n_heads, self.key_value_proj_dim, self.pruned_heads
        )
        # Prune linear layers
        self.q = prune_linear_layer(self.q, index)
        self.k = prune_linear_layer(self.k, index)
        self.v = prune_linear_layer(self.v, index)
        self.o = prune_linear_layer(self.o, index, dim=1)
        # Update hyper params
        self.n_heads = self.n_heads - len(heads)
        self.inner_dim = self.key_value_proj_dim * self.n_heads
        self.pruned_heads = self.pruned_heads.union(heads)

    @staticmethod
    def _relative_position_bucket(relative_position, bidirectional=True, num_buckets=32, max_distance=128):
        """
        Adapted from Mesh Tensorflow:
        https://github.com/tensorflow/mesh/blob/0cb87fe07da627bf0b7e60475d59f95ed6b5be3d/mesh_tensorflow/transformer/transformer_layers.py#L593

        Translate relative position to a bucket number for relative attention. The relative position is defined as
        memory_position - query_position, i.e. the distance in tokens from the attending position to the attended-to
        position. If bidirectional=False, then positive relative positions are invalid. We use smaller buckets for
        small absolute relative_position and larger buckets for larger absolute relative_positions. All relative
        positions >=max_distance map to the same bucket. All relative positions <=-max_distance map to the same bucket.
        This should allow for more graceful generalization to longer sequences than the model has been trained on

        Args:
            relative_position: an int32 Tensor
            bidirectional: a boolean - whether the attention is bidirectional
            num_buckets: an integer
            max_distance: an integer

        Returns:
            a Tensor with the same shape as relative_position, containing int32 values in the range [0, num_buckets)
        """
        relative_buckets = 0
        if bidirectional:
            num_buckets //= 2
            relative_buckets += (relative_position > 0).to(torch.long) * num_buckets
            relative_position = torch.abs(relative_position)
        else:
            relative_position = -torch.min(relative_position, torch.zeros_like(relative_position))
        # now relative_position is in the range [0, inf)

        # half of the buckets are for exact increments in positions
        max_exact = num_buckets // 2
        is_small = relative_position < max_exact

        # The other half of the buckets are for logarithmically bigger bins in positions up to max_distance
        relative_postion_if_large = max_exact + (
            torch.log(relative_position.float() / max_exact)
            / math.log(max_distance / max_exact)
            * (num_buckets - max_exact)
        ).to(torch.long)
        relative_postion_if_large = torch.min(
            relative_postion_if_large, torch.full_like(relative_postion_if_large, num_buckets - 1)
        )

        relative_buckets += torch.where(is_small, relative_position, relative_postion_if_large)
        return relative_buckets

    def compute_bias(self, query_length, key_length):
        """ Compute binned relative position bias """
        context_position = torch.arange(query_length, dtype=torch.long)[:, None]
        memory_position = torch.arange(key_length, dtype=torch.long)[None, :]
        relative_position = memory_position - context_position  # shape (query_length, key_length)
        relative_position_bucket = self._relative_position_bucket(
            relative_position,  # shape (query_length, key_length)
            bidirectional=(not self.is_decoder),
            num_buckets=self.relative_attention_num_buckets,
        )
        relative_position_bucket = relative_position_bucket.to(self.relative_attention_bias.weight.device)
        values = self.relative_attention_bias(relative_position_bucket)  # shape (query_length, key_length, num_heads)
        values = values.permute([2, 0, 1]).unsqueeze(0)  # shape (1, num_heads, query_length, key_length)
        return values

    def forward(
        self,
        hidden_states,
        mask=None,
        key_value_states=None,
        position_bias=None,
        past_key_value=None,
        layer_head_mask=None,
        query_length=None,
        use_cache=False,
        output_attentions=False,
    ):
        """
        Self-attention (if key_value_states is None) or attention over source sentence (provided by key_value_states).
        """
        # Input is (batch_size, seq_length, dim)
        # Mask is (batch_size, key_length) (non-causal) or (batch_size, key_length, key_length)
        # past_key_value[0] is (batch_size, n_heads, q_len - 1, dim_per_head)
        batch_size, seq_length = hidden_states.shape[:2]

        int_seq_length = int(seq_length)

        real_seq_length = seq_length

        if past_key_value is not None:
            assert (
                len(past_key_value) == 2
            ), f"past_key_value should have 2 past states: keys and values. Got { len(past_key_value)} past states"
            real_seq_length += past_key_value[0].shape[2] if query_length is None else query_length

        key_length = real_seq_length if key_value_states is None else key_value_states.shape[1]

        def shape(states):
            """  projection """
            return states.view(batch_size, -1, self.n_heads, self.key_value_proj_dim).transpose(1, 2)

        def unshape(states):
            """  reshape """
            return states.transpose(1, 2).contiguous().view(batch_size, -1, self.inner_dim)

        def project(hidden_states, proj_layer, key_value_states, past_key_value):
            """ projects hidden states correctly to key/query states """
            if key_value_states is None:
                # self-attn
                # (batch_size, n_heads, seq_length, dim_per_head)
                hidden_states = shape(proj_layer(hidden_states))
            elif past_key_value is None:
                # cross-attn
                # (batch_size, n_heads, seq_length, dim_per_head)
                hidden_states = shape(proj_layer(key_value_states))

            if past_key_value is not None:
                if key_value_states is None:
                    # self-attn
                    # (batch_size, n_heads, key_length, dim_per_head)
                    hidden_states = torch.cat([past_key_value, hidden_states], dim=2)
                else:
                    # cross-attn
                    hidden_states = past_key_value
            return hidden_states

        # get query states
        query_states = shape(self.q(hidden_states))  # (batch_size, n_heads, seq_length, dim_per_head)

        # get key/value states
        key_states = project(
            hidden_states, self.k, key_value_states, past_key_value[0] if past_key_value is not None else None
        )
        value_states = project(
            hidden_states, self.v, key_value_states, past_key_value[1] if past_key_value is not None else None
        )

        # compute scores
        scores = torch.matmul(
            query_states, key_states.transpose(3, 2)
        )  # equivalent of torch.einsum("bnqd,bnkd->bnqk", query_states, key_states), compatible with onnx op>9

        if position_bias is None:
            if not self.has_relative_attention_bias:
                position_bias = torch.zeros(
                    (1, self.n_heads, real_seq_length, key_length), device=scores.device, dtype=scores.dtype
                )
            else:
                position_bias = self.compute_bias(real_seq_length, key_length)

            # if key and values are already calculated
            # we want only the last query position bias
            if past_key_value is not None:
                position_bias = position_bias[:, :, -int_seq_length:, :]

            if mask is not None:
                position_bias = position_bias + mask  # (batch_size, n_heads, seq_length, key_length)

        scores += position_bias
        attn_weights = F.softmax(scores.float(), dim=-1).type_as(
            scores
        )  # (batch_size, n_heads, seq_length, key_length)
        attn_weights = F.dropout(
            attn_weights, p=self.dropout, training=self.training
        )  # (batch_size, n_heads, seq_length, key_length)

        # Mask heads if we want to
        if layer_head_mask is not None:
            attn_weights = attn_weights * layer_head_mask

        attn_output = unshape(torch.matmul(attn_weights, value_states))  # (batch_size, seq_length, dim)
        attn_output = self.o(attn_output)

        present_key_value_state = (key_states, value_states) if (self.is_decoder and use_cache) else None
        outputs = (attn_output,) + (present_key_value_state,) + (position_bias,)

        if output_attentions:
            outputs = outputs + (attn_weights,)
        return outputs


class T5LayerSelfAttention(nn.Module):
    def __init__(self, config, has_relative_attention_bias=False):
        super().__init__()
        self.SelfAttention = T5Attention(config, has_relative_attention_bias=has_relative_attention_bias)
        self.layer_norm = T5LayerNorm(config.d_model, eps=config.layer_norm_epsilon)
        self.dropout = nn.Dropout(config.dropout_rate)

    def forward(
        self,
        hidden_states,
        attention_mask=None,
        position_bias=None,
        layer_head_mask=None,
        past_key_value=None,
        use_cache=False,
        output_attentions=False,
    ):
        normed_hidden_states = self.layer_norm(hidden_states)
        attention_output = self.SelfAttention(
            normed_hidden_states,
            mask=attention_mask,
            position_bias=position_bias,
            layer_head_mask=layer_head_mask,
            past_key_value=past_key_value,
            use_cache=use_cache,
            output_attentions=output_attentions,
        )
        hidden_states = hidden_states + self.dropout(attention_output[0])
        outputs = (hidden_states,) + attention_output[1:]  # add attentions if we output them
        return outputs


class T5LayerCrossAttention(nn.Module):
    def __init__(self, config):
        super().__init__()
        self.EncDecAttention = T5Attention(config, has_relative_attention_bias=False)
        self.layer_norm = T5LayerNorm(config.d_model, eps=config.layer_norm_epsilon)
        self.dropout = nn.Dropout(config.dropout_rate)

    def forward(
        self,
        hidden_states,
        key_value_states,
        attention_mask=None,
        position_bias=None,
        layer_head_mask=None,
        past_key_value=None,
        use_cache=False,
        query_length=None,
        output_attentions=False,
    ):
        normed_hidden_states = self.layer_norm(hidden_states)
        attention_output = self.EncDecAttention(
            normed_hidden_states,
            mask=attention_mask,
            key_value_states=key_value_states,
            position_bias=position_bias,
            layer_head_mask=layer_head_mask,
            past_key_value=past_key_value,
            use_cache=use_cache,
            query_length=query_length,
            output_attentions=output_attentions,
        )
        layer_output = hidden_states + self.dropout(attention_output[0])
        outputs = (layer_output,) + attention_output[1:]  # add attentions if we output them
        return outputs


class T5Block(nn.Module):
    def __init__(self, config, has_relative_attention_bias=False):
        super().__init__()
        self.is_decoder = config.is_decoder
        self.layer = nn.ModuleList()
        self.layer.append(T5LayerSelfAttention(config, has_relative_attention_bias=has_relative_attention_bias))
        if self.is_decoder:
            self.layer.append(T5LayerCrossAttention(config))

        self.layer.append(T5LayerFF(config))

    def forward(
        self,
        hidden_states,
        attention_mask=None,
        position_bias=None,
        encoder_hidden_states=None,
        encoder_attention_mask=None,
        encoder_decoder_position_bias=None,
        layer_head_mask=None,
        cross_attn_layer_head_mask=None,
        past_key_value=None,
        use_cache=False,
        output_attentions=False,
        return_dict=True,
    ):

        if past_key_value is not None:
            assert self.is_decoder, "Only decoder can use `past_key_values`"
            expected_num_past_key_values = 2 if encoder_hidden_states is None else 4

            if len(past_key_value) != expected_num_past_key_values:
                raise ValueError(
                    f"There should be {expected_num_past_key_values} past states. "
                    f"{'2 (past / key) for cross attention' if expected_num_past_key_values == 4 else ''}."
                    f"Got {len(past_key_value)} past key / value states"
                )

            self_attn_past_key_value = past_key_value[:2]
            cross_attn_past_key_value = past_key_value[2:]
        else:
            self_attn_past_key_value, cross_attn_past_key_value = None, None

        self_attention_outputs = self.layer[0](
            hidden_states,
            attention_mask=attention_mask,
            position_bias=position_bias,
            layer_head_mask=layer_head_mask,
            past_key_value=self_attn_past_key_value,
            use_cache=use_cache,
            output_attentions=output_attentions,
        )
        hidden_states, present_key_value_state = self_attention_outputs[:2]
        attention_outputs = self_attention_outputs[2:]  # Keep self-attention outputs and relative position weights

        # clamp inf values to enable fp16 training
        if hidden_states.dtype == torch.float16 and torch.isinf(hidden_states).any():
            clamp_value = torch.finfo(hidden_states.dtype).max - 1000
            hidden_states = torch.clamp(hidden_states, min=-clamp_value, max=clamp_value)

        do_cross_attention = self.is_decoder and encoder_hidden_states is not None
        if do_cross_attention:
            # the actual query length is unknown for cross attention
            # if using past key value states. Need to inject it here
            if present_key_value_state is not None:
                query_length = present_key_value_state[0].shape[2]
            else:
                query_length = None

            cross_attention_outputs = self.layer[1](
                hidden_states,
                key_value_states=encoder_hidden_states,
                attention_mask=encoder_attention_mask,
                position_bias=encoder_decoder_position_bias,
                layer_head_mask=cross_attn_layer_head_mask,
                past_key_value=cross_attn_past_key_value,
                query_length=query_length,
                use_cache=use_cache,
                output_attentions=output_attentions,
            )
            hidden_states = cross_attention_outputs[0]

            # clamp inf values to enable fp16 training
            if hidden_states.dtype == torch.float16 and torch.isinf(hidden_states).any():
                clamp_value = torch.finfo(hidden_states.dtype).max - 1000
                hidden_states = torch.clamp(hidden_states, min=-clamp_value, max=clamp_value)

            # Combine self attn and cross attn key value states
            if present_key_value_state is not None:
                present_key_value_state = present_key_value_state + cross_attention_outputs[1]

            # Keep cross-attention outputs and relative position weights
            attention_outputs = attention_outputs + cross_attention_outputs[2:]

        # Apply Feed Forward layer
        hidden_states = self.layer[-1](hidden_states)

        # clamp inf values to enable fp16 training
        if hidden_states.dtype == torch.float16 and torch.isinf(hidden_states).any():
            clamp_value = torch.finfo(hidden_states.dtype).max - 1000
            hidden_states = torch.clamp(hidden_states, min=-clamp_value, max=clamp_value)

        outputs = (hidden_states,)

        if use_cache:
            outputs = outputs + (present_key_value_state,) + attention_outputs
        else:
            outputs = outputs + attention_outputs

        return outputs  # hidden-states, present_key_value_states, (self-attention weights), (self-attention position bias), (cross-attention weights), (cross-attention position bias)


class T5PreTrainedModel(PreTrainedModel):
    """
    An abstract class to handle weights initialization and a simple interface for downloading and loading pretrained
    models.
    """

    config_class = T5Config
    load_tf_weights = load_tf_weights_in_t5
    base_model_prefix = "transformer"
    is_parallelizable = True

    @property
    def dummy_inputs(self):
        input_ids = torch.tensor(DUMMY_INPUTS)
        input_mask = torch.tensor(DUMMY_MASK)
        dummy_inputs = {
            "decoder_input_ids": input_ids,
            "input_ids": input_ids,
            "decoder_attention_mask": input_mask,
        }
        return dummy_inputs

    def _init_weights(self, module):
        """ Initialize the weights """
        factor = self.config.initializer_factor  # Used for testing weights initialization
        if isinstance(module, T5LayerNorm):
            module.weight.data.fill_(factor * 1.0)
        elif isinstance(module, (T5Model, T5ForConditionalGeneration, T5EncoderModel)):
            # Mesh TensorFlow embeddings initialization
            # See https://github.com/tensorflow/mesh/blob/fa19d69eafc9a482aff0b59ddd96b025c0cb207d/mesh_tensorflow/layers.py#L1624
            module.shared.weight.data.normal_(mean=0.0, std=factor * 1.0)
        elif isinstance(module, T5DenseReluDense):
            # Mesh TensorFlow FF initialization
            # See https://github.com/tensorflow/mesh/blob/master/mesh_tensorflow/transformer/transformer_layers.py#L56
            # and https://github.com/tensorflow/mesh/blob/fa19d69eafc9a482aff0b59ddd96b025c0cb207d/mesh_tensorflow/layers.py#L89
            module.wi.weight.data.normal_(mean=0.0, std=factor * ((self.config.d_model) ** -0.5))
            if hasattr(module.wi, "bias") and module.wi.bias is not None:
                module.wi.bias.data.zero_()
            module.wo.weight.data.normal_(mean=0.0, std=factor * ((self.config.d_ff) ** -0.5))
            if hasattr(module.wo, "bias") and module.wo.bias is not None:
                module.wo.bias.data.zero_()
        elif isinstance(module, T5DenseGatedGeluDense):
            module.wi_0.weight.data.normal_(mean=0.0, std=factor * ((self.config.d_model) ** -0.5))
            if hasattr(module.wi_0, "bias") and module.wi_0.bias is not None:
                module.wi_0.bias.data.zero_()
            module.wi_1.weight.data.normal_(mean=0.0, std=factor * ((self.config.d_model) ** -0.5))
            if hasattr(module.wi_1, "bias") and module.wi_1.bias is not None:
                module.wi_1.bias.data.zero_()
            module.wo.weight.data.normal_(mean=0.0, std=factor * ((self.config.d_ff) ** -0.5))
            if hasattr(module.wo, "bias") and module.wo.bias is not None:
                module.wo.bias.data.zero_()
        elif isinstance(module, T5Attention):
            # Mesh TensorFlow attention initialization to avoid scaling before softmax
            # See https://github.com/tensorflow/mesh/blob/fa19d69eafc9a482aff0b59ddd96b025c0cb207d/mesh_tensorflow/transformer/attention.py#L136
            d_model = self.config.d_model
            key_value_proj_dim = self.config.d_kv
            n_heads = self.config.num_heads
            module.q.weight.data.normal_(mean=0.0, std=factor * ((d_model * key_value_proj_dim) ** -0.5))
            module.k.weight.data.normal_(mean=0.0, std=factor * (d_model ** -0.5))
            module.v.weight.data.normal_(mean=0.0, std=factor * (d_model ** -0.5))
            module.o.weight.data.normal_(mean=0.0, std=factor * ((n_heads * key_value_proj_dim) ** -0.5))
            if module.has_relative_attention_bias:
                module.relative_attention_bias.weight.data.normal_(mean=0.0, std=factor * ((d_model) ** -0.5))

    def _shift_right(self, input_ids):
        decoder_start_token_id = self.config.decoder_start_token_id
        pad_token_id = self.config.pad_token_id

        assert (
            decoder_start_token_id is not None
        ), "self.model.config.decoder_start_token_id has to be defined. In T5 it is usually set to the pad_token_id. See T5 docs for more information"

        # shift inputs to the right
        shifted_input_ids = input_ids.new_zeros(input_ids.shape)
        shifted_input_ids[..., 1:] = input_ids[..., :-1].clone()
        shifted_input_ids[..., 0] = decoder_start_token_id

        assert pad_token_id is not None, "self.model.config.pad_token_id has to be defined."
        # replace possible -100 values in labels by `pad_token_id`
        shifted_input_ids.masked_fill_(shifted_input_ids == -100, pad_token_id)

        assert torch.all(shifted_input_ids >= 0).item(), "Verify that `shifted_input_ids` has only positive values"

        return shifted_input_ids


class T5Stack(T5PreTrainedModel):
    def __init__(self, config, embed_tokens=None):
        super().__init__(config)

        self.embed_tokens = embed_tokens
        self.is_decoder = config.is_decoder

        self.block = nn.ModuleList(
            [T5Block(config, has_relative_attention_bias=bool(i == 0)) for i in range(config.num_layers)]
        )
        self.final_layer_norm = T5LayerNorm(config.d_model, eps=config.layer_norm_epsilon)
        self.dropout = nn.Dropout(config.dropout_rate)

        self.init_weights()
        # Model parallel
        self.model_parallel = False
        self.device_map = None

    @add_start_docstrings(PARALLELIZE_DOCSTRING)
    def parallelize(self, device_map=None):
        # Check validity of device_map
        self.device_map = (
            get_device_map(len(self.block), range(torch.cuda.device_count())) if device_map is None else device_map
        )
        assert_device_map(self.device_map, len(self.block))
        self.model_parallel = True
        self.first_device = "cpu" if "cpu" in self.device_map.keys() else "cuda:" + str(min(self.device_map.keys()))
        self.last_device = "cuda:" + str(max(self.device_map.keys()))
        # Load onto devices
        for k, v in self.device_map.items():
            for layer in v:
                cuda_device = "cuda:" + str(k)
                self.block[layer] = self.block[layer].to(cuda_device)

        # Set embed_tokens to first layer
        self.embed_tokens = self.embed_tokens.to(self.first_device)
        # Set final layer norm to last device
        self.final_layer_norm = self.final_layer_norm.to(self.last_device)

    @add_start_docstrings(PARALLELIZE_DOCSTRING)
    def deparallelize(self):
        self.model_parallel = False
        self.device_map = None
        self.first_device = "cpu"
        self.last_device = "cpu"
        for i in range(len(self.block)):
            self.block[i] = self.block[i].to("cpu")
        self.embed_tokens = self.embed_tokens.to("cpu")
        self.final_layer_norm = self.final_layer_norm.to("cpu")
        torch.cuda.empty_cache()

    def get_input_embeddings(self):
        return self.embed_tokens

    def set_input_embeddings(self, new_embeddings):
        self.embed_tokens = new_embeddings

    def forward(
        self,
        input_ids=None,
        attention_mask=None,
        encoder_hidden_states=None,
        encoder_attention_mask=None,
        inputs_embeds=None,
        head_mask=None,
        cross_attn_head_mask=None,
        past_key_values=None,
        use_cache=None,
        output_attentions=None,
        output_hidden_states=None,
        return_dict=None,
    ):
        # Model parallel
        if self.model_parallel:
            torch.cuda.set_device(self.first_device)
            self.embed_tokens = self.embed_tokens.to(self.first_device)
        use_cache = use_cache if use_cache is not None else self.config.use_cache
        output_attentions = output_attentions if output_attentions is not None else self.config.output_attentions
        output_hidden_states = (
            output_hidden_states if output_hidden_states is not None else self.config.output_hidden_states
        )
        return_dict = return_dict if return_dict is not None else self.config.use_return_dict

        if input_ids is not None and inputs_embeds is not None:
            err_msg_prefix = "decoder_" if self.is_decoder else ""
            raise ValueError(
                f"You cannot specify both {err_msg_prefix}inputs and {err_msg_prefix}inputs_embeds at the same time"
            )
        elif input_ids is not None:
            input_shape = input_ids.size()
            input_ids = input_ids.view(-1, input_shape[-1])
        elif inputs_embeds is not None:
            input_shape = inputs_embeds.size()[:-1]
        else:
            err_msg_prefix = "decoder_" if self.is_decoder else ""
            raise ValueError(f"You have to specify either {err_msg_prefix}inputs or {err_msg_prefix}inputs_embeds")

        if inputs_embeds is None:
            assert self.embed_tokens is not None, "You have to initialize the model with valid token embeddings"
            inputs_embeds = self.embed_tokens(input_ids)

        batch_size, seq_length = input_shape

        # required mask seq length can be calculated via length of past
        mask_seq_length = past_key_values[0][0].shape[2] + seq_length if past_key_values is not None else seq_length

        if use_cache is True:
            assert self.is_decoder, f":obj:`use_cache` can only be set to `True` if {self} is used as a decoder"

        if attention_mask is None:
            attention_mask = torch.ones(batch_size, mask_seq_length).to(inputs_embeds.device)
        if self.is_decoder and encoder_attention_mask is None and encoder_hidden_states is not None:
            encoder_seq_length = encoder_hidden_states.shape[1]
            encoder_attention_mask = torch.ones(
                batch_size, encoder_seq_length, device=inputs_embeds.device, dtype=torch.long
            )

        # initialize past_key_values with `None` if past does not exist
        if past_key_values is None:
            past_key_values = [None] * len(self.block)

        # We can provide a self-attention mask of dimensions [batch_size, from_seq_length, to_seq_length]
        # ourselves in which case we just need to make it broadcastable to all heads.
        extended_attention_mask = self.get_extended_attention_mask(attention_mask, input_shape, inputs_embeds.device)

        if self.is_decoder and encoder_attention_mask is not None:
            encoder_extended_attention_mask = self.invert_attention_mask(encoder_attention_mask)
        else:
            encoder_extended_attention_mask = None

        # Prepare head mask if needed
        head_mask = self.get_head_mask(head_mask, self.config.num_layers)
        cross_attn_head_mask = self.get_head_mask(cross_attn_head_mask, self.config.num_layers)
        present_key_value_states = () if use_cache else None
        all_hidden_states = () if output_hidden_states else None
        all_attentions = () if output_attentions else None
        all_cross_attentions = () if (output_attentions and self.is_decoder) else None
        position_bias = None
        encoder_decoder_position_bias = None

        hidden_states = self.dropout(inputs_embeds)

        for i, (layer_module, past_key_value) in enumerate(zip(self.block, past_key_values)):
            layer_head_mask = head_mask[i]
            cross_attn_layer_head_mask = cross_attn_head_mask[i]
            # Model parallel
            if self.model_parallel:
                torch.cuda.set_device(hidden_states.device)
                # Ensure that attention_mask is always on the same device as hidden_states
                if attention_mask is not None:
                    attention_mask = attention_mask.to(hidden_states.device)
                if position_bias is not None:
                    position_bias = position_bias.to(hidden_states.device)
                if encoder_hidden_states is not None:
                    encoder_hidden_states = encoder_hidden_states.to(hidden_states.device)
                if encoder_extended_attention_mask is not None:
                    encoder_extended_attention_mask = encoder_extended_attention_mask.to(hidden_states.device)
                if encoder_decoder_position_bias is not None:
                    encoder_decoder_position_bias = encoder_decoder_position_bias.to(hidden_states.device)
                if layer_head_mask is not None:
                    layer_head_mask = layer_head_mask.to(hidden_states.device)
                if cross_attn_layer_head_mask is not None:
                    cross_attn_layer_head_mask = cross_attn_layer_head_mask.to(hidden_states.device)
            if output_hidden_states:
                all_hidden_states = all_hidden_states + (hidden_states,)

<<<<<<< HEAD
            if (
                getattr(self.config, "gradient_checkpointing", False)
                and self.training
                and (not self.config.is_decoder)
            ):
                if use_cache:
                    logger.warn(
                        "`use_cache=True` is incompatible with `config.gradient_checkpointing=True`. Setting "
                        "`use_cache=False`..."
                    )
                    use_cache = False

                def create_custom_forward(module):
                    def custom_forward(*inputs):
                        return tuple(module(*inputs, use_cache, output_attentions))

                    return custom_forward

                layer_outputs = checkpoint(
                    create_custom_forward(layer_module),
                    hidden_states,
                    extended_attention_mask,
                    position_bias,
                    encoder_hidden_states,
                    encoder_extended_attention_mask,
                    encoder_decoder_position_bias,
                    layer_head_mask,
                    encoder_layer_head_mask,
                    past_key_value,
                )
            else:
                layer_outputs = layer_module(
                    hidden_states,
                    attention_mask=extended_attention_mask,
                    position_bias=position_bias,
                    encoder_hidden_states=encoder_hidden_states,
                    encoder_attention_mask=encoder_extended_attention_mask,
                    encoder_decoder_position_bias=encoder_decoder_position_bias,
                    layer_head_mask=layer_head_mask,
                    encoder_layer_head_mask=encoder_layer_head_mask,
                    past_key_value=past_key_value,
                    use_cache=use_cache,
                    output_attentions=output_attentions,
                )
=======
            layer_outputs = layer_module(
                hidden_states,
                attention_mask=extended_attention_mask,
                position_bias=position_bias,
                encoder_hidden_states=encoder_hidden_states,
                encoder_attention_mask=encoder_extended_attention_mask,
                encoder_decoder_position_bias=encoder_decoder_position_bias,
                layer_head_mask=layer_head_mask,
                cross_attn_layer_head_mask=cross_attn_layer_head_mask,
                past_key_value=past_key_value,
                use_cache=use_cache,
                output_attentions=output_attentions,
            )
>>>>>>> 52166f67
            # layer_outputs is a tuple with:
            # hidden-states, key-value-states, (self-attention weights), (self-attention position bias), (cross-attention weights), (cross-attention position bias)
            if use_cache is False:
                layer_outputs = layer_outputs[:1] + (None,) + layer_outputs[1:]
            hidden_states, present_key_value_state = layer_outputs[:2]

            # We share the position biases between the layers - the first layer store them
            # layer_outputs = hidden-states, key-value-states (self-attention weights),
            # (self-attention position bias), (cross-attention weights), (cross-attention position bias)
            position_bias = layer_outputs[2]
            if self.is_decoder and encoder_hidden_states is not None:
                encoder_decoder_position_bias = layer_outputs[4 if output_attentions else 3]
            # append next layer key value states
            if use_cache:
                present_key_value_states = present_key_value_states + (present_key_value_state,)

            if output_attentions:
                all_attentions = all_attentions + (layer_outputs[3],)
                if self.is_decoder:
                    all_cross_attentions = all_cross_attentions + (layer_outputs[5],)

            # Model Parallel: If it's the last layer for that device, put things on the next device
            if self.model_parallel:
                for k, v in self.device_map.items():
                    if i == v[-1] and "cuda:" + str(k) != self.last_device:
                        hidden_states = hidden_states.to("cuda:" + str(k + 1))

        hidden_states = self.final_layer_norm(hidden_states)
        hidden_states = self.dropout(hidden_states)

        # Add last layer
        if output_hidden_states:
            all_hidden_states = all_hidden_states + (hidden_states,)

        if not return_dict:
            return tuple(
                v
                for v in [
                    hidden_states,
                    present_key_value_states,
                    all_hidden_states,
                    all_attentions,
                    all_cross_attentions,
                ]
                if v is not None
            )
        return BaseModelOutputWithPastAndCrossAttentions(
            last_hidden_state=hidden_states,
            past_key_values=present_key_value_states,
            hidden_states=all_hidden_states,
            attentions=all_attentions,
            cross_attentions=all_cross_attentions,
        )


T5_START_DOCSTRING = r"""

    The T5 model was proposed in `Exploring the Limits of Transfer Learning with a Unified Text-to-Text Transformer
    <https://arxiv.org/abs/1910.10683>`__ by Colin Raffel, Noam Shazeer, Adam Roberts, Katherine Lee, Sharan Narang,
    Michael Matena, Yanqi Zhou, Wei Li, Peter J. Liu. It's an encoder decoder transformer pre-trained in a text-to-text
    denoising generative setting.

    This model inherits from :class:`~transformers.PreTrainedModel`. Check the superclass documentation for the generic
    methods the library implements for all its model (such as downloading or saving, resizing the input embeddings,
    pruning heads etc.)

    This model is also a PyTorch `torch.nn.Module <https://pytorch.org/docs/stable/nn.html#torch.nn.Module>`__
    subclass. Use it as a regular PyTorch Module and refer to the PyTorch documentation for all matter related to
    general usage and behavior.

    Parameters:
        config (:class:`~transformers.T5Config`): Model configuration class with all the parameters of the model.
            Initializing with a config file does not load the weights associated with the model, only the
            configuration. Check out the :meth:`~transformers.PreTrainedModel.from_pretrained` method to load the model
            weights.
"""

T5_INPUTS_DOCSTRING = r"""
    Args:
        input_ids (:obj:`torch.LongTensor` of shape :obj:`(batch_size, sequence_length)`):
            Indices of input sequence tokens in the vocabulary. T5 is a model with relative position embeddings so you
            should be able to pad the inputs on both the right and the left.

            Indices can be obtained using :class:`~transformers.T5Tokenizer`. See
            :meth:`transformers.PreTrainedTokenizer.encode` and :meth:`transformers.PreTrainedTokenizer.__call__` for
            detail.

            `What are input IDs? <../glossary.html#input-ids>`__

            To know more on how to prepare :obj:`input_ids` for pretraining take a look a `T5 Training
            <./t5.html#training>`__.
        attention_mask (:obj:`torch.FloatTensor` of shape :obj:`(batch_size, sequence_length)`, `optional`):
            Mask to avoid performing attention on padding token indices. Mask values selected in ``[0, 1]``:

            - 1 for tokens that are **not masked**,
            - 0 for tokens that are **masked**.

            `What are attention masks? <../glossary.html#attention-mask>`__
        decoder_input_ids (:obj:`torch.LongTensor` of shape :obj:`(batch_size, target_sequence_length)`, `optional`):
            Indices of decoder input sequence tokens in the vocabulary.

            Indices can be obtained using :class:`~transformers.T5Tokenizer`. See
            :meth:`transformers.PreTrainedTokenizer.encode` and :meth:`transformers.PreTrainedTokenizer.__call__` for
            details.

            `What are input IDs? <../glossary.html#input-ids>`__

            T5 uses the :obj:`pad_token_id` as the starting token for :obj:`decoder_input_ids` generation. If
            :obj:`past_key_values` is used, optionally only the last :obj:`decoder_input_ids` have to be input (see
            :obj:`past_key_values`).

            To know more on how to prepare :obj:`decoder_input_ids` for pretraining take a look at `T5 Training
            <./t5.html#training>`__.
        decoder_attention_mask (:obj:`torch.BoolTensor` of shape :obj:`(batch_size, target_sequence_length)`, `optional`):
            Default behavior: generate a tensor that ignores pad tokens in :obj:`decoder_input_ids`. Causal mask will
            also be used by default.
        head_mask (:obj:`torch.FloatTensor` of shape :obj:`(num_heads,)` or :obj:`(num_layers, num_heads)`, `optional`):
            Mask to nullify selected heads of the self-attention modules in the encoder. Mask values selected in ``[0,
            1]``:

            - 1 indicates the head is **not masked**,
            - 0 indicates the head is **masked**.

        decoder_head_mask (:obj:`torch.FloatTensor` of shape :obj:`(num_heads,)` or :obj:`(num_layers, num_heads)`, `optional`):
            Mask to nullify selected heads of the self-attention modules in the decoder. Mask values selected in ``[0,
            1]``:

            - 1 indicates the head is **not masked**,
            - 0 indicates the head is **masked**.

        cross_attn_head_mask (:obj:`torch.Tensor` of shape :obj:`(num_heads,)` or :obj:`(num_layers, num_heads)`, `optional`):
                Mask to nullify selected heads of the cross-attention modules in the decoder. Mask values selected in
                ``[0, 1]``:

                - 1 indicates the head is **not masked**,
                - 0 indicates the head is **masked**.

        encoder_outputs (:obj:`tuple(tuple(torch.FloatTensor)`, `optional`):
            Tuple consists of (:obj:`last_hidden_state`, :obj:`optional`: `hidden_states`, :obj:`optional`:
            `attentions`) :obj:`last_hidden_state` of shape :obj:`(batch_size, sequence_length, hidden_size)` is a
            sequence of hidden states at the output of the last layer of the encoder. Used in the cross-attention of
            the decoder.
        past_key_values (:obj:`tuple(tuple(torch.FloatTensor))` of length :obj:`config.n_layers` with each tuple having 4 tensors of shape :obj:`(batch_size, num_heads, sequence_length - 1, embed_size_per_head)`):
            Contains precomputed key and value hidden states of the attention blocks. Can be used to speed up decoding.

            If :obj:`past_key_values` are used, the user can optionally input only the last :obj:`decoder_input_ids`
            (those that don't have their past key value states given to this model) of shape :obj:`(batch_size, 1)`
            instead of all :obj:`decoder_input_ids` of shape :obj:`(batch_size, sequence_length)`.
        inputs_embeds (:obj:`torch.FloatTensor` of shape :obj:`(batch_size, sequence_length, hidden_size)`, `optional`):
            Optionally, instead of passing :obj:`input_ids` you can choose to directly pass an embedded representation.
            This is useful if you want more control over how to convert :obj:`input_ids` indices into associated
            vectors than the model's internal embedding lookup matrix.
        decoder_inputs_embeds (:obj:`torch.FloatTensor` of shape :obj:`(batch_size, target_sequence_length, hidden_size)`, `optional`):
            Optionally, instead of passing :obj:`decoder_input_ids` you can choose to directly pass an embedded
            representation. If :obj:`past_key_values` is used, optionally only the last :obj:`decoder_inputs_embeds`
            have to be input (see :obj:`past_key_values`). This is useful if you want more control over how to convert
            :obj:`decoder_input_ids` indices into associated vectors than the model's internal embedding lookup matrix.

            If :obj:`decoder_input_ids` and :obj:`decoder_inputs_embeds` are both unset, :obj:`decoder_inputs_embeds`
            takes the value of :obj:`inputs_embeds`.

        use_cache (:obj:`bool`, `optional`):
            If set to :obj:`True`, :obj:`past_key_values` key value states are returned and can be used to speed up
            decoding (see :obj:`past_key_values`).

        output_attentions (:obj:`bool`, `optional`):
            Whether or not to return the attentions tensors of all attention layers. See ``attentions`` under returned
            tensors for more detail.
        output_hidden_states (:obj:`bool`, `optional`):
            Whether or not to return the hidden states of all layers. See ``hidden_states`` under returned tensors for
            more detail.
        return_dict (:obj:`bool`, `optional`):
            Whether or not to return a :class:`~transformers.file_utils.ModelOutput` instead of a plain tuple.
"""

T5_ENCODER_INPUTS_DOCSTRING = r"""
    Args:
        input_ids (:obj:`torch.LongTensor` of shape :obj:`(batch_size, sequence_length)`):
            Indices of input sequence tokens in the vocabulary. T5 is a model with relative position embeddings so you
            should be able to pad the inputs on both the right and the left.

            Indices can be obtained using :class:`~transformers.T5Tokenizer`. See
            :meth:`transformers.PreTrainedTokenizer.encode` and :meth:`transformers.PreTrainedTokenizer.__call__` for
            detail.

            To know more on how to prepare :obj:`input_ids` for pretraining take a look a `T5 Training
            <./t5.html#training>`__.
        attention_mask (:obj:`torch.FloatTensor` of shape :obj:`(batch_size, sequence_length)`, `optional`):
            Mask to avoid performing attention on padding token indices. Mask values selected in ``[0, 1]``:

            - 1 for tokens that are **not masked**,
            - 0 for tokens that are **masked**.

            `What are attention masks? <../glossary.html#attention-mask>`__
        head_mask (:obj:`torch.FloatTensor` of shape :obj:`(num_heads,)` or :obj:`(num_layers, num_heads)`, `optional`):
            Mask to nullify selected heads of the self-attention modules. Mask values selected in ``[0, 1]``:

            - 1 indicates the head is **not masked**,
            - 0 indicates the head is **masked**.

        inputs_embeds (:obj:`torch.FloatTensor` of shape :obj:`(batch_size, sequence_length, hidden_size)`, `optional`):
            Optionally, instead of passing :obj:`input_ids` you can choose to directly pass an embedded representation.
            This is useful if you want more control over how to convert :obj:`input_ids` indices into associated
            vectors than the model's internal embedding lookup matrix.
        output_attentions (:obj:`bool`, `optional`):
            Whether or not to return the attentions tensors of all attention layers. See ``attentions`` under returned
            tensors for more detail.
        output_hidden_states (:obj:`bool`, `optional`):
            Whether or not to return the hidden states of all layers. See ``hidden_states`` under returned tensors for
            more detail.
        return_dict (:obj:`bool`, `optional`):
            Whether or not to return a :class:`~transformers.file_utils.ModelOutput` instead of a plain tuple.
"""

# Warning messafe for FutureWarning: head_mask was separated into two input args - head_mask, decoder_head_mask
__HEAD_MASK_WARNING_MSG = """
The input argument `head_mask` was split into two arguments `head_mask` and `decoder_head_mask`. Currently,
`decoder_head_mask` is set to copy `head_mask`, but this feature is deprecated and will be removed in future versions.
If you do not want to use any `decoder_head_mask` now, please set `decoder_head_mask = torch.ones(num_layers,
num_heads)`.
"""


@add_start_docstrings(
    "The bare T5 Model transformer outputting raw hidden-states" "without any specific head on top.",
    T5_START_DOCSTRING,
)
class T5Model(T5PreTrainedModel):
    _keys_to_ignore_on_load_missing = [
        r"encoder\.embed_tokens\.weight",
        r"decoder\.embed_tokens\.weight",
    ]
    _keys_to_ignore_on_load_unexpected = [
        r"decoder\.block\.0\.layer\.1\.EncDecAttention\.relative_attention_bias\.weight",
    ]

    def __init__(self, config: T5Config):
        super().__init__(config)
        self.shared = nn.Embedding(config.vocab_size, config.d_model)

        encoder_config = copy.deepcopy(config)
        encoder_config.is_decoder = False
        encoder_config.use_cache = False
        encoder_config.is_encoder_decoder = False
        self.encoder = T5Stack(encoder_config, self.shared)

        decoder_config = copy.deepcopy(config)
        decoder_config.is_decoder = True
        decoder_config.is_encoder_decoder = False
        decoder_config.num_layers = config.num_decoder_layers
        self.decoder = T5Stack(decoder_config, self.shared)

        self.init_weights()

        # Model parallel
        self.model_parallel = False
        self.device_map = None

    @add_start_docstrings(PARALLELIZE_DOCSTRING)
    def parallelize(self, device_map=None):
        self.device_map = (
            get_device_map(len(self.encoder.block), range(torch.cuda.device_count()))
            if device_map is None
            else device_map
        )
        assert_device_map(self.device_map, len(self.encoder.block))
        self.encoder.parallelize(self.device_map)
        self.decoder.parallelize(self.device_map)
        self.model_parallel = True

    @add_start_docstrings(DEPARALLELIZE_DOCSTRING)
    def deparallelize(self):
        self.encoder.deparallelize()
        self.decoder.deparallelize()
        self.encoder = self.encoder.to("cpu")
        self.decoder = self.decoder.to("cpu")
        self.model_parallel = False
        self.device_map = None
        torch.cuda.empty_cache()

    def get_input_embeddings(self):
        return self.shared

    def set_input_embeddings(self, new_embeddings):
        self.shared = new_embeddings
        self.encoder.set_input_embeddings(new_embeddings)
        self.decoder.set_input_embeddings(new_embeddings)

    def get_encoder(self):
        return self.encoder

    def get_decoder(self):
        return self.decoder

    def _prune_heads(self, heads_to_prune):
        """
        Prunes heads of the model. heads_to_prune: dict of {layer_num: list of heads to prune in this layer} See base
        class PreTrainedModel
        """
        for layer, heads in heads_to_prune.items():
            self.encoder.layer[layer].attention.prune_heads(heads)

    @add_start_docstrings_to_model_forward(T5_INPUTS_DOCSTRING)
    @replace_return_docstrings(output_type=Seq2SeqModelOutput, config_class=_CONFIG_FOR_DOC)
    def forward(
        self,
        input_ids=None,
        attention_mask=None,
        decoder_input_ids=None,
        decoder_attention_mask=None,
        head_mask=None,
        decoder_head_mask=None,
        cross_attn_head_mask=None,
        encoder_outputs=None,
        past_key_values=None,
        inputs_embeds=None,
        decoder_inputs_embeds=None,
        use_cache=None,
        output_attentions=None,
        output_hidden_states=None,
        return_dict=None,
    ):
        r"""
        Returns:

        Example::

            >>> from transformers import T5Tokenizer, T5Model

            >>> tokenizer = T5Tokenizer.from_pretrained('t5-small')
            >>> model = T5Model.from_pretrained('t5-small')

            >>> input_ids = tokenizer("Studies have been shown that owning a dog is good for you", return_tensors="pt").input_ids  # Batch size 1
            >>> decoder_input_ids = tokenizer("Studies show that", return_tensors="pt").input_ids  # Batch size 1
            >>> outputs = model(input_ids=input_ids, decoder_input_ids=decoder_input_ids)

            >>> last_hidden_states = outputs.last_hidden_state
        """
        use_cache = use_cache if use_cache is not None else self.config.use_cache
        return_dict = return_dict if return_dict is not None else self.config.use_return_dict

        # FutureWarning: head_mask was separated into two input args - head_mask, decoder_head_mask
        if head_mask is not None and decoder_head_mask is None:
            if self.config.num_layers == self.config.num_decoder_layers:
                warnings.warn(__HEAD_MASK_WARNING_MSG, FutureWarning)
                decoder_head_mask = head_mask

        # Encode if needed (training, first prediction pass)
        if encoder_outputs is None:
            encoder_outputs = self.encoder(
                input_ids=input_ids,
                attention_mask=attention_mask,
                inputs_embeds=inputs_embeds,
                head_mask=head_mask,
                output_attentions=output_attentions,
                output_hidden_states=output_hidden_states,
                return_dict=return_dict,
            )
        elif return_dict and not isinstance(encoder_outputs, BaseModelOutput):
            encoder_outputs = BaseModelOutput(
                last_hidden_state=encoder_outputs[0],
                hidden_states=encoder_outputs[1] if len(encoder_outputs) > 1 else None,
                attentions=encoder_outputs[2] if len(encoder_outputs) > 2 else None,
            )

        hidden_states = encoder_outputs[0]
        if self.model_parallel:
            torch.cuda.set_device(self.decoder.first_device)
        # Set device for model parallelism
        if self.model_parallel:
            torch.cuda.set_device(self.decoder.first_device)
            hidden_states = hidden_states.to(self.decoder.first_device)
            if decoder_input_ids is not None:
                decoder_input_ids = decoder_input_ids.to(self.decoder.first_device)
            if attention_mask is not None:
                attention_mask = attention_mask.to(self.decoder.first_device)
            if decoder_attention_mask is not None:
                decoder_attention_mask = decoder_attention_mask.to(self.decoder.first_device)

        # Decode
        decoder_outputs = self.decoder(
            input_ids=decoder_input_ids,
            attention_mask=decoder_attention_mask,
            inputs_embeds=decoder_inputs_embeds,
            past_key_values=past_key_values,
            encoder_hidden_states=hidden_states,
            encoder_attention_mask=attention_mask,
            head_mask=decoder_head_mask,
            cross_attn_head_mask=cross_attn_head_mask,
            use_cache=use_cache,
            output_attentions=output_attentions,
            output_hidden_states=output_hidden_states,
            return_dict=return_dict,
        )

        if not return_dict:
            return decoder_outputs + encoder_outputs

        return Seq2SeqModelOutput(
            last_hidden_state=decoder_outputs.last_hidden_state,
            past_key_values=decoder_outputs.past_key_values,
            decoder_hidden_states=decoder_outputs.hidden_states,
            decoder_attentions=decoder_outputs.attentions,
            cross_attentions=decoder_outputs.cross_attentions,
            encoder_last_hidden_state=encoder_outputs.last_hidden_state,
            encoder_hidden_states=encoder_outputs.hidden_states,
            encoder_attentions=encoder_outputs.attentions,
        )


@add_start_docstrings("""T5 Model with a `language modeling` head on top. """, T5_START_DOCSTRING)
class T5ForConditionalGeneration(T5PreTrainedModel):
    _keys_to_ignore_on_load_missing = [
        r"encoder\.embed_tokens\.weight",
        r"decoder\.embed_tokens\.weight",
        r"lm_head\.weight",
    ]
    _keys_to_ignore_on_load_unexpected = [
        r"decoder\.block\.0\.layer\.1\.EncDecAttention\.relative_attention_bias\.weight",
    ]

    def __init__(self, config):
        super().__init__(config)
        self.model_dim = config.d_model

        self.shared = nn.Embedding(config.vocab_size, config.d_model)

        encoder_config = copy.deepcopy(config)
        encoder_config.is_decoder = False
        encoder_config.use_cache = False
        encoder_config.is_encoder_decoder = False
        self.encoder = T5Stack(encoder_config, self.shared)

        decoder_config = copy.deepcopy(config)
        decoder_config.is_decoder = True
        decoder_config.is_encoder_decoder = False
        decoder_config.num_layers = config.num_decoder_layers
        self.decoder = T5Stack(decoder_config, self.shared)

        self.lm_head = nn.Linear(config.d_model, config.vocab_size, bias=False)

        self.init_weights()

        # Model parallel
        self.model_parallel = False
        self.device_map = None

    @add_start_docstrings(PARALLELIZE_DOCSTRING)
    def parallelize(self, device_map=None):
        self.device_map = (
            get_device_map(len(self.encoder.block), range(torch.cuda.device_count()))
            if device_map is None
            else device_map
        )
        assert_device_map(self.device_map, len(self.encoder.block))
        self.encoder.parallelize(self.device_map)
        self.decoder.parallelize(self.device_map)
        self.lm_head = self.lm_head.to(self.decoder.first_device)
        self.model_parallel = True

    @add_start_docstrings(DEPARALLELIZE_DOCSTRING)
    def deparallelize(self):
        self.encoder.deparallelize()
        self.decoder.deparallelize()
        self.encoder = self.encoder.to("cpu")
        self.decoder = self.decoder.to("cpu")
        self.lm_head = self.lm_head.to("cpu")
        self.model_parallel = False
        self.device_map = None
        torch.cuda.empty_cache()

    def get_input_embeddings(self):
        return self.shared

    def set_input_embeddings(self, new_embeddings):
        self.shared = new_embeddings
        self.encoder.set_input_embeddings(new_embeddings)
        self.decoder.set_input_embeddings(new_embeddings)

    def set_output_embeddings(self, new_embeddings):
        self.lm_head = new_embeddings

    def get_output_embeddings(self):
        return self.lm_head

    def get_encoder(self):
        return self.encoder

    def get_decoder(self):
        return self.decoder

    @add_start_docstrings_to_model_forward(T5_INPUTS_DOCSTRING)
    @replace_return_docstrings(output_type=Seq2SeqLMOutput, config_class=_CONFIG_FOR_DOC)
    def forward(
        self,
        input_ids=None,
        attention_mask=None,
        decoder_input_ids=None,
        decoder_attention_mask=None,
        head_mask=None,
        decoder_head_mask=None,
        cross_attn_head_mask=None,
        encoder_outputs=None,
        past_key_values=None,
        inputs_embeds=None,
        decoder_inputs_embeds=None,
        labels=None,
        use_cache=None,
        output_attentions=None,
        output_hidden_states=None,
        return_dict=None,
    ):
        r"""
        labels (:obj:`torch.LongTensor` of shape :obj:`(batch_size,)`, `optional`):
            Labels for computing the sequence classification/regression loss. Indices should be in :obj:`[-100, 0, ...,
            config.vocab_size - 1]`. All labels set to ``-100`` are ignored (masked), the loss is only computed for
            labels in ``[0, ..., config.vocab_size]``

        Returns:

        Examples::

            >>> from transformers import T5Tokenizer, T5ForConditionalGeneration

            >>> tokenizer = T5Tokenizer.from_pretrained('t5-small')
            >>> model = T5ForConditionalGeneration.from_pretrained('t5-small')

            >>> input_ids = tokenizer('The <extra_id_0> walks in <extra_id_1> park', return_tensors='pt').input_ids
            >>> labels = tokenizer('<extra_id_0> cute dog <extra_id_1> the <extra_id_2> </s>', return_tensors='pt').input_ids
            >>> outputs = model(input_ids=input_ids, labels=labels)
            >>> loss = outputs.loss
            >>> logits = outputs.logits

            >>> input_ids = tokenizer("summarize: studies have shown that owning a dog is good for you ", return_tensors="pt").input_ids  # Batch size 1
            >>> outputs = model.generate(input_ids)
        """
        use_cache = use_cache if use_cache is not None else self.config.use_cache
        return_dict = return_dict if return_dict is not None else self.config.use_return_dict

        # FutureWarning: head_mask was separated into two input args - head_mask, decoder_head_mask
        if head_mask is not None and decoder_head_mask is None:
            if self.config.num_layers == self.config.num_decoder_layers:
                warnings.warn(__HEAD_MASK_WARNING_MSG, FutureWarning)
                decoder_head_mask = head_mask

        # Encode if needed (training, first prediction pass)
        if encoder_outputs is None:
            # Convert encoder inputs in embeddings if needed
            encoder_outputs = self.encoder(
                input_ids=input_ids,
                attention_mask=attention_mask,
                inputs_embeds=inputs_embeds,
                head_mask=head_mask,
                output_attentions=output_attentions,
                output_hidden_states=output_hidden_states,
                return_dict=return_dict,
            )
        elif return_dict and not isinstance(encoder_outputs, BaseModelOutput):
            encoder_outputs = BaseModelOutput(
                last_hidden_state=encoder_outputs[0],
                hidden_states=encoder_outputs[1] if len(encoder_outputs) > 1 else None,
                attentions=encoder_outputs[2] if len(encoder_outputs) > 2 else None,
            )

        hidden_states = encoder_outputs[0]

        if self.model_parallel:
            torch.cuda.set_device(self.decoder.first_device)

        if labels is not None and decoder_input_ids is None and decoder_inputs_embeds is None:
            # get decoder inputs from shifting lm labels to the right
            decoder_input_ids = self._shift_right(labels)

        # If decoding with past key value states, only the last tokens
        # should be given as an input
        if past_key_values is not None:
            assert labels is None, "Decoder should not use cached key value states when training."
            if decoder_input_ids is not None:
                decoder_input_ids = decoder_input_ids[:, -1:]
            if decoder_inputs_embeds is not None:
                decoder_inputs_embeds = decoder_inputs_embeds[:, -1:]

        # Set device for model parallelism
        if self.model_parallel:
            torch.cuda.set_device(self.decoder.first_device)
            hidden_states = hidden_states.to(self.decoder.first_device)
            if decoder_input_ids is not None:
                decoder_input_ids = decoder_input_ids.to(self.decoder.first_device)
            if attention_mask is not None:
                attention_mask = attention_mask.to(self.decoder.first_device)
            if decoder_attention_mask is not None:
                decoder_attention_mask = decoder_attention_mask.to(self.decoder.first_device)

        # Decode
        decoder_outputs = self.decoder(
            input_ids=decoder_input_ids,
            attention_mask=decoder_attention_mask,
            inputs_embeds=decoder_inputs_embeds,
            past_key_values=past_key_values,
            encoder_hidden_states=hidden_states,
            encoder_attention_mask=attention_mask,
            head_mask=decoder_head_mask,
            cross_attn_head_mask=cross_attn_head_mask,
            use_cache=use_cache,
            output_attentions=output_attentions,
            output_hidden_states=output_hidden_states,
            return_dict=return_dict,
        )

        sequence_output = decoder_outputs[0]

        # Set device for model parallelism
        if self.model_parallel:
            torch.cuda.set_device(self.encoder.first_device)
            self.lm_head = self.lm_head.to(self.encoder.first_device)
            sequence_output = sequence_output.to(self.lm_head.weight.device)

        if self.config.tie_word_embeddings:
            # Rescale output before projecting on vocab
            # See https://github.com/tensorflow/mesh/blob/fa19d69eafc9a482aff0b59ddd96b025c0cb207d/mesh_tensorflow/transformer/transformer.py#L586
            sequence_output = sequence_output * (self.model_dim ** -0.5)

        lm_logits = self.lm_head(sequence_output)

        loss = None
        if labels is not None:
            loss_fct = CrossEntropyLoss(ignore_index=-100)
            loss = loss_fct(lm_logits.view(-1, lm_logits.size(-1)), labels.view(-1))
            # TODO(thom): Add z_loss https://github.com/tensorflow/mesh/blob/fa19d69eafc9a482aff0b59ddd96b025c0cb207d/mesh_tensorflow/layers.py#L666

        if not return_dict:
            output = (lm_logits,) + decoder_outputs[1:] + encoder_outputs
            return ((loss,) + output) if loss is not None else output

        return Seq2SeqLMOutput(
            loss=loss,
            logits=lm_logits,
            past_key_values=decoder_outputs.past_key_values,
            decoder_hidden_states=decoder_outputs.hidden_states,
            decoder_attentions=decoder_outputs.attentions,
            cross_attentions=decoder_outputs.cross_attentions,
            encoder_last_hidden_state=encoder_outputs.last_hidden_state,
            encoder_hidden_states=encoder_outputs.hidden_states,
            encoder_attentions=encoder_outputs.attentions,
        )

    def prepare_inputs_for_generation(
        self, input_ids, past=None, attention_mask=None, use_cache=None, encoder_outputs=None, **kwargs
    ):

        # cut decoder_input_ids if past is used
        if past is not None:
            input_ids = input_ids[:, -1:]

        return {
            "decoder_input_ids": input_ids,
            "past_key_values": past,
            "encoder_outputs": encoder_outputs,
            "attention_mask": attention_mask,
            "use_cache": use_cache,
        }

    def prepare_decoder_input_ids_from_labels(self, labels: torch.Tensor):
        return self._shift_right(labels)

    def _reorder_cache(self, past, beam_idx):
        # if decoder past is not included in output
        # speedy decoding is disabled and no need to reorder
        if past is None:
            logger.warning("You might want to consider setting `use_cache=True` to speed up decoding")
            return past

        reordered_decoder_past = ()
        for layer_past_states in past:
            # get the correct batch idx from layer past batch dim
            # batch dim of `past` is at 2nd position
            reordered_layer_past_states = ()
            for layer_past_state in layer_past_states:
                # need to set correct `past` for each of the four key / value states
                reordered_layer_past_states = reordered_layer_past_states + (
                    layer_past_state.index_select(0, beam_idx),
                )

            assert reordered_layer_past_states[0].shape == layer_past_states[0].shape
            assert len(reordered_layer_past_states) == len(layer_past_states)

            reordered_decoder_past = reordered_decoder_past + (reordered_layer_past_states,)
        return reordered_decoder_past


@add_start_docstrings(
    "The bare T5 Model transformer outputting encoder's raw hidden-states" "without any specific head on top.",
    T5_START_DOCSTRING,
)
class T5EncoderModel(T5PreTrainedModel):
    authorized_missing_keys = [
        r"encoder\.embed_tokens\.weight",
    ]

    def __init__(self, config: T5Config):
        super().__init__(config)
        self.shared = nn.Embedding(config.vocab_size, config.d_model)

        encoder_config = copy.deepcopy(config)
        encoder_config.use_cache = False
        encoder_config.is_encoder_decoder = False
        self.encoder = T5Stack(encoder_config, self.shared)

        self.init_weights()

        # Model parallel
        self.model_parallel = False
        self.device_map = None

    @add_start_docstrings(PARALLELIZE_DOCSTRING)
    def parallelize(self, device_map=None):
        self.device_map = (
            get_device_map(len(self.encoder.block), range(torch.cuda.device_count()))
            if device_map is None
            else device_map
        )
        assert_device_map(self.device_map, len(self.encoder.block))
        self.encoder.parallelize(self.device_map)
        self.model_parallel = True

    @add_start_docstrings(DEPARALLELIZE_DOCSTRING)
    def deparallelize(self):
        self.encoder.deparallelize()
        self.encoder = self.encoder.to("cpu")
        self.model_parallel = False
        self.device_map = None
        torch.cuda.empty_cache()

    def get_input_embeddings(self):
        return self.shared

    def set_input_embeddings(self, new_embeddings):
        self.shared = new_embeddings
        self.encoder.set_input_embeddings(new_embeddings)

    def get_encoder(self):
        return self.encoder

    def _prune_heads(self, heads_to_prune):
        """
        Prunes heads of the model. heads_to_prune: dict of {layer_num: list of heads to prune in this layer} See base
        class PreTrainedModel
        """
        for layer, heads in heads_to_prune.items():
            self.encoder.layer[layer].attention.prune_heads(heads)

    @add_start_docstrings_to_model_forward(T5_ENCODER_INPUTS_DOCSTRING)
    @replace_return_docstrings(output_type=BaseModelOutput, config_class=_CONFIG_FOR_DOC)
    def forward(
        self,
        input_ids=None,
        attention_mask=None,
        head_mask=None,
        inputs_embeds=None,
        output_attentions=None,
        output_hidden_states=None,
        return_dict=None,
    ):
        r"""
        Returns:

        Example::

            >>> from transformers import T5Tokenizer, T5EncoderModel
            >>> tokenizer = T5Tokenizer.from_pretrained('t5-small')
            >>> model = T5EncoderModel.from_pretrained('t5-small')
            >>> input_ids = tokenizer("Studies have been shown that owning a dog is good for you", return_tensors="pt").input_ids  # Batch size 1
            >>> outputs = model(input_ids=input_ids)
            >>> last_hidden_states = outputs.last_hidden_state
        """
        return_dict = return_dict if return_dict is not None else self.config.use_return_dict

        encoder_outputs = self.encoder(
            input_ids=input_ids,
            attention_mask=attention_mask,
            inputs_embeds=inputs_embeds,
            head_mask=head_mask,
            output_attentions=output_attentions,
            output_hidden_states=output_hidden_states,
            return_dict=return_dict,
        )

        return encoder_outputs<|MERGE_RESOLUTION|>--- conflicted
+++ resolved
@@ -952,7 +952,6 @@
             if output_hidden_states:
                 all_hidden_states = all_hidden_states + (hidden_states,)
 
-<<<<<<< HEAD
             if (
                 getattr(self.config, "gradient_checkpointing", False)
                 and self.training
@@ -980,7 +979,7 @@
                     encoder_extended_attention_mask,
                     encoder_decoder_position_bias,
                     layer_head_mask,
-                    encoder_layer_head_mask,
+                    cross_attn_layer_head_mask,
                     past_key_value,
                 )
             else:
@@ -992,26 +991,12 @@
                     encoder_attention_mask=encoder_extended_attention_mask,
                     encoder_decoder_position_bias=encoder_decoder_position_bias,
                     layer_head_mask=layer_head_mask,
-                    encoder_layer_head_mask=encoder_layer_head_mask,
+                    cross_attn_layer_head_mask=cross_attn_layer_head_mask,
                     past_key_value=past_key_value,
                     use_cache=use_cache,
                     output_attentions=output_attentions,
                 )
-=======
-            layer_outputs = layer_module(
-                hidden_states,
-                attention_mask=extended_attention_mask,
-                position_bias=position_bias,
-                encoder_hidden_states=encoder_hidden_states,
-                encoder_attention_mask=encoder_extended_attention_mask,
-                encoder_decoder_position_bias=encoder_decoder_position_bias,
-                layer_head_mask=layer_head_mask,
-                cross_attn_layer_head_mask=cross_attn_layer_head_mask,
-                past_key_value=past_key_value,
-                use_cache=use_cache,
-                output_attentions=output_attentions,
-            )
->>>>>>> 52166f67
+
             # layer_outputs is a tuple with:
             # hidden-states, key-value-states, (self-attention weights), (self-attention position bias), (cross-attention weights), (cross-attention position bias)
             if use_cache is False:
