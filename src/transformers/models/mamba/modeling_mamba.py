--- conflicted
+++ resolved
@@ -674,18 +674,13 @@
         return model_kwargs
 
     def prepare_inputs_for_generation(
-<<<<<<< HEAD
-        self, input_ids, cache_params: Optional[MambaCache] = None, inputs_embeds=None, **kwargs
-=======
         self,
         input_ids,
         inputs_embeds=None,
         use_cache=None,
         cache_params: Optional[MambaCache] = None,
         **kwargs,
->>>>>>> b6c9f47f
     ):
-        use_cache = kwargs.get("use_cache", None)
         use_cache = use_cache if use_cache is not None else (self.config.use_cache if not self.training else False)
         if use_cache and self.training and self.gradient_checkpointing:
             use_cache = False
