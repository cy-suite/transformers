--- conflicted
+++ resolved
@@ -668,7 +668,7 @@
                     image_feature = torch.cat(
                         (
                             image_feature,
-                            image_newline[:, None, None].expand(*image_feature.shape[:-1], 1).to(image_feature),
+                            image_newline[:, None, None].expand(*image_feature.shape[:-1], 1).to(image_feature.dtype),
                         ),
                         dim=-1,
                     )
@@ -791,13 +791,13 @@
 
                 # NOTE we only support multimodal_patch_merge_type == "spatial_unpad"
 
-<<<<<<< HEAD
                 image_features, feature_lens = self.pack_image_features(
                     image_features,
                     image_sizes,
                     image_newline=self.image_newline,
                 )
 
+                inputs_embeds = inputs_embeds.to(image_features.dtype)
                 inputs_embeds, attention_mask, position_ids, labels = self._merge_input_ids_with_image_features(
                     image_features,
                     feature_lens,
@@ -806,45 +806,6 @@
                     attention_mask,
                     position_ids,
                     labels=labels,
-=======
-                new_image_features = []
-                for image_idx, image_feature in enumerate(image_features):
-                    if image_feature.shape[0] > 1:
-                        base_image_feature = image_feature[0]
-                        image_feature = image_feature[1:]
-
-                        if height * width != base_image_feature.shape[0]:
-                            raise ValueError("The number of patches is not consistent with the image size.")
-                        num_patch_height, num_patch_width = get_anyres_image_grid_shape(
-                            image_sizes[image_idx],
-                            self.config.image_grid_pinpoints,
-                            self.config.vision_config.image_size,
-                        )
-                        image_feature = image_feature.view(num_patch_height, num_patch_width, height, width, -1)
-                        image_feature = image_feature.permute(4, 0, 2, 1, 3).contiguous()
-                        image_feature = image_feature.flatten(1, 2).flatten(2, 3)
-                        image_feature = unpad_image(image_feature, image_sizes[image_idx])
-                        image_feature = torch.cat(
-                            (
-                                image_feature,
-                                self.image_newline[:, None, None]
-                                .expand(*image_feature.shape[:-1], 1)
-                                .to(image_feature.dtype),
-                            ),
-                            dim=-1,
-                        )
-                        image_feature = image_feature.flatten(1, 2).transpose(0, 1)
-                        image_feature = torch.cat((base_image_feature, image_feature), dim=0)
-                    else:
-                        image_feature = image_feature[0]
-                        image_feature = torch.cat((image_feature, self.image_newline[None]), dim=0)
-                    new_image_features.append(image_feature)
-                image_features = torch.stack(new_image_features, dim=0)
-                inputs_embeds = inputs_embeds.to(image_features.dtype)
-
-                inputs_embeds, attention_mask, labels, position_ids = self._merge_input_ids_with_image_features(
-                    image_features, inputs_embeds, input_ids, attention_mask, labels
->>>>>>> df475bf8
                 )
 
             # pixel_values is not None but is empty ---> text only cases
