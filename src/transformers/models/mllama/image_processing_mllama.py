--- conflicted
+++ resolved
@@ -14,16 +14,10 @@
 # limitations under the License.
 
 import math
-<<<<<<< HEAD
 import numpy as np
 from functools import lru_cache
 from collections import defaultdict
 from typing import Dict, List, Optional, Tuple, Union
-=======
-from typing import Any, Dict, List, Optional, Set, Tuple, Union
-
-import numpy as np
->>>>>>> 17fd76a8
 
 from ...image_processing_utils import BaseImageProcessor, BatchFeature
 from ...image_transforms import (
@@ -377,103 +371,9 @@
 
     image = image.reshape(num_channels, num_tiles_height, tile_height, num_tiles_width, tile_width)
 
-<<<<<<< HEAD
     # Permute to (num_tiles_height, num_tiles_width, num_channels, tile_height, tile_width)
     image = image.transpose(1, 3, 0, 2, 4)
     # image = image.transpose(0, 2, 4, 1, 3)
-=======
-def fit_image_to_canvas(num_tiles: int, img_width: int, img_height: int, tile_size: int) -> Any:
-    # fmt: off
-    r"""
-    Finds the best canvas (grid of tiles) to fit an image without resizing the image smaller.
-    Given the number of tiles, the function explores different grid arrangements (width x height)
-    and determines the one that best fits the image. The image must fit without downscaling,
-    and the function returns the grid with the smallest gap between the canvas size and image size.
-
-    Example of canvases made from tiles:
-
-    To visualize how the image can fit onto different tile grids, let's try fitting an ASCII cat into the tiles.
-
-    Here's an ASCII cat image you want to fit into the tiles:
-
-       /\_/\
-      ( o.o )
-       > ^ <
-
-    If `num_tiles=6`, possible tile grids would look like this:
-
-    **2x3 Canvas (2 tiles wide, 3 tiles tall)**: -> total of 6 tiles
-    +-------+-------+
-    | /\_/\ |   0   |   <- Cat image split across two tiles horizontally
-    +-------+-------+
-    | > ^ < |   0   |   <- Remaining part of the cat occupies the left tile
-    +-------+-------+
-    |( o.o )|   0   |
-    +-------+-------+
-
-    **3x2 Canvas (3 tiles wide, 2 tiles tall)**: -> total of 6 tiles
-    +-------+-------+-------+
-    | /\_/\ |( o.o )|   0   |   <- Cat image occupies the first two tiles, 1 tile remains empty
-    +-------+-------+-------+
-    | > ^ < |   0   |   0   |   <- Remaining part of the cat occupies the left tile
-    +-------+-------+-------+
-
-    **1x6 Canvas (1 tile wide, 6 tiles tall)**: -> total of 6 tiles
-    +-------+
-    | /\_/\ |   <- Top part of the cat
-    +-------+
-    |( o.o )|   <- Middle part of the cat
-    +-------+
-    | > ^ < |   <- Bottom part of the cat
-    +-------+
-    |   0   |
-    +-------+
-    |   0   |
-    +-------+
-    |   0   |
-    +-------+
-
-
-    The function tests these arrangements to find the smallest canvas where the image fits.
-    If multiple canvases fit, it selects the one where the dimensions are closest to the image size.
-
-    In this case the first canvas is the closest to the original image.
-
-    You then feed all of the tiles to the model:
-
-        +-------+-------+-------+-------+-------+-------+
-    -   | /\_/\ |( o.o )| > ^ < |   0   |   0   |   0   |  <- Last canvas
-        +-------+-------+-------+-------+-------+-------+
-
-        +-------+-------+-------+-------+-------+-------+
-    -   | /\_/\ |   0   |( o.o )|   0   | > ^ < |   0   | <- First canvas
-        +-------+-------+-------+-------+-------+-------+
-
-        +-------+-------+-------+-------+-------+-------+
-    -   | /\_/\ |( o.o )|   0   | > ^ < |   0   |   0   | <- second canvas
-        +-------+-------+-------+-------+-------+-------+
-
-    For each tile, you have num_channels (usually RGB so 3), tile_width, tile_height
-    Given that the tiles you get depend on the chosen aspect ratio, you have to add
-    embedding in the modeling code to help it know if it got a 3x2 or a 1x6 or a 2x3
-    aspect ratio.
-
-
-    Parameters:
-    - num_tiles: Total number of tiles available for the grid.
-    - img_width: The width of the image to fit into the canvas.
-    - img_height: The height of the image to fit into the canvas.
-    - tile_size: The size (side length) of each square tile.
-
-    Returns:
-    - The best-fitting canvas as a tuple (n_w, n_h), where n_w is the number of tiles in width
-      and n_h is the number of tiles in height.
-    - Returns None if no canvas can fit the image.
-    """
-    # fmt: on
-    # Initialize the optimal canvas to None. If no canvas is found where image fits, function returns None.
-    optimal_canvas = None
->>>>>>> 17fd76a8
 
     # Reshape into the desired output shape (num_tiles_width * num_tiles_height, num_channels, tile_height, tile_width)
     image = image.reshape(num_tiles_width * num_tiles_height, num_channels, tile_height, tile_width)
