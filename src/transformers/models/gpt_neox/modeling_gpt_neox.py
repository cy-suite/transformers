# coding=utf-8
# Copyright 2022 EleutherAI The HuggingFace Inc. team. All rights reserved.
#
# Licensed under the Apache License, Version 2.0 (the "License");
# you may not use this file except in compliance with the License.
# You may obtain a copy of the License at
#
#     http://www.apache.org/licenses/LICENSE-2.0
#
# Unless required by applicable law or agreed to in writing, software
# distributed under the License is distributed on an "AS IS" BASIS,
# WITHOUT WARRANTIES OR CONDITIONS OF ANY KIND, either express or implied.
# See the License for the specific language governing permissions and
# limitations under the License.
""" PyTorch GPTNeoX model."""

from typing import Optional, Tuple, Union

import torch
import torch.utils.checkpoint
from torch import nn
from torch.nn import BCEWithLogitsLoss, CrossEntropyLoss, MSELoss

from ...activations import ACT2FN
from ...file_utils import (
    add_code_sample_docstrings,
    add_start_docstrings,
    add_start_docstrings_to_model_forward,
    replace_return_docstrings,
)
from ...modeling_outputs import (
    BaseModelOutputWithPast,
    CausalLMOutputWithPast,
    QuestionAnsweringModelOutput,
    SequenceClassifierOutputWithPast,
    TokenClassifierOutput,
)
from ...modeling_utils import PreTrainedModel
from ...utils import logging
from .configuration_gpt_neox import GPTNeoXConfig


logger = logging.get_logger(__name__)

_CHECKPOINT_FOR_DOC = "trl-internal-testing/tiny-random-GPTNeoXForCausalLM"
_REAL_CHECKPOINT_FOR_DOC = "EleutherAI/gpt-neox-20b"
_CONFIG_FOR_DOC = "GPTNeoXConfig"

GPT_NEOX_PRETRAINED_MODEL_ARCHIVE_LIST = [
    "EleutherAI/gpt-neox-20b",
    # See all GPTNeoX models at https://huggingface.co/models?filter=gpt_neox
]


class GPTNeoXPreTrainedModel(PreTrainedModel):
    """
    An abstract class to handle weights initialization and a simple interface for downloading and loading pretrained
    models.
    """

    config_class = GPTNeoXConfig
    base_model_prefix = "gpt_neox"
    supports_gradient_checkpointing = True
    _no_split_modules = ["GPTNeoXLayer"]
    _skip_keys_device_placement = "past_key_values"

    def _init_weights(self, module):
        """Initialize the weights"""
        if isinstance(module, nn.Linear):
            module.weight.data.normal_(mean=0.0, std=self.config.initializer_range)
            if module.bias is not None:
                module.bias.data.zero_()
        elif isinstance(module, nn.Embedding):
            module.weight.data.normal_(mean=0.0, std=self.config.initializer_range)
            if module.padding_idx is not None:
                module.weight.data[module.padding_idx].zero_()
        elif isinstance(module, nn.LayerNorm):
            module.bias.data.zero_()
            module.weight.data.fill_(1.0)

    def _set_gradient_checkpointing(self, module, value=False):
        if isinstance(module, GPTNeoXModel):
            module.gradient_checkpointing = value


class GPTNeoXAttention(nn.Module):
    def __init__(self, config):
        super().__init__()
        self.config = config
        self.num_attention_heads = config.num_attention_heads
        self.hidden_size = config.hidden_size
        if self.hidden_size % self.num_attention_heads != 0:
            raise ValueError(
                "The hidden size is not divisble by the number of attention heads! Make sure to update them"
            )
        self.head_size = self.hidden_size // self.num_attention_heads
        self.rotary_ndims = int(self.head_size * config.rotary_pct)
        self._init_bias(config.max_position_embeddings)

        self.register_buffer("masked_bias", torch.tensor(-1e9), persistent=False)
        self._init_rope()

        self.norm_factor = self.head_size**-0.5
        self.query_key_value = nn.Linear(config.hidden_size, 3 * config.hidden_size)
        self.dense = nn.Linear(config.hidden_size, config.hidden_size)
        self.attention_dropout = nn.Dropout(config.attention_dropout)

    def _init_bias(self, max_positions, device=None):
        self.register_buffer(
            "bias",
            torch.tril(torch.ones((max_positions, max_positions), dtype=torch.bool)).view(
                1, 1, max_positions, max_positions
            ),
            persistent=False,
        )
        if device is not None:
            self.bias = self.bias.to(device)

    def _init_rope(self):
        if self.config.rope_scaling is None:
            self.rotary_emb = GPTNeoXRotaryEmbedding(
                self.rotary_ndims, self.config.max_position_embeddings, base=self.config.rotary_emb_base
            )
        else:
            scaling_type = self.config.rope_scaling["type"]
            scaling_factor = self.config.rope_scaling["factor"]
            if scaling_type == "linear":
                self.rotary_emb = GPTNeoXLinearScalingRotaryEmbedding(
                    self.rotary_ndims,
                    self.config.max_position_embeddings,
                    base=self.config.rotary_emb_base,
                    scaling_factor=scaling_factor,
                )
            elif scaling_type == "dynamic":
                self.rotary_emb = GPTNeoXDynamicNTKScalingRotaryEmbedding(
                    self.rotary_ndims,
                    self.config.max_position_embeddings,
                    base=self.config.rotary_emb_base,
                    scaling_factor=scaling_factor,
                )
            else:
                raise ValueError(f"Unknown RoPE scaling type {scaling_type}")

    def forward(
        self,
        hidden_states: torch.FloatTensor,
        attention_mask: torch.FloatTensor,
        position_ids: torch.LongTensor,
        head_mask: Optional[torch.FloatTensor] = None,
        layer_past: Optional[Tuple[torch.Tensor]] = None,
        use_cache: Optional[bool] = False,
        output_attentions: Optional[bool] = False,
    ):
        has_layer_past = layer_past is not None

        # Compute QKV
        # Attention heads [batch, seq_len, hidden_size]
        #   --> [batch, seq_len, (np * 3 * head_size)]
        qkv = self.query_key_value(hidden_states)

        # [batch, seq_len, (num_heads * 3 * head_size)]
        #   --> [batch, seq_len, num_heads, 3 * head_size]
        new_qkv_shape = qkv.size()[:-1] + (self.num_attention_heads, 3 * self.head_size)
        qkv = qkv.view(*new_qkv_shape)

        # [batch, seq_len, num_attention_heads, 3 * head_size] --> 3 [batch, num_attention_heads, seq_len, head_size]
        query = qkv[..., : self.head_size].permute(0, 2, 1, 3)
        key = qkv[..., self.head_size : 2 * self.head_size].permute(0, 2, 1, 3)
        value = qkv[..., 2 * self.head_size :].permute(0, 2, 1, 3)

        # Compute rotary embeddings on rotary_ndims
        query_rot = query[..., : self.rotary_ndims]
        query_pass = query[..., self.rotary_ndims :]
        key_rot = key[..., : self.rotary_ndims]
        key_pass = key[..., self.rotary_ndims :]

        # Compute token offset for rotary embeddings (when decoding)
        seq_len = key.shape[-2]
        if has_layer_past:
            seq_len += layer_past[0].shape[-2]
        cos, sin = self.rotary_emb(value, seq_len=seq_len)
        query, key = apply_rotary_pos_emb(query_rot, key_rot, cos, sin, position_ids)
        query = torch.cat((query, query_pass), dim=-1)
        key = torch.cat((key, key_pass), dim=-1)

        # Cache QKV values
        if has_layer_past:
            past_key = layer_past[0]
            past_value = layer_past[1]
            key = torch.cat((past_key, key), dim=-2)
            value = torch.cat((past_value, value), dim=-2)
        present = (key, value) if use_cache else None

        # Compute attention
        attn_output, attn_weights = self._attn(query, key, value, attention_mask, head_mask)

        # Reshape outputs
        attn_output = self._merge_heads(attn_output, self.num_attention_heads, self.head_size)
        attn_output = self.dense(attn_output)

        outputs = (attn_output, present)
        if output_attentions:
            outputs += (attn_weights,)

        return outputs

    @classmethod
    def _split_heads(cls, tensor, num_attention_heads, attn_head_size):
        """
        Splits hidden dim into attn_head_size and num_attention_heads
        """
        # tensor: [bs, seq_len, hidden_size]
        new_shape = tensor.size()[:-1] + (num_attention_heads, attn_head_size)
        # -> [bs, seq_len, num_attention_heads, attn_head_size]
        tensor = tensor.view(new_shape)
        # -> [bs, num_attention_heads, seq_len, attn_head_size]
        tensor = tensor.permute(0, 2, 1, 3)
        return tensor

    @classmethod
    def _merge_heads(cls, tensor, num_attention_heads, attn_head_size):
        """
        Merges attn_head_size dim and num_attn_heads dim into hidden dim
        """
        # tensor [bs, num_attention_heads, seq_len, attn_head_size]
        tensor = tensor.permute(0, 2, 1, 3).contiguous()
        # -> [bs, seq_len, num_attention_heads, attn_head_size]
        tensor = tensor.view(tensor.size(0), tensor.size(1), num_attention_heads * attn_head_size)
        # -> [bs, seq_len, hidden_size]
        return tensor

    def _attn(self, query, key, value, attention_mask=None, head_mask=None):
        # q, k, v: [bs, num_attention_heads, seq_len, attn_head_size]
        # compute causal mask from causal mask buffer
        batch_size, num_attention_heads, query_length, attn_head_size = query.size()
        key_length = key.size(-2)

        # dynamically increase the causal mask with the key length, if needed.
        if key_length > self.bias.shape[-1]:
            self._init_bias(key_length, device=key.device)
        causal_mask = self.bias[:, :, key_length - query_length : key_length, :key_length]

        query = query.view(batch_size * num_attention_heads, query_length, attn_head_size)
        key = key.view(batch_size * num_attention_heads, key_length, attn_head_size)
        attn_scores = torch.zeros(
            batch_size * num_attention_heads,
            query_length,
            key_length,
            dtype=query.dtype,
            device=key.device,
        )
        attn_scores = torch.baddbmm(
            attn_scores,
            query,
            key.transpose(1, 2),
            beta=1.0,
            alpha=self.norm_factor,
        )
        attn_scores = attn_scores.view(batch_size, num_attention_heads, query_length, key_length)

        mask_value = torch.finfo(attn_scores.dtype).min
        # Need to be a tensor, otherwise we get error: `RuntimeError: expected scalar type float but found double`.
        # Need to be on the same device, otherwise `RuntimeError: ..., x and y to be on the same device`
        mask_value = torch.tensor(mask_value, dtype=attn_scores.dtype).to(attn_scores.device)
        attn_scores = torch.where(causal_mask, attn_scores, mask_value)

        if attention_mask is not None:
            # Apply the attention mask
            attn_scores = attn_scores + attention_mask

        attn_weights = nn.functional.softmax(attn_scores, dim=-1)
        attn_weights = attn_weights.to(value.dtype)

        # Mask heads if we want to
        if head_mask is not None:
            attn_weights = attn_weights * head_mask

        attn_weights = self.attention_dropout(attn_weights)

        attn_output = torch.matmul(attn_weights, value)
        return attn_output, attn_weights


def attention_mask_func(attention_scores, ltor_mask):
    attention_scores.masked_fill_(~ltor_mask, torch.finfo(attention_scores.dtype).min)
    return attention_scores


# Copied from transformers.models.llama.modeling_llama.LlamaRotaryEmbedding with LlamaRotary->GPTNeoXRotary
class GPTNeoXRotaryEmbedding(nn.Module):
    def __init__(self, dim, max_position_embeddings=2048, base=10000, device=None):
        super().__init__()

        self.dim = dim
        self.max_position_embeddings = max_position_embeddings
        self.base = base
        inv_freq = 1.0 / (self.base ** (torch.arange(0, self.dim, 2).float().to(device) / self.dim))
        self.register_buffer("inv_freq", inv_freq, persistent=False)

        # Build here to make `torch.jit.trace` work.
        self._set_cos_sin_cache(
            seq_len=max_position_embeddings, device=self.inv_freq.device, dtype=torch.get_default_dtype()
        )

    def _set_cos_sin_cache(self, seq_len, device, dtype):
        self.max_seq_len_cached = seq_len
        t = torch.arange(self.max_seq_len_cached, device=device, dtype=self.inv_freq.dtype)

        freqs = torch.einsum("i,j->ij", t, self.inv_freq)
        # Different from paper, but it uses a different permutation in order to obtain the same calculation
        emb = torch.cat((freqs, freqs), dim=-1)
<<<<<<< HEAD
        self.cos_cached = emb.cos()
        self.sin_cached = emb.sin()
=======
        self.register_buffer("cos_cached", emb.cos()[None, None, :, :].to(dtype), persistent=False)
        self.register_buffer("sin_cached", emb.sin()[None, None, :, :].to(dtype), persistent=False)
>>>>>>> 54e17a15

    def forward(self, x, seq_len=None):
        # x: [bs, num_attention_heads, seq_len, head_size]
        if seq_len > self.max_seq_len_cached:
<<<<<<< HEAD
            self._set_cos_sin_cache(seq_len=seq_len, device=x.device)
        return self.cos_cached[:seq_len].to(x.device), self.sin_cached[:seq_len].to(x.device)
=======
            self._set_cos_sin_cache(seq_len=seq_len, device=x.device, dtype=x.dtype)

        return (
            self.cos_cached[:, :, :seq_len, ...].to(dtype=x.dtype),
            self.sin_cached[:, :, :seq_len, ...].to(dtype=x.dtype),
        )
>>>>>>> 54e17a15


# Copied from transformers.models.llama.modeling_llama.LlamaLinearScalingRotaryEmbedding with Llama->GPTNeoX
class GPTNeoXLinearScalingRotaryEmbedding(GPTNeoXRotaryEmbedding):
    """GPTNeoXRotaryEmbedding extended with linear scaling. Credits to the Reddit user /u/kaiokendev"""

    def __init__(self, dim, max_position_embeddings=2048, base=10000, device=None, scaling_factor=1.0):
        self.scaling_factor = scaling_factor
        super().__init__(dim, max_position_embeddings, base, device)

    def _set_cos_sin_cache(self, seq_len, device, dtype):
        self.max_seq_len_cached = seq_len
        t = torch.arange(self.max_seq_len_cached, device=device, dtype=self.inv_freq.dtype)
        t = t / self.scaling_factor

        freqs = torch.einsum("i,j->ij", t, self.inv_freq)
        # Different from paper, but it uses a different permutation in order to obtain the same calculation
        emb = torch.cat((freqs, freqs), dim=-1)
<<<<<<< HEAD
        self.cos_cached = emb.cos()
        self.sin_cached = emb.sin()
=======
        self.register_buffer("cos_cached", emb.cos()[None, None, :, :].to(dtype), persistent=False)
        self.register_buffer("sin_cached", emb.sin()[None, None, :, :].to(dtype), persistent=False)
>>>>>>> 54e17a15


# Copied from transformers.models.llama.modeling_llama.LlamaDynamicNTKScalingRotaryEmbedding with Llama->GPTNeoX
class GPTNeoXDynamicNTKScalingRotaryEmbedding(GPTNeoXRotaryEmbedding):
    """GPTNeoXRotaryEmbedding extended with Dynamic NTK scaling. Credits to the Reddit users /u/bloc97 and /u/emozilla"""

    def __init__(self, dim, max_position_embeddings=2048, base=10000, device=None, scaling_factor=1.0):
        self.scaling_factor = scaling_factor
        super().__init__(dim, max_position_embeddings, base, device)

    def _set_cos_sin_cache(self, seq_len, device, dtype):
        self.max_seq_len_cached = seq_len

        if seq_len > self.max_position_embeddings:
            base = self.base * (
                (self.scaling_factor * seq_len / self.max_position_embeddings) - (self.scaling_factor - 1)
            ) ** (self.dim / (self.dim - 2))
            inv_freq = 1.0 / (base ** (torch.arange(0, self.dim, 2).float().to(device) / self.dim))
            self.register_buffer("inv_freq", inv_freq, persistent=False)

        t = torch.arange(self.max_seq_len_cached, device=device, dtype=self.inv_freq.dtype)

        freqs = torch.einsum("i,j->ij", t, self.inv_freq)
        # Different from paper, but it uses a different permutation in order to obtain the same calculation
        emb = torch.cat((freqs, freqs), dim=-1)
<<<<<<< HEAD
        self.cos_cached = emb.cos()
        self.sin_cached = emb.sin()
=======
        self.register_buffer("cos_cached", emb.cos()[None, None, :, :].to(dtype), persistent=False)
        self.register_buffer("sin_cached", emb.sin()[None, None, :, :].to(dtype), persistent=False)
>>>>>>> 54e17a15


def rotate_half(x):
    """Rotates half the hidden dims of the input."""
    x1 = x[..., : x.shape[-1] // 2]
    x2 = x[..., x.shape[-1] // 2 :]
    return torch.cat((-x2, x1), dim=-1)


# Copied from transformers.models.llama.modeling_llama.apply_rotary_pos_emb
def apply_rotary_pos_emb(q, k, cos, sin, position_ids):
<<<<<<< HEAD
    cos = cos[position_ids].unsqueeze(1)  # [seq_len, dim] -> [batch_size, 1, seq_len, head_dim]
    sin = sin[position_ids].unsqueeze(1)
=======
    # The first two dimensions of cos and sin are always 1, so we can `squeeze` them.
    cos = cos.squeeze(1).squeeze(0)  # [seq_len, dim]
    sin = sin.squeeze(1).squeeze(0)  # [seq_len, dim]
    cos = cos[position_ids].unsqueeze(1)  # [bs, 1, seq_len, dim]
    sin = sin[position_ids].unsqueeze(1)  # [bs, 1, seq_len, dim]
>>>>>>> 54e17a15
    q_embed = (q * cos) + (rotate_half(q) * sin)
    k_embed = (k * cos) + (rotate_half(k) * sin)
    return q_embed, k_embed


class GPTNeoXMLP(nn.Module):
    def __init__(self, config):
        super().__init__()
        self.dense_h_to_4h = nn.Linear(config.hidden_size, config.intermediate_size)
        self.dense_4h_to_h = nn.Linear(config.intermediate_size, config.hidden_size)
        self.act = ACT2FN[config.hidden_act]

    def forward(self, hidden_states):
        hidden_states = self.dense_h_to_4h(hidden_states)
        hidden_states = self.act(hidden_states)
        hidden_states = self.dense_4h_to_h(hidden_states)
        return hidden_states


class GPTNeoXLayer(nn.Module):
    def __init__(self, config):
        super().__init__()
        self.use_parallel_residual = config.use_parallel_residual
        self.input_layernorm = nn.LayerNorm(config.hidden_size, eps=config.layer_norm_eps)
        self.post_attention_layernorm = nn.LayerNorm(config.hidden_size, eps=config.layer_norm_eps)
        self.post_attention_dropout = nn.Dropout(config.hidden_dropout)
        self.post_mlp_dropout = nn.Dropout(config.hidden_dropout)
        self.attention = GPTNeoXAttention(config)
        self.mlp = GPTNeoXMLP(config)

    def forward(
        self,
        hidden_states: Optional[torch.FloatTensor],
        attention_mask: Optional[torch.FloatTensor] = None,
        position_ids: Optional[torch.LongTensor] = None,
        head_mask: Optional[torch.FloatTensor] = None,
        use_cache: Optional[bool] = False,
        layer_past: Optional[Tuple[torch.Tensor]] = None,
        output_attentions: Optional[bool] = False,
    ):
        attention_layer_outputs = self.attention(
            self.input_layernorm(hidden_states),
            attention_mask=attention_mask,
            position_ids=position_ids,
            layer_past=layer_past,
            head_mask=head_mask,
            use_cache=use_cache,
            output_attentions=output_attentions,
        )
        attn_output = attention_layer_outputs[0]  # output_attn: attn_output, present, (attn_weights)
        attn_output = self.post_attention_dropout(attn_output)
        outputs = attention_layer_outputs[1:]

        if self.use_parallel_residual:
            # pseudocode:
            # x = x + attn(ln1(x)) + mlp(ln2(x))
            mlp_output = self.mlp(self.post_attention_layernorm(hidden_states))
            mlp_output = self.post_mlp_dropout(mlp_output)
            hidden_states = mlp_output + attn_output + hidden_states
        else:
            # pseudocode:
            # x = x + attn(ln1(x))
            # x = x + mlp(ln2(x))
            attn_output = attn_output + hidden_states
            mlp_output = self.mlp(self.post_attention_layernorm(attn_output))
            mlp_output = self.post_mlp_dropout(mlp_output)
            hidden_states = mlp_output + attn_output

        if use_cache:
            outputs = (hidden_states,) + outputs  # hidden_states, present, (attn_weights)
        else:
            outputs = (hidden_states,) + outputs[1:]  # hidden_states, (attn_weights)

        return outputs


GPT_NEOX_START_DOCSTRING = r"""
    This model is a PyTorch [torch.nn.Module](https://pytorch.org/docs/stable/nn.html#torch.nn.Module) sub-class. Use
    it as a regular PyTorch Module and refer to the PyTorch documentation for all matter related to general usage and
    behavior.

    Parameters:
        config ([`~GPTNeoXConfig`]): Model configuration class with all the parameters of the model.
            Initializing with a config file does not load the weights associated with the model, only the
            configuration. Check out the [`~PreTrainedModel.from_pretrained`] method to load the model weights.
"""

GPT_NEOX_INPUTS_DOCSTRING = r"""
    Args:
        input_ids (`torch.LongTensor` of shape `({0})`):
            Indices of input sequence tokens in the vocabulary.

            Indices can be obtained using [`AutoTokenizer`]. See [`PreTrainedTokenizer.encode`] and
            [`PreTrainedTokenizer.__call__`] for details.

            [What are input IDs?](../glossary#input-ids)
        attention_mask (`torch.FloatTensor` of shape `({0})`, *optional*):
            Mask to avoid performing attention on padding token indices. Mask values selected in `[0, 1]`:

            - 1 for tokens that are **not masked**,
            - 0 for tokens that are **masked**.

            [What are attention masks?](../glossary#attention-mask)
        position_ids (`torch.LongTensor` of shape `({0})`, *optional*):
            Indices of positions of each input sequence tokens in the position embeddings. Selected in the range `[0,
            config.n_positions - 1]`.

            [What are position IDs?](../glossary#position-ids)
        head_mask (`torch.FloatTensor` of shape `(num_heads,)` or `(num_layers, num_heads)`, *optional*):
            Mask to nullify selected heads of the self-attention modules. Mask values selected in `[0, 1]`:

            - 1 indicates the head is **not masked**,
            - 0 indicates the head is **masked**.

        inputs_embeds (`torch.FloatTensor` of shape `({0}, hidden_size)`, *optional*):
            Optionally, instead of passing `input_ids` you can choose to directly pass an embedded representation. This
            is useful if you want more control over how to convert *input_ids* indices into associated vectors than the
            model's internal embedding lookup matrix.
        output_attentions (`bool`, *optional*):
            Whether or not to return the attentions tensors of all attention layers. See `attentions` under returned
            tensors for more detail.
        output_hidden_states (`bool`, *optional*):
            Whether or not to return the hidden states of all layers. See `hidden_states` under returned tensors for
            more detail.
        return_dict (`bool`, *optional*):
            Whether or not to return a [`~file_utils.ModelOutput`] instead of a plain tuple.
"""


@add_start_docstrings(
    "The bare GPTNeoX Model transformer outputting raw hidden-states without any specific head on top.",
    GPT_NEOX_START_DOCSTRING,
)
class GPTNeoXModel(GPTNeoXPreTrainedModel):
    def __init__(self, config):
        super().__init__(config)
        self.config = config

        self.embed_in = nn.Embedding(config.vocab_size, config.hidden_size)
        self.emb_dropout = nn.Dropout(config.hidden_dropout)
        self.layers = nn.ModuleList([GPTNeoXLayer(config) for _ in range(config.num_hidden_layers)])
        self.final_layer_norm = nn.LayerNorm(config.hidden_size, eps=config.layer_norm_eps)

        self.gradient_checkpointing = False

        # Initialize weights and apply final processing
        self.post_init()

    def get_input_embeddings(self):
        return self.embed_in

    def set_input_embeddings(self, value):
        self.embed_in = value

    @add_start_docstrings_to_model_forward(GPT_NEOX_INPUTS_DOCSTRING.format("batch_size, sequence_length"))
    @add_code_sample_docstrings(
        checkpoint=_CHECKPOINT_FOR_DOC,
        real_checkpoint=_REAL_CHECKPOINT_FOR_DOC,
        output_type=BaseModelOutputWithPast,
        config_class=_CONFIG_FOR_DOC,
    )
    def forward(
        self,
        input_ids: Optional[torch.LongTensor] = None,
        attention_mask: Optional[torch.FloatTensor] = None,
        position_ids: Optional[torch.LongTensor] = None,
        head_mask: Optional[torch.FloatTensor] = None,
        inputs_embeds: Optional[torch.FloatTensor] = None,
        past_key_values: Optional[Tuple[Tuple[torch.FloatTensor]]] = None,
        use_cache: Optional[bool] = None,
        output_attentions: Optional[bool] = None,
        output_hidden_states: Optional[bool] = None,
        return_dict: Optional[bool] = None,
    ) -> Union[Tuple, BaseModelOutputWithPast]:
        r"""
        past_key_values (`tuple(tuple(torch.FloatTensor))` of length `config.n_layers` with each tuple having 4 tensors of shape `(batch_size, num_heads, sequence_length - 1, embed_size_per_head)`):
            Contains precomputed key and value hidden states of the attention blocks. Can be used to speed up decoding.
            If `past_key_values` are used, the user can optionally input only the last `decoder_input_ids` (those that
            don't have their past key value states given to this model) of shape `(batch_size, 1)` instead of all
            `decoder_input_ids` of shape `(batch_size, sequence_length)`.
        use_cache (`bool`, *optional*):
            If set to `True`, `past_key_values` key value states are returned and can be used to speed up decoding (see
            `past_key_values`).
        """
        output_attentions = output_attentions if output_attentions is not None else self.config.output_attentions
        output_hidden_states = (
            output_hidden_states if output_hidden_states is not None else self.config.output_hidden_states
        )
        return_dict = return_dict if return_dict is not None else self.config.use_return_dict
        use_cache = use_cache if use_cache is not None else self.config.use_cache

        if input_ids is not None and inputs_embeds is not None:
            raise ValueError("You cannot specify both input_ids and inputs_embeds at the same time")
        elif input_ids is not None:
            self.warn_if_padding_and_no_attention_mask(input_ids, attention_mask)
            input_shape = input_ids.size()
        elif inputs_embeds is not None:
            input_shape = inputs_embeds.size()[:-1]
        else:
            raise ValueError("You have to specify either input_ids or inputs_embeds")

        batch_size, seq_length = input_shape

        if past_key_values is None:
            past_length = 0
            past_key_values = tuple([None] * self.config.num_hidden_layers)
        else:
            past_length = past_key_values[0][0].size(-2)

        if position_ids is None:
            device = input_ids.device if input_ids is not None else inputs_embeds.device
            position_ids = torch.arange(past_length, seq_length + past_length, dtype=torch.long, device=device)
            position_ids = position_ids.unsqueeze(0).view(-1, seq_length)
        else:
            position_ids = position_ids.view(-1, seq_length).long()

        # Attention mask.
        if attention_mask is not None:
            assert batch_size > 0, "batch_size has to be defined and > 0"
            attention_mask = attention_mask.view(batch_size, -1)
            # We create a 3D attention mask from a 2D tensor mask.
            # Sizes are [batch_size, 1, 1, to_seq_length]
            # So we can broadcast to [batch_size, num_heads, from_seq_length, to_seq_length]
            # this attention mask is more simple than the triangular masking of causal attention
            # used in OpenAI GPT, we just need to prepare the broadcast dimension here.
            attention_mask = attention_mask[:, None, None, :]

            # Since attention_mask is 1.0 for positions we want to attend and 0.0 for
            # masked positions, this operation will create a tensor which is 0.0 for
            # positions we want to attend and the dtype's smallest value for masked positions.
            # Since we are adding it to the raw scores before the softmax, this is
            # effectively the same as removing these entirely.
            attention_mask = attention_mask.to(dtype=self.dtype)  # fp16 compatibility
            attention_mask = (1.0 - attention_mask) * torch.finfo(self.dtype).min

        # Prepare head mask if needed
        # 1.0 in head_mask indicate we keep the head
        # attention_probs has shape bsz x n_heads x N x N
        # input head_mask has shape [num_heads] or [num_hidden_layers x num_heads]
        # and head_mask is converted to shape [num_hidden_layers x batch x num_heads x seq_length x seq_length]
        head_mask = self.get_head_mask(head_mask, self.config.num_hidden_layers)

        if inputs_embeds is None:
            inputs_embeds = self.embed_in(input_ids)

        hidden_states = self.emb_dropout(inputs_embeds)

        if self.gradient_checkpointing and self.training:
            if use_cache:
                logger.warning(
                    "`use_cache=True` is incompatible with gradient checkpointing. Setting `use_cache=False`..."
                )
                use_cache = False

        presents = () if use_cache else None
        all_attentions = () if output_attentions else None
        all_hidden_states = () if output_hidden_states else None
        for i, (layer, layer_past) in enumerate(zip(self.layers, past_key_values)):
            if output_hidden_states:
                all_hidden_states = all_hidden_states + (hidden_states,)

            if self.gradient_checkpointing and self.training:

                def create_custom_forward(module):
                    def custom_forward(*inputs):
                        # None for layer_past
                        return module(*inputs, use_cache, None, output_attentions)

                    return custom_forward

                outputs = torch.utils.checkpoint.checkpoint(
                    create_custom_forward(layer),
                    hidden_states,
                    attention_mask,
                    position_ids,
                    head_mask[i],
                )
            else:
                outputs = layer(
                    hidden_states,
                    attention_mask=attention_mask,
                    position_ids=position_ids,
                    head_mask=head_mask[i],
                    layer_past=layer_past,
                    use_cache=use_cache,
                    output_attentions=output_attentions,
                )
            hidden_states = outputs[0]
            if use_cache is True:
                presents = presents + (outputs[1],)
            if output_attentions:
                all_attentions = all_attentions + (outputs[2 if use_cache else 1],)

        hidden_states = self.final_layer_norm(hidden_states)
        # Add last hidden state
        if output_hidden_states:
            all_hidden_states = all_hidden_states + (hidden_states,)

        if not return_dict:
            return tuple(v for v in [hidden_states, presents, all_hidden_states, all_attentions] if v is not None)

        return BaseModelOutputWithPast(
            last_hidden_state=hidden_states,
            past_key_values=presents,
            hidden_states=all_hidden_states,
            attentions=all_attentions,
        )


@add_start_docstrings(
    """GPTNeoX Model with a `language modeling` head on top for CLM fine-tuning.""", GPT_NEOX_START_DOCSTRING
)
class GPTNeoXForCausalLM(GPTNeoXPreTrainedModel):
    _tied_weights_keys = ["embed_out.weight"]

    def __init__(self, config):
        super().__init__(config)

        self.gpt_neox = GPTNeoXModel(config)
        self.embed_out = nn.Linear(config.hidden_size, config.vocab_size, bias=False)

        # Initialize weights and apply final processing
        self.post_init()

    def get_output_embeddings(self):
        return self.embed_out

    def set_output_embeddings(self, new_embeddings):
        self.embed_out = new_embeddings

    @add_start_docstrings_to_model_forward(GPT_NEOX_INPUTS_DOCSTRING.format("batch_size, sequence_length"))
    @replace_return_docstrings(output_type=CausalLMOutputWithPast, config_class=_CONFIG_FOR_DOC)
    def forward(
        self,
        input_ids: Optional[torch.LongTensor] = None,
        attention_mask: Optional[torch.FloatTensor] = None,
        position_ids: Optional[torch.LongTensor] = None,
        inputs_embeds: Optional[torch.FloatTensor] = None,
        head_mask: Optional[torch.FloatTensor] = None,
        past_key_values: Optional[Tuple[Tuple[torch.FloatTensor]]] = None,
        labels: Optional[torch.LongTensor] = None,
        use_cache: Optional[bool] = None,
        output_attentions: Optional[bool] = None,
        output_hidden_states: Optional[bool] = None,
        return_dict: Optional[bool] = None,
    ) -> Union[Tuple, CausalLMOutputWithPast]:
        r"""
        past_key_values (`tuple(tuple(torch.FloatTensor))`, *optional*, returned when `use_cache=True` is passed or when `config.use_cache=True`):
            Tuple of `tuple(torch.FloatTensor)` of length `config.n_layers`, with each tuple having 2 tensors of shape
            `(batch_size, num_heads, sequence_length, embed_size_per_head)`) and 2 additional tensors of shape
            `(batch_size, num_heads, encoder_sequence_length, embed_size_per_head)`. The two additional tensors are
            only required when the model is used as a decoder in a Sequence to Sequence model.

            Contains pre-computed hidden-states (key and values in the self-attention blocks that can be used (see
            `past_key_values` input) to speed up sequential decoding.

            If `past_key_values` are used, the user can optionally input only the last `decoder_input_ids` (those that
            don't have their past key value states given to this model) of shape `(batch_size, 1)` instead of all
            `decoder_input_ids` of shape `(batch_size, sequence_length)`.
        labels (`torch.LongTensor` of shape `(batch_size, sequence_length)`, *optional*):
            Labels for computing the left-to-right language modeling loss (next word prediction). Indices should be in
            `[-100, 0, ..., config.vocab_size]` (see `input_ids` docstring) Tokens with indices set to `-100` are
            ignored (masked), the loss is only computed for the tokens with labels n `[0, ..., config.vocab_size]`.
        use_cache (`bool`, *optional*):
            If set to `True`, `past_key_values` key value states are returned and can be used to speed up decoding (see
            `past_key_values`).

        Returns:

        Example:

        ```python
        >>> from transformers import AutoTokenizer, GPTNeoXForCausalLM, GPTNeoXConfig
        >>> import torch

        >>> tokenizer = AutoTokenizer.from_pretrained("EleutherAI/gpt-neox-20b")
        >>> config = GPTNeoXConfig.from_pretrained("EleutherAI/gpt-neox-20b")
        >>> config.is_decoder = True
        >>> model = GPTNeoXForCausalLM.from_pretrained("EleutherAI/gpt-neox-20b", config=config)

        >>> inputs = tokenizer("Hello, my dog is cute", return_tensors="pt")
        >>> outputs = model(**inputs)

        >>> prediction_logits = outputs.logits
        ```"""
        return_dict = return_dict if return_dict is not None else self.config.use_return_dict

        outputs = self.gpt_neox(
            input_ids,
            attention_mask=attention_mask,
            position_ids=position_ids,
            head_mask=head_mask,
            inputs_embeds=inputs_embeds,
            past_key_values=past_key_values,
            use_cache=use_cache,
            output_attentions=output_attentions,
            output_hidden_states=output_hidden_states,
            return_dict=return_dict,
        )

        hidden_states = outputs[0]
        lm_logits = self.embed_out(hidden_states)

        lm_loss = None
        if labels is not None:
            # move labels to correct device to enable model parallelism
            labels = labels.to(lm_logits.device)
            # we are doing next-token prediction; shift prediction scores and input ids by one
            shift_logits = lm_logits[:, :-1, :].contiguous()
            labels = labels[:, 1:].contiguous()
            loss_fct = CrossEntropyLoss()
            lm_loss = loss_fct(shift_logits.view(-1, shift_logits.size(-1)), labels.view(-1))

        if not return_dict:
            output = (lm_logits,) + outputs[1:]
            return ((lm_loss,) + output) if lm_loss is not None else output

        return CausalLMOutputWithPast(
            loss=lm_loss,
            logits=lm_logits,
            past_key_values=outputs.past_key_values,
            hidden_states=outputs.hidden_states,
            attentions=outputs.attentions,
        )

    def prepare_inputs_for_generation(
        self, input_ids, past_key_values=None, attention_mask=None, inputs_embeds=None, **kwargs
    ):
        input_shape = input_ids.shape

        # cut decoder_input_ids if past is used
        if past_key_values and past_key_values[0] is not None:
            input_ids = input_ids[:, -1:]

        position_ids = kwargs.get("position_ids", None)
        if attention_mask is not None and position_ids is None:
            # create position_ids on the fly for batch generation
            position_ids = attention_mask.long().cumsum(-1) - 1
            position_ids.masked_fill_(attention_mask == 0, 1)
            if past_key_values:
                position_ids = position_ids[:, -1].unsqueeze(-1)

        # if model is used as a decoder in encoder-decoder model, the decoder attention mask is created on the fly
        if attention_mask is None:
            attention_mask = input_ids.new_ones(input_shape)

        # if `inputs_embeds` are passed, we only want to use them in the 1st generation step
        if inputs_embeds is not None and past_key_values is None:
            model_inputs = {"inputs_embeds": inputs_embeds}
        else:
            model_inputs = {"input_ids": input_ids}

        model_inputs.update(
            {
                "attention_mask": attention_mask,
                "past_key_values": past_key_values,
                "position_ids": position_ids,
            }
        )

        return model_inputs

    def _reorder_cache(self, past_key_values, beam_idx):
        reordered_past = ()
        for layer_past in past_key_values:
            reordered_past += (
                tuple(past_state.index_select(0, beam_idx.to(past_state.device)) for past_state in layer_past[:2])
                + layer_past[2:],
            )
        return reordered_past


@add_start_docstrings(
    """
    The GPTNeoX Model transformer with a sequence classification head on top (linear layer).

    [`GPTNeoXForSequenceClassification`] uses the last token in order to do the classification, as other causal models
    (e.g. GPT-1) do.

    Since it does classification on the last token, it requires to know the position of the last token. If a
    `pad_token_id` is defined in the configuration, it finds the last token that is not a padding token in each row. If
    no `pad_token_id` is defined, it simply takes the last value in each row of the batch. Since it cannot guess the
    padding tokens when `inputs_embeds` are passed instead of `input_ids`, it does the same (take the last value in
    each row of the batch).
    """,
    GPT_NEOX_START_DOCSTRING,
)
class GPTNeoXForSequenceClassification(GPTNeoXPreTrainedModel):
    def __init__(self, config):
        super().__init__(config)
        self.num_labels = config.num_labels
        self.gpt_neox = GPTNeoXModel(config)
        self.score = nn.Linear(config.hidden_size, self.num_labels, bias=False)

        # Initialize weights and apply final processing
        self.post_init()

    @add_start_docstrings_to_model_forward(GPT_NEOX_INPUTS_DOCSTRING)
    @add_code_sample_docstrings(
        checkpoint=_CHECKPOINT_FOR_DOC,
        output_type=SequenceClassifierOutputWithPast,
        config_class=_CONFIG_FOR_DOC,
    )
    def forward(
        self,
        input_ids: Optional[torch.LongTensor] = None,
        attention_mask: Optional[torch.FloatTensor] = None,
        position_ids: Optional[torch.LongTensor] = None,
        inputs_embeds: Optional[torch.FloatTensor] = None,
        head_mask: Optional[torch.FloatTensor] = None,
        past_key_values: Optional[Tuple[Tuple[torch.FloatTensor]]] = None,
        labels: Optional[torch.LongTensor] = None,
        use_cache: Optional[bool] = None,
        output_attentions: Optional[bool] = None,
        output_hidden_states: Optional[bool] = None,
        return_dict: Optional[bool] = None,
    ) -> Union[Tuple[torch.Tensor], SequenceClassifierOutputWithPast]:
        r"""
        labels (`torch.LongTensor` of shape `(batch_size,)`, *optional*):
            Labels for computing the sequence classification/regression loss. Indices should be in `[0, ...,
            config.num_labels - 1]`. If `config.num_labels == 1` a regression loss is computed (Mean-Square loss), If
            `config.num_labels > 1` a classification loss is computed (Cross-Entropy).
        """
        return_dict = return_dict if return_dict is not None else self.config.use_return_dict

        outputs = self.gpt_neox(
            input_ids,
            attention_mask=attention_mask,
            position_ids=position_ids,
            head_mask=head_mask,
            inputs_embeds=inputs_embeds,
            past_key_values=past_key_values,
            use_cache=use_cache,
            output_attentions=output_attentions,
            output_hidden_states=output_hidden_states,
            return_dict=return_dict,
        )
        hidden_states = outputs[0]
        logits = self.score(hidden_states)

        if input_ids is not None:
            batch_size, sequence_length = input_ids.shape[:2]
        else:
            batch_size, sequence_length = inputs_embeds.shape[:2]

        if self.config.pad_token_id is None and batch_size != 1:
            raise ValueError("Cannot handle batch sizes > 1 if no padding token is defined.")
        if self.config.pad_token_id is None:
            sequence_lengths = -1
        else:
            if input_ids is not None:
                sequence_lengths = (torch.eq(input_ids, self.config.pad_token_id).long().argmax(-1) - 1).to(
                    logits.device
                )
            else:
                sequence_lengths = -1
                logger.warning(
                    f"{self.__class__.__name__} will not detect padding tokens in `inputs_embeds`. Results may be "
                    "unexpected if using padding tokens in conjunction with `inputs_embeds.`"
                )

        pooled_logits = logits[torch.arange(batch_size, device=logits.device), sequence_lengths]

        loss = None
        if labels is not None:
            labels = labels.to(logits.device)
            if self.config.problem_type is None:
                if self.num_labels == 1:
                    self.config.problem_type = "regression"
                elif self.num_labels > 1 and (labels.dtype == torch.long or labels.dtype == torch.int):
                    self.config.problem_type = "single_label_classification"
                else:
                    self.config.problem_type = "multi_label_classification"

            if self.config.problem_type == "regression":
                loss_fct = MSELoss()
                if self.num_labels == 1:
                    loss = loss_fct(pooled_logits.squeeze(), labels.squeeze())
                else:
                    loss = loss_fct(pooled_logits, labels)
            elif self.config.problem_type == "single_label_classification":
                loss_fct = CrossEntropyLoss()
                loss = loss_fct(pooled_logits.view(-1, self.num_labels), labels.view(-1))
            elif self.config.problem_type == "multi_label_classification":
                loss_fct = BCEWithLogitsLoss()
                loss = loss_fct(pooled_logits, labels)
        if not return_dict:
            output = (pooled_logits,) + outputs[1:]
            return ((loss,) + output) if loss is not None else output

        return SequenceClassifierOutputWithPast(
            loss=loss,
            logits=pooled_logits,
            past_key_values=outputs.past_key_values,
            hidden_states=outputs.hidden_states,
            attentions=outputs.attentions,
        )


class GPTNeoXForTokenClassification(GPTNeoXPreTrainedModel):
    def __init__(self, config):
        super().__init__(config)
        self.num_labels = config.num_labels

        self.gpt_neox = GPTNeoXModel(config)
        self.dropout = nn.Dropout(config.classifier_dropout)
        self.classifier = nn.Linear(config.hidden_size, config.num_labels)

        # Initialize weights and apply final processing
        self.post_init()

    @add_start_docstrings_to_model_forward(GPT_NEOX_INPUTS_DOCSTRING)
    @add_code_sample_docstrings(
        checkpoint="LarsJonasson/pythia-410m-deduped-sft-swedish",
        output_type=TokenClassifierOutput,
        config_class=_CONFIG_FOR_DOC,
        expected_loss=0.25,
    )
    def forward(
        self,
        input_ids: Optional[torch.LongTensor] = None,
        past_key_values: Optional[Tuple[Tuple[torch.Tensor]]] = None,
        attention_mask: Optional[torch.FloatTensor] = None,
        token_type_ids: Optional[torch.LongTensor] = None,
        position_ids: Optional[torch.LongTensor] = None,
        head_mask: Optional[torch.FloatTensor] = None,
        inputs_embeds: Optional[torch.FloatTensor] = None,
        labels: Optional[torch.LongTensor] = None,
        use_cache: Optional[bool] = None,
        output_attentions: Optional[bool] = None,
        output_hidden_states: Optional[bool] = None,
        return_dict: Optional[bool] = None,
    ) -> Union[Tuple, TokenClassifierOutput]:
        r"""
        labels (`torch.LongTensor` of shape `(batch_size, sequence_length)`, *optional*):
            Labels for computing the sequence classification/regression loss. Indices should be in `[0, ...,
            config.num_labels - 1]`. If `config.num_labels == 1` a regression loss is computed (Mean-Square loss), If
            `config.num_labels > 1` a classification loss is computed (Cross-Entropy).
        """
        return_dict = return_dict if return_dict is not None else self.config.use_return_dict

        outputs = self.gpt_neox(
            input_ids,
            past_key_values=past_key_values,
            attention_mask=attention_mask,
            position_ids=position_ids,
            head_mask=head_mask,
            inputs_embeds=inputs_embeds,
            use_cache=use_cache,
            output_attentions=output_attentions,
            output_hidden_states=output_hidden_states,
            return_dict=return_dict,
        )

        hidden_states = outputs[0]
        hidden_states = self.dropout(hidden_states)
        logits = self.classifier(hidden_states)

        loss = None
        if labels is not None:
            labels = labels.to(logits.device)
            loss_fct = CrossEntropyLoss()
            loss = loss_fct(logits.view(-1, self.num_labels), labels.view(-1))

        if not return_dict:
            output = (logits,) + outputs[2:]
            return ((loss,) + output) if loss is not None else output

        return TokenClassifierOutput(
            loss=loss,
            logits=logits,
            hidden_states=outputs.hidden_states,
            attentions=outputs.attentions,
        )


@add_start_docstrings(
    """
    The GPT-NeoX Model transformer with a span classification head on top for extractive question-answering tasks like
    SQuAD (a linear layer on top of the hidden-states output to compute `span start logits` and `span end logits`).
    """,
    GPT_NEOX_START_DOCSTRING,
)
class GPTNeoXForQuestionAnswering(GPTNeoXPreTrainedModel):
    def __init__(self, config):
        super().__init__(config)
        self.num_labels = config.num_labels
        self.gpt_neox = GPTNeoXModel(config)
        self.qa_outputs = nn.Linear(config.hidden_size, 2)

        # Initialize weights and apply final processing
        self.post_init()

    @add_start_docstrings_to_model_forward(GPT_NEOX_INPUTS_DOCSTRING.format("batch_size, sequence_length"))
    @add_code_sample_docstrings(
        checkpoint=_CHECKPOINT_FOR_DOC,
        output_type=QuestionAnsweringModelOutput,
        config_class=_CONFIG_FOR_DOC,
        real_checkpoint=_REAL_CHECKPOINT_FOR_DOC,
    )
    def forward(
        self,
        input_ids: Optional[torch.LongTensor] = None,
        attention_mask: Optional[torch.FloatTensor] = None,
        token_type_ids: Optional[torch.LongTensor] = None,
        position_ids: Optional[torch.LongTensor] = None,
        head_mask: Optional[torch.FloatTensor] = None,
        inputs_embeds: Optional[torch.FloatTensor] = None,
        start_positions: Optional[torch.LongTensor] = None,
        end_positions: Optional[torch.LongTensor] = None,
        output_attentions: Optional[bool] = None,
        output_hidden_states: Optional[bool] = None,
        return_dict: Optional[bool] = None,
    ) -> Union[Tuple, QuestionAnsweringModelOutput]:
        r"""
        start_positions (`torch.LongTensor` of shape `(batch_size,)`, *optional*):
            Labels for position (index) of the start of the labelled span for computing the token classification loss.
            Positions are clamped to the length of the sequence (`sequence_length`). Position outside of the sequence
            are not taken into account for computing the loss.
        end_positions (`torch.LongTensor` of shape `(batch_size,)`, *optional*):
            Labels for position (index) of the end of the labelled span for computing the token classification loss.
            Positions are clamped to the length of the sequence (`sequence_length`). Position outside of the sequence
            are not taken into account for computing the loss.
        """
        return_dict = return_dict if return_dict is not None else self.config.use_return_dict

        outputs = self.gpt_neox(
            input_ids,
            attention_mask=attention_mask,
            position_ids=position_ids,
            head_mask=head_mask,
            inputs_embeds=inputs_embeds,
            output_attentions=output_attentions,
            output_hidden_states=output_hidden_states,
            return_dict=return_dict,
        )

        sequence_output = outputs[0]

        logits = self.qa_outputs(sequence_output)
        start_logits, end_logits = logits.split(1, dim=-1)
        start_logits = start_logits.squeeze(-1).contiguous()
        end_logits = end_logits.squeeze(-1).contiguous()

        total_loss = None
        if start_positions is not None and end_positions is not None:
            # If we are on multi-GPU, split add a dimension
            if len(start_positions.size()) > 1:
                start_positions = start_positions.squeeze(-1).to(start_logits.device)
            if len(end_positions.size()) > 1:
                end_positions = end_positions.squeeze(-1).to(end_logits.device)
            # sometimes the start/end positions are outside our model inputs, we ignore these terms
            ignored_index = start_logits.size(1)
            start_positions = start_positions.clamp(0, ignored_index)
            end_positions = end_positions.clamp(0, ignored_index)

            loss_fct = CrossEntropyLoss(ignore_index=ignored_index)
            start_loss = loss_fct(start_logits, start_positions)
            end_loss = loss_fct(end_logits, end_positions)
            total_loss = (start_loss + end_loss) / 2

        if not return_dict:
            output = (start_logits, end_logits) + outputs[2:]
            return ((total_loss,) + output) if total_loss is not None else output

        return QuestionAnsweringModelOutput(
            loss=total_loss,
            start_logits=start_logits,
            end_logits=end_logits,
            hidden_states=outputs.hidden_states,
            attentions=outputs.attentions,
        )<|MERGE_RESOLUTION|>--- conflicted
+++ resolved
@@ -309,28 +309,18 @@
         freqs = torch.einsum("i,j->ij", t, self.inv_freq)
         # Different from paper, but it uses a different permutation in order to obtain the same calculation
         emb = torch.cat((freqs, freqs), dim=-1)
-<<<<<<< HEAD
-        self.cos_cached = emb.cos()
-        self.sin_cached = emb.sin()
-=======
-        self.register_buffer("cos_cached", emb.cos()[None, None, :, :].to(dtype), persistent=False)
-        self.register_buffer("sin_cached", emb.sin()[None, None, :, :].to(dtype), persistent=False)
->>>>>>> 54e17a15
+        self.register_buffer("cos_cached", emb.cos().to(dtype), persistent=False)
+        self.register_buffer("sin_cached", emb.sin().to(dtype), persistent=False)
 
     def forward(self, x, seq_len=None):
         # x: [bs, num_attention_heads, seq_len, head_size]
         if seq_len > self.max_seq_len_cached:
-<<<<<<< HEAD
-            self._set_cos_sin_cache(seq_len=seq_len, device=x.device)
-        return self.cos_cached[:seq_len].to(x.device), self.sin_cached[:seq_len].to(x.device)
-=======
             self._set_cos_sin_cache(seq_len=seq_len, device=x.device, dtype=x.dtype)
 
         return (
-            self.cos_cached[:, :, :seq_len, ...].to(dtype=x.dtype),
-            self.sin_cached[:, :, :seq_len, ...].to(dtype=x.dtype),
-        )
->>>>>>> 54e17a15
+            self.cos_cached[:seq_len].to(dtype=x.dtype),
+            self.sin_cached[:seq_len].to(dtype=x.dtype),
+        )
 
 
 # Copied from transformers.models.llama.modeling_llama.LlamaLinearScalingRotaryEmbedding with Llama->GPTNeoX
@@ -349,24 +339,18 @@
         freqs = torch.einsum("i,j->ij", t, self.inv_freq)
         # Different from paper, but it uses a different permutation in order to obtain the same calculation
         emb = torch.cat((freqs, freqs), dim=-1)
-<<<<<<< HEAD
-        self.cos_cached = emb.cos()
-        self.sin_cached = emb.sin()
-=======
-        self.register_buffer("cos_cached", emb.cos()[None, None, :, :].to(dtype), persistent=False)
-        self.register_buffer("sin_cached", emb.sin()[None, None, :, :].to(dtype), persistent=False)
->>>>>>> 54e17a15
-
-
-# Copied from transformers.models.llama.modeling_llama.LlamaDynamicNTKScalingRotaryEmbedding with Llama->GPTNeoX
+        self.register_buffer("cos_cached", emb.cos().to(dtype), persistent=False)
+        self.register_buffer("sin_cached", emb.sin().to(dtype), persistent=False)
+
+
 class GPTNeoXDynamicNTKScalingRotaryEmbedding(GPTNeoXRotaryEmbedding):
     """GPTNeoXRotaryEmbedding extended with Dynamic NTK scaling. Credits to the Reddit users /u/bloc97 and /u/emozilla"""
 
-    def __init__(self, dim, max_position_embeddings=2048, base=10000, device=None, scaling_factor=1.0):
+    def __init__(self, dim, max_position_embeddings, base=10000, device=None, scaling_factor=1.0):
         self.scaling_factor = scaling_factor
         super().__init__(dim, max_position_embeddings, base, device)
 
-    def _set_cos_sin_cache(self, seq_len, device, dtype):
+    def _set_cos_sin_cache(self, seq_len, device):
         self.max_seq_len_cached = seq_len
 
         if seq_len > self.max_position_embeddings:
@@ -374,20 +358,15 @@
                 (self.scaling_factor * seq_len / self.max_position_embeddings) - (self.scaling_factor - 1)
             ) ** (self.dim / (self.dim - 2))
             inv_freq = 1.0 / (base ** (torch.arange(0, self.dim, 2).float().to(device) / self.dim))
-            self.register_buffer("inv_freq", inv_freq, persistent=False)
+            self.register_buffer("inv_freq", inv_freq)
 
         t = torch.arange(self.max_seq_len_cached, device=device, dtype=self.inv_freq.dtype)
 
         freqs = torch.einsum("i,j->ij", t, self.inv_freq)
         # Different from paper, but it uses a different permutation in order to obtain the same calculation
         emb = torch.cat((freqs, freqs), dim=-1)
-<<<<<<< HEAD
-        self.cos_cached = emb.cos()
-        self.sin_cached = emb.sin()
-=======
-        self.register_buffer("cos_cached", emb.cos()[None, None, :, :].to(dtype), persistent=False)
-        self.register_buffer("sin_cached", emb.sin()[None, None, :, :].to(dtype), persistent=False)
->>>>>>> 54e17a15
+        self.cos_cached = emb.cos()[None, None, :, :]
+        self.sin_cached = emb.sin()[None, None, :, :]
 
 
 def rotate_half(x):
@@ -397,18 +376,9 @@
     return torch.cat((-x2, x1), dim=-1)
 
 
-# Copied from transformers.models.llama.modeling_llama.apply_rotary_pos_emb
 def apply_rotary_pos_emb(q, k, cos, sin, position_ids):
-<<<<<<< HEAD
     cos = cos[position_ids].unsqueeze(1)  # [seq_len, dim] -> [batch_size, 1, seq_len, head_dim]
     sin = sin[position_ids].unsqueeze(1)
-=======
-    # The first two dimensions of cos and sin are always 1, so we can `squeeze` them.
-    cos = cos.squeeze(1).squeeze(0)  # [seq_len, dim]
-    sin = sin.squeeze(1).squeeze(0)  # [seq_len, dim]
-    cos = cos[position_ids].unsqueeze(1)  # [bs, 1, seq_len, dim]
-    sin = sin[position_ids].unsqueeze(1)  # [bs, 1, seq_len, dim]
->>>>>>> 54e17a15
     q_embed = (q * cos) + (rotate_half(q) * sin)
     k_embed = (k * cos) + (rotate_half(k) * sin)
     return q_embed, k_embed
