--- conflicted
+++ resolved
@@ -188,12 +188,8 @@
         vocab.update(self.added_tokens_encoder)
         return vocab
 
-<<<<<<< HEAD
-    def tokenize(self, text, **kwargs) -> List[str]:
-=======
     # Copied from transformers.models.t5.tokenization_t5.T5Tokenizer.tokenize
     def tokenize(self, text: "TextInput", **kwargs) -> List[str]:
->>>>>>> c385de24
         # Replace the SPIECE_UNDERLINE with a space to make sure SPIECE_UNDERLINE is only used at
         # the beginning of the text
         if self.legacy:
