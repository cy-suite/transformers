--- conflicted
+++ resolved
@@ -317,31 +317,17 @@
         key = self._split_heads(key, self.num_heads, self.head_dim)
         value = self._split_heads(value, self.num_heads, self.head_dim)
 
-<<<<<<< HEAD
         if getattr(self, "use_static_kv_cache", False):
             if past_index >= 0:
-                layer_past[0][:, :, past_index + 1:past_index + 2] = key  # slice to keep dimension info
-                layer_past[1][:, :, past_index + 1:past_index + 2] = value
-=======
-        if past_index >= 0:  # TODO: using a bool here would be faster
-            # TODO: shift past_index + 1 would avoid a aten::add call
-            new_index = past_index + 1
-            upper = past_index + 2
-            layer_past[0][:, :, new_index:upper] = key  # slice to keep dimension info
-            layer_past[1][:, :, new_index:upper] = value
-
-            # TODO: not sure this allocation is needed - maybe refactoring would be faster?
-            key = layer_past[0][:, :, :upper]
-            value = layer_past[1][:, :, :upper]
-        else:
-            prompt_length = key.shape[-2]
-
-            layer_past[0][:, :, :prompt_length] = key
-            layer_past[1][:, :, :prompt_length] = value
->>>>>>> 13098895
-
-                key = layer_past[0][:, :, :past_index + 2]
-                value = layer_past[1][:, :, :past_index + 2]
+                # TODO: shift past_index + 1 would avoid a aten::add call
+                new_index = past_index + 1
+                upper = past_index + 2
+                layer_past[0][:, :, new_index:upper] = key  # slice to keep dimension info
+                layer_past[1][:, :, new_index:upper] = value
+
+                # TODO: not sure this allocation is needed - maybe refactoring would be faster?
+                key = layer_past[0][:, :, :upper]
+                value = layer_past[1][:, :, :upper]                
             else:
                 prompt_length = key.shape[-2]
                 layer_past[0][:, :, :prompt_length] = key
