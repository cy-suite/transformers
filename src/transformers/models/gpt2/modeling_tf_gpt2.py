# coding=utf-8
# Copyright 2018 The OpenAI Team Authors and HuggingFace Inc. team.
# Copyright (c) 2018, NVIDIA CORPORATION.  All rights reserved.
#
# Licensed under the Apache License, Version 2.0 (the "License");
# you may not use this file except in compliance with the License.
# You may obtain a copy of the License at
#
#     http://www.apache.org/licenses/LICENSE-2.0
#
# Unless required by applicable law or agreed to in writing, software
# distributed under the License is distributed on an "AS IS" BASIS,
# WITHOUT WARRANTIES OR CONDITIONS OF ANY KIND, either express or implied.
# See the License for the specific language governing permissions and
# limitations under the License.
""" TF 2.0 OpenAI GPT-2 model. """

from dataclasses import dataclass
from typing import List, Optional, Tuple

import tensorflow as tf

from ...activations_tf import get_tf_activation
from ...file_utils import (
    ModelOutput,
    add_code_sample_docstrings,
    add_start_docstrings,
    add_start_docstrings_to_model_forward,
    replace_return_docstrings,
)
from ...modeling_tf_outputs import (
    TFBaseModelOutputWithPast,
    TFCausalLMOutputWithPast,
    TFSequenceClassifierOutputWithPast,
)
from ...modeling_tf_utils import (
    TFCausalLanguageModelingLoss,
    TFConv1D,
    TFPreTrainedModel,
    TFSequenceClassificationLoss,
    TFSequenceSummary,
    TFSharedEmbeddings,
    get_initializer,
    input_processing,
    keras_serializable,
    shape_list,
)
from ...utils import logging
from .configuration_gpt2 import GPT2Config


logger = logging.get_logger(__name__)

_CONFIG_FOR_DOC = "GPT2Config"
_TOKENIZER_FOR_DOC = "GPT2Tokenizer"

TF_GPT2_PRETRAINED_MODEL_ARCHIVE_LIST = [
    "gpt2",
    "gpt2-medium",
    "gpt2-large",
    "gpt2-xl",
    "distilgpt2",
    # See all GPT-2 models at https://huggingface.co/models?filter=gpt2
]


class TFAttention(tf.keras.layers.Layer):
    def __init__(self, nx, n_ctx, config, scale=False, **kwargs):
        super().__init__(**kwargs)

        n_state = nx  # in Attention: n_state=768 (nx=n_embd)
        # [switch nx => n_state from Block to Attention to keep identical to TF implem]
        assert n_state % config.n_head == 0
        self.n_ctx = n_ctx
        self.n_head = config.n_head
        self.split_size = n_state
        self.scale = scale
        self.output_attentions = config.output_attentions

        self.c_attn = TFConv1D(n_state * 3, nx, initializer_range=config.initializer_range, name="c_attn")
        self.c_proj = TFConv1D(n_state, nx, initializer_range=config.initializer_range, name="c_proj")
        self.attn_dropout = tf.keras.layers.Dropout(config.attn_pdrop)
        self.resid_dropout = tf.keras.layers.Dropout(config.resid_pdrop)
        self.pruned_heads = set()

    def prune_heads(self, heads):
        pass

    @staticmethod
    def causal_attention_mask(nd, ns, dtype):
        """
        1's in the lower triangle, counting from the lower right corner. Same as tf.matrix_band_part(tf.ones([nd, ns]),
        -1, ns-nd), but doesn't produce garbage on TPUs.
        """
        i = tf.range(nd)[:, None]
        j = tf.range(ns)
        m = i >= j - ns + nd
        return tf.cast(m, dtype)

    def _attn(self, q, k, v, attention_mask, head_mask, output_attentions, training=False):
        # q, k, v have shape [batch, heads, sequence, features]
        w = tf.matmul(q, k, transpose_b=True)
        if self.scale:
            dk = tf.cast(shape_list(k)[-1], dtype=w.dtype)  # scale attention_scores
            w = w / tf.math.sqrt(dk)

        # w has shape [batch, heads, dst_sequence, src_sequence], where information flows from src to dst.
        _, _, nd, ns = shape_list(w)
        b = self.causal_attention_mask(nd, ns, dtype=w.dtype)
        b = tf.reshape(b, [1, 1, nd, ns])
        w = w * b - 1e4 * (1 - b)

        if attention_mask is not None:
            # Apply the attention mask
            w = w + attention_mask

        w = tf.nn.softmax(w, axis=-1)
        w = self.attn_dropout(w, training=training)

        # Mask heads if we want to
        if head_mask is not None:
            w = w * head_mask

        outputs = [tf.matmul(w, v)]
        if output_attentions:
            outputs.append(w)
        return outputs

    def merge_heads(self, x):
        x = tf.transpose(x, [0, 2, 1, 3])
        x_shape = shape_list(x)
        new_x_shape = x_shape[:-2] + [x_shape[-2] * x_shape[-1]]
        return tf.reshape(x, new_x_shape)

    def split_heads(self, x):
        x_shape = shape_list(x)
        new_x_shape = x_shape[:-1] + [self.n_head, x_shape[-1] // self.n_head]
        x = tf.reshape(x, new_x_shape)
        return tf.transpose(x, (0, 2, 1, 3))  # (batch, head, seq_length, head_features)

    def call(self, x, layer_past, attention_mask, head_mask, use_cache, output_attentions, training=False):
        x = self.c_attn(x)
        query, key, value = tf.split(x, 3, axis=2)
        query = self.split_heads(query)
        key = self.split_heads(key)
        value = self.split_heads(value)
        if layer_past is not None:
            past_key, past_value = tf.unstack(layer_past, axis=0)
            key = tf.concat([past_key, key], axis=-2)
            value = tf.concat([past_value, value], axis=-2)

        # to cope with keras serialization
        if use_cache:
            present = tf.stack([key, value], axis=0)
        else:
            present = (None,)

        attn_outputs = self._attn(query, key, value, attention_mask, head_mask, output_attentions, training=training)
        a = attn_outputs[0]

        a = self.merge_heads(a)
        a = self.c_proj(a)
        a = self.resid_dropout(a, training=training)

        outputs = [a, present] + attn_outputs[1:]
        return outputs  # a, present, (attentions)


class TFMLP(tf.keras.layers.Layer):
    def __init__(self, n_state, config, **kwargs):
        super().__init__(**kwargs)
        nx = config.n_embd
        self.c_fc = TFConv1D(n_state, nx, initializer_range=config.initializer_range, name="c_fc")
        self.c_proj = TFConv1D(nx, n_state, initializer_range=config.initializer_range, name="c_proj")
        self.act = get_tf_activation("gelu")
        self.dropout = tf.keras.layers.Dropout(config.resid_pdrop)

    def call(self, x, training=False):
        h = self.act(self.c_fc(x))
        h2 = self.c_proj(h)
        h2 = self.dropout(h2, training=training)
        return h2


class TFBlock(tf.keras.layers.Layer):
    def __init__(self, n_ctx, config, scale=False, **kwargs):
        super().__init__(**kwargs)
        nx = config.n_embd
        inner_dim = config.n_inner if config.n_inner is not None else 4 * nx
        self.ln_1 = tf.keras.layers.LayerNormalization(epsilon=config.layer_norm_epsilon, name="ln_1")
        self.attn = TFAttention(nx, n_ctx, config, scale, name="attn")
        self.ln_2 = tf.keras.layers.LayerNormalization(epsilon=config.layer_norm_epsilon, name="ln_2")
        self.mlp = TFMLP(inner_dim, config, name="mlp")

    def call(self, x, layer_past, attention_mask, head_mask, use_cache, output_attentions, training=False):
        a = self.ln_1(x)
        output_attn = self.attn(
            a, layer_past, attention_mask, head_mask, use_cache, output_attentions, training=training
        )
        a = output_attn[0]  # output_attn: a, present, (attentions)
        x = x + a

        m = self.ln_2(x)
        m = self.mlp(m, training=training)
        x = x + m

        outputs = [x] + output_attn[1:]
        return outputs  # x, present, (attentions)


@keras_serializable
class TFGPT2MainLayer(tf.keras.layers.Layer):
    config_class = GPT2Config

    def __init__(self, config, *inputs, **kwargs):
        super().__init__(*inputs, **kwargs)
        self.output_attentions = config.output_attentions
        self.output_hidden_states = config.output_hidden_states
        self.use_cache = config.use_cache
        self.return_dict = config.use_return_dict

        self.num_hidden_layers = config.n_layer
        self.vocab_size = config.vocab_size
        self.n_embd = config.n_embd

        self.wte = TFSharedEmbeddings(
            config.vocab_size, config.hidden_size, initializer_range=config.initializer_range, name="wte"
        )
        self.wpe = tf.keras.layers.Embedding(
            config.n_positions,
            config.n_embd,
            embeddings_initializer=get_initializer(config.initializer_range),
            name="wpe",
        )
        self.drop = tf.keras.layers.Dropout(config.embd_pdrop)
        self.h = [TFBlock(config.n_ctx, config, scale=True, name="h_._{}".format(i)) for i in range(config.n_layer)]
        self.ln_f = tf.keras.layers.LayerNormalization(epsilon=config.layer_norm_epsilon, name="ln_f")

    def get_input_embeddings(self):
        return self.wte

    def set_input_embeddings(self, value):
        self.wte.weight = value
        self.wte.vocab_size = self.wte.weight.shape[0]

    def _prune_heads(self, heads_to_prune):
        """
        Prunes heads of the model. heads_to_prune: dict of {layer_num: list of heads to prune in this layer}
        """
        raise NotImplementedError

    def call(
        self,
        input_ids=None,
        past=None,
        attention_mask=None,
        token_type_ids=None,
        position_ids=None,
        head_mask=None,
        inputs_embeds=None,
        use_cache=None,
        output_attentions=None,
        output_hidden_states=None,
        return_dict=None,
        training=False,
        **kwargs,
    ):
        inputs = input_processing(
            func=self.call,
            input_ids=input_ids,
            past=past,
            attention_mask=attention_mask,
            token_type_ids=token_type_ids,
            position_ids=position_ids,
            head_mask=head_mask,
            inputs_embeds=inputs_embeds,
            use_cache=use_cache,
            output_attentions=output_attentions,
            output_hidden_states=output_hidden_states,
            return_dict=return_dict,
            training=training,
            kwargs_call=kwargs,
        )
        output_attentions = (
            inputs["output_attentions"] if inputs["output_attentions"] is not None else self.output_attentions
        )
        output_hidden_states = (
            inputs["output_hidden_states"] if inputs["output_hidden_states"] is not None else self.output_hidden_states
        )
        use_cache = inputs["use_cache"] if inputs["use_cache"] is not None else self.use_cache
        return_dict = inputs["return_dict"] if inputs["return_dict"] is not None else self.return_dict

        if inputs["input_ids"] is not None and inputs["inputs_embeds"] is not None:
            raise ValueError("You cannot specify both input_ids and inputs_embeds at the same time")
        elif inputs["input_ids"] is not None:
            input_shape = shape_list(inputs["input_ids"])
            inputs["input_ids"] = tf.reshape(inputs["input_ids"], [-1, input_shape[-1]])
        elif inputs["inputs_embeds"] is not None:
            input_shape = shape_list(inputs["inputs_embeds"])[:-1]
        else:
            raise ValueError("You have to specify either input_ids or inputs_embeds")

        if inputs["past"] is None:
            past_length = 0
            inputs["past"] = [None] * len(self.h)
        else:
            past_length = shape_list(inputs["past"][0][0])[-2]

        if inputs["position_ids"] is None:
            inputs["position_ids"] = tf.range(past_length, input_shape[-1] + past_length, dtype=tf.int32)[
                tf.newaxis, :
            ]

        if inputs["attention_mask"] is not None:
            # We create a 3D attention mask from a 2D tensor mask.
            # Sizes are [batch_size, 1, 1, to_seq_length]
            # So we can broadcast to [batch_size, num_heads, from_seq_length, to_seq_length]
            # this attention mask is more simple than the triangular masking of causal attention
            # used in OpenAI GPT, we just need to prepare the broadcast dimension here.
            inputs["attention_mask"] = inputs["attention_mask"][:, tf.newaxis, tf.newaxis, :]

            # Since attention_mask is 1.0 for positions we want to attend and 0.0 for
            # masked positions, this operation will create a tensor which is 0.0 for
            # positions we want to attend and -10000.0 for masked positions.
            # Since we are adding it to the raw scores before the softmax, this is
            # effectively the same as removing these entirely.

            inputs["attention_mask"] = tf.cast(inputs["attention_mask"], tf.float32)
            inputs["attention_mask"] = (1.0 - inputs["attention_mask"]) * -10000.0
        else:
            inputs["attention_mask"] = None

        # Prepare head mask if needed
        # 1.0 in head_mask indicate we keep the head
        # attention_probs has shape bsz x n_heads x N x N
        # input head_mask has shape [num_heads] or [num_hidden_layers x num_heads]
        # and head_mask is converted to shape [num_hidden_layers x batch x num_heads x seq_length x seq_length]
        if inputs["head_mask"] is not None:
            raise NotImplementedError
        else:
            inputs["head_mask"] = [None] * self.num_hidden_layers
            # head_mask = tf.constant([0] * self.num_hidden_layers)

        inputs["position_ids"] = tf.reshape(inputs["position_ids"], [-1, shape_list(inputs["position_ids"])[-1]])

        if inputs["inputs_embeds"] is None:
            inputs["inputs_embeds"] = self.wte(inputs["input_ids"], mode="embedding")

        position_embeds = self.wpe(inputs["position_ids"])

        if inputs["token_type_ids"] is not None:
            inputs["token_type_ids"] = tf.reshape(
                inputs["token_type_ids"], [-1, shape_list(inputs["token_type_ids"])[-1]]
            )
            token_type_embeds = self.wte(inputs["token_type_ids"], mode="embedding")
        else:
            token_type_embeds = 0

        position_embeds = tf.cast(position_embeds, dtype=inputs["inputs_embeds"].dtype)
        token_type_embeds = tf.cast(token_type_embeds, dtype=inputs["inputs_embeds"].dtype)
        hidden_states = inputs["inputs_embeds"] + position_embeds + token_type_embeds
        hidden_states = self.drop(hidden_states, training=inputs["training"])

        output_shape = input_shape + [shape_list(hidden_states)[-1]]

        presents = () if use_cache else None
        all_attentions = () if output_attentions else None
        all_hidden_states = () if output_hidden_states else None
        for i, (block, layer_past) in enumerate(zip(self.h, inputs["past"])):
            if output_hidden_states:
                all_hidden_states = all_hidden_states + (tf.reshape(hidden_states, output_shape),)

            outputs = block(
                hidden_states,
                layer_past,
                inputs["attention_mask"],
                inputs["head_mask"][i],
                use_cache,
                output_attentions,
                training=inputs["training"],
            )

            hidden_states, present = outputs[:2]
            if use_cache:
                presents = presents + (present,)

            if output_attentions:
                all_attentions = all_attentions + (outputs[2],)

        hidden_states = self.ln_f(hidden_states)

        hidden_states = tf.reshape(hidden_states, output_shape)
        # Add last hidden state
        if output_hidden_states:
            all_hidden_states = all_hidden_states + (hidden_states,)

        if output_attentions:
            # let the number of heads free (-1) so we can extract attention even after head pruning
            attention_output_shape = input_shape[:-1] + [-1] + shape_list(all_attentions[0])[-2:]
            all_attentions = tuple(tf.reshape(t, attention_output_shape) for t in all_attentions)

        if not return_dict:
            return tuple(v for v in [hidden_states, presents, all_hidden_states, all_attentions] if v is not None)

        return TFBaseModelOutputWithPast(
            last_hidden_state=hidden_states,
            past_key_values=presents,
            hidden_states=all_hidden_states,
            attentions=all_attentions,
        )


class TFGPT2PreTrainedModel(TFPreTrainedModel):
    """
    An abstract class to handle weights initialization and a simple interface for downloading and loading pretrained
    models.
    """

    config_class = GPT2Config
    base_model_prefix = "transformer"


@dataclass
class TFGPT2DoubleHeadsModelOutput(ModelOutput):
    """
    Base class for outputs of models predicting if two sentences are consecutive or not.

    Args:
        logits (:obj:`tf.Tensor` of shape :obj:`(batch_size, num_choices, sequence_length, config.vocab_size)`):
            Prediction scores of the language modeling head (scores for each vocabulary token before SoftMax).
        mc_logits (:obj:`tf.Tensor` of shape :obj:`(batch_size, num_choices)`):
            Prediction scores of the multiple choice classification head (scores for each choice before SoftMax).
        past_key_values (:obj:`List[tf.Tensor]`, `optional`, returned when ``use_cache=True`` is passed or when ``config.use_cache=True``):
            List of :obj:`tf.Tensor` of length :obj:`config.n_layers`, with each tensor of shape :obj:`(2, batch_size,
            num_heads, sequence_length, embed_size_per_head)`).

            Contains pre-computed hidden-states (key and values in the attention blocks) that can be used (see
            :obj:`past_key_values` input) to speed up sequential decoding.
        hidden_states (:obj:`tuple(tf.Tensor)`, `optional`, returned when ``output_hidden_states=True`` is passed or when ``config.output_hidden_states=True``):
            Tuple of :obj:`tf.Tensor` (one for the output of the embeddings + one for the output of each layer) of
            shape :obj:`(batch_size, sequence_length, hidden_size)`.

            Hidden-states of the model at the output of each layer plus the initial embedding outputs.
        attentions (:obj:`tuple(tf.Tensor)`, `optional`, returned when ``output_attentions=True`` is passed or when ``config.output_attentions=True``):
            Tuple of :obj:`tf.Tensor` (one for each layer) of shape :obj:`(batch_size, num_heads, sequence_length,
            sequence_length)`.

            Attentions weights after the attention softmax, used to compute the weighted average in the self-attention
            heads.
    """

    logits: tf.Tensor = None
    mc_logits: tf.Tensor = None
    past_key_values: Optional[List[tf.Tensor]] = None
    hidden_states: Optional[Tuple[tf.Tensor]] = None
    attentions: Optional[Tuple[tf.Tensor]] = None


GPT2_START_DOCSTRING = r"""

    This model inherits from :class:`~transformers.TFPreTrainedModel`. Check the superclass documentation for the
    generic methods the library implements for all its model (such as downloading or saving, resizing the input
    embeddings, pruning heads etc.)

    This model is also a `tf.keras.Model <https://www.tensorflow.org/api_docs/python/tf/keras/Model>`__ subclass. Use
    it as a regular TF 2.0 Keras Model and refer to the TF 2.0 documentation for all matter related to general usage
    and behavior.

    .. note::

        TF 2.0 models accepts two formats as inputs:

        - having all inputs as keyword arguments (like PyTorch models), or
        - having all inputs as a list, tuple or dict in the first positional arguments.

        This second option is useful when using :meth:`tf.keras.Model.fit` method which currently requires having all
        the tensors in the first argument of the model call function: :obj:`model(inputs)`.

        If you choose this second option, there are three possibilities you can use to gather all the input Tensors in
        the first positional argument :

        - a single Tensor with :obj:`input_ids` only and nothing else: :obj:`model(inputs_ids)`
        - a list of varying length with one or several input Tensors IN THE ORDER given in the docstring:
          :obj:`model([input_ids, attention_mask])` or :obj:`model([input_ids, attention_mask, token_type_ids])`
        - a dictionary with one or several input Tensors associated to the input names given in the docstring:
          :obj:`model({"input_ids": input_ids, "token_type_ids": token_type_ids})`

    Parameters:
        config (:class:`~transformers.GPT2Config`): Model configuration class with all the parameters of the model.
            Initializing with a config file does not load the weights associated with the model, only the
            configuration. Check out the :meth:`~transformers.PreTrainedModel.from_pretrained` method to load the model
            weights.
"""

GPT2_INPUTS_DOCSTRING = r"""
    Args:
        input_ids (:obj:`Numpy array` or :obj:`tf.Tensor` of shape :obj:`(batch_size, input_ids_length)`):
            :obj:`input_ids_length` = ``sequence_length`` if ``past`` is ``None`` else ``past[0].shape[-2]``
            (``sequence_length`` of input past key value states). Indices of input sequence tokens in the vocabulary.

            If :obj:`past` is used, only input IDs that do not have their past calculated should be passed as
            ``input_ids``.

            Indices can be obtained using :class:`~transformers.GPT2Tokenizer`. See
            :func:`transformers.PreTrainedTokenizer.__call__` and :func:`transformers.PreTrainedTokenizer.encode` for
            details.

            `What are input IDs? <../glossary.html#input-ids>`__
        past (:obj:`List[tf.Tensor]` of length :obj:`config.n_layers`):
            Contains pre-computed hidden-states (key and values in the attention blocks) as computed by the model (see
            :obj:`past` output below). Can be used to speed up sequential decoding. The token ids which have their past
            given to this model should not be passed as input ids as they have already been computed.
        attention_mask (:obj:`tf.Tensor` or :obj:`Numpy array` of shape :obj:`(batch_size, sequence_length)`, `optional`):
            Mask to avoid performing attention on padding token indices. Mask values selected in ``[0, 1]``:

            - 1 for tokens that are **not masked**,
            - 0 for tokens that are **masked**.

            `What are attention masks? <../glossary.html#attention-mask>`__
        token_type_ids (:obj:`tf.Tensor` or :obj:`Numpy array` of shape :obj:`(batch_size, sequence_length)`, `optional`):
            Segment token indices to indicate first and second portions of the inputs. Indices are selected in ``[0,
            1]``:

            - 0 corresponds to a `sentence A` token,
            - 1 corresponds to a `sentence B` token.

            `What are token type IDs? <../glossary.html#token-type-ids>`__
        position_ids (:obj:`tf.Tensor` or :obj:`Numpy array` of shape :obj:`(batch_size, sequence_length)`, `optional`):
            Indices of positions of each input sequence tokens in the position embeddings. Selected in the range ``[0,
            config.max_position_embeddings - 1]``.

            `What are position IDs? <../glossary.html#position-ids>`__
        head_mask (:obj:`Numpy array` or :obj:`tf.Tensor` of shape :obj:`(num_heads,)` or :obj:`(num_layers, num_heads)`, `optional`):
            Mask to nullify selected heads of the self-attention modules. Mask values selected in ``[0, 1]``:

            - 1 indicates the head is **not masked**,
            - 0 indicates the head is **masked**.

        inputs_embeds (:obj:`tf.Tensor` of shape :obj:`(batch_size, sequence_length, hidden_size)`, `optional`):
            Optionally, instead of passing :obj:`input_ids` you can choose to directly pass an embedded representation.
            This is useful if you want more control over how to convert :obj:`input_ids` indices into associated
            vectors than the model's internal embedding lookup matrix.
        output_attentions (:obj:`bool`, `optional`):
            Whether or not to return the attentions tensors of all attention layers. See ``attentions`` under returned
            tensors for more detail.
        output_hidden_states (:obj:`bool`, `optional`):
            Whether or not to return the hidden states of all layers. See ``hidden_states`` under returned tensors for
            more detail.
        return_dict (:obj:`bool`, `optional`):
            Whether or not to return a :class:`~transformers.file_utils.ModelOutput` instead of a plain tuple.
        training (:obj:`bool`, `optional`, defaults to :obj:`False`):
            Whether or not to use the model in training mode (some modules like dropout modules have different
            behaviors between training and evaluation).
"""


@add_start_docstrings(
    "The bare GPT2 Model transformer outputting raw hidden-states without any specific head on top.",
    GPT2_START_DOCSTRING,
)
class TFGPT2Model(TFGPT2PreTrainedModel):
    def __init__(self, config, *inputs, **kwargs):
        super().__init__(config, *inputs, **kwargs)
        self.transformer = TFGPT2MainLayer(config, name="transformer")

    @add_start_docstrings_to_model_forward(GPT2_INPUTS_DOCSTRING)
    @add_code_sample_docstrings(
        tokenizer_class=_TOKENIZER_FOR_DOC,
        checkpoint="gpt2",
        output_type=TFBaseModelOutputWithPast,
        config_class=_CONFIG_FOR_DOC,
    )
    def call(
        self,
        input_ids=None,
        past=None,
        attention_mask=None,
        token_type_ids=None,
        position_ids=None,
        head_mask=None,
        inputs_embeds=None,
        use_cache=None,
        output_attentions=None,
        output_hidden_states=None,
        return_dict=None,
        training=False,
        **kwargs,
    ):
        inputs = input_processing(
            func=self.call,
            input_ids=input_ids,
            past=past,
            attention_mask=attention_mask,
            token_type_ids=token_type_ids,
            position_ids=position_ids,
            head_mask=head_mask,
            inputs_embeds=inputs_embeds,
            use_cache=use_cache,
            output_attentions=output_attentions,
            output_hidden_states=output_hidden_states,
            return_dict=return_dict,
            training=training,
            kwargs_call=kwargs,
        )
        outputs = self.transformer(
            input_ids=inputs["input_ids"],
            past=inputs["past"],
            attention_mask=inputs["attention_mask"],
            token_type_ids=inputs["token_type_ids"],
            position_ids=inputs["position_ids"],
            head_mask=inputs["head_mask"],
            inputs_embeds=inputs["inputs_embeds"],
            use_cache=inputs["use_cache"],
            output_attentions=inputs["output_attentions"],
            output_hidden_states=inputs["output_hidden_states"],
            return_dict=inputs["return_dict"],
            training=inputs["training"],
        )

        return outputs


@add_start_docstrings(
    """
    The GPT2 Model transformer with a language modeling head on top (linear layer with weights tied to the input
    embeddings).
    """,
    GPT2_START_DOCSTRING,
)
class TFGPT2LMHeadModel(TFGPT2PreTrainedModel, TFCausalLanguageModelingLoss):
    def __init__(self, config, *inputs, **kwargs):
        super().__init__(config, *inputs, **kwargs)
        self.transformer = TFGPT2MainLayer(config, name="transformer")

    def get_output_embeddings(self):
        return self.transformer.wte

    def prepare_inputs_for_generation(self, inputs, past, **kwargs):
        # only last token for inputs_ids if past is defined in kwargs
        if past:
            inputs = tf.expand_dims(inputs[:, -1], -1)

        return {"input_ids": inputs, "past": past, "use_cache": kwargs["use_cache"]}

    @add_start_docstrings_to_model_forward(GPT2_INPUTS_DOCSTRING)
    @add_code_sample_docstrings(
        tokenizer_class=_TOKENIZER_FOR_DOC,
        checkpoint="gpt2",
        output_type=TFCausalLMOutputWithPast,
        config_class=_CONFIG_FOR_DOC,
    )
    def call(
        self,
        input_ids=None,
        past=None,
        attention_mask=None,
        token_type_ids=None,
        position_ids=None,
        head_mask=None,
        inputs_embeds=None,
        use_cache=None,
        output_attentions=None,
        output_hidden_states=None,
        return_dict=None,
        labels=None,
        training=False,
        **kwargs,
    ):
        r"""
        labels (:obj:`tf.Tensor` of shape :obj:`(batch_size, sequence_length)`, `optional`):
            Labels for computing the cross entropy classification loss. Indices should be in ``[0, ...,
            config.vocab_size - 1]``.
        """
        inputs = input_processing(
            func=self.call,
            input_ids=input_ids,
            past=past,
            attention_mask=attention_mask,
            token_type_ids=token_type_ids,
            position_ids=position_ids,
            head_mask=head_mask,
            inputs_embeds=inputs_embeds,
            use_cache=use_cache,
            output_attentions=output_attentions,
            output_hidden_states=output_hidden_states,
            return_dict=return_dict,
            labels=labels,
            training=training,
            kwargs_call=kwargs,
        )
        return_dict = inputs["return_dict"] if inputs["return_dict"] is not None else self.transformer.return_dict
        transformer_outputs = self.transformer(
            input_ids=inputs["input_ids"],
            past=inputs["past"],
            attention_mask=inputs["attention_mask"],
            token_type_ids=inputs["token_type_ids"],
            position_ids=inputs["position_ids"],
            head_mask=inputs["head_mask"],
            inputs_embeds=inputs["inputs_embeds"],
            use_cache=inputs["use_cache"],
            output_attentions=inputs["output_attentions"],
            output_hidden_states=inputs["output_hidden_states"],
            return_dict=return_dict,
            training=inputs["training"],
        )
        hidden_states = transformer_outputs[0]
        logits = self.transformer.wte(hidden_states, mode="linear")

        loss = None
        if inputs["labels"] is not None:
            # shift labels to the left and cut last logit token
            logits = logits[:, :-1]
            labels = inputs["labels"][:, 1:]
            loss = self.compute_loss(labels, logits)

        if not return_dict:
            output = (logits,) + transformer_outputs[1:]
            return ((loss,) + output) if loss is not None else output

        return TFCausalLMOutputWithPast(
            loss=loss,
            logits=logits,
            past_key_values=transformer_outputs.past_key_values,
            hidden_states=transformer_outputs.hidden_states,
            attentions=transformer_outputs.attentions,
        )


@add_start_docstrings(
    """
    The GPT2 Model transformer with a language modeling and a multiple-choice classification head on top e.g. for
    RocStories/SWAG tasks. The two heads are two linear layers. The language modeling head has its weights tied to the
    input embeddings, the classification head takes as input the input of a specified classification token index in the
    input sequence).
    """,
    GPT2_START_DOCSTRING,
)
class TFGPT2DoubleHeadsModel(TFGPT2PreTrainedModel):
    def __init__(self, config, *inputs, **kwargs):
        super().__init__(config, *inputs, **kwargs)
        config.num_labels = 1
        self.transformer = TFGPT2MainLayer(config, name="transformer")
        self.multiple_choice_head = TFSequenceSummary(
            config, initializer_range=config.initializer_range, name="multiple_choice_head"
        )

    def get_output_embeddings(self):
        return self.transformer.wte

    @add_start_docstrings_to_model_forward(GPT2_INPUTS_DOCSTRING)
    @replace_return_docstrings(output_type=TFGPT2DoubleHeadsModelOutput, config_class=_CONFIG_FOR_DOC)
    def call(
        self,
        input_ids=None,
        past=None,
        attention_mask=None,
        token_type_ids=None,
        position_ids=None,
        head_mask=None,
        inputs_embeds=None,
        mc_token_ids=None,
        use_cache=None,
        output_attentions=None,
        output_hidden_states=None,
        return_dict=None,
        training=False,
        **kwargs,
    ):
        r"""
        mc_token_ids (:obj:`tf.Tensor` or :obj:`Numpy array` of shape :obj:`(batch_size, num_choices)`, `optional`, default to index of the last token of the input):
            Index of the classification token in each input sequence. Selected in the range ``[0, input_ids.size(-1) -
            1[``.

        Return:

        Examples::

            >>> import tensorflow as tf
            >>> from transformers import GPT2Tokenizer, TFGPT2DoubleHeadsModel

            >>> tokenizer = GPT2Tokenizer.from_pretrained('gpt2')
            >>> model = TFGPT2DoubleHeadsModel.from_pretrained('gpt2')

            >>> # Add a [CLS] to the vocabulary (we should train it also!)
            >>> num_added_tokens = tokenizer.add_special_tokens({'cls_token': '[CLS]'})

            >>> embedding_layer = model.resize_token_embeddings(len(tokenizer))  # Update the model embeddings with the new vocabulary size

            >>> choices = ["Hello, my dog is cute [CLS]", "Hello, my cat is cute [CLS]"]
            >>> encoded_choices = [tokenizer.encode(s) for s in choices]
            >>> cls_token_location = [tokens.index(tokenizer.cls_token_id) for tokens in encoded_choices]

            >>> input_ids = tf.constant(encoded_choices)[None, :]  # Batch size: 1, number of choices: 2
            >>> mc_token_ids = tf.constant([cls_token_location])  # Batch size: 1

            >>> outputs = model(input_ids, mc_token_ids=mc_token_ids)
            >>> lm_prediction_scores, mc_prediction_scores = outputs[:2]

        """
        inputs = input_processing(
            func=self.call,
            input_ids=input_ids,
            past=past,
            attention_mask=attention_mask,
            token_type_ids=token_type_ids,
            position_ids=position_ids,
            head_mask=head_mask,
            inputs_embeds=inputs_embeds,
            mc_token_ids=mc_token_ids,
            use_cache=use_cache,
            output_attentions=output_attentions,
            output_hidden_states=output_hidden_states,
            return_dict=return_dict,
            training=training,
            kwargs_call=kwargs,
        )
        return_dict = inputs["return_dict"] if inputs["return_dict"] is not None else self.transformer.return_dict

        if inputs["input_ids"] is not None:
            input_shapes = shape_list(inputs["input_ids"])
        else:
            input_shapes = shape_list(inputs["inputs_embeds"])[:-1]

        seq_length = input_shapes[-1]
        flat_input_ids = tf.reshape(inputs["input_ids"], (-1, seq_length)) if inputs["input_ids"] is not None else None
        flat_attention_mask = (
            tf.reshape(inputs["attention_mask"], (-1, seq_length)) if inputs["attention_mask"] is not None else None
        )
        flat_token_type_ids = (
            tf.reshape(inputs["token_type_ids"], (-1, seq_length)) if inputs["token_type_ids"] is not None else None
        )
        flat_position_ids = (
            tf.reshape(inputs["position_ids"], (-1, seq_length)) if inputs["position_ids"] is not None else None
        )
        transformer_outputs = self.transformer(
            flat_input_ids,
            inputs["past"],
            flat_attention_mask,
            flat_token_type_ids,
            flat_position_ids,
            inputs["head_mask"],
            inputs["inputs_embeds"],
            inputs["use_cache"],
            inputs["output_attentions"],
            inputs["output_hidden_states"],
            return_dict=return_dict,
            training=inputs["training"],
        )
        hidden_states = transformer_outputs[0]
        hidden_states = tf.reshape(hidden_states, input_shapes + shape_list(hidden_states)[-1:])
        lm_logits = self.transformer.wte(hidden_states, mode="linear")
        mc_logits = self.multiple_choice_head(hidden_states, inputs["mc_token_ids"], training=inputs["training"])
        mc_logits = tf.squeeze(mc_logits, axis=-1)

        if not return_dict:
            return (lm_logits, mc_logits) + transformer_outputs[1:]

        return TFGPT2DoubleHeadsModelOutput(
            logits=lm_logits,
            mc_logits=mc_logits,
            past_key_values=transformer_outputs.past_key_values,
            hidden_states=transformer_outputs.hidden_states,
            attentions=transformer_outputs.attentions,
        )


@add_start_docstrings(
    """
    The GPT2 Model transformer with a sequence classification head on top (linear layer).

    :class:`~transformers.TFGPT2ForSequenceClassification` uses the last token in order to do the classification, as
    other causal models (e.g. GPT-1) do.

    Since it does classification on the last token, it requires to know the position of the last token. If a
    :obj:`pad_token_id` is defined in the configuration, it finds the last token that is not a padding token in each
    row. If no :obj:`pad_token_id` is defined, it simply takes the last value in each row of the batch. Since it cannot
    guess the padding tokens when :obj:`inputs_embeds` are passed instead of :obj:`input_ids`, it does the same (take
    the last value in each row of the batch).
    """,
    GPT2_START_DOCSTRING,
)
class TFGPT2ForSequenceClassification(TFGPT2PreTrainedModel, TFSequenceClassificationLoss):
    def __init__(self, config, *inputs, **kwargs):
        super().__init__(config, *inputs, **kwargs)
        self.num_labels = config.num_labels
        self.score = tf.keras.layers.Dense(
            config.num_labels,
            kernel_initializer=get_initializer(config.initializer_range),
            name="score",
            use_bias=False,
        )
        self.transformer = TFGPT2MainLayer(config, name="transformer")

    def get_output_embeddings(self):
        return self.transformer.wte

    @add_start_docstrings_to_model_forward(GPT2_INPUTS_DOCSTRING)
    @add_code_sample_docstrings(
        tokenizer_class=_TOKENIZER_FOR_DOC,
        checkpoint="microsoft/DialogRPT-updown",
        output_type=TFSequenceClassifierOutputWithPast,
        config_class=_CONFIG_FOR_DOC,
    )
    def call(
        self,
        input_ids=None,
        past=None,
        attention_mask=None,
        token_type_ids=None,
        position_ids=None,
        head_mask=None,
        inputs_embeds=None,
        use_cache=None,
        output_attentions=None,
        output_hidden_states=None,
        return_dict=None,
        labels=None,
        training=False,
        **kwargs,
    ):
        r"""
        labels (:obj:`tf.Tensor` of shape :obj:`(batch_size, sequence_length)`, `optional`):
            Labels for computing the cross entropy classification loss. Indices should be in ``[0, ...,
            config.vocab_size - 1]``.
        """
        inputs = input_processing(
            func=self.call,
            input_ids=input_ids,
            past=past,
            attention_mask=attention_mask,
            token_type_ids=token_type_ids,
            position_ids=position_ids,
            head_mask=head_mask,
            inputs_embeds=inputs_embeds,
            use_cache=use_cache,
            output_attentions=output_attentions,
            output_hidden_states=output_hidden_states,
            return_dict=return_dict,
            labels=labels,
            training=training,
            kwargs_call=kwargs,
        )
        return_dict = inputs["return_dict"] if inputs["return_dict"] is not None else self.transformer.return_dict
        transformer_outputs = self.transformer(
            input_ids=inputs["input_ids"],
            past=inputs["past"],
            attention_mask=inputs["attention_mask"],
            token_type_ids=inputs["token_type_ids"],
            position_ids=inputs["position_ids"],
            head_mask=inputs["head_mask"],
            inputs_embeds=inputs["inputs_embeds"],
            use_cache=inputs["use_cache"],
            output_attentions=inputs["output_attentions"],
            output_hidden_states=inputs["output_hidden_states"],
            return_dict=return_dict,
            training=inputs["training"],
        )

        hidden_states = transformer_outputs[0]
        logits = self.score(hidden_states)
        logits_shape = shape_list(logits)
        in_logits = None
        if self.config.pad_token_id is None:
            sequence_lengths = -1
        else:
            if inputs["input_ids"] is not None:
                sequence_lengths = (
                    tf.reduce_sum(
                        tf.cast(tf.math.not_equal(inputs["input_ids"], self.config.pad_token_id), tf.int32),
                        -1,
                        keepdims=False,
                    )
                    - 1
                )

                def get_seq_element(sequence_position, input_batch):
                    return tf.strided_slice(
                        input_batch, [sequence_position, 0], [sequence_position + 1, input_batch.shape[-1]], [1, 1]
                    )

                result = tf.map_fn(
                    fn=lambda t: get_seq_element(t[0], t[1]), elems=[sequence_lengths, logits], dtype="float"
                )
                in_logits = tf.reshape(result, [logits_shape[0], logits_shape[-1]])
            else:
                sequence_lengths = -1
                logger.warning(
                    f"{self.__class__.__name__} will not detect padding tokens in `inputs_embeds`. Results may be "
                    f"unexpected if using padding tokens in conjuction with `inputs_embeds.`"
                )
        loss = None

        if inputs["labels"] is not None:
            if input_ids is not None:
<<<<<<< HEAD
                batch_size, sequence_length = inputs["input_ids"].shape[:2]
            else:
                batch_size, sequence_length = inputs["inputs_embeds"].shape[:2]
=======
                batch_size, sequence_length = shape_list(inputs["input_ids"])[:2]
            else:
                batch_size, sequence_length = shape_list(inputs["inputs_embeds"])[:2]
>>>>>>> c28164ff
            assert (
                self.config.pad_token_id is not None or batch_size == 1
            ), "Cannot handle batch sizes > 1 if no padding token is defined."

            if not tf.is_tensor(sequence_lengths):
                in_logits = logits[0:batch_size, sequence_lengths]

            loss = self.compute_loss(tf.reshape(inputs["labels"], [-1]), tf.reshape(in_logits, [-1, self.num_labels]))
        pooled_logits = in_logits if in_logits is not None else logits

        if not return_dict:
            output = (pooled_logits,) + transformer_outputs[1:]
            return ((loss,) + output) if loss is not None else output

        return TFSequenceClassifierOutputWithPast(
            loss=loss,
            logits=pooled_logits,
            past_key_values=transformer_outputs.past_key_values,
            hidden_states=transformer_outputs.hidden_states,
            attentions=transformer_outputs.attentions,
        )<|MERGE_RESOLUTION|>--- conflicted
+++ resolved
@@ -992,15 +992,9 @@
 
         if inputs["labels"] is not None:
             if input_ids is not None:
-<<<<<<< HEAD
-                batch_size, sequence_length = inputs["input_ids"].shape[:2]
-            else:
-                batch_size, sequence_length = inputs["inputs_embeds"].shape[:2]
-=======
                 batch_size, sequence_length = shape_list(inputs["input_ids"])[:2]
             else:
                 batch_size, sequence_length = shape_list(inputs["inputs_embeds"])[:2]
->>>>>>> c28164ff
             assert (
                 self.config.pad_token_id is not None or batch_size == 1
             ), "Cannot handle batch sizes > 1 if no padding token is defined."
