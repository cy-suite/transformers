# coding=utf-8
# Copyright 2023 The Intel Labs Team Authors, The Microsoft Research Team Authors and HuggingFace Inc. team. All rights reserved.
#
# Licensed under the Apache License, Version 2.0 (the "License");
# you may not use this file except in compliance with the License.
# You may obtain a copy of the License at
#
#     http://www.apache.org/licenses/LICENSE-2.0
#
# Unless required by applicable law or agreed to in writing, software
# distributed under the License is distributed on an "AS IS" BASIS,
# WITHOUT WARRANTIES OR CONDITIONS OF ANY KIND, either express or implied.
# See the License for the specific language governing permissions and
# limitations under the License.
"""Image processor class for BridgeTower."""

import warnings
from typing import Any, Dict, Iterable, List, Optional, Tuple, Union

import numpy as np

from ...image_processing_utils import BaseImageProcessor, BatchFeature, get_size_dict
from ...image_transforms import PaddingMode, center_crop, pad, resize, to_channel_dimension_format
from ...image_utils import (
    OPENAI_CLIP_MEAN,
    OPENAI_CLIP_STD,
    ChannelDimension,
    ImageInput,
    PILImageResampling,
    get_image_size,
    infer_channel_dimension_format,
    is_batched,
    is_scaled_image,
    to_numpy_array,
    valid_images,
    validate_preprocess_arguments,
)
from ...utils import TensorType, filter_out_non_signature_kwargs, is_vision_available, logging


if is_vision_available():
    import PIL

logger = logging.get_logger(__name__)


# Copied from transformers.models.vilt.image_processing_vilt.max_across_indices
def max_across_indices(values: Iterable[Any]) -> List[Any]:
    """
    Return the maximum value across all indices of an iterable of values.
    """
    return [max(values_i) for values_i in zip(*values)]


# Copied from transformers.models.vilt.image_processing_vilt.make_pixel_mask
def make_pixel_mask(
    image: np.ndarray, output_size: Tuple[int, int], input_data_format: Optional[Union[str, ChannelDimension]] = None
) -> np.ndarray:
    """
    Make a pixel mask for the image, where 1 indicates a valid pixel and 0 indicates padding.

    Args:
        image (`np.ndarray`):
            Image to make the pixel mask for.
        output_size (`Tuple[int, int]`):
            Output size of the mask.
    """
    input_height, input_width = get_image_size(image, channel_dim=input_data_format)
    mask = np.zeros(output_size, dtype=np.int64)
    mask[:input_height, :input_width] = 1
    return mask


# Copied from transformers.models.vilt.image_processing_vilt.get_max_height_width
def get_max_height_width(
    images: List[np.ndarray], input_data_format: Optional[Union[str, ChannelDimension]] = None
) -> List[int]:
    """
    Get the maximum height and width across all images in a batch.
    """
    if input_data_format is None:
        input_data_format = infer_channel_dimension_format(images[0])

    if input_data_format == ChannelDimension.FIRST:
        _, max_height, max_width = max_across_indices([img.shape for img in images])
    elif input_data_format == ChannelDimension.LAST:
        max_height, max_width, _ = max_across_indices([img.shape for img in images])
    else:
        raise ValueError(f"Invalid channel dimension format: {input_data_format}")
    return (max_height, max_width)


# Copied from transformers.models.vilt.image_processing_vilt.get_resize_output_image_size
def get_resize_output_image_size(
    input_image: np.ndarray,
    shorter: int = 800,
    longer: int = 1333,
    size_divisor: int = 32,
    input_data_format: Optional[Union[str, ChannelDimension]] = None,
) -> Tuple[int, int]:
    input_height, input_width = get_image_size(input_image, input_data_format)
    min_size, max_size = shorter, longer

    scale = min_size / min(input_height, input_width)

    if input_height < input_width:
        new_height = min_size
        new_width = scale * input_width
    else:
        new_height = scale * input_height
        new_width = min_size

    if max(new_height, new_width) > max_size:
        scale = max_size / max(new_height, new_width)
        new_height = scale * new_height
        new_width = scale * new_width

    new_height, new_width = int(new_height + 0.5), int(new_width + 0.5)
    new_height = new_height // size_divisor * size_divisor
    new_width = new_width // size_divisor * size_divisor

    return new_height, new_width


class BridgeTowerImageProcessor(BaseImageProcessor):
    r"""
    Constructs a BridgeTower image processor.

    Args:
        do_resize (`bool`, *optional*, defaults to `True`):
            Whether to resize the image's (height, width) dimensions to the specified `size`. Can be overridden by the
            `do_resize` parameter in the `preprocess` method.
        size (`Dict[str, int]` *optional*, defaults to `{'shortest_edge': 288}`):
            Resize the shorter side of the input to `size["shortest_edge"]`. The longer side will be limited to under
            `int((1333 / 800) * size["shortest_edge"])` while preserving the aspect ratio. Only has an effect if
            `do_resize` is set to `True`. Can be overridden by the `size` parameter in the `preprocess` method.
        size_divisor (`int`, *optional*, defaults to 32):
            The size by which to make sure both the height and width can be divided. Only has an effect if `do_resize`
            is set to `True`. Can be overridden by the `size_divisor` parameter in the `preprocess` method.
        resample (`PILImageResampling`, *optional*, defaults to `Resampling.BICUBIC`):
            Resampling filter to use if resizing the image. Only has an effect if `do_resize` is set to `True`. Can be
            overridden by the `resample` parameter in the `preprocess` method.
        do_rescale (`bool`, *optional*, defaults to `True`):
            Whether to rescale the image by the specified scale `rescale_factor`. Can be overridden by the `do_rescale`
            parameter in the `preprocess` method.
        rescale_factor (`int` or `float`, *optional*, defaults to `1/255`):
            Scale factor to use if rescaling the image. Only has an effect if `do_rescale` is set to `True`. Can be
            overridden by the `rescale_factor` parameter in the `preprocess` method.
        do_normalize (`bool`, *optional*, defaults to `True`):
            Whether to normalize the image. Can be overridden by the `do_normalize` parameter in the `preprocess`
            method. Can be overridden by the `do_normalize` parameter in the `preprocess` method.
        image_mean (`float` or `List[float]`, *optional*, defaults to `IMAGENET_STANDARD_MEAN`):
            Mean to use if normalizing the image. This is a float or list of floats the length of the number of
            channels in the image. Can be overridden by the `image_mean` parameter in the `preprocess` method. Can be
            overridden by the `image_mean` parameter in the `preprocess` method.
        image_std (`float` or `List[float]`, *optional*, defaults to `IMAGENET_STANDARD_STD`):
            Standard deviation to use if normalizing the image. This is a float or list of floats the length of the
            number of channels in the image. Can be overridden by the `image_std` parameter in the `preprocess` method.
            Can be overridden by the `image_std` parameter in the `preprocess` method.
        do_pad (`bool`, *optional*, defaults to `True`):
            Whether to pad the image to the `(max_height, max_width)` of the images in the batch. Can be overridden by
            the `do_pad` parameter in the `preprocess` method.
    """

    model_input_names = ["pixel_values"]

    def __init__(
        self,
        do_resize: bool = True,
        size: Dict[str, int] = None,
        size_divisor: int = 32,
        resample: PILImageResampling = PILImageResampling.BICUBIC,
        do_rescale: bool = True,
        rescale_factor: Union[int, float] = 1 / 255,
        do_normalize: bool = True,
        image_mean: Optional[Union[float, List[float]]] = None,
        image_std: Optional[Union[float, List[float]]] = None,
        do_pad: bool = True,
        **kwargs,
    ) -> None:
        if "pad_and_return_pixel_mask" in kwargs:
            do_pad = kwargs.pop("pad_and_return_pixel_mask")

        super().__init__(**kwargs)
        size = size if size is not None else {"shortest_edge": 288}
        size = get_size_dict(size, default_to_square=False)

        self.do_resize = do_resize
        self.size = size
        self.size_divisor = size_divisor
        self.resample = resample
        self.do_rescale = do_rescale
        self.rescale_factor = rescale_factor
        self.do_normalize = do_normalize
        self.image_mean = image_mean if image_mean is not None else OPENAI_CLIP_MEAN
        self.image_std = image_std if image_std is not None else OPENAI_CLIP_STD
        self.do_pad = do_pad
<<<<<<< HEAD
        self._valid_processor_keys = [
            "images",
            "do_resize",
            "size",
            "size_divisor",
            "resample",
            "do_rescale",
            "rescale_factor",
            "do_normalize",
            "image_mean",
            "image_std",
            "do_pad",
            "return_tensors",
            "data_format",
            "input_data_format",
        ]
=======
        self.do_center_crop = do_center_crop
        self.crop_size = crop_size
>>>>>>> 438d06c9

    # Copied from transformers.models.vilt.image_processing_vilt.ViltImageProcessor.resize
    def resize(
        self,
        image: np.ndarray,
        size: Dict[str, int],
        size_divisor: int = 32,
        resample: PILImageResampling = PILImageResampling.BICUBIC,
        data_format: Optional[Union[str, ChannelDimension]] = None,
        input_data_format: Optional[Union[str, ChannelDimension]] = None,
        **kwargs,
    ) -> np.ndarray:
        """
        Resize an image.

        Resizes the shorter side of the image to `size["shortest_edge"]` while preserving the aspect ratio. If the
        longer side is larger than the max size `(int(`size["shortest_edge"]` * 1333 / 800))`, the longer side is then
        resized to the max size while preserving the aspect ratio.

        Args:
            image (`np.ndarray`):
                Image to resize.
            size (`Dict[str, int]`):
                Controls the size of the output image. Should be of the form `{"shortest_edge": int}`.
            size_divisor (`int`, *optional*, defaults to 32):
                The image is resized to a size that is a multiple of this value.
            resample (`PILImageResampling` filter, *optional*, defaults to `PILImageResampling.BICUBIC`):
                Resampling filter to use when resiizing the image.
            data_format (`str` or `ChannelDimension`, *optional*):
                The channel dimension format of the image. If not provided, it will be the same as the input image.
            input_data_format (`str` or `ChannelDimension`, *optional*):
                The channel dimension format of the input image. If not provided, it will be inferred.
        """
        size = get_size_dict(size, default_to_square=False)
        if "shortest_edge" not in size:
            raise ValueError(f"The `size` dictionary must contain the key `shortest_edge`. Got {size.keys()}")
        shorter = size["shortest_edge"]
        longer = int(1333 / 800 * shorter)
        output_size = get_resize_output_image_size(
            image, shorter=shorter, longer=longer, size_divisor=size_divisor, input_data_format=input_data_format
        )
        return resize(
            image,
            size=output_size,
            resample=resample,
            data_format=data_format,
            input_data_format=input_data_format,
            **kwargs,
        )

    def center_crop(
        self,
        image: np.ndarray,
        size: Dict[str, int],
        data_format: Optional[Union[str, ChannelDimension]] = None,
        input_data_format: Optional[Union[str, ChannelDimension]] = None,
        **kwargs,
    ) -> np.ndarray:
        """
        Center crop an image to `(size["height"], size["width"])`. If the input size is smaller than `crop_size` along
        any edge, the image is padded with 0's and then center cropped.

        Args:
            image (`np.ndarray`):
                Image to center crop.
            size (`Dict[str, int]`):
                Size of the output image in the form `{"height": h, "width": w}`.
            data_format (`str` or `ChannelDimension`, *optional*):
                The channel dimension format of the image. If not provided, it will be the same as the input image.
            input_data_format (`ChannelDimension` or `str`, *optional*):
                The channel dimension format of the input image. If not provided, it will be inferred from the input
                image.
        """
        warnings.warn("The center_crop method is deprecated and will be removed in two releases time.")
        output_size = size["shortest_edge"]
        return center_crop(
            image,
            size=(output_size, output_size),
            data_format=data_format,
            input_data_format=input_data_format,
            **kwargs,
        )

    # Copied from transformers.models.vilt.image_processing_vilt.ViltImageProcessor._pad_image
    def _pad_image(
        self,
        image: np.ndarray,
        output_size: Tuple[int, int],
        constant_values: Union[float, Iterable[float]] = 0,
        data_format: Optional[ChannelDimension] = None,
        input_data_format: Optional[Union[str, ChannelDimension]] = None,
    ) -> np.ndarray:
        """
        Pad an image with zeros to the given size.
        """
        input_height, input_width = get_image_size(image, channel_dim=input_data_format)
        output_height, output_width = output_size

        pad_bottom = output_height - input_height
        pad_right = output_width - input_width
        padding = ((0, pad_bottom), (0, pad_right))
        padded_image = pad(
            image,
            padding,
            mode=PaddingMode.CONSTANT,
            constant_values=constant_values,
            data_format=data_format,
            input_data_format=input_data_format,
        )
        return padded_image

    # Copied from transformers.models.vilt.image_processing_vilt.ViltImageProcessor.pad
    def pad(
        self,
        images: List[np.ndarray],
        constant_values: Union[float, Iterable[float]] = 0,
        return_pixel_mask: bool = True,
        return_tensors: Optional[Union[str, TensorType]] = None,
        data_format: Optional[ChannelDimension] = None,
        input_data_format: Optional[Union[str, ChannelDimension]] = None,
    ) -> BatchFeature:
        """
        Pads a batch of images to the bottom and right of the image with zeros to the size of largest height and width
        in the batch and optionally returns their corresponding pixel mask.

        Args:
            image (`np.ndarray`):
                Image to pad.
            constant_values (`float` or `Iterable[float]`, *optional*):
                The value to use for the padding if `mode` is `"constant"`.
            return_pixel_mask (`bool`, *optional*, defaults to `True`):
                Whether to return a pixel mask.
            return_tensors (`str` or `TensorType`, *optional*):
                The type of tensors to return. Can be one of:
                    - Unset: Return a list of `np.ndarray`.
                    - `TensorType.TENSORFLOW` or `'tf'`: Return a batch of type `tf.Tensor`.
                    - `TensorType.PYTORCH` or `'pt'`: Return a batch of type `torch.Tensor`.
                    - `TensorType.NUMPY` or `'np'`: Return a batch of type `np.ndarray`.
                    - `TensorType.JAX` or `'jax'`: Return a batch of type `jax.numpy.ndarray`.
            data_format (`str` or `ChannelDimension`, *optional*):
                The channel dimension format of the image. If not provided, it will be the same as the input image.
            input_data_format (`ChannelDimension` or `str`, *optional*):
                The channel dimension format of the input image. If not provided, it will be inferred.
        """
        pad_size = get_max_height_width(images, input_data_format=input_data_format)

        padded_images = [
            self._pad_image(
                image,
                pad_size,
                constant_values=constant_values,
                data_format=data_format,
                input_data_format=input_data_format,
            )
            for image in images
        ]
        data = {"pixel_values": padded_images}

        if return_pixel_mask:
            masks = [
                make_pixel_mask(image=image, output_size=pad_size, input_data_format=input_data_format)
                for image in images
            ]
            data["pixel_mask"] = masks

        return BatchFeature(data=data, tensor_type=return_tensors)

    @filter_out_non_signature_kwargs()
    def preprocess(
        self,
        images: ImageInput,
        do_resize: Optional[bool] = None,
        size: Optional[Dict[str, int]] = None,
        size_divisor: Optional[int] = None,
        resample: PILImageResampling = None,
        do_rescale: Optional[bool] = None,
        rescale_factor: Optional[float] = None,
        do_normalize: Optional[bool] = None,
        image_mean: Optional[Union[float, List[float]]] = None,
        image_std: Optional[Union[float, List[float]]] = None,
        do_pad: Optional[bool] = None,
        return_tensors: Optional[Union[str, TensorType]] = None,
        data_format: ChannelDimension = ChannelDimension.FIRST,
        input_data_format: Optional[Union[str, ChannelDimension]] = None,
    ) -> PIL.Image.Image:
        """
        Preprocess an image or batch of images.

        Args:
            images (`ImageInput`):
                Image to preprocess. Expects a single or batch of images with pixel values ranging from 0 to 255. If
                passing in images with pixel values between 0 and 1, set `do_rescale=False`.
            do_resize (`bool`, *optional*, defaults to `self.do_resize`):
                Whether to resize the image.
            size (`Dict[str, int]`, *optional*, defaults to `self.size`):
                Controls the size of the image after `resize`. The shortest edge of the image is resized to
                `size["shortest_edge"]` whilst preserving the aspect ratio. If the longest edge of this resized image
                is > `int(size["shortest_edge"] * (1333 / 800))`, then the image is resized again to make the longest
                edge equal to `int(size["shortest_edge"] * (1333 / 800))`.
            size_divisor (`int`, *optional*, defaults to `self.size_divisor`):
                The image is resized to a size that is a multiple of this value.
            resample (`PILImageResampling`, *optional*, defaults to `self.resample`):
                Resampling filter to use if resizing the image. Only has an effect if `do_resize` is set to `True`.
            do_rescale (`bool`, *optional*, defaults to `self.do_rescale`):
                Whether to rescale the image values between [0 - 1].
            rescale_factor (`float`, *optional*, defaults to `self.rescale_factor`):
                Rescale factor to rescale the image by if `do_rescale` is set to `True`.
            do_normalize (`bool`, *optional*, defaults to `self.do_normalize`):
                Whether to normalize the image.
            image_mean (`float` or `List[float]`, *optional*, defaults to `self.image_mean`):
                Image mean to normalize the image by if `do_normalize` is set to `True`.
            image_std (`float` or `List[float]`, *optional*, defaults to `self.image_std`):
                Image standard deviation to normalize the image by if `do_normalize` is set to `True`.
            do_pad (`bool`, *optional*, defaults to `self.do_pad`):
                Whether to pad the image to the (max_height, max_width) in the batch. If `True`, a pixel mask is also
                created and returned.
            return_tensors (`str` or `TensorType`, *optional*):
                The type of tensors to return. Can be one of:
                    - Unset: Return a list of `np.ndarray`.
                    - `TensorType.TENSORFLOW` or `'tf'`: Return a batch of type `tf.Tensor`.
                    - `TensorType.PYTORCH` or `'pt'`: Return a batch of type `torch.Tensor`.
                    - `TensorType.NUMPY` or `'np'`: Return a batch of type `np.ndarray`.
                    - `TensorType.JAX` or `'jax'`: Return a batch of type `jax.numpy.ndarray`.
            data_format (`ChannelDimension` or `str`, *optional*, defaults to `ChannelDimension.FIRST`):
                The channel dimension format for the output image. Can be one of:
                - `"channels_first"` or `ChannelDimension.FIRST`: image in (num_channels, height, width) format.
                - `"channels_last"` or `ChannelDimension.LAST`: image in (height, width, num_channels) format.
                - Unset: Use the channel dimension format of the input image.
            input_data_format (`ChannelDimension` or `str`, *optional*):
                The channel dimension format for the input image. If unset, the channel dimension format is inferred
                from the input image. Can be one of:
                - `"channels_first"` or `ChannelDimension.FIRST`: image in (num_channels, height, width) format.
                - `"channels_last"` or `ChannelDimension.LAST`: image in (height, width, num_channels) format.
                - `"none"` or `ChannelDimension.NONE`: image in (height, width) format.
        """
        do_resize = do_resize if do_resize is not None else self.do_resize
        size_divisor = size_divisor if size_divisor is not None else self.size_divisor
        resample = resample if resample is not None else self.resample
        do_rescale = do_rescale if do_rescale is not None else self.do_rescale
        rescale_factor = rescale_factor if rescale_factor is not None else self.rescale_factor
        do_normalize = do_normalize if do_normalize is not None else self.do_normalize
        image_mean = image_mean if image_mean is not None else self.image_mean
        image_std = image_std if image_std is not None else self.image_std
        do_pad = do_pad if do_pad is not None else self.do_pad

        size = size if size is not None else self.size
        size = get_size_dict(size, default_to_square=False)

        if not is_batched(images):
            images = [images]

        if not valid_images(images):
            raise ValueError(
                "Invalid image type. Must be of type PIL.Image.Image, numpy.ndarray, "
                "torch.Tensor, tf.Tensor or jax.ndarray."
            )
        validate_preprocess_arguments(
            do_rescale=do_rescale,
            rescale_factor=rescale_factor,
            do_normalize=do_normalize,
            image_mean=image_mean,
            image_std=image_std,
            do_pad=do_pad,
            size_divisibility=size_divisor,
            do_resize=do_resize,
            size=size,
            resample=resample,
        )
        # All transformations expect numpy arrays.
        images = [to_numpy_array(image) for image in images]

        if is_scaled_image(images[0]) and do_rescale:
            logger.warning_once(
                "It looks like you are trying to rescale already rescaled images. If the input"
                " images have pixel values between 0 and 1, set `do_rescale=False` to avoid rescaling them again."
            )

        if do_resize:
            images = [
                self.resize(
                    image=image,
                    size=size,
                    size_divisor=size_divisor,
                    resample=resample,
                    input_data_format=input_data_format,
                )
                for image in images
            ]

        if do_rescale:
            images = [
                self.rescale(image=image, scale=rescale_factor, input_data_format=input_data_format)
                for image in images
            ]

        if do_normalize:
            images = [
                self.normalize(image=image, mean=image_mean, std=image_std, input_data_format=input_data_format)
                for image in images
            ]

        images = [
            to_channel_dimension_format(image, data_format, input_channel_dim=input_data_format) for image in images
        ]

        if do_pad:
            encoded_outputs = self.pad(
                images, return_pixel_mask=True, return_tensors=return_tensors, input_data_format=data_format
            )
        else:
            encoded_outputs = BatchFeature(data={"pixel_values": images}, tensor_type=return_tensors)

        return encoded_outputs<|MERGE_RESOLUTION|>--- conflicted
+++ resolved
@@ -195,27 +195,6 @@
         self.image_mean = image_mean if image_mean is not None else OPENAI_CLIP_MEAN
         self.image_std = image_std if image_std is not None else OPENAI_CLIP_STD
         self.do_pad = do_pad
-<<<<<<< HEAD
-        self._valid_processor_keys = [
-            "images",
-            "do_resize",
-            "size",
-            "size_divisor",
-            "resample",
-            "do_rescale",
-            "rescale_factor",
-            "do_normalize",
-            "image_mean",
-            "image_std",
-            "do_pad",
-            "return_tensors",
-            "data_format",
-            "input_data_format",
-        ]
-=======
-        self.do_center_crop = do_center_crop
-        self.crop_size = crop_size
->>>>>>> 438d06c9
 
     # Copied from transformers.models.vilt.image_processing_vilt.ViltImageProcessor.resize
     def resize(
