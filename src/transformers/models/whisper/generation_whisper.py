# coding=utf-8
# Copyright 2024 The HuggingFace Inc. team.
#
# Licensed under the Apache License, Version 2.0 (the "License");
# you may not use this file except in compliance with the License.
# You may obtain a copy of the License at
#
#     http://www.apache.org/licenses/LICENSE-2.0
#
# Unless required by applicable law or agreed to in writing, software
# distributed under the License is distributed on an "AS IS" BASIS,
# WITHOUT WARRANTIES OR CONDITIONS OF ANY KIND, either express or implied.
# See the License for the specific language governing permissions and
# limitations under the License.
import copy
import math
import warnings
import zlib
from typing import Callable, Iterator, List, Optional, Tuple, Union

import numpy as np
import torch
import torch.nn.functional as F
from torch import nn

from transformers.cache_utils import EncoderDecoderCache

from ...generation import GenerationConfig, GenerationMixin
from ...generation.logits_process import (
    LogitsProcessorList,
    SuppressTokensAtBeginLogitsProcessor,
    SuppressTokensLogitsProcessor,
    WhisperNoSpeechDetection,
    WhisperTimeStampLogitsProcessor,
)
from ...generation.stopping_criteria import StoppingCriteriaList
from ...modeling_outputs import BaseModelOutput
from ...utils import logging
from .tokenization_whisper import TASK_IDS, TO_LANGUAGE_CODE


logger = logging.get_logger(__name__)


def _median_filter(inputs: torch.Tensor, filter_width: int) -> torch.Tensor:
    """
    Applies a median filter of width `filter_width` along the last dimension of the input.

    The `inputs` tensor is assumed to be 3- or 4-dimensional.
    """
    if filter_width <= 0 or filter_width % 2 != 1:
        raise ValueError("`filter_width` should be an odd number")

    pad_width = filter_width // 2
    if inputs.shape[-1] <= pad_width:
        return inputs

    # Pad the left and right edges.
    inputs = nn.functional.pad(inputs, (pad_width, pad_width, 0, 0), mode="reflect")

    # sort() is faster than torch.median (https://github.com/pytorch/pytorch/issues/51450)
    result = inputs.unfold(-1, filter_width, 1).sort()[0][..., pad_width]
    return result


def _dynamic_time_warping(matrix: np.ndarray):
    """
    Measures similarity between two temporal sequences: the input audio and the output tokens. Used to generate
    token-level timestamps.
    """
    output_length, input_length = matrix.shape
    cost = np.ones((output_length + 1, input_length + 1), dtype=np.float32) * np.inf
    trace = -np.ones((output_length + 1, input_length + 1), dtype=np.float32)

    cost[0, 0] = 0
    for j in range(1, input_length + 1):
        for i in range(1, output_length + 1):
            c0 = cost[i - 1, j - 1]
            c1 = cost[i - 1, j]
            c2 = cost[i, j - 1]

            if c0 < c1 and c0 < c2:
                c, t = c0, 0
            elif c1 < c0 and c1 < c2:
                c, t = c1, 1
            else:
                c, t = c2, 2

            cost[i, j] = matrix[i - 1, j - 1] + c
            trace[i, j] = t

    # backtrace
    i = trace.shape[0] - 1
    j = trace.shape[1] - 1
    trace[0, :] = 2
    trace[:, 0] = 1

    text_indices = []
    time_indices = []
    while i > 0 or j > 0:
        text_indices.append(i - 1)
        time_indices.append(j - 1)
        if trace[i, j] == 0:
            i -= 1
            j -= 1
        elif trace[i, j] == 1:
            i -= 1
        elif trace[i, j] == 2:
            j -= 1
        else:
            raise RuntimeError(
                f"Internal error in dynamic time warping. Unexpected trace[{i}, {j}]. Please file a bug report."
            )

    text_indices = np.array(text_indices)[::-1]
    time_indices = np.array(time_indices)[::-1]
    return text_indices, time_indices


def _get_attr_from_logit_processors(logits_processor, logit_processor_class, attribute_name):
    if logits_processor is not None:
        logit_processor = next((cls for cls in logits_processor if isinstance(cls, logit_processor_class)), None)
        if logit_processor:
            return getattr(logit_processor, attribute_name, None)
    return None


def _pad_to_max_length(
    current_segments,
    pad_token_id,
    device,
    padding_side="right",
    padding="longest",
    bos_token_tensor=None,
    cut_off_length=None,
):
    max_total_length = 0
    sequences = []

    if padding_side not in ["right", "left"]:
        raise ValueError(f"`padding_side` must be either 'right' or 'left', not {padding_side}")

    if padding not in ["longest", "max_length"]:
        raise ValueError(f"`padding` must be either 'longest' or 'max_length', not {padding}")
    elif padding == "max_length" and cut_off_length is None:
        raise ValueError("`cut_off_length` must be specified when `padding='max_length'`")

    for current_segment_list in current_segments:
        if current_segment_list is not None and len([d["tokens"] for d in current_segment_list]) > 0:
            sequence = torch.cat([d["tokens"] for d in current_segment_list], dim=-1)

            if cut_off_length is not None:
                sequence = sequence[-cut_off_length:]

            if bos_token_tensor is not None:
                sequence = torch.cat([bos_token_tensor, sequence])

            sequences.append(sequence)
            max_total_length = max(max_total_length, len(sequences[-1]))
        elif bos_token_tensor is not None:
            sequences.append(bos_token_tensor)
        else:
            sequences.append(torch.tensor([], device=device))

    max_total_length = cut_off_length + 1 if padding == "max_length" else max_total_length
    for i in range(len(current_segments)):
        pad_length = max_total_length - len(sequences[i])
        pad = (0, pad_length) if padding_side == "right" else (pad_length, 0)
        sequences[i] = F.pad(sequences[i], pad=pad, value=pad_token_id)

    sequences = torch.stack(sequences, dim=0)
    return sequences


<<<<<<< HEAD
class WhisperGenerationMixin:
    def _extract_token_timestamps(
        self, generate_outputs, alignment_heads, time_precision=0.02, num_frames=None, num_input_ids=None
    ):
=======
class WhisperGenerationMixin(GenerationMixin):
    def _extract_token_timestamps(self, generate_outputs, alignment_heads, time_precision=0.02, num_frames=None):
>>>>>>> ee71c985
        """
        Calculates token-level timestamps using the encoder-decoder cross-attentions and dynamic time-warping (DTW) to
        map each output token to a position in the input audio. If `num_frames` is specified, the encoder-decoder
        cross-attentions will be cropped before applying DTW.

        Returns:
            tensor containing the timestamps in seconds for each predicted token
        """
        # Create a list with `decoder_layers` elements, each a tensor of shape
        # (batch size, attention_heads, output length, input length).
        cross_attentions = []
        for i in range(self.config.decoder_layers):
            cross_attentions.append(torch.cat([x[i] for x in generate_outputs.cross_attentions], dim=2))

        # Select specific cross-attention layers and heads. This is a tensor
        # of shape (batch size, num selected, output length, input length).
        weights = torch.stack([cross_attentions[l][:, h] for l, h in alignment_heads])
        weights = weights.permute([1, 0, 2, 3])

        weight_length = None

        if "beam_indices" in generate_outputs:
            # If beam search has been used, the output sequences may have been generated for more timesteps than their sequence_lengths
            # since the beam search strategy chooses the most probable sequences at the end of the search.
            # In that case, the cross_attentions weights are too long and we have to make sure that they have the right output_length
            weight_length = (generate_outputs.beam_indices != -1).sum(-1).max()

            # beam search takes `decoder_input_ids` into account in the `beam_indices` length
            # but forgot to shift the beam_indices by the number of `decoder_input_ids`
            weight_length = weight_length if num_input_ids is None else weight_length + num_input_ids
            weights = weights[:, :, :weight_length]

            # If beam index is still -1, it means that the associated token id is EOS
            # We need to replace the index with 0 since index_select gives an error if any of the indexes is -1.
            beam_indices = generate_outputs.beam_indices[:, :weight_length]
            beam_indices = beam_indices.masked_fill(beam_indices == -1, 0)

            # Select the cross attention from the right beam for each output sequences
            weights = torch.stack(
                [
                    torch.index_select(weights[:, :, i, :], dim=0, index=beam_indices[:, i])
                    for i in range(beam_indices.shape[1])
                ],
                dim=2,
            )

        # make sure timestamps are as long as weights
        input_length = weight_length or cross_attentions[0].shape[2]
        batch_size = generate_outputs.sequences.shape[0]
        timestamps = torch.zeros(
            (batch_size, input_length + 1), dtype=torch.float32, device=generate_outputs.sequences.device
        )

        if num_frames is not None:
            # two cases:
            # 1. num_frames is the same for each sample -> compute the DTW matrix for each sample in parallel
            # 2. num_frames is different, compute the DTW matrix for each sample sequentially

            # we're using np.unique because num_frames can be int/list/tuple
            if isinstance(num_frames, int):
                weights = weights[..., : num_frames // 2]

            elif isinstance(num_frames, (list, tuple, np.ndarray)) and len(np.unique(num_frames)) == 1:
                weights = weights[..., : num_frames[0] // 2]

            elif isinstance(num_frames, (torch.Tensor)) and len(torch.unique(num_frames)) == 1:
                weights = weights[..., : num_frames[0] // 2]

            else:
                # num_frames is of shape (batch_size,) whereas batch_size is truely batch_size*num_return_sequences
                repeat_time = batch_size if isinstance(num_frames, int) else batch_size // len(num_frames)
                num_frames = num_frames.cpu() if isinstance(num_frames, (torch.Tensor)) else num_frames
                num_frames = np.repeat(num_frames, repeat_time)

        if num_frames is None or isinstance(num_frames, int):
            # Normalize and smoothen the weights.
            std = torch.std(weights, dim=-2, keepdim=True, unbiased=False)
            mean = torch.mean(weights, dim=-2, keepdim=True)
            weights = (weights - mean) / std
            weights = _median_filter(weights, self.config.median_filter_width)

            # Average the different cross-attention heads.
            weights = weights.mean(dim=1)

        # Perform dynamic time warping on each element of the batch.
        for batch_idx in range(batch_size):
            if num_frames is not None and isinstance(num_frames, (tuple, list, np.ndarray, torch.Tensor)):
                matrix = weights[batch_idx, ..., : num_frames[batch_idx] // 2]

                # Normalize and smoothen the weights.
                std = torch.std(matrix, dim=-2, keepdim=True, unbiased=False)
                mean = torch.mean(matrix, dim=-2, keepdim=True)
                matrix = (matrix - mean) / std
                matrix = _median_filter(matrix, self.config.median_filter_width)

                # Average the different cross-attention heads.
                matrix = matrix.mean(dim=0)
            else:
                matrix = weights[batch_idx]

            text_indices, time_indices = _dynamic_time_warping(-matrix.cpu().double().numpy())
            jumps = np.pad(np.diff(text_indices), (1, 0), constant_values=1).astype(bool)
            jump_times = time_indices[jumps] * time_precision
            timestamps[batch_idx, 1:] = torch.tensor(jump_times)

        return timestamps

    def generate(
        self,
        input_features: Optional[torch.Tensor] = None,
        generation_config: Optional[GenerationConfig] = None,
        logits_processor: Optional[LogitsProcessorList] = None,
        stopping_criteria: Optional[StoppingCriteriaList] = None,
        prefix_allowed_tokens_fn: Optional[Callable[[int, torch.Tensor], List[int]]] = None,
        synced_gpus: bool = False,
        return_timestamps: Optional[bool] = None,
        task: Optional[str] = None,
        language: Optional[Union[str, List[str]]] = None,
        is_multilingual: Optional[bool] = None,
        prompt_ids: Optional[torch.Tensor] = None,
        prompt_condition_type: Optional[str] = None,  # first-segment, all-segments
        condition_on_prev_tokens: Optional[bool] = None,
        temperature: Optional[Union[float, Tuple[float, ...]]] = None,
        compression_ratio_threshold: Optional[float] = None,
        logprob_threshold: Optional[float] = None,
        no_speech_threshold: Optional[float] = None,
        num_segment_frames: Optional[int] = None,
        attention_mask: Optional[torch.Tensor] = None,
        time_precision: float = 0.02,
        return_token_timestamps: Optional[bool] = None,
        return_segments: bool = False,
        return_dict_in_generate: Optional[bool] = None,
        **kwargs,
    ):
        """
        Transcribes or translates log-mel input features to a sequence of auto-regressively generated token ids.

        <Tip warning={true}>

        Most generation-controlling parameters are set in `generation_config` which, if not passed, will be set to the
        model's default generation configuration. You can override any `generation_config` by passing the corresponding
        parameters to generate(), e.g. `.generate(inputs, num_beams=4, do_sample=True)`.

        For an overview of generation strategies and code examples, check out the [following
        guide](./generation_strategies).

        </Tip>

        Parameters:
            input_features (`torch.Tensor` of shape `(batch_size, feature_size, sequence_length)`, *optional*):
                Float values of log-mel features extracted from the raw speech waveform. The raw speech waveform can be obtained by
                loading a `.flac` or `.wav` audio file into an array of type `List[float]` or a `numpy.ndarray`, *e.g.* via
                the soundfile library (`pip install soundfile`). To prepare the array into `input_features`, the
                [`AutoFeatureExtractor`] should be used for extracting the mel features, padding and conversion into a
                tensor of type `torch.FloatTensor`. See [`~WhisperFeatureExtractor.__call__`] for details.
            generation_config (`~generation.GenerationConfig`, *optional*):
                The generation configuration to be used as base parametrization for the generation call. `**kwargs`
                passed to generate matching the attributes of `generation_config` will override them. If
                `generation_config` is not provided, the default will be used, which had the following loading
                priority: 1) from the `generation_config.json` model file, if it exists; 2) from the model
                configuration. Please note that unspecified parameters will inherit [`~generation.GenerationConfig`]'s
                default values, whose documentation should be checked to parameterize generation.
            logits_processor (`LogitsProcessorList`, *optional*):
                Custom logits processors that complement the default logits processors built from arguments and
                generation config. If a logit processor is passed that is already created with the arguments or a
                generation config an error is thrown. This feature is intended for advanced users.
            stopping_criteria (`StoppingCriteriaList`, *optional*):
                Custom stopping criteria that complement the default stopping criteria built from arguments and a
                generation config. If a stopping criteria is passed that is already created with the arguments or a
                generation config an error is thrown. This feature is intended for advanced users.
            prefix_allowed_tokens_fn (`Callable[[int, torch.Tensor], List[int]]`, *optional*):
                If provided, this function constraints the beam search to allowed tokens only at each step. If not
                provided no constraint is applied. This function takes 2 arguments: the batch ID `batch_id` and
                `input_ids`. It has to return a list with the allowed tokens for the next generation step conditioned
                on the batch ID `batch_id` and the previously generated tokens `inputs_ids`. This argument is useful
                for constrained generation conditioned on the prefix, as described in [Autoregressive Entity
                Retrieval](https://arxiv.org/abs/2010.00904).
            synced_gpus (`bool`, *optional*, defaults to `False`):
                Whether to continue running the while loop until max_length (needed for ZeRO stage 3)
            return_timestamps (`bool`, *optional*):
                Whether to return the timestamps with the text. This enables the `WhisperTimestampsLogitsProcessor`.
            task (`str`, *optional*):
                Task to use for generation, either "translate" or "transcribe". The `model.config.forced_decoder_ids`
                will be updated accordingly.
            language (`str` or list of `str`, *optional*):
                Language token to use for generation, can be either in the form of `<|en|>`, `en` or `english`. For
                batched generation, a list of language tokens can be passed. You can find all the possible language
                tokens in the `model.generation_config.lang_to_id` dictionary.
            is_multilingual (`bool`, *optional*):
                Whether or not the model is multilingual.
            prompt_ids (`torch.Tensor`, *optional*):
                Rank-1 tensor of token IDs created by passing text to [`~WhisperProcessor.get_prompt_ids`] that is
                provided as a prompt to each chunk. This can be used to provide or "prompt-engineer" a context for
                transcription, e.g. custom vocabularies or proper nouns to make it more likely to predict those words
                correctly. It cannot be used in conjunction with `decoder_start_token_id` as it overwrites this value.
            prompt_condition_type (`str`, *optional*):
                Only relevant for long-form transcription. Condition type of `prompt_ids`. 'first-segment' means only the first segment is conditioned on `prompt_ids`. 'all-segments' means each segment is conditioned on `prompt_ids`. Make sure to enable `condition_on_prev_tokens` for 'all-segments'.
                Defaults to 'first-segment'. For short-term transcription only 'first-segment' is possible.
            condition_on_prev_tokens (`bool`, *optional*):
                Only relevant for long-form transcription. Whether to condition each segment on the previous segment.
                As shown in the [the Whisper paper](https://cdn.openai.com/papers/whisper.pdf), this can help to improve
                performance.
            temperature (`float` or list of `float`, *optional*):
                The temperature to be used for generation. Passing a single `float` value and `do_sample=True` activates
                generation using sampling. For long-form transcription, temperature fallback can be activated by passing
                a list of float values such as (0.0, 0.2, 0.4, 0.6, 0.8, 1.0). As shown in the [the Whisper paper](https://cdn.openai.com/papers/whisper.pdf), this can help to improve
                performance.
            compression_ratio_threshold (`float`, *optional*):
                Only relevant for long-form transcription. If defined, the zlib compression rate of each segment will be computed. If the compression rate of
                a segment is higher than `compression_ratio_threshold`, temperature fallback is activated: the generated segment is discarded and the generation is
                repeated using a higher temperature. The intuition behind this feature is that segments with very high compression rates
                suffer from a lot of repetition. The unwanted repetition can be reduced by injecting more randomness by increasing the temperature. If `compression_ratio_threshold` is defined
                make sure that `temperature` is a list of values. A common value for `compression_ratio_threshold` is 1.35.
                As shown in the [the Whisper paper](https://cdn.openai.com/papers/whisper.pdf), this can help to improve
                performance.
            logprob_threshold (`float`, *optional*):
                Only relevant for long-form transcription. If defined, the average log-probability of each segment will be computed. If the log-probability of
                a given segment is lower than `logprob_threshold`, temperature fallback is activated: the generated segment is discarded and the generation is
                repeated using a higher temperature. The intuition behind this feature is that segments of low log-probability
                can be improved by injecting more randomness by increasing the temperature. If `logprob_threshold` is defined
                make sure that `temperature` is a list of values. A common value for `logprob_threshold` is -1.0.
                As shown in the [the Whisper paper](https://cdn.openai.com/papers/whisper.pdf), this can help to improve
                performance.
            no_speech_threshold (`float`, *optional*):
                Only relevant for long-form transcription. If defined, the "no-speech" token combined with the `logprob_threshold`
                is used to determine whether a segment contains only silence. In this case, the transcription for this segment
                is skipped.
                As shown in the [the Whisper paper](https://cdn.openai.com/papers/whisper.pdf), this can help to improve
                performance.
            num_segment_frames (`int`, *optional*):
                The number of frames a single segment is made of. If not defined, `num_segment_frames` defaults to the model's stride
                times the maximum input length.
            attention_mask (`torch.Tensor`, *optional*):
                `attention_mask` needs to be passed when doing long-form transcription using a batch size > 1.
            time_precision (`int`, *optional*, defaults to 0.02):
                The duration of output token in seconds. *E.g.* 0.02 means that a generated token on average accounts
                for 20 ms.
            return_token_timestamps (`bool`, *optional*):
                Whether to return token-level timestamps with the text. This can be used with or without the
                `return_timestamps` option. To get word-level timestamps, use the tokenizer to group the tokens into
                words.
            return_segments (`bool`, *optional*, defaults to `False`):
                Whether to additionally return a list of all segments. Note that this option can only be enabled
                when doing long-form transcription.
            return_dict_in_generate (`bool`, *optional*, defaults to `False`):
                Whether or not to return a [`~utils.ModelOutput`] instead of just returning the generated tokens.
                Note that when doing long-form transcription, `return_dict_in_generate` can only be enabled when
                `return_segments` is set True. In this case the generation outputs of each segment is added to each
                segment.
            kwargs (`Dict[str, Any]`, *optional*):
                Ad hoc parametrization of `generate_config` and/or additional model-specific kwargs that will be
                forwarded to the `forward` function of the model. If the model is an encoder-decoder model, encoder
                specific kwargs should not be prefixed and decoder specific kwargs should be prefixed with *decoder_*.

        Return:
            [`~utils.ModelOutput`] or `torch.LongTensor` or `Dict[str, Any]`: A [`~utils.ModelOutput`] (if `return_dict_in_generate=True`
            or when `config.return_dict_in_generate=True`) or a `torch.FloatTensor` or a dict of segments when `return_segments=True`.

                If the passed input is > 30 seconds / > 3000 mel input features and `return_segments=True` then a dictionary of generated sequence ids, called `sequences` and a list of each generated segment is returned.

                else if the passed input is <= 30 seconds / >= 3000 mel input features, the possible [`~utils.ModelOutput`] types are:

                    - [`~generation.GenerateEncoderDecoderOutput`],
                    - [`~generation.GenerateBeamEncoderDecoderOutput`]

                else only the generated output sequence ids are returned.

        Example:

        - *Longform transcription*: To transcribe or translate audios longer than 30 seconds, process the audio files without truncation and pass all mel features at once to generate.

        ```python
        >>> import torch
        >>> from transformers import AutoProcessor, WhisperForConditionalGeneration
        >>> from datasets import load_dataset, Audio

        >>> processor = AutoProcessor.from_pretrained("openai/whisper-tiny.en")
        >>> model = WhisperForConditionalGeneration.from_pretrained("openai/whisper-tiny.en")
        >>> model.cuda()  # doctest: +IGNORE_RESULT

        >>> # load audios > 30 seconds
        >>> ds = load_dataset("distil-whisper/meanwhile", "default")["test"]
        >>> # resample to 16kHz
        >>> ds = ds.cast_column("audio", Audio(sampling_rate=16000))
        >>> # take first 8 audios and retrieve array
        >>> audio = ds[:8]["audio"]
        >>> audio = [x["array"] for x in audio]

        >>> # make sure to NOT truncate the input audio, to return the `attention_mask` and to pad to the longest audio
        >>> inputs = processor(audio, return_tensors="pt", truncation=False, padding="longest", return_attention_mask=True, sampling_rate=16_000)
        >>> inputs = inputs.to("cuda", torch.float32)

        >>> # transcribe audio to ids
        >>> generated_ids = model.generate(**inputs)

        >>> transcription = processor.batch_decode(generated_ids, skip_special_tokens=True)
        >>> transcription[0]
        " Folks, if you watch the show, you know, I spent a lot of time right over there. Patiently and astutely scrutinizing the boxwood and mahogany chest set of the day's biggest stories developing the central headline pawns, definitely maneuvering an oso topical night to F6, fainting a classic Sicilian, nade door variation on the news, all the while seeing eight moves deep and patiently marshalling the latest press releases into a fisher's shows in Lip Nitsky attack that culminates in the elegant lethal slow-played, all-passant checkmate that is my nightly monologue. But sometimes, sometimes, folks, I. CHEERING AND APPLAUSE Sometimes I startle away, cubside down in the monkey bars of a condemned playground on a super fun site. Get all hept up on goofballs. Rummage that were discarded tag bag of defective toys. Yank out a fist bowl of disembodied doll limbs, toss them on a stained kid's place mat from a defunct dennies. set up a table inside a rusty cargo container down by the Wharf and challenged toothless drifters to the godless bughouse blitz of tournament that is my segment. Meanwhile."
        ```

        - *Shortform transcription*: If passed mel input features are < 30 seconds, the whole audio will be transcribed with a single call to generate.

        ```python
        >>> import torch
        >>> from transformers import AutoProcessor, WhisperForConditionalGeneration
        >>> from datasets import load_dataset

        >>> processor = AutoProcessor.from_pretrained("openai/whisper-tiny.en")
        >>> model = WhisperForConditionalGeneration.from_pretrained("openai/whisper-tiny.en")

        >>> ds = load_dataset("hf-internal-testing/librispeech_asr_dummy", "clean", split="validation")

        >>> inputs = processor(ds[0]["audio"]["array"], return_tensors="pt")
        >>> input_features = inputs.input_features

        >>> generated_ids = model.generate(inputs=input_features)

        >>> transcription = processor.batch_decode(generated_ids, skip_special_tokens=True)[0]
        >>> transcription
        ' Mr. Quilter is the apostle of the middle classes, and we are glad to welcome his gospel.'
        ```

        """
        # 0. deprecate old inputs
        if "inputs" in kwargs:
            input_features = kwargs.pop("inputs")
            warnings.warn(
                "The input name `inputs` is deprecated. Please make sure to use `input_features` instead.",
                FutureWarning,
            )

        # 1. prepare generation config
        generation_config, kwargs = self._prepare_generation_config(generation_config, **kwargs)

        # 2. set global generate variables
        input_stride = self.model.encoder.conv1.stride[0] * self.model.encoder.conv2.stride[0]
        num_segment_frames = input_stride * self.config.max_source_positions
        batch_size, total_input_frames = self._retrieve_total_input_frames(
            input_features=input_features, input_stride=input_stride, kwargs=kwargs
        )
        is_shortform = total_input_frames <= num_segment_frames

        # 3. Make sure generation config is correctly set
        # Make sure the generation config is correctly set depending on whether timestamps are to be returned or not
        return_dict_in_generate = self._set_return_outputs(
            return_dict_in_generate=return_dict_in_generate,
            return_token_timestamps=return_token_timestamps,
            logprob_threshold=logprob_threshold,
            generation_config=generation_config,
        )
        timestamp_begin = self._set_return_timestamps(
            return_timestamps=return_timestamps, is_shortform=is_shortform, generation_config=generation_config
        )
        self._set_language_and_task(
            language=language, task=task, is_multilingual=is_multilingual, generation_config=generation_config
        )
        self._set_num_frames(
            return_token_timestamps=return_token_timestamps, generation_config=generation_config, kwargs=kwargs
        )
        self._set_thresholds_and_condition(
            generation_config=generation_config,
            logprob_threshold=logprob_threshold,
            compression_ratio_threshold=compression_ratio_threshold,
            no_speech_threshold=no_speech_threshold,
            condition_on_prev_tokens=condition_on_prev_tokens,
        )
        self._set_prompt_condition_type(
            generation_config=generation_config,
            prompt_condition_type=prompt_condition_type,
        )

        # pass self.config for backward compatibility
        init_tokens = self._retrieve_init_tokens(
            input_features,
            batch_size=batch_size,
            generation_config=generation_config,
            config=self.config,
            num_segment_frames=num_segment_frames,
            kwargs=kwargs,
        )
        # passing `decoder_input_ids` is deprecated - the only exception is for assisted generation
        # where the input ids are handled explicitly by the generate method
        self._check_decoder_input_ids(kwargs=kwargs)

        # 3. Retrieve logits processors
        device = kwargs["encoder_outputs"][0].device if "encoder_outputs" in kwargs else input_features.device
        begin_index = init_tokens.shape[1]
        logits_processor = self._retrieve_logit_processors(
            generation_config=generation_config,
            logits_processor=logits_processor,
            begin_index=begin_index,  # begin index is index of first generated decoder token
            num_beams=kwargs.get("num_beams", 1),
            device=device,
        )

        # 4 Set and retrieve global generation variables
        self._set_condition_on_prev_tokens(
            condition_on_prev_tokens=condition_on_prev_tokens, generation_config=generation_config
        )

        temperatures = [temperature] if not isinstance(temperature, (list, tuple)) else temperature
        temperature = temperatures[0]

        max_frames, seek = self._retrieve_max_frames_and_seek(
            batch_size=batch_size,
            attention_mask=attention_mask,
            total_input_frames=total_input_frames,
            is_shortform=is_shortform,
        )

        # 5 Prepare running variables, list for generation
        num_return_sequences = generation_config.num_return_sequences
        (
            batch_idx_map,
            cur_bsz,
            input_features,
            seek,
            max_frames,
            init_tokens,
            do_condition_on_prev_tokens,
        ) = self._expand_variables_for_generation(
            input_features=input_features,
            seek=seek,
            max_frames=max_frames,
            init_tokens=init_tokens,
            batch_size=batch_size,
            condition_on_prev_tokens=condition_on_prev_tokens,
            generation_config=generation_config,
        )

        current_segments = self._prepare_segments(
            prompt_ids=prompt_ids,
            batch_size=cur_bsz,
            generation_config=generation_config,
        )

        # 6 Transcribe audio until we reach the end of all input audios
        while (seek < max_frames).any():
            # 6.1 NOTE: When in longform transcription mode and batch size > 1 we need to dynamically reduce the batch size during the loop
            # in case one audio finished earlier than another one. Thus, we need to keep a table of "previous-index-2-current-index" in order
            # to know which original audio is being decoded
            # Set updated index map, duration of previously decoded chunks and number of max frames of current decoding chunk
            input_features, cur_bsz, batch_idx_map = self._maybe_reduce_batch(
                input_features=input_features,
                seek=seek,
                max_frames=max_frames,
                cur_bsz=cur_bsz,
                batch_idx_map=batch_idx_map,
            )
            time_offset = seek * time_precision / input_stride
            seek_num_frames = (max_frames - seek).clamp(max=num_segment_frames)

            # 6.2 cut out next 30s segment from input features
            segment_input = self._get_input_segment(
                input_features=input_features,
                seek=seek,
                seek_num_frames=seek_num_frames,
                num_segment_frames=num_segment_frames,
                cur_bsz=cur_bsz,
                batch_idx_map=batch_idx_map,
            )

            # 6.3 prepare decoder input ids
            suppress_tokens = _get_attr_from_logit_processors(
                logits_processor, SuppressTokensLogitsProcessor, "suppress_tokens"
            )

            decoder_input_ids, kwargs = self._prepare_decoder_input_ids(
                cur_bsz=cur_bsz,
                init_tokens=init_tokens,
                current_segments=current_segments,
                batch_idx_map=batch_idx_map,
                do_condition_on_prev_tokens=do_condition_on_prev_tokens,
                prompt_ids=prompt_ids,
                generation_config=generation_config,
                config=self.config,
                device=init_tokens.device,
                suppress_tokens=suppress_tokens,
                kwargs=kwargs,
            )

            # 6.4 set max new tokens or max length
            self._set_max_new_tokens_and_length(
                config=self.config,
                decoder_input_ids=decoder_input_ids,
                generation_config=generation_config,
            )

            # 6.5 Set current `begin_index` for all logit processors
            if logits_processor is not None:
                for proc in logits_processor:
                    if hasattr(proc, "set_begin_index"):
                        proc.set_begin_index(decoder_input_ids.shape[-1])

            # 6.6 Run generate with fallback
            (
                seek_sequences,
                seek_outputs,
                should_skip,
                do_condition_on_prev_tokens,
                model_output_type,
            ) = self.generate_with_fallback(
                segment_input=segment_input,
                decoder_input_ids=decoder_input_ids,
                cur_bsz=cur_bsz,
                batch_idx_map=batch_idx_map,
                seek=seek,
                num_segment_frames=num_segment_frames,
                max_frames=max_frames,
                temperatures=temperatures,
                generation_config=generation_config,
                logits_processor=logits_processor,
                stopping_criteria=stopping_criteria,
                prefix_allowed_tokens_fn=prefix_allowed_tokens_fn,
                synced_gpus=synced_gpus,
                return_token_timestamps=return_token_timestamps,
                do_condition_on_prev_tokens=do_condition_on_prev_tokens,
                is_shortform=is_shortform,
                batch_size=batch_size,
                attention_mask=attention_mask,
                kwargs=kwargs,
            )

            # 6.7 In every generated sequence, split by timestamp tokens and extract segments
            for i, seek_sequence in enumerate(seek_sequences):
                prev_i = batch_idx_map[i]

                if should_skip[i]:
                    seek[prev_i] += seek_num_frames[prev_i]
                    continue

                segments, segment_offset = self._retrieve_segment(
                    seek_sequence=seek_sequence,
                    seek_outputs=seek_outputs,
                    time_offset=time_offset,
                    timestamp_begin=timestamp_begin,
                    seek_num_frames=seek_num_frames,
                    time_precision=time_precision,
                    input_stride=input_stride,
                    prev_idx=prev_i,
                    idx=i,
                    return_token_timestamps=return_token_timestamps,
                )

                current_segments[prev_i] += segments

                if is_shortform:
                    seek[prev_i] += max_frames[i]
                else:
                    seek[prev_i] += segment_offset

        # 7. Once all segments are added to the list of all segments, called `current_segments`, we extract the predicted
        # output tokens from the list of dicts. If we use batch size > 1, we make sure to pad the output
        final_segments = (
            [x[1:] for x in current_segments]
            if (prompt_ids is not None and generation_config.prompt_condition_type == "first-segment")
            else current_segments
        )

        sequences = _pad_to_max_length(
            final_segments, generation_config.pad_token_id, device=self.device, padding_side="right"
        )

        # 8. If we return all segments, the predicted output sequences are put under `"sequences"`.
        if return_segments:
            return {"sequences": sequences, "segments": final_segments}

        if is_shortform:
            # add eos token:
            if generation_config.max_new_tokens is None and generation_config.max_length is None:
                eos_tokens = torch.full((sequences.shape[0], 1), generation_config.eos_token_id)
                sequences = torch.cat([sequences, eos_tokens], dim=-1)

            if return_token_timestamps:
                outputs = {}
                outputs["sequences"] = sequences
                outputs["token_timestamps"] = torch.stack([d["token_timestamps"] for d in seek_outputs], dim=0)
            else:
                outputs = sequences

            if return_dict_in_generate and generation_config.return_dict_in_generate:
                dict_outputs = self._stack_split_outputs(seek_outputs, model_output_type, sequences.device, kwargs)

                if num_return_sequences > 1:
                    if hasattr(dict_outputs, "encoder_attentions") and dict_outputs.encoder_attentions is not None:
                        dict_outputs.encoder_attentions = tuple(
                            dict_outputs.encoder_attentions[i][::num_return_sequences]
                            for i in range(len(dict_outputs.encoder_attentions))
                        )
                    if (
                        hasattr(dict_outputs, "encoder_hidden_states")
                        and dict_outputs.encoder_hidden_states is not None
                    ):
                        dict_outputs.encoder_hidden_states = tuple(
                            dict_outputs.encoder_hidden_states[i][::num_return_sequences]
                            for i in range(len(dict_outputs.encoder_hidden_states))
                        )
                if return_token_timestamps:
                    dict_outputs["token_timestamps"] = outputs["token_timestamps"]
                return dict_outputs

            return outputs

        return sequences

    def generate_with_fallback(
        self,
        segment_input,
        decoder_input_ids,
        cur_bsz,
        batch_idx_map,
        seek,
        num_segment_frames,
        max_frames,
        temperatures,
        generation_config,
        logits_processor,
        stopping_criteria,
        prefix_allowed_tokens_fn,
        synced_gpus,
        return_token_timestamps,
        do_condition_on_prev_tokens,
        is_shortform,
        batch_size,
        attention_mask,
        kwargs,
    ):
        kwargs = copy.copy(kwargs)

        # 6.6 Batch generate current chunk
        seek_sequence_list = [None for _ in range(cur_bsz)]
        seek_outputs_list = [None for _ in range(cur_bsz)]
        needs_fallback = [False for _ in range(cur_bsz)]
        should_skip = [False for _ in range(cur_bsz)]
        fallback_index_map = list(range(cur_bsz))
        if generation_config.no_speech_threshold is not None:
            self._setup_no_speech_detection(logits_processor, segment_input, decoder_input_ids, kwargs)

        for fallback_idx, temperature in enumerate(temperatures):
            generation_config.do_sample = temperature is not None and temperature > 0.0
            generation_config.temperature = temperature if generation_config.do_sample else 1.0
            if generation_config.do_sample:
                generation_config.num_beams = 1

            generate_kwargs = copy.copy(kwargs)
            for key in ["do_sample", "temperature", "num_beams"]:
                if key in generate_kwargs:
                    del generate_kwargs[key]

            cur_bsz = decoder_input_ids.shape[0]
            if generation_config.cache_implementation == "static" and cur_bsz < batch_size:
                segment_input = F.pad(segment_input, (0, 0, 0, 0, 0, batch_size - cur_bsz), value=0)
                decoder_input_ids = F.pad(
                    decoder_input_ids, (0, 0, 0, batch_size - cur_bsz), value=generation_config.pad_token_id
                )
                if generate_kwargs.get("decoder_attention_mask") is not None:
                    generate_kwargs["decoder_attention_mask"] = F.pad(
                        generate_kwargs["decoder_attention_mask"], (0, 0, 0, batch_size - cur_bsz), value=True
                    )
                if generate_kwargs.get("encoder_outputs") is not None:
                    generate_kwargs["encoder_outputs"] = F.pad(
                        generate_kwargs["encoder_outputs"], (0, 0, 0, 0, 0, batch_size - cur_bsz), value=0
                    )

            seek_outputs = super().generate(
                segment_input,
                generation_config=generation_config,
                logits_processor=logits_processor,
                stopping_criteria=stopping_criteria,
                prefix_allowed_tokens_fn=prefix_allowed_tokens_fn,
                synced_gpus=synced_gpus,
                decoder_input_ids=decoder_input_ids,
                attention_mask=attention_mask,
                **generate_kwargs,
            )

            model_output_type = type(seek_outputs)

            # post-process sequence tokens and outputs to be in list form
            seek_sequences, seek_outputs = self._postprocess_outputs(
                seek_outputs=seek_outputs,
                decoder_input_ids=decoder_input_ids,
                return_token_timestamps=return_token_timestamps,
                generation_config=generation_config,
                is_shortform=is_shortform,
            )

            if cur_bsz < batch_size:
                seek_sequences = seek_sequences[:cur_bsz]
                seek_outputs = seek_outputs[:cur_bsz]

            # 6.7 Extract cut sequences from every sequence and check if fallback should be applied
            # Loop over each decoded audio individually as each decoding can be of a different length
            new_fallback_index_map = []
            new_segment_input = []
            new_decoder_input_ids = []
            new_decoder_attention_mask = []

            for i, seek_sequence in enumerate(seek_sequences):
                # make sure we cut a predicted EOS token if we are not finished with the generation yet
                prev_i = batch_idx_map[fallback_index_map[i]]
                is_not_final = (seek[prev_i] + num_segment_frames) < max_frames[prev_i]

                # remove eos token id
                if is_not_final and seek_sequence[-1] == generation_config.eos_token_id:
                    seek_sequence = seek_sequence[:-1]
                    if return_token_timestamps and not is_shortform:
                        seek_outputs[i]["token_timestamps"] = seek_outputs[i]["token_timestamps"][:-1]

                # remove all padding tokens
                if seek_sequence[-1] == generation_config.pad_token_id:
                    num_paddings = (seek_sequence == generation_config.pad_token_id).sum()
                    seek_sequence = seek_sequence[:-num_paddings]
                    if return_token_timestamps and not is_shortform:
                        seek_outputs[i]["token_timestamps"] = seek_outputs[i]["token_timestamps"][:-num_paddings]

                # check which sequences in batch need fallback & which should be skipped
                needs_fallback[i], should_skip[i] = self._need_fallback(
                    seek_sequence,
                    seek_outputs,
                    i,
                    logits_processor,
                    generation_config,
                    self.config.vocab_size,
                    temperature,
                )

                seek_sequence_list[fallback_index_map[i]] = seek_sequence
                seek_outputs_list[fallback_index_map[i]] = seek_outputs[i]
                is_low_temperature = temperature is None or temperature < 0.5
                do_condition_on_prev_tokens[fallback_index_map[i]] = (
                    generation_config.condition_on_prev_tokens and is_low_temperature
                )

                if needs_fallback[i]:
                    new_fallback_index_map.append(fallback_index_map[i])
                    new_segment_input.append(segment_input[i])
                    new_decoder_input_ids.append(decoder_input_ids[i])
                    if "decoder_attention_mask" in kwargs:
                        new_decoder_attention_mask.append(kwargs["decoder_attention_mask"][i])

            fallback_index_map = new_fallback_index_map

            # if no sequence needs to be run with temperature fallback, we're finished
            if len(fallback_index_map) == 0 or fallback_idx == len(temperatures) - 1:
                seek_sequences = seek_sequence_list
                seek_outputs = seek_outputs_list
                break

            # if we're still in the loop, make sure that decoder_input_ids and segment inputs are tensors
            decoder_input_ids = torch.stack(new_decoder_input_ids)
            segment_input = torch.stack(new_segment_input)
            if "decoder_attention_mask" in kwargs:
                kwargs["decoder_attention_mask"] = torch.stack(new_decoder_attention_mask)

        return seek_sequences, seek_outputs, should_skip, do_condition_on_prev_tokens, model_output_type

    @staticmethod
    def _prepare_segments(prompt_ids, batch_size, generation_config):
        if prompt_ids is not None and generation_config.prompt_condition_type == "first-segment":
            prev_sot_token_id = getattr(generation_config, "prev_sot_token_id", None)
            prompt_ids = prompt_ids[1:] if prompt_ids[0] == prev_sot_token_id else prompt_ids
            current_segments = [[{"tokens": prompt_ids}] for _ in range(batch_size)]
        else:
            current_segments = [[] for _ in range(batch_size)]

        return current_segments

    def _postprocess_outputs(
        self, seek_outputs, decoder_input_ids, return_token_timestamps, generation_config, is_shortform
    ):
        # remove all previously passed decoder input ids
        start_idx = decoder_input_ids.shape[-1] if not is_shortform else torch.tensor(0)

        if isinstance(seek_outputs, torch.Tensor):
            seek_outputs = seek_outputs[:, start_idx:]
            return seek_outputs, seek_outputs

        if return_token_timestamps and hasattr(generation_config, "alignment_heads"):
            num_frames = getattr(generation_config, "num_frames", None)
            seek_outputs["token_timestamps"] = self._extract_token_timestamps(
                seek_outputs,
                generation_config.alignment_heads,
                num_frames=num_frames,
                num_input_ids=decoder_input_ids.shape[-1],
            )
            seek_outputs["token_timestamps"] = seek_outputs["token_timestamps"][:, start_idx:]

        seek_outputs["sequences"] = seek_outputs["sequences"][:, start_idx:]

        def split_by_batch_index(values, key, batch_idx, is_shortform, beam_indices=None):
            if beam_indices is not None and key == "scores":
                return [v[beam_idx].cpu() for (v, beam_idx) in zip(values, beam_indices[batch_idx][: len(values)])]
            if key in ["scores", "encoder_attentions", "encoder_hidden_states", "logits"]:
                return [v[batch_idx].cpu() for v in values]
            if key in ["decoder_attentions", "decoder_hidden_states", "cross_attentions"]:
                return tuple(tuple(w[batch_idx][None].cpu() for w in v) for v in values)
            elif key == "past_key_values":
                if not is_shortform:
                    # we don't save `past_key_values` as this is too costly for longform
                    return None
                elif isinstance(values, EncoderDecoderCache):
                    all_past_key_values = []
                    for layer_idx in range(self.config.decoder_layers):
                        layer_past_key_values = []
                        for cache_cls in [values.self_attention_cache, values.cross_attention_cache]:
                            for v in [cache_cls.key_cache, cache_cls.value_cache]:
                                layer_past_key_values.append(v[layer_idx][batch_idx][None].cpu())
                        all_past_key_values.append(tuple(layer_past_key_values))
                    return tuple(all_past_key_values)
                else:
                    all_past_key_values = []
                    for v in range(len(values)):
                        layer_past_key_values = []
                        for w in values[v]:
                            layer_past_key_values.append(w[batch_idx][None].cpu())
                        all_past_key_values.append(tuple(layer_past_key_values))
                    return tuple(all_past_key_values)

            return values[batch_idx].cpu()

        sequence_tokens = seek_outputs["sequences"]
        seek_outputs = [
            {
                k: split_by_batch_index(v, k, i, is_shortform, beam_indices=seek_outputs.get("beam_indices"))
                for k, v in seek_outputs.items()
            }
            for i in range(sequence_tokens.shape[0])
        ]

        return sequence_tokens, seek_outputs

    def _stack_split_outputs(self, seek_outputs, model_output_type, device, kwargs):
        # Stack back seek_outputs tensors after splitting them with the split_by_batch_index method
        outputs = {}
        for key in seek_outputs[0].keys():
            if key in ["sequences", "beam_indices"]:
                outputs[key] = torch.stack([v[key] for v in seek_outputs], dim=0).to(device)
            elif key in ["scores", "encoder_attentions", "encoder_hidden_states", "logits"]:
                outputs[key] = tuple(
                    torch.stack([v[key][i] for v in seek_outputs]).to(device) for i in range(len(seek_outputs[0][key]))
                )
            elif key == "sequences_scores":
                outputs[key] = torch.stack([v[key] for v in seek_outputs], dim=0).to(device)
            elif key in ["decoder_attentions", "decoder_hidden_states", "cross_attentions"]:
                outputs[key] = tuple(
                    tuple(
                        torch.stack([v[key][i][j] for v in seek_outputs]).squeeze(1).to(device)
                        for j in range(len(seek_outputs[0][key][0]))
                    )
                    for i in range(len(seek_outputs[0][key]))
                )
            elif key == "past_key_values":
                past_key_value_type = kwargs.get("past_key_values")
                if seek_outputs[0][key] is not None:
                    outputs[key] = tuple(
                        tuple(
                            torch.stack([v[key][i][j] for v in seek_outputs]).squeeze(1).to(device)
                            for j in range(len(seek_outputs[0][key][0]))
                        )
                        for i in range(len(seek_outputs[0][key]))
                    )
                    if past_key_value_type is not None and isinstance(past_key_value_type, EncoderDecoderCache):
                        outputs[key] = past_key_value_type.from_legacy_cache(outputs[key])
                else:
                    outputs[key] = None

        return model_output_type(**outputs)

    def _need_fallback(
        self,
        seek_sequence,
        seek_outputs,
        index,
        logits_processor,
        generation_config,
        vocab_size,
        temperature,
    ):
        needs_fallback = False
        should_skip = False
        if generation_config.compression_ratio_threshold is not None:
            compression_ratio = self._retrieve_compression_ratio(seek_sequence, vocab_size)

            if compression_ratio > generation_config.compression_ratio_threshold:
                needs_fallback = True

        if generation_config.logprob_threshold is not None:
            if hasattr(seek_outputs[0], "sequences_scores"):
                logprobs = [s["sequences_scores"] for s in seek_outputs][index]
            else:
                scores = seek_outputs[index]["scores"]
                logprobs = self._retrieve_avg_logprobs(
                    scores, seek_sequence, generation_config.eos_token_id, temperature
                )

            if logprobs < generation_config.logprob_threshold:
                needs_fallback = True

        if generation_config.no_speech_threshold is not None:
            no_speech_prob = _get_attr_from_logit_processors(
                logits_processor, WhisperNoSpeechDetection, "no_speech_prob"
            )

            if (
                logprobs < generation_config.logprob_threshold
                and no_speech_prob[index] > generation_config.no_speech_threshold
            ):
                needs_fallback = False
                should_skip = True

        return needs_fallback, should_skip

    def _expand_variables_for_generation(
        self, input_features, seek, max_frames, init_tokens, batch_size, condition_on_prev_tokens, generation_config
    ):
        if generation_config.num_return_sequences is not None and generation_config.num_return_sequences > 1:
            batch_idx_map = list(range(batch_size * generation_config.num_return_sequences))
            cur_bsz = len(batch_idx_map)
            do_condition_on_prev_tokens = [condition_on_prev_tokens for _ in range(len(batch_idx_map))]
            input_features = input_features.repeat_interleave(generation_config.num_return_sequences, dim=0)
            seek = seek.repeat_interleave(generation_config.num_return_sequences, dim=0)
            max_frames = max_frames.repeat_interleave(generation_config.num_return_sequences, dim=0)
            init_tokens = init_tokens.repeat_interleave(generation_config.num_return_sequences, dim=0)
            generation_config.num_return_sequences = 1
        else:
            cur_bsz = batch_size
            batch_idx_map = list(range(cur_bsz))
            do_condition_on_prev_tokens = [condition_on_prev_tokens for _ in range(cur_bsz)]

        return (
            batch_idx_map,
            cur_bsz,
            input_features,
            seek,
            max_frames,
            init_tokens,
            do_condition_on_prev_tokens,
        )

    @staticmethod
    def _setup_no_speech_detection(logits_processor, segment_input, decoder_input_ids, kwargs):
        set_inputs = _get_attr_from_logit_processors(logits_processor, WhisperNoSpeechDetection, "set_inputs")
        extra_kwargs = {k: v for k, v in kwargs.items() if torch.is_tensor(v)}
        set_inputs({"inputs": segment_input, "decoder_input_ids": decoder_input_ids, **extra_kwargs})

    @staticmethod
    def _retrieve_total_input_frames(input_features, input_stride, kwargs):
        if input_features is not None:
            return input_features.shape[0], input_features.shape[-1]

        if "encoder_outputs" in kwargs:
            encoder_outputs_shape = (
                kwargs["encoder_outputs"][0].shape
                if isinstance(kwargs["encoder_outputs"], BaseModelOutput)
                else kwargs["encoder_outputs"].shape
            )
            return encoder_outputs_shape[0], encoder_outputs_shape[1] * input_stride

        raise ValueError("Make sure to provide either `input_features` or `encoder_outputs` to `generate`.")

    @staticmethod
    def _maybe_warn_unused_inputs(
        condition_on_prev_tokens,
        temperature,
        compression_ratio_threshold,
        logprob_threshold,
        no_speech_threshold,
        total_input_frames,
    ):
        warning_prefix = (
            f"Audio input consists of only {total_input_frames}. "
            "Short-form transcription is activated."
            "{}, but will be ignored."
        )
        if condition_on_prev_tokens is not None:
            logger.warning(warning_prefix.format(f"condition_on_prev_tokens is set to {condition_on_prev_tokens}"))

        if compression_ratio_threshold is not None:
            logger.warning(
                warning_prefix.format(f"compression_ratio_threshold is set to {compression_ratio_threshold}")
            )

        if logprob_threshold is not None:
            logger.warning(warning_prefix.format(f"logprob_threshold is set to {logprob_threshold}"))

        if no_speech_threshold is not None:
            logger.warning(warning_prefix.format(f"no_speech_threshold is set to {no_speech_threshold}"))

        # when passing temperature as a list it cannot just be ignored => throw error in this case
        if isinstance(temperature, (list, tuple)):
            raise ValueError(
                f"Audio input consists of only {total_input_frames}. Short-form transcription is activated."
                f"temperature cannot be set to {temperature} which can only be used for temperature fallback for long-form generation. Make sure to set `temperature` to a float value or `None` for short-form generation."
            )

    @staticmethod
    def _set_return_outputs(return_dict_in_generate, return_token_timestamps, logprob_threshold, generation_config):
        if return_dict_in_generate is None:
            return_dict_in_generate = generation_config.return_dict_in_generate
        else:
            generation_config.return_dict_in_generate = return_dict_in_generate

        generation_config.return_token_timestamps = return_token_timestamps
        if return_token_timestamps:
            generation_config.return_dict_in_generate = True
            generation_config.output_attentions = True
            generation_config.output_scores = True

        if logprob_threshold is not None:
            generation_config.return_dict_in_generate = True
            generation_config.output_scores = True

        return return_dict_in_generate

    def _set_return_timestamps(self, return_timestamps, is_shortform, generation_config):
        if return_timestamps is None and hasattr(generation_config, "return_timestamps"):
            return_timestamps = generation_config.return_timestamps

        if not is_shortform:
            if return_timestamps is False:
                raise ValueError(
                    "You have passed more than 3000 mel input features (> 30 seconds) which automatically enables long-form generation which "
                    "requires the model to predict timestamp tokens. Please either pass `return_timestamps=True` or make sure to pass no more than 3000 mel input features."
                )

            logger.info("Setting `return_timestamps=True` for long-form generation.")
            return_timestamps = True

        if return_timestamps and not hasattr(generation_config, "no_timestamps_token_id"):
            raise ValueError(
                "You are trying to return timestamps, but the generation config is not properly set. "
                "Make sure to initialize the generation config with the correct attributes that are needed such as `no_timestamps_token_id`. "
                "For more details on how to generate the approtiate config, refer to https://github.com/huggingface/transformers/issues/21878#issuecomment-1451902363"
            )

        generation_config.return_timestamps = return_timestamps

        if hasattr(generation_config, "no_timestamps_token_id"):
            timestamp_begin = generation_config.no_timestamps_token_id + 1
        else:
            # BC for models missing the `no_timestamps_token_id` in the generation config when generating short-form with no timestamps
            # We set the timestamp begin token larger than the vocab size, such that the timestamp condition is never met in the decoding loop
            timestamp_begin = self.config.vocab_size + 1

        return timestamp_begin

    @staticmethod
    def _set_language_and_task(language, task, is_multilingual, generation_config):
        if is_multilingual is not None:
            if not hasattr(generation_config, "is_multilingual"):
                raise ValueError(
                    "The generation config is outdated and is thus not compatible with the `is_multilingual` argument "
                    "to `generate`. Please update the generation config as per the instructions "
                    "https://github.com/huggingface/transformers/issues/25084#issuecomment-1664398224"
                )
            generation_config.is_multilingual = is_multilingual

        if hasattr(generation_config, "is_multilingual") and not generation_config.is_multilingual:
            if task is not None or language is not None:
                raise ValueError(
                    "Cannot specify `task` or `language` for an English-only model. If the model is intended to be "
                    "multilingual, pass `is_multilingual=True` to generate, or update the generation config."
                )

        if language is not None:
            if not hasattr(generation_config, "lang_to_id"):
                raise ValueError(
                    "The generation config is outdated and is thus not compatible with the `language` argument "
                    "to `generate`. Either set the language using the `forced_decoder_ids` in the model config, "
                    "or update the generation config as per the instructions https://github.com/huggingface/transformers/issues/25084#issuecomment-1664398224"
                )
            generation_config.language = language

        if task is not None:
            if not hasattr(generation_config, "task_to_id"):
                raise ValueError(
                    "The generation config is outdated and is thus not compatible with the `task` argument "
                    "to `generate`. Either set the task using the `forced_decoder_ids` in the model config, "
                    "or update the generation config as per the instructions https://github.com/huggingface/transformers/issues/25084#issuecomment-1664398224"
                )
            generation_config.task = task

    def _retrieve_init_tokens(self, input_features, batch_size, generation_config, config, num_segment_frames, kwargs):
        def replace_or_add(lst: List[int], num: int, itr: Iterator[int]):
            """short function to replace num with a itr in lst"""
            found = any(i in lst for i in itr)
            if found:
                lst = [num if i in itr else i for i in lst]
            else:
                lst.append(num)
            return lst

        def language_to_id(language: str) -> int:
            language = language.lower()
            if language in generation_config.lang_to_id.keys():
                language_token = language
            elif language in TO_LANGUAGE_CODE.keys():
                language_token = f"<|{TO_LANGUAGE_CODE[language]}|>"
            elif language in TO_LANGUAGE_CODE.values():
                language_token = f"<|{language}|>"
            else:
                is_language_code = len(language) == 2
                raise ValueError(
                    f"Unsupported language: {language}. Language should be one of:"
                    f" {list(TO_LANGUAGE_CODE.values()) if is_language_code else list(TO_LANGUAGE_CODE.keys())}."
                )
            if language_token not in generation_config.lang_to_id:
                raise ValueError(
                    f"{language_token} is not supported by this specific model as it is not in the `generation_config.lang_to_id`."
                    "(You should just add it to the generation config)"
                )

            return generation_config.lang_to_id[language_token]

        task = getattr(generation_config, "task", None)
        language = getattr(generation_config, "language", None)

        forced_decoder_ids = generation_config.forced_decoder_ids
        if forced_decoder_ids is not None:
            if language is None and task is None and forced_decoder_ids[0][1] is None:
                logger.warning_once(
                    "Due to a bug fix in https://github.com/huggingface/transformers/pull/28687 transcription using a multilingual Whisper will default to language detection followed by transcription instead of translation to English."
                    "This might be a breaking change for your use case. If you want to instead always translate your audio to English, make sure to pass `language='en'`."
                )
        elif hasattr(config, "forced_decoder_ids") and config.forced_decoder_ids is not None:
            forced_decoder_ids = config.forced_decoder_ids

        if forced_decoder_ids is not None and task is not None:
            logger.warning_once(
                f"You have passed task={task}, but also have set `forced_decoder_ids` to {forced_decoder_ids} which creates a conflict. `forced_decoder_ids` will be ignored in favor of task={task}."
            )
            forced_decoder_ids = None
        elif forced_decoder_ids is not None and language is not None:
            logger.warning_once(
                f"You have passed language={language}, but also have set `forced_decoder_ids` to {forced_decoder_ids} which creates a conflict. `forced_decoder_ids` will be ignored in favor of language={language}."
            )
            forced_decoder_ids = None

        init_tokens = [generation_config.decoder_start_token_id]
        if forced_decoder_ids is not None and forced_decoder_ids[0][0] == 1:
            i = 1
            while len(forced_decoder_ids) > 0 and forced_decoder_ids[0][0] == i:
                init_tokens += [forced_decoder_ids[0][1]]
                forced_decoder_ids = forced_decoder_ids[1:]
                i += 1

            if len(forced_decoder_ids) > 0:
                raise ValueError(
                    f"You are using token ids in `forced_decoder_ids` that do not seem to correctly follow the prompt pattern of Whisper. Make sure that {forced_decoder_ids} has an entry for all indices >= 1 and < {forced_decoder_ids[0][0]}.",
                )

        # from v4.39 the forced decoder ids are always None in favour of decoder input ids
        generation_config.forced_decoder_ids = None

        is_lang_id_undefined = len(init_tokens) <= 1 or (len(init_tokens) > 1 and init_tokens[1] is None)

        # Make sure language is a list of strings of the correct length
        if isinstance(language, (list, tuple)):
            if any(l is None for l in language):
                raise TypeError(
                    "Expected `language` to be `None`, a single string (e.g. `'en'`), or a list of strings with length equal to the batch size (e.g. `('en', 'fr')` for a batch size of 2). Got a list containing `None`."
                )
            if len(language) != batch_size:
                raise ValueError(
                    "When passing a list of languages, the length of the list must match the batch size. "
                    f"Expected length of {batch_size}, but got {len(language)} languages."
                )
            languages = language
        elif language is None:
            # Language will be detected for each item in batch
            languages = [None] * batch_size
        else:
            languages = [language]  # Use a length-1 list now, broadcast later

        # Separate init_tokens for each language
        init_tokens = [copy.copy(init_tokens) for _ in languages]

        # Update init_tokens with languages
        lang_ids = None
        if language is not None:
            lang_ids = [language_to_id(l) for l in languages]
        elif hasattr(generation_config, "lang_to_id") and is_lang_id_undefined:
            # language is not defined or intentially set to `None` to trigger language detection
            lang_ids = self.detect_language(
                input_features=input_features,
                encoder_outputs=kwargs.get("encoder_outputs", None),
                generation_config=generation_config,
                num_segment_frames=num_segment_frames,
            ).tolist()
        if lang_ids is not None:
            # append or replace lang_ids to init_tokens
            for i in range(len(init_tokens)):
                if len(init_tokens[i]) > 1:
                    init_tokens[i][1] = lang_ids[i]
                else:
                    init_tokens[i].append(lang_ids[i])
        del languages

        # Update init_tokens with task
        for i in range(len(init_tokens)):
            if task is not None:
                if task in TASK_IDS:
                    init_tokens[i].append(generation_config.task_to_id[generation_config.task])
                    task_id = generation_config.task_to_id[generation_config.task]

                    # if task is defined it'll overwrite task ids that might have already been defined via the generation_config
                    replace_or_add(init_tokens[i], task_id, generation_config.task_to_id.values())
                else:
                    raise ValueError(f"The `{task}`task is not supported. The task should be one of `{TASK_IDS}`")
            elif language is not None and hasattr(generation_config, "task_to_id"):
                # if language is defined, but no task id is in `init_tokens`, default to transcribe
                if not any(ti in init_tokens[i] for ti in generation_config.task_to_id.values()):
                    init_tokens[i].append(generation_config.task_to_id["transcribe"])

            if (
                not generation_config.return_timestamps
                and hasattr(generation_config, "no_timestamps_token_id")
                and init_tokens[i][-1] != generation_config.no_timestamps_token_id
            ):
                init_tokens[i].append(generation_config.no_timestamps_token_id)
            elif (
                generation_config.return_timestamps and init_tokens[i][-1] == generation_config.no_timestamps_token_id
            ):
                logger.info(
                    "<|notimestamps|> prompt token is removed from generation_config since `return_timestamps` is set to `'True'`."
                )
                init_tokens[i] = init_tokens[i][:-1]

            # let's make sure we don't pass `None` tokens as prompt tokens
            init_tokens[i] = [t for t in init_tokens[i] if t is not None]

        return torch.as_tensor(init_tokens, dtype=torch.long, device=self.device).expand(batch_size, -1)

    def detect_language(
        self,
        input_features: Optional[torch.FloatTensor] = None,
        encoder_outputs: Optional[Union[torch.FloatTensor, BaseModelOutput]] = None,
        generation_config: Optional[GenerationConfig] = None,
        num_segment_frames: int = 3000,
    ) -> torch.Tensor:
        """
        Detects language from log-mel input features or encoder_outputs

        Parameters:
            input_features (`torch.Tensor` of shape `(batch_size, feature_size, sequence_length)`, *optional*):
                Float values of log-mel features extracted from the raw speech waveform. The raw speech waveform can be obtained by
                loading a `.flac` or `.wav` audio file into an array of type `List[float]` or a `numpy.ndarray`, *e.g.* via
                the soundfile library (`pip install soundfile`). To prepare the array into `input_features`, the
                [`AutoFeatureExtractor`] should be used for extracting the mel features, padding and conversion into a
                tensor of type `torch.FloatTensor`. See [`~WhisperFeatureExtractor.__call__`] for details.
            encoder_outputs (`tuple(tuple(torch.FloatTensor)`, *optional*):
                Tuple consists of (`last_hidden_state`, *optional*: `hidden_states`, *optional*: `attentions`)
                `last_hidden_state` of shape `(batch_size, sequence_length, hidden_size)`, *optional*) is a sequence of
                hidden-states at the output of the last layer of the encoder. Used in the cross-attention of the decoder.
            generation_config (`~generation.GenerationConfig`, *optional*):
                The generation configuration to be used as base parametrization for the generation call. `**kwargs`
                passed to generate matching the attributes of `generation_config` will override them. If
                `generation_config` is not provided, the default will be used, which had the following loading
                priority: 1) from the `generation_config.json` model file, if it exists; 2) from the model
                configuration. Please note that unspecified parameters will inherit [`~generation.GenerationConfig`]'s
                default values, whose documentation should be checked to parameterize generation.
            num_segment_frames (`int`, *optional*, defaults to 3000):
                The number of log-mel frames the model expects

        Return:
            A `torch.LongTensor` representing the detected language ids.
        """
        if input_features is None and encoder_outputs is None:
            raise ValueError("You have to specify either `input_features` or `encoder_outputs`")
        elif input_features is not None and encoder_outputs is not None:
            raise ValueError("Make sure to specificy only one of `input_features` or `encoder_outputs` - not both!")
        elif input_features is not None:
            inputs = {"input_features": input_features[:, :, :num_segment_frames]}
            batch_size = input_features.shape[0]
        elif encoder_outputs is not None:
            inputs = {"encoder_outputs": encoder_outputs}
            batch_size = (
                encoder_outputs[0].shape[0] if isinstance(encoder_outputs, BaseModelOutput) else encoder_outputs[0]
            )

        generation_config = generation_config or self.generation_config
        decoder_input_ids = (
            torch.ones((batch_size, 1), device=self.device, dtype=torch.long)
            * generation_config.decoder_start_token_id
        )

        with torch.no_grad():
            logits = self(**inputs, decoder_input_ids=decoder_input_ids).logits[:, -1]

        non_lang_mask = torch.ones_like(logits[0], dtype=torch.bool)
        non_lang_mask[list(generation_config.lang_to_id.values())] = False

        logits[:, non_lang_mask] = -np.inf

        lang_ids = logits.argmax(-1)

        return lang_ids

    @staticmethod
    def _check_decoder_input_ids(kwargs):
        decoder_input_ids = kwargs.get("decoder_input_ids", None)
        assistant_model = kwargs.get("assistant_model", None)
        if decoder_input_ids is not None and assistant_model is not None:
            raise ValueError(
                "Passing `decoder_input_ids` is deprecated. Consider passing `prompt_ids` instead.",
            )

    @staticmethod
    def _set_num_frames(return_token_timestamps, generation_config, kwargs):
        if return_token_timestamps:
            if getattr(generation_config, "task", None) == "translate":
                logger.warning("Token-level timestamps may not be reliable for task 'translate'.")
            if not hasattr(generation_config, "alignment_heads"):
                raise ValueError(
                    "Model generation config has no `alignment_heads`, token-level timestamps not available. "
                    "See https://gist.github.com/hollance/42e32852f24243b748ae6bc1f985b13a on how to add this property to the generation config."
                )
            generation_config.num_frames = kwargs.pop("num_frames", None)

    @staticmethod
    def _set_thresholds_and_condition(
        generation_config,
        logprob_threshold,
        compression_ratio_threshold,
        no_speech_threshold,
        condition_on_prev_tokens,
    ):
        generation_config.logprob_threshold = (
            logprob_threshold
            if logprob_threshold is not None
            else getattr(generation_config, "logprob_threshold", None)
        )
        generation_config.compression_ratio_threshold = (
            compression_ratio_threshold
            if compression_ratio_threshold is not None
            else getattr(generation_config, "compression_ratio_threshold", None)
        )
        generation_config.no_speech_threshold = (
            no_speech_threshold
            if no_speech_threshold is not None
            else getattr(generation_config, "no_speech_threshold", None)
        )
        generation_config.condition_on_prev_tokens = (
            condition_on_prev_tokens
            if condition_on_prev_tokens is not None
            else getattr(generation_config, "condition_on_prev_tokens", None)
        )

    @staticmethod
    def _set_prompt_condition_type(generation_config, prompt_condition_type):
        allowed_cond_types = ["first-segment", "all-segments"]

        # default to "first-segment"
        prompt_condition_type = prompt_condition_type or allowed_cond_types[0]

        if prompt_condition_type not in allowed_cond_types:
            raise ValueError(
                f"`prompt_condition_type={prompt_condition_type} does not exist. Make sure to set `prompt_condition_type` to one of {', '.join(allowed_cond_types)}"
            )

        if generation_config.condition_on_prev_tokens is not True and prompt_condition_type == "all-segments":
            raise ValueError(
                "Make sure to set `condition_on_prev_tokens=True` when setting `prompt_condition_type='all-segments'`."
            )

        generation_config.prompt_condition_type = prompt_condition_type

    @staticmethod
    def _set_condition_on_prev_tokens(condition_on_prev_tokens, generation_config):
        condition_on_prev_tokens = (
            condition_on_prev_tokens
            if condition_on_prev_tokens is not None
            else getattr(generation_config, "condition_on_prev_tokens", False)
        )
        generation_config.condition_on_prev_tokens = condition_on_prev_tokens

    @staticmethod
    def _retrieve_max_frames_and_seek(batch_size, attention_mask, total_input_frames, is_shortform):
        if batch_size > 1 and not is_shortform and attention_mask is None:
            raise ValueError(
                "When doing batched long-form audio transcription, make sure to pass an `attention_mask`. You can retrieve the `attention_mask` by doing `processor(audio, ..., return_attention_mask=True)` "
            )
        elif batch_size > 1 and not is_shortform:
            max_frames = attention_mask.sum(-1).cpu().to(torch.long)
            seek = torch.zeros((batch_size,), dtype=torch.long)
        else:
            max_frames = torch.ones((batch_size,), dtype=torch.long) * total_input_frames
            seek = torch.zeros((batch_size,), dtype=torch.long)

        return max_frames, seek

    def _retrieve_logit_processors(self, generation_config, logits_processor, begin_index, num_beams, device):
        if generation_config.return_timestamps is True:
            timestamp_processor = WhisperTimeStampLogitsProcessor(generation_config, begin_index=begin_index)
            logits_processor = (
                [timestamp_processor] if logits_processor is None else [timestamp_processor] + logits_processor
            )

        if generation_config.suppress_tokens is not None:
            suppress_tokens_processor = SuppressTokensLogitsProcessor(generation_config.suppress_tokens, device=device)
            logits_processor = (
                [suppress_tokens_processor]
                if logits_processor is None
                else [suppress_tokens_processor] + logits_processor
            )
            generation_config.suppress_tokens = None

        if generation_config.begin_suppress_tokens is not None:
            begin_suppress_processor = SuppressTokensAtBeginLogitsProcessor(
                generation_config.begin_suppress_tokens, begin_index=begin_index, device=device
            )
            logits_processor = (
                [begin_suppress_processor]
                if logits_processor is None
                else [begin_suppress_processor] + logits_processor
            )
            generation_config.begin_suppress_tokens = None

        if generation_config.no_speech_threshold is not None:
            no_speech_detector = WhisperNoSpeechDetection(
                no_speech_token=generation_config.no_timestamps_token_id - 1,
                begin_index=begin_index,
                scores_is_logprobs=num_beams > 1,
            )
            logits_processor = (
                [no_speech_detector] if logits_processor is None else [no_speech_detector] + logits_processor
            )
            no_speech_detector.set_model(self)

        return logits_processor

    @staticmethod
    def _maybe_reduce_batch(input_features, seek, max_frames, cur_bsz, batch_idx_map):
        prev_bsz = cur_bsz
        new_batch_idx_map = []
        for i in range(prev_bsz):
            prev_i = batch_idx_map[i]
            if seek[prev_i] >= max_frames[prev_i]:
                cut_index = i + (cur_bsz - prev_bsz)
                cur_bsz -= 1
                input_features = torch.cat([input_features[:cut_index], input_features[cut_index + 1 :]], dim=0)
            else:
                # cut out index that goes away
                new_batch_idx_map.append(prev_i)

        return input_features, cur_bsz, new_batch_idx_map

    @staticmethod
    def _get_input_segment(input_features, seek, seek_num_frames, num_segment_frames, cur_bsz, batch_idx_map):
        if input_features is None:
            return None

        segment_input = []
        for i in range(cur_bsz):
            prev_i = batch_idx_map[i]
            segment_input_slice = input_features[i : i + 1, :, seek[prev_i] : seek[prev_i] + seek_num_frames[prev_i]]

            if segment_input_slice.shape[-1] < num_segment_frames:
                # pad to 3000 if necessary
                segment_input_slice = F.pad(
                    segment_input_slice, pad=(0, num_segment_frames - segment_input_slice.shape[-1])
                )

            segment_input.append(segment_input_slice)

        segment_input = torch.cat(segment_input, dim=0)

        return segment_input

    @staticmethod
    def _prepare_decoder_input_ids(
        cur_bsz,
        init_tokens,
        current_segments,
        batch_idx_map,
        do_condition_on_prev_tokens,
        prompt_ids,
        generation_config,
        config,
        device,
        suppress_tokens,
        kwargs,
    ):
        if "decoder_input_ids" in kwargs:
            decoder_input_ids = kwargs.pop("decoder_input_ids")

            return decoder_input_ids, kwargs

        cut_off_length = config.max_target_positions // 2 - 1

        decoder_input_ids = init_tokens[batch_idx_map]

        prev_start_of_text = getattr(generation_config, "prev_sot_token_id", None)
        if prev_start_of_text is None:
            prev_start_of_text = suppress_tokens[-2] if suppress_tokens is not None else None

        if any(do_condition_on_prev_tokens) and len(current_segments[0]) > 0:
            # according to https://github.com/openai/whisper/blob/e58f28804528831904c3b6f2c0e473f346223433/whisper/decoding.py#L609
            active_segments = [current_segments[i] if do_condition_on_prev_tokens[i] else None for i in batch_idx_map]

            if prompt_ids is not None and generation_config.prompt_condition_type == "all-segments":
                prev_ids = prompt_ids
            else:
                one_tensor = torch.ones((cur_bsz, 1), device=device, dtype=torch.long)
                prev_ids = prev_start_of_text * one_tensor[0] if prev_start_of_text is not None else None

            padding = "max_length" if generation_config.cache_implementation == "static" else "longest"

            prev_tokens = _pad_to_max_length(
                active_segments,
                generation_config.pad_token_id,
                device=device,
                padding_side="left",
                padding=padding,
                bos_token_tensor=prev_ids,
                cut_off_length=cut_off_length,
            )
            decoder_input_ids = torch.cat([prev_tokens, decoder_input_ids], dim=-1)

            kwargs["decoder_attention_mask"] = decoder_input_ids != generation_config.pad_token_id
        elif prompt_ids is not None:
            prev_tokens = prompt_ids[None].repeat(decoder_input_ids.shape[0], 1)
            decoder_input_ids = torch.cat([prev_tokens, decoder_input_ids], dim=-1)
            # make sure `"decoder_attention_mask"` is not passed to forward
            kwargs.pop("decoder_attention_mask", None)
        else:
            # make sure `"decoder_attention_mask"` is not passed to forward
            kwargs.pop("decoder_attention_mask", None)

        return decoder_input_ids, kwargs

    def _set_max_new_tokens_and_length(self, config, decoder_input_ids, generation_config):
        max_new_tokens = generation_config.max_new_tokens if generation_config.max_new_tokens is not None else 0
        if max_new_tokens + decoder_input_ids.shape[-1] > self.config.max_target_positions:
            raise ValueError(
                f"The length of `decoder_input_ids`, including special start tokens, prompt tokens, and previous tokens, is {decoder_input_ids.shape[-1]}, "
                f" and `max_new_tokens` is {max_new_tokens}. Thus, the combined length of "
                f"`decoder_input_ids` and `max_new_tokens` is: {max_new_tokens + decoder_input_ids.shape[-1]}. This exceeds the "
                f"`max_target_positions` of the Whisper model: {self.config.max_target_positions}. "
                "You should either reduce the length of your prompt, or reduce the value of `max_new_tokens`, "
                f"so that their combined length is less than {self.config.max_target_positions}."
            )

        num_initial_tokens = min(config.max_target_positions // 2 - 1, decoder_input_ids.shape[-1] - 1)

        # Make sure we don't get larger than `max_length`
        if generation_config.max_length is not None and generation_config.max_new_tokens is None:
            max_length = min(generation_config.max_length + num_initial_tokens, config.max_target_positions)
            logger.info(
                f"Increase max_length from {generation_config.max_length} to {max_length} since input is conditioned on previous segment."
            )
        elif (
            generation_config.max_new_tokens is not None
            and generation_config.max_new_tokens + decoder_input_ids.shape[-1] > config.max_target_positions
        ):
            max_new_tokens = config.max_target_positions - decoder_input_ids.shape[-1]
            generation_config.max_new_tokens = max_new_tokens

    @staticmethod
    def _retrieve_compression_ratio(tokens, vocab_size):
        """Compute byte length of zlib compressed token bytes vs. byte length of raw token bytes"""
        length = int(math.log2(vocab_size) / 8) + 1
        token_bytes = b"".join([t.to_bytes(length, "little") for t in tokens.tolist()])
        compression_ratio = len(token_bytes) / len(zlib.compress(token_bytes))

        return compression_ratio

    @staticmethod
    def _retrieve_avg_logprobs(scores, tokens, eos_token_id, temperature):
        rescale_temperature = temperature if temperature > 0.0 else 1
        scores = torch.stack(scores).to(tokens.device)

        if scores.shape[0] > tokens.shape[0]:
            scores = scores[: tokens.shape[0]]
        else:
            tokens = tokens[-scores.shape[0] :]

        logprobs = F.log_softmax((scores * rescale_temperature).float(), dim=-1).to(scores.dtype)

        # retrieve logprob of selected tokens and sum
        sum_logprobs = sum((logprobs[i][tokens[i]] * (tokens[i] != eos_token_id)) for i in range(logprobs.shape[0]))
        length = (tokens != eos_token_id).sum(-1) if eos_token_id is not None else tokens.shape[0]

        avg_logprobs = sum_logprobs / (length + 1)
        return avg_logprobs

    @staticmethod
    def _retrieve_segment(
        seek_sequence,
        seek_outputs,
        time_offset,
        timestamp_begin,
        seek_num_frames,
        time_precision,
        input_stride,
        prev_idx,
        idx,
        return_token_timestamps,
    ):
        # find the predicted "end of segment" predictions of Whisper
        # "end of segment" predictions occur whenever Whisper predicts a timestamp token
        timestamp_tokens: torch.Tensor = seek_sequence.ge(timestamp_begin)
        single_timestamp_ending = timestamp_tokens[-2:].tolist() == [False, True]
        timestamp_segment_indices = torch.where(timestamp_tokens[:-1] & timestamp_tokens[1:])[0]
        timestamp_segment_indices.add_(1)
        token_timestamps = seek_outputs[idx]["token_timestamps"] if return_token_timestamps else []

        # If whisper predicted a "end of segment" via a timestep token, let's go ever each
        # "end of segment" prediction and slice the decoding into segments accordingly
        if len(timestamp_segment_indices) > 0:
            # if the output contains two consecutive timestamp tokens
            slices = timestamp_segment_indices.tolist()
            segments = []
            if single_timestamp_ending:
                slices.append(len(seek_sequence))

            last_slice = 0
            # Add each segment to list of all segments
            for current_slice in slices:
                sliced_tokens = seek_sequence[last_slice:current_slice]
                start_timestamp_pos = sliced_tokens[0].item() - timestamp_begin
                end_timestamp_pos = sliced_tokens[-1].item() - timestamp_begin
                segments.append(
                    {
                        "start": time_offset[prev_idx] + start_timestamp_pos * time_precision,
                        "end": time_offset[prev_idx] + end_timestamp_pos * time_precision,
                        "tokens": sliced_tokens,
                        "result": seek_outputs[idx],
                    }
                )
                if return_token_timestamps:
                    segments[-1]["token_timestamps"] = (
                        token_timestamps[last_slice:current_slice] + time_offset[prev_idx]
                    )
                last_slice = current_slice

            if single_timestamp_ending:
                # single timestamp at the end means no speech after the last timestamp.
                segment_offset = seek_num_frames[prev_idx]
            else:
                # otherwise, ignore the unfinished segment and seek to the last timestamp
                # here we throw away all predictions after the last predicted "end of segment"
                # since we are cutting right in the middle of an audio
                last_timestamp_pos = seek_sequence[last_slice - 1].item() - timestamp_begin
                segment_offset = last_timestamp_pos * input_stride
        else:
            # If whisper does not predict any "end of segment" token, then
            # the whole decoding is considered a segment and we add it to the list of segments
            timestamps = seek_sequence[timestamp_tokens.nonzero().flatten()]
            last_timestamp_pos = seek_num_frames[prev_idx]
            if timestamps.numel() > 0 and timestamps[-1].item() != timestamp_begin:
                # no consecutive timestamps but it has a timestamp; use the last one.
                last_timestamp_pos = timestamps[-1].item() - timestamp_begin
            segments = [
                {
                    "start": time_offset[prev_idx],
                    "end": time_offset[prev_idx] + last_timestamp_pos * time_precision,
                    "tokens": seek_sequence,
                    "result": seek_outputs[idx],
                }
            ]
            if return_token_timestamps:
                segments[-1]["token_timestamps"] = token_timestamps + time_offset[prev_idx]
            segment_offset = seek_num_frames[prev_idx]

        return segments, segment_offset<|MERGE_RESOLUTION|>--- conflicted
+++ resolved
@@ -172,15 +172,10 @@
     return sequences
 
 
-<<<<<<< HEAD
-class WhisperGenerationMixin:
+class WhisperGenerationMixin(GenerationMixin):
     def _extract_token_timestamps(
         self, generate_outputs, alignment_heads, time_precision=0.02, num_frames=None, num_input_ids=None
     ):
-=======
-class WhisperGenerationMixin(GenerationMixin):
-    def _extract_token_timestamps(self, generate_outputs, alignment_heads, time_precision=0.02, num_frames=None):
->>>>>>> ee71c985
         """
         Calculates token-level timestamps using the encoder-decoder cross-attentions and dynamic time-warping (DTW) to
         map each output token to a position in the input audio. If `num_frames` is specified, the encoder-decoder
