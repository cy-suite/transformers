--- conflicted
+++ resolved
@@ -95,12 +95,7 @@
         variance = hidden_states.to(torch.float32).pow(2).mean(-1, keepdim=True)
         hidden_states = hidden_states * torch.rsqrt(variance + self.variance_epsilon)
 
-<<<<<<< HEAD
-        hidden_states = (self.weight * hidden_states).to(input_dtype)
-        return hidden_states
-=======
         return (self.weight * hidden_states).to(input_dtype)
->>>>>>> 4ddd9de9
 
 
 # Copied from transformers.models.llama.modeling_llama.LlamaRotaryEmbedding with Llama->OpenLlama
