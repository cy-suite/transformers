--- conflicted
+++ resolved
@@ -314,11 +314,7 @@
 
     if repo_id:
         print("Pushing to the hub...")
-<<<<<<< HEAD
-        # feature_extractor.push_to_hub(repo_id)
-=======
         #feature_extractor.push_to_hub(repo_id)
->>>>>>> b90aca88
         model.push_to_hub(repo_id)
 
 
