# coding=utf-8
# Copyright 2018 Google AI, Google Brain and Carnegie Mellon University Authors and the HuggingFace Inc. team.
# Copyright (c) 2018, NVIDIA CORPORATION.  All rights reserved.
#
# Licensed under the Apache License, Version 2.0 (the "License");
# you may not use this file except in compliance with the License.
# You may obtain a copy of the License at
#
#     http://www.apache.org/licenses/LICENSE-2.0
#
# Unless required by applicable law or agreed to in writing, software
# distributed under the License is distributed on an "AS IS" BASIS,
# WITHOUT WARRANTIES OR CONDITIONS OF ANY KIND, either express or implied.
# See the License for the specific language governing permissions and
# limitations under the License.
"""
 TF 2.0 XLNet model.
"""

from dataclasses import dataclass
from typing import List, Optional, Tuple

import tensorflow as tf

from ...activations_tf import get_tf_activation
from ...file_utils import (
    MULTIPLE_CHOICE_DUMMY_INPUTS,
    ModelOutput,
    add_code_sample_docstrings,
    add_start_docstrings,
    add_start_docstrings_to_model_forward,
    replace_return_docstrings,
)
from ...modeling_tf_utils import (
    TFCausalLanguageModelingLoss,
    TFMultipleChoiceLoss,
    TFPreTrainedModel,
    TFQuestionAnsweringLoss,
    TFSequenceClassificationLoss,
    TFSequenceSummary,
    TFSharedEmbeddings,
    TFTokenClassificationLoss,
    get_initializer,
    input_processing,
    keras_serializable,
    shape_list,
)
from ...utils import logging
from .configuration_xlnet import XLNetConfig


logger = logging.get_logger(__name__)

_CONFIG_FOR_DOC = "XLNetConfig"
_TOKENIZER_FOR_DOC = "XLNetTokenizer"

TF_XLNET_PRETRAINED_MODEL_ARCHIVE_LIST = [
    "xlnet-base-cased",
    "xlnet-large-cased",
    # See all XLNet models at https://huggingface.co/models?filter=xlnet
]


class TFXLNetRelativeAttention(tf.keras.layers.Layer):
    def __init__(self, config, **kwargs):
        super().__init__(**kwargs)

        if config.d_model % config.n_head != 0:
            raise ValueError(
                "The hidden size (%d) is not a multiple of the number of attention "
                "heads (%d)" % (config.d_model, config.n_head)
            )

        self.n_head = config.n_head
        self.d_head = config.d_head
        self.d_model = config.d_model
        self.scale = 1 / (config.d_head ** 0.5)
        self.initializer_range = config.initializer_range
        self.output_attentions = config.output_attentions

        self.layer_norm = tf.keras.layers.LayerNormalization(epsilon=config.layer_norm_eps, name="layer_norm")
        self.dropout = tf.keras.layers.Dropout(config.dropout)

    def build(self, input_shape):
        initializer = get_initializer(self.initializer_range)
        self.q = self.add_weight(
            shape=(self.d_model, self.n_head, self.d_head), initializer=initializer, trainable=True, name="q"
        )
        self.k = self.add_weight(
            shape=(self.d_model, self.n_head, self.d_head), initializer=initializer, trainable=True, name="k"
        )
        self.v = self.add_weight(
            shape=(self.d_model, self.n_head, self.d_head), initializer=initializer, trainable=True, name="v"
        )
        self.o = self.add_weight(
            shape=(self.d_model, self.n_head, self.d_head), initializer=initializer, trainable=True, name="o"
        )
        self.r = self.add_weight(
            shape=(self.d_model, self.n_head, self.d_head), initializer=initializer, trainable=True, name="r"
        )
        self.r_r_bias = self.add_weight(
            shape=(self.n_head, self.d_head), initializer="zeros", trainable=True, name="r_r_bias"
        )
        self.r_s_bias = self.add_weight(
            shape=(self.n_head, self.d_head), initializer="zeros", trainable=True, name="r_s_bias"
        )
        self.r_w_bias = self.add_weight(
            shape=(self.n_head, self.d_head), initializer="zeros", trainable=True, name="r_w_bias"
        )
        self.seg_embed = self.add_weight(
            shape=(2, self.n_head, self.d_head), initializer=initializer, trainable=True, name="seg_embed"
        )
        super().build(input_shape)

    def prune_heads(self, heads):
        raise NotImplementedError

    def rel_shift(self, x, klen=-1):
        """perform relative shift to form the relative attention score."""
        x_size = shape_list(x)

        x = tf.reshape(x, (x_size[1], x_size[0], x_size[2], x_size[3]))
        x = x[1:, ...]
        x = tf.reshape(x, (x_size[0], x_size[1] - 1, x_size[2], x_size[3]))
        x = x[:, 0:klen, :, :]
        # x = torch.index_select(x, 1, torch.arange(klen, device=x.device, dtype=torch.long))

        return x

    def rel_attn_core(
        self, q_head, k_head_h, v_head_h, k_head_r, seg_mat, attn_mask, head_mask, output_attentions, training=False
    ):
        """Core relative positional attention operations."""
        # content based attention score
        ac = tf.einsum("ibnd,jbnd->ijbn", q_head + self.r_w_bias, k_head_h)

        # position based attention score
        bd = tf.einsum("ibnd,jbnd->ijbn", q_head + self.r_r_bias, k_head_r)
        bd = self.rel_shift(bd, klen=shape_list(ac)[1])

        # segment based attention score
        if seg_mat is None:
            ef = 0
        else:
            ef = tf.einsum("ibnd,snd->ibns", q_head + self.r_s_bias, self.seg_embed)
            ef = tf.einsum("ijbs,ibns->ijbn", seg_mat, ef)

        # merge attention scores and perform masking
        attn_score = (ac + bd + ef) * self.scale
        if attn_mask is not None:
            # attn_score = attn_score * (1 - attn_mask) - 1e30 * attn_mask
            if attn_mask.dtype == tf.float16:
                attn_score = attn_score - 65500 * attn_mask
            else:
                attn_score = attn_score - 1e30 * attn_mask

        # attention probability
        attn_prob = tf.nn.softmax(attn_score, axis=1)

        attn_prob = self.dropout(attn_prob, training=training)

        # Mask heads if we want to
        if head_mask is not None:
            attn_prob = attn_prob * head_mask

        # attention output
        attn_vec = tf.einsum("ijbn,jbnd->ibnd", attn_prob, v_head_h)

        if output_attentions:
            return attn_vec, attn_prob

        return attn_vec

    def post_attention(self, h, attn_vec, residual=True, training=False):
        """Post-attention processing."""
        # post-attention projection (back to `d_model`)
        attn_out = tf.einsum("ibnd,hnd->ibh", attn_vec, self.o)

        attn_out = self.dropout(attn_out, training=training)

        if residual:
            attn_out = attn_out + h
        output = self.layer_norm(attn_out)

        return output

    def call(
        self,
        h,
        g,
        attn_mask_h,
        attn_mask_g,
        r,
        seg_mat,
        mems,
        target_mapping,
        head_mask,
        output_attentions,
        training=False,
    ):
        if g is not None:
            # Two-stream attention with relative positional encoding.
            # content based attention score
            if mems is not None and len(shape_list(mems)) > 1:
                cat = tf.concat([mems, h], axis=0)
            else:
                cat = h

            # content-based key head
            k_head_h = tf.einsum("ibh,hnd->ibnd", cat, self.k)

            # content-based value head
            v_head_h = tf.einsum("ibh,hnd->ibnd", cat, self.v)

            # position-based key head
            k_head_r = tf.einsum("ibh,hnd->ibnd", r, self.r)

            # h-stream
            # content-stream query head
            q_head_h = tf.einsum("ibh,hnd->ibnd", h, self.q)

            # core attention ops
            attn_vec_h = self.rel_attn_core(
                q_head_h,
                k_head_h,
                v_head_h,
                k_head_r,
                seg_mat,
                attn_mask_h,
                head_mask,
                output_attentions,
                training=training,
            )

            if output_attentions:
                attn_vec_h, attn_prob_h = attn_vec_h

            # post processing
            output_h = self.post_attention(h, attn_vec_h, training=training)

            # g-stream
            # query-stream query head
            q_head_g = tf.einsum("ibh,hnd->ibnd", g, self.q)

            # core attention ops
            if target_mapping is not None:
                q_head_g = tf.einsum("mbnd,mlb->lbnd", q_head_g, target_mapping)
                attn_vec_g = self.rel_attn_core(
                    q_head_g,
                    k_head_h,
                    v_head_h,
                    k_head_r,
                    seg_mat,
                    attn_mask_g,
                    head_mask,
                    output_attentions,
                    training=training,
                )

                if output_attentions:
                    attn_vec_g, attn_prob_g = attn_vec_g

                attn_vec_g = tf.einsum("lbnd,mlb->mbnd", attn_vec_g, target_mapping)
            else:
                attn_vec_g = self.rel_attn_core(
                    q_head_g,
                    k_head_h,
                    v_head_h,
                    k_head_r,
                    seg_mat,
                    attn_mask_g,
                    head_mask,
                    output_attentions,
                    training=training,
                )

                if output_attentions:
                    attn_vec_g, attn_prob_g = attn_vec_g

            # post processing
            output_g = self.post_attention(g, attn_vec_g, training=training)

            if output_attentions:
                attn_prob = attn_prob_h, attn_prob_g

        else:
            # Multi-head attention with relative positional encoding
            if mems is not None and len(shape_list(mems)) > 1:
                cat = tf.concat([mems, h], axis=0)
            else:
                cat = h

            # content heads
            q_head_h = tf.einsum("ibh,hnd->ibnd", h, self.q)
            k_head_h = tf.einsum("ibh,hnd->ibnd", cat, self.k)
            v_head_h = tf.einsum("ibh,hnd->ibnd", cat, self.v)

            # positional heads
            k_head_r = tf.einsum("ibh,hnd->ibnd", r, self.r)

            # core attention ops
            attn_vec = self.rel_attn_core(
                q_head_h,
                k_head_h,
                v_head_h,
                k_head_r,
                seg_mat,
                attn_mask_h,
                head_mask,
                output_attentions,
                training=training,
            )

            if output_attentions:
                attn_vec, attn_prob = attn_vec

            # post processing
            output_h = self.post_attention(h, attn_vec, training=training)
            output_g = None

        outputs = (output_h, output_g)
        if output_attentions:
            outputs = outputs + (attn_prob,)
        return outputs


class TFXLNetFeedForward(tf.keras.layers.Layer):
    def __init__(self, config, **kwargs):
        super().__init__(**kwargs)
        self.layer_norm = tf.keras.layers.LayerNormalization(epsilon=config.layer_norm_eps, name="layer_norm")
        self.layer_1 = tf.keras.layers.Dense(
            config.d_inner, kernel_initializer=get_initializer(config.initializer_range), name="layer_1"
        )
        self.layer_2 = tf.keras.layers.Dense(
            config.d_model, kernel_initializer=get_initializer(config.initializer_range), name="layer_2"
        )
        self.dropout = tf.keras.layers.Dropout(config.dropout)
        if isinstance(config.ff_activation, str):
            self.activation_function = get_tf_activation(config.ff_activation)
        else:
            self.activation_function = config.ff_activation

    def call(self, inp, training=False):
        output = inp
        output = self.layer_1(output)
        output = self.activation_function(output)
        output = self.dropout(output, training=training)
        output = self.layer_2(output)
        output = self.dropout(output, training=training)
        output = self.layer_norm(output + inp)
        return output


class TFXLNetLayer(tf.keras.layers.Layer):
    def __init__(self, config, **kwargs):
        super().__init__(**kwargs)
        self.rel_attn = TFXLNetRelativeAttention(config, name="rel_attn")
        self.ff = TFXLNetFeedForward(config, name="ff")
        self.dropout = tf.keras.layers.Dropout(config.dropout)

    def call(
        self,
        output_h,
        output_g,
        non_tgt_mask,
        attn_mask,
        pos_emb,
        seg_mat,
        mems,
        target_mapping,
        head_mask,
        output_attentions,
        training=False,
    ):
        outputs = self.rel_attn(
            output_h,
            output_g,
            non_tgt_mask,
            attn_mask,
            pos_emb,
            seg_mat,
            mems,
            target_mapping,
            head_mask,
            output_attentions,
            training=training,
        )
        output_h, output_g = outputs[:2]

        if output_g is not None:
            output_g = self.ff(output_g, training=training)
        output_h = self.ff(output_h, training=training)

        outputs = (output_h, output_g) + outputs[2:]  # Add again attentions if there are there
        return outputs


class TFXLNetLMHead(tf.keras.layers.Layer):
    def __init__(self, config, input_embeddings, **kwargs):
        super().__init__(**kwargs)
        self.vocab_size = config.vocab_size
        # The output weights are the same as the input embeddings, but there is
        # an output-only bias for each token.
        self.input_embeddings = input_embeddings

    def build(self, input_shape):
        self.bias = self.add_weight(shape=(self.vocab_size,), initializer="zeros", trainable=True, name="bias")
        super().build(input_shape)

    def call(self, hidden_states):
        hidden_states = self.input_embeddings(hidden_states, mode="linear")
        hidden_states = hidden_states + self.bias
        return hidden_states


@keras_serializable
class TFXLNetMainLayer(tf.keras.layers.Layer):
    config_class = XLNetConfig

    def __init__(self, config, **kwargs):
        super().__init__(**kwargs)
        self.output_hidden_states = config.output_hidden_states
        self.output_attentions = config.output_attentions
        self.return_dict = config.return_dict

        self.mem_len = config.mem_len
        self.reuse_len = config.reuse_len
        self.d_model = config.d_model
        self.same_length = config.same_length
        self.attn_type = config.attn_type
        self.bi_data = config.bi_data
        self.clamp_len = config.clamp_len
        self.n_layer = config.n_layer
        self.use_bfloat16 = config.use_bfloat16
        self.initializer_range = config.initializer_range

        self.word_embedding = TFSharedEmbeddings(
            config.vocab_size, config.d_model, initializer_range=config.initializer_range, name="word_embedding"
        )
        self.layer = [TFXLNetLayer(config, name="layer_._{}".format(i)) for i in range(config.n_layer)]
        self.dropout = tf.keras.layers.Dropout(config.dropout)

        self.use_mems_eval = config.use_mems_eval
        self.use_mems_train = config.use_mems_train

    def get_input_embeddings(self):
        return self.word_embedding

    def set_input_embeddings(self, value):
        self.word_embedding.weight = value
        self.word_embedding.vocab_size = value.shape[0]

    def build(self, input_shape):
        initializer = get_initializer(self.initializer_range)
        self.mask_emb = self.add_weight(
            shape=(1, 1, self.d_model), initializer=initializer, trainable=True, name="mask_emb"
        )

    def _resize_token_embeddings(self, new_num_tokens):
        raise NotImplementedError

    def _prune_heads(self, heads_to_prune):
        raise NotImplementedError

    def create_mask(self, qlen, mlen, dtype=tf.float32):
        """
        Creates causal attention mask. Float mask where 1.0 indicates masked, 0.0 indicates not-masked.

        Args:
            qlen: TODO Lysandre didn't fill
            mlen: TODO Lysandre didn't fill

        ::

                  same_length=False:      same_length=True:
                  <mlen > <  qlen >       <mlen > <  qlen >
               ^ [0 0 0 0 0 1 1 1 1]     [0 0 0 0 0 1 1 1 1]
                 [0 0 0 0 0 0 1 1 1]     [1 0 0 0 0 0 1 1 1]
            qlen [0 0 0 0 0 0 0 1 1]     [1 1 0 0 0 0 0 1 1]
                 [0 0 0 0 0 0 0 0 1]     [1 1 1 0 0 0 0 0 1]
               v [0 0 0 0 0 0 0 0 0]     [1 1 1 1 0 0 0 0 0]

        """
        attn_mask = tf.ones([qlen, qlen], dtype=dtype)
        mask_u = tf.matrix_band_part(attn_mask, 0, -1)
        mask_dia = tf.matrix_band_part(attn_mask, 0, 0)
        attn_mask_pad = tf.zeros([qlen, mlen], dtype=dtype)
        ret = tf.concat([attn_mask_pad, mask_u - mask_dia], 1)
        if self.same_length:
            mask_l = tf.matrix_band_part(attn_mask, -1, 0)
            ret = tf.concat([ret[:, :qlen] + mask_l - mask_dia, ret[:, qlen:]], 1)
        return ret

    def cache_mem(self, curr_out, prev_mem):
        # cache hidden states into memory.
        if self.reuse_len is not None and self.reuse_len > 0:
            curr_out = curr_out[: self.reuse_len]

        if self.mem_len is None or self.mem_len == 0:
            # If :obj:`use_mems` is active but no `mem_len` is defined, the model behaves like GPT-2 at inference time
            # and returns all of the past and current hidden states.
            cutoff = 0
        else:
            # If :obj:`use_mems` is active and `mem_len` is defined, the model returns the last `mem_len` hidden
            # states. This is the preferred setting for training and long-form generation.
            cutoff = -self.mem_len
        if prev_mem is None:
            # if :obj:`use_mems` is active and `mem_len` is defined, the model
            new_mem = curr_out[cutoff:]
        else:
            new_mem = tf.concat([prev_mem, curr_out], 0)[cutoff:]

        return tf.stop_gradient(new_mem)

    @staticmethod
    def positional_embedding(pos_seq, inv_freq, bsz=None):
        sinusoid_inp = tf.einsum("i,d->id", pos_seq, inv_freq)
        pos_emb = tf.concat([tf.sin(sinusoid_inp), tf.cos(sinusoid_inp)], axis=-1)
        pos_emb = pos_emb[:, None, :]

        if bsz is not None:
            pos_emb = tf.tile(pos_emb, [1, bsz, 1])

        return pos_emb

    def relative_positional_encoding(self, qlen, klen, bsz=None, dtype=None):
        """create relative positional encoding."""
        freq_seq = tf.range(0, self.d_model, 2.0)
        if dtype is not None and dtype != tf.float32:
            freq_seq = tf.cast(freq_seq, dtype=dtype)
        inv_freq = 1 / (10000 ** (freq_seq / self.d_model))

        if self.attn_type == "bi":
            # beg, end = klen - 1, -qlen
            beg, end = klen, -qlen
        elif self.attn_type == "uni":
            # beg, end = klen - 1, -1
            beg, end = klen, -1
        else:
            raise ValueError("Unknown `attn_type` {}.".format(self.attn_type))

        if self.bi_data:
            fwd_pos_seq = tf.range(beg, end, -1.0)
            bwd_pos_seq = tf.range(-beg, -end, 1.0)

            if dtype is not None and dtype != tf.float32:
                fwd_pos_seq = tf.cast(fwd_pos_seq, dtype=dtype)
                bwd_pos_seq = tf.cast(bwd_pos_seq, dtype=dtype)

            if self.clamp_len > 0:
                fwd_pos_seq = tf.clip_by_value(fwd_pos_seq, -self.clamp_len, self.clamp_len)
                bwd_pos_seq = tf.clip_by_value(bwd_pos_seq, -self.clamp_len, self.clamp_len)

            if bsz is not None:
                assert bsz % 2 == 0, f"With bi_data, the batch size {bsz} should be divisible by 2"
                fwd_pos_emb = self.positional_embedding(fwd_pos_seq, inv_freq, bsz // 2)
                bwd_pos_emb = self.positional_embedding(bwd_pos_seq, inv_freq, bsz // 2)
            else:
                fwd_pos_emb = self.positional_embedding(fwd_pos_seq, inv_freq)
                bwd_pos_emb = self.positional_embedding(bwd_pos_seq, inv_freq)

            pos_emb = tf.concat([fwd_pos_emb, bwd_pos_emb], axis=1)
        else:
            fwd_pos_seq = tf.range(beg, end, -1.0)
            if dtype is not None and dtype != tf.float32:
                fwd_pos_seq = tf.cast(fwd_pos_seq, dtype=dtype)
            if self.clamp_len > 0:
                fwd_pos_seq = tf.clip_by_value(fwd_pos_seq, -self.clamp_len, self.clamp_len)
            pos_emb = self.positional_embedding(fwd_pos_seq, inv_freq, bsz)

        return pos_emb

    def call(
        self,
        input_ids=None,
        attention_mask=None,
        mems=None,
        perm_mask=None,
        target_mapping=None,
        token_type_ids=None,
        input_mask=None,
        head_mask=None,
        inputs_embeds=None,
        use_mems=None,
        output_attentions=None,
        output_hidden_states=None,
        return_dict=None,
        training=False,
        **kwargs,
    ):
<<<<<<< HEAD
        if isinstance(inputs, (tuple, list)):
            input_ids = inputs[0]
            attention_mask = inputs[1] if len(inputs) > 1 else attention_mask
            mems = inputs[2] if len(inputs) > 2 else mems
            perm_mask = inputs[3] if len(inputs) > 3 else perm_mask
            target_mapping = inputs[4] if len(inputs) > 4 else target_mapping
            token_type_ids = inputs[5] if len(inputs) > 5 else token_type_ids
            input_mask = inputs[6] if len(inputs) > 6 else input_mask
            head_mask = inputs[7] if len(inputs) > 7 else head_mask
            inputs_embeds = inputs[8] if len(inputs) > 8 else inputs_embeds
            use_mems = inputs[9] if len(inputs) > 9 else use_mems
            output_attentions = inputs[10] if len(inputs) > 10 else output_attentions
            output_hidden_states = inputs[11] if len(inputs) > 11 else output_hidden_states
            return_dict = inputs[12] if len(inputs) > 12 else return_dict
            assert len(inputs) <= 13, "Too many inputs."
        elif isinstance(inputs, (dict, BatchEncoding)):
            input_ids = inputs.get("input_ids")
            attention_mask = inputs.get("attention_mask", attention_mask)
            mems = inputs.get("mems", mems)
            perm_mask = inputs.get("perm_mask", perm_mask)
            target_mapping = inputs.get("target_mapping", target_mapping)
            token_type_ids = inputs.get("token_type_ids", token_type_ids)
            input_mask = inputs.get("input_mask", input_mask)
            head_mask = inputs.get("head_mask", head_mask)
            inputs_embeds = inputs.get("inputs_embeds", inputs_embeds)
            use_mems = inputs.get("use_mems", use_mems)
            output_attentions = inputs.get("output_attentions", output_attentions)
            output_hidden_states = inputs.get("output_hidden_states", output_hidden_states)
            return_dict = inputs.get("return_dict", return_dict)
            assert len(inputs) <= 13, "Too many inputs."
        else:
            input_ids = inputs
=======
        inputs = input_processing(
            func=self.call,
            input_ids=input_ids,
            attention_mask=attention_mask,
            mems=mems,
            perm_mask=perm_mask,
            target_mapping=target_mapping,
            token_type_ids=token_type_ids,
            input_mask=input_mask,
            head_mask=head_mask,
            inputs_embeds=inputs_embeds,
            use_mems=use_mems,
            output_attentions=output_attentions,
            output_hidden_states=output_hidden_states,
            return_dict=return_dict,
            training=training,
            kwargs_call=kwargs,
        )
        output_attentions = (
            inputs["output_attentions"] if inputs["output_attentions"] is not None else self.output_attentions
        )
        output_hidden_states = (
            inputs["output_hidden_states"] if inputs["output_hidden_states"] is not None else self.output_hidden_states
        )
        return_dict = inputs["return_dict"] if inputs["return_dict"] is not None else self.return_dict
>>>>>>> 4c3d98dd

        if training:
            use_mems = use_mems if use_mems is not None else self.use_mems_train
        else:
            use_mems = use_mems if use_mems is not None else self.use_mems_eval

        if training:
            use_mems = use_mems if use_mems is not None else self.use_mems_train
        else:
            use_mems = use_mems if use_mems is not None else self.use_mems_eval

        # the original code for XLNet uses shapes [len, bsz] with the batch dimension at the end
        # but we want a unified interface in the library with the batch size on the first dimension
        # so we move here the first dimension (batch) to the end

        if inputs["input_ids"] is not None and inputs["inputs_embeds"] is not None:
            raise ValueError("You cannot specify both input_ids and inputs_embeds at the same time")
        elif inputs["input_ids"] is not None:
            inputs["input_ids"] = tf.transpose(inputs["input_ids"], perm=(1, 0))
            qlen, bsz = shape_list(inputs["input_ids"])[:2]
        elif inputs["inputs_embeds"] is not None:
            inputs["inputs_embeds"] = tf.transpose(inputs["inputs_embeds"], perm=(1, 0, 2))
            qlen, bsz = shape_list(inputs["inputs_embeds"])[:2]
        else:
            raise ValueError("You have to specify either input_ids or inputs_embeds")

        inputs["token_type_ids"] = (
            tf.transpose(inputs["token_type_ids"], perm=(1, 0)) if inputs["token_type_ids"] is not None else None
        )
        inputs["input_mask"] = (
            tf.transpose(inputs["input_mask"], perm=(1, 0)) if inputs["input_mask"] is not None else None
        )
        inputs["attention_mask"] = (
            tf.transpose(inputs["attention_mask"], perm=(1, 0)) if inputs["attention_mask"] is not None else None
        )
        inputs["perm_mask"] = (
            tf.transpose(inputs["perm_mask"], perm=(1, 2, 0)) if inputs["perm_mask"] is not None else None
        )
        inputs["target_mapping"] = (
            tf.transpose(inputs["target_mapping"], perm=(1, 2, 0)) if inputs["target_mapping"] is not None else None
        )

        mlen = shape_list(inputs["mems"][0])[0] if inputs["mems"] is not None and inputs["mems"][0] is not None else 0
        klen = mlen + qlen

        dtype_float = tf.bfloat16 if self.use_bfloat16 else tf.float32

        # Attention mask
        # causal attention mask
        if self.attn_type == "uni":
            attn_mask = self.create_mask(qlen, mlen)
            attn_mask = attn_mask[:, :, None, None]
        elif self.attn_type == "bi":
            attn_mask = None
        else:
            raise ValueError("Unsupported attention type: {}".format(self.attn_type))

        # data mask: input mask & perm mask
        assert inputs["input_mask"] is None or inputs["attention_mask"] is None, (
            "You can only use one of input_mask (uses 1 for padding) "
            "or attention_mask (uses 0 for padding, added for compatibility with BERT). Please choose one."
        )
        if inputs["input_mask"] is None and inputs["attention_mask"] is not None:
            inputs["input_mask"] = 1.0 - tf.cast(inputs["attention_mask"], dtype=dtype_float)
        if inputs["input_mask"] is not None and inputs["perm_mask"] is not None:
            data_mask = inputs["input_mask"][None] + inputs["perm_mask"]
        elif inputs["input_mask"] is not None and inputs["perm_mask"] is None:
            data_mask = inputs["input_mask"][None]
        elif inputs["input_mask"] is None and inputs["perm_mask"] is not None:
            data_mask = inputs["perm_mask"]
        else:
            data_mask = None

        if data_mask is not None:
            # all mems can be attended to
            if mlen > 0:
                mems_mask = tf.zeros([shape_list(data_mask)[0], mlen, bsz], dtype=dtype_float)
                data_mask = tf.concat([mems_mask, data_mask], axis=1)
            if attn_mask is None:
                attn_mask = data_mask[:, :, :, None]
            else:
                attn_mask += data_mask[:, :, :, None]

        if attn_mask is not None:
            attn_mask = tf.cast(attn_mask > 0, dtype=dtype_float)

        if attn_mask is not None:
            non_tgt_mask = -tf.eye(qlen, dtype=dtype_float)
            if mlen > 0:
                non_tgt_mask = tf.concat([tf.zeros([qlen, mlen], dtype=dtype_float), non_tgt_mask], axis=-1)
            non_tgt_mask = tf.cast((attn_mask + non_tgt_mask[:, :, None, None]) > 0, dtype=dtype_float)
        else:
            non_tgt_mask = None

        # Word embeddings and prepare h & g hidden states
        if inputs["inputs_embeds"] is not None:
            word_emb_k = inputs["inputs_embeds"]
        else:
            word_emb_k = self.word_embedding(inputs["input_ids"])
        output_h = self.dropout(word_emb_k, training=inputs["training"])
        if inputs["target_mapping"] is not None:
            word_emb_q = tf.tile(self.mask_emb, [shape_list(inputs["target_mapping"])[0], bsz, 1])
            # else:  # We removed the inp_q input which was same as target mapping
            #     inp_q_ext = inp_q[:, :, None]
            #     word_emb_q = inp_q_ext * self.mask_emb + (1 - inp_q_ext) * word_emb_k
            output_g = self.dropout(word_emb_q, training=inputs["training"])
        else:
            output_g = None

        # Segment embedding
        if inputs["token_type_ids"] is not None:
            # Convert `token_type_ids` to one-hot `seg_mat`
            if mlen > 0:
                mem_pad = tf.zeros([mlen, bsz], dtype=tf.int32)
                cat_ids = tf.concat([mem_pad, inputs["token_type_ids"]], 0)
            else:
                cat_ids = inputs["token_type_ids"]

            # `1` indicates not in the same segment [qlen x klen x bsz]
            seg_mat = tf.cast(tf.logical_not(tf.equal(inputs["token_type_ids"][:, None], cat_ids[None, :])), tf.int32)
            seg_mat = tf.one_hot(seg_mat, 2, dtype=dtype_float)
        else:
            seg_mat = None

        # Positional encoding
        pos_emb = self.relative_positional_encoding(qlen, klen, bsz=bsz, dtype=dtype_float)
        pos_emb = self.dropout(pos_emb, training=inputs["training"])

        # Prepare head mask if needed
        # 1.0 in head_mask indicate we keep the head
        # attention_probs has shape bsz x n_heads x N x N
        # input head_mask has shape [num_heads] or [num_hidden_layers x num_heads] (a head_mask for each layer)
        # and head_mask is converted to shape [num_hidden_layers x qlen x klen x bsz x n_head]
        if inputs["head_mask"] is not None:
            raise NotImplementedError
        else:
            inputs["head_mask"] = [None] * self.n_layer

        new_mems = ()
        if inputs["mems"] is None:
            inputs["mems"] = [None] * len(self.layer)

        attentions = [] if output_attentions else None
        hidden_states = [] if output_hidden_states else None
        for i, layer_module in enumerate(self.layer):
            # cache new mems
            if use_mems:
<<<<<<< HEAD
                new_mems = new_mems + (self.cache_mem(output_h, mems[i]),)
=======
                new_mems = new_mems + (self.cache_mem(output_h, inputs["mems"][i]),)
>>>>>>> 4c3d98dd
            if output_hidden_states:
                hidden_states.append((output_h, output_g) if output_g is not None else output_h)

            outputs = layer_module(
                output_h,
                output_g,
                non_tgt_mask,
                attn_mask,
                pos_emb,
                seg_mat,
                inputs["mems"][i],
                inputs["target_mapping"],
                inputs["head_mask"][i],
                output_attentions,
                training=inputs["training"],
            )
            output_h, output_g = outputs[:2]
            if output_attentions:
                attentions.append(outputs[2])

        # Add last hidden state
        if output_hidden_states:
            hidden_states.append((output_h, output_g) if output_g is not None else output_h)

        output = self.dropout(output_g if output_g is not None else output_h, training=inputs["training"])

        # Prepare outputs, we transpose back here to shape [bsz, len, hidden_dim] (cf. beginning of forward() method)
        output = tf.transpose(output, perm=(1, 0, 2))

        if not use_mems:
            new_mems = None
        if output_hidden_states:
            if output_g is not None:
                hidden_states = tuple(tf.transpose(h, perm=(1, 0, 2)) for hs in hidden_states for h in hs)
            else:
                hidden_states = tuple(tf.transpose(hs, perm=(1, 0, 2)) for hs in hidden_states)
        if output_attentions:
            attentions = tuple(tf.transpose(t, perm=(2, 3, 0, 1)) for t in attentions)

        if not return_dict:
            return tuple(v for v in [output, new_mems, hidden_states, attentions] if v is not None)

        return TFXLNetModelOutput(
            last_hidden_state=output, mems=new_mems, hidden_states=hidden_states, attentions=attentions
        )


class TFXLNetPreTrainedModel(TFPreTrainedModel):
    """
    An abstract class to handle weights initialization and a simple interface for downloading and loading pretrained
    models.
    """

    config_class = XLNetConfig
    base_model_prefix = "transformer"


@dataclass
class TFXLNetModelOutput(ModelOutput):
    """
    Output type of :class:`~transformers.TFXLNetModel`.

    Args:
        last_hidden_state (:obj:`tf.Tensor` of shape :obj:`(batch_size, num_predict, hidden_size)`):
            Sequence of hidden-states at the last layer of the model.

            ``num_predict`` corresponds to ``target_mapping.shape[1]``. If ``target_mapping`` is ``None``, then
            ``num_predict`` corresponds to ``sequence_length``.
        mems (:obj:`List[tf.Tensor]` of length :obj:`config.n_layers`):
            Contains pre-computed hidden-states. Can be used (see :obj:`mems` input) to speed up sequential decoding.
            The token ids which have their past given to this model should not be passed as :obj:`input_ids` as they
            have already been computed.
        hidden_states (:obj:`tuple(tf.Tensor)`, `optional`, returned when ``output_hidden_states=True`` is passed or when ``config.output_hidden_states=True``):
            Tuple of :obj:`tf.Tensor` (one for the output of the embeddings + one for the output of each layer) of
            shape :obj:`(batch_size, sequence_length, hidden_size)`.

            Hidden-states of the model at the output of each layer plus the initial embedding outputs.
        attentions (:obj:`tuple(tf.Tensor)`, `optional`, returned when ``output_attentions=True`` is passed or when ``config.output_attentions=True``):
            Tuple of :obj:`tf.Tensor` (one for each layer) of shape :obj:`(batch_size, num_heads, sequence_length,
            sequence_length)`.

            Attentions weights after the attention softmax, used to compute the weighted average in the self-attention
            heads.
    """

    last_hidden_state: tf.Tensor = None
    mems: Optional[List[tf.Tensor]] = None
    hidden_states: Optional[Tuple[tf.Tensor]] = None
    attentions: Optional[Tuple[tf.Tensor]] = None


@dataclass
class TFXLNetLMHeadModelOutput(ModelOutput):
    """
    Output type of :class:`~transformers.TFXLNetLMHeadModel`.

    Args:
        loss (:obj:`tf.Tensor` of shape `(1,)`, `optional`, returned when ``labels`` is provided)
            Language modeling loss (for next-token prediction).
        logits (:obj:`tf.Tensor` of shape :obj:`(batch_size, num_predict, config.vocab_size)`):
            Prediction scores of the language modeling head (scores for each vocabulary token before SoftMax).

            ``num_predict`` corresponds to ``target_mapping.shape[1]``. If ``target_mapping`` is ``None``, then
            ``num_predict`` corresponds to ``sequence_length``.
        mems (:obj:`List[tf.Tensor]` of length :obj:`config.n_layers`):
            Contains pre-computed hidden-states. Can be used (see :obj:`mems` input) to speed up sequential decoding.
            The token ids which have their past given to this model should not be passed as :obj:`input_ids` as they
            have already been computed.
        hidden_states (:obj:`tuple(tf.Tensor)`, `optional`, returned when ``output_hidden_states=True`` is passed or when ``config.output_hidden_states=True``):
            Tuple of :obj:`tf.Tensor` (one for the output of the embeddings + one for the output of each layer) of
            shape :obj:`(batch_size, sequence_length, hidden_size)`.

            Hidden-states of the model at the output of each layer plus the initial embedding outputs.
        attentions (:obj:`tuple(tf.Tensor)`, `optional`, returned when ``output_attentions=True`` is passed or when ``config.output_attentions=True``):
            Tuple of :obj:`tf.Tensor` (one for each layer) of shape :obj:`(batch_size, num_heads, sequence_length,
            sequence_length)`.

            Attentions weights after the attention softmax, used to compute the weighted average in the self-attention
            heads.
    """

    loss: Optional[tf.Tensor] = None
    logits: tf.Tensor = None
    mems: Optional[List[tf.Tensor]] = None
    hidden_states: Optional[Tuple[tf.Tensor]] = None
    attentions: Optional[Tuple[tf.Tensor]] = None


@dataclass
class TFXLNetForSequenceClassificationOutput(ModelOutput):
    """
    Output type of :class:`~transformers.TFXLNetForSequenceClassification`.

    Args:
        loss (:obj:`tf.Tensor` of shape :obj:`(1,)`, `optional`, returned when :obj:`label` is provided):
            Classification (or regression if config.num_labels==1) loss.
        logits (:obj:`tf.Tensor` of shape :obj:`(batch_size, config.num_labels)`):
            Classification (or regression if config.num_labels==1) scores (before SoftMax).
        mems (:obj:`List[tf.Tensor]` of length :obj:`config.n_layers`):
            Contains pre-computed hidden-states. Can be used (see :obj:`mems` input) to speed up sequential decoding.
            The token ids which have their past given to this model should not be passed as :obj:`input_ids` as they
            have already been computed.
        hidden_states (:obj:`tuple(tf.Tensor)`, `optional`, returned when ``output_hidden_states=True`` is passed or when ``config.output_hidden_states=True``):
            Tuple of :obj:`tf.Tensor` (one for the output of the embeddings + one for the output of each layer) of
            shape :obj:`(batch_size, sequence_length, hidden_size)`.

            Hidden-states of the model at the output of each layer plus the initial embedding outputs.
        attentions (:obj:`tuple(tf.Tensor)`, `optional`, returned when ``output_attentions=True`` is passed or when ``config.output_attentions=True``):
            Tuple of :obj:`tf.Tensor` (one for each layer) of shape :obj:`(batch_size, num_heads, sequence_length,
            sequence_length)`.

            Attentions weights after the attention softmax, used to compute the weighted average in the self-attention
            heads.
    """

    loss: Optional[tf.Tensor] = None
    logits: tf.Tensor = None
    mems: Optional[List[tf.Tensor]] = None
    hidden_states: Optional[Tuple[tf.Tensor]] = None
    attentions: Optional[Tuple[tf.Tensor]] = None


@dataclass
class TFXLNetForTokenClassificationOutput(ModelOutput):
    """
    Output type of :class:`~transformers.TFXLNetForTokenClassificationOutput`.

    Args:
        loss (:obj:`tf.Tensor` of shape :obj:`(1,)`, `optional`, returned when ``labels`` is provided) :
            Classification loss.
        logits (:obj:`tf.Tensor` of shape :obj:`(batch_size, sequence_length, config.num_labels)`):
            Classification scores (before SoftMax).
        mems (:obj:`List[tf.Tensor]` of length :obj:`config.n_layers`):
            Contains pre-computed hidden-states. Can be used (see :obj:`mems` input) to speed up sequential decoding.
            The token ids which have their past given to this model should not be passed as :obj:`input_ids` as they
            have already been computed.
        hidden_states (:obj:`tuple(tf.Tensor)`, `optional`, returned when ``output_hidden_states=True`` is passed or when ``config.output_hidden_states=True``):
            Tuple of :obj:`tf.Tensor` (one for the output of the embeddings + one for the output of each layer) of
            shape :obj:`(batch_size, sequence_length, hidden_size)`.

            Hidden-states of the model at the output of each layer plus the initial embedding outputs.
        attentions (:obj:`tuple(tf.Tensor)`, `optional`, returned when ``output_attentions=True`` is passed or when ``config.output_attentions=True``):
            Tuple of :obj:`tf.Tensor` (one for each layer) of shape :obj:`(batch_size, num_heads, sequence_length,
            sequence_length)`.

            Attentions weights after the attention softmax, used to compute the weighted average in the self-attention
            heads.
    """

    loss: Optional[tf.Tensor] = None
    logits: tf.Tensor = None
    mems: Optional[List[tf.Tensor]] = None
    hidden_states: Optional[Tuple[tf.Tensor]] = None
    attentions: Optional[Tuple[tf.Tensor]] = None


@dataclass
class TFXLNetForMultipleChoiceOutput(ModelOutput):
    """
    Output type of :class:`~transformers.TFXLNetForMultipleChoice`.

    Args:
        loss (:obj:`tf.Tensor` of shape `(1,)`, `optional`, returned when :obj:`labels` is provided):
            Classification loss.
        logits (:obj:`tf.Tensor` of shape :obj:`(batch_size, num_choices)`):
            `num_choices` is the second dimension of the input tensors. (see `input_ids` above).

            Classification scores (before SoftMax).
        mems (:obj:`List[tf.Tensor]` of length :obj:`config.n_layers`):
            Contains pre-computed hidden-states. Can be used (see :obj:`mems` input) to speed up sequential decoding.
            The token ids which have their past given to this model should not be passed as :obj:`input_ids` as they
            have already been computed.
        hidden_states (:obj:`tuple(tf.Tensor)`, `optional`, returned when ``output_hidden_states=True`` is passed or when ``config.output_hidden_states=True``):
            Tuple of :obj:`tf.Tensor` (one for the output of the embeddings + one for the output of each layer) of
            shape :obj:`(batch_size, sequence_length, hidden_size)`.

            Hidden-states of the model at the output of each layer plus the initial embedding outputs.
        attentions (:obj:`tuple(tf.Tensor)`, `optional`, returned when ``output_attentions=True`` is passed or when ``config.output_attentions=True``):
            Tuple of :obj:`tf.Tensor` (one for each layer) of shape :obj:`(batch_size, num_heads, sequence_length,
            sequence_length)`.

            Attentions weights after the attention softmax, used to compute the weighted average in the self-attention
            heads.
    """

    loss: Optional[tf.Tensor] = None
    logits: tf.Tensor = None
    mems: Optional[List[tf.Tensor]] = None
    hidden_states: Optional[Tuple[tf.Tensor]] = None
    attentions: Optional[Tuple[tf.Tensor]] = None


@dataclass
class TFXLNetForQuestionAnsweringSimpleOutput(ModelOutput):
    """
    Output type of :class:`~transformers.TFXLNetForQuestionAnsweringSimple`.

    Args:
        loss (:obj:`tf.Tensor` of shape :obj:`(1,)`, `optional`, returned when :obj:`labels` is provided):
            Total span extraction loss is the sum of a Cross-Entropy for the start and end positions.
        start_logits (:obj:`tf.Tensor` of shape :obj:`(batch_size, sequence_length,)`):
            Span-start scores (before SoftMax).
        end_logits (:obj:`tf.Tensor` of shape :obj:`(batch_size, sequence_length,)`):
            Span-end scores (before SoftMax).
        mems (:obj:`List[tf.Tensor]` of length :obj:`config.n_layers`):
            Contains pre-computed hidden-states. Can be used (see :obj:`mems` input) to speed up sequential decoding.
            The token ids which have their past given to this model should not be passed as :obj:`input_ids` as they
            have already been computed.
        hidden_states (:obj:`tuple(tf.Tensor)`, `optional`, returned when ``output_hidden_states=True`` is passed or when ``config.output_hidden_states=True``):
            Tuple of :obj:`tf.Tensor` (one for the output of the embeddings + one for the output of each layer) of
            shape :obj:`(batch_size, sequence_length, hidden_size)`.

            Hidden-states of the model at the output of each layer plus the initial embedding outputs.
        attentions (:obj:`tuple(tf.Tensor)`, `optional`, returned when ``output_attentions=True`` is passed or when ``config.output_attentions=True``):
            Tuple of :obj:`tf.Tensor` (one for each layer) of shape :obj:`(batch_size, num_heads, sequence_length,
            sequence_length)`.

            Attentions weights after the attention softmax, used to compute the weighted average in the self-attention
            heads.
    """

    loss: Optional[tf.Tensor] = None
    start_logits: tf.Tensor = None
    end_logits: tf.Tensor = None
    mems: Optional[List[tf.Tensor]] = None
    hidden_states: Optional[Tuple[tf.Tensor]] = None
    attentions: Optional[Tuple[tf.Tensor]] = None


XLNET_START_DOCSTRING = r"""

    This model inherits from :class:`~transformers.TFPreTrainedModel`. Check the superclass documentation for the
    generic methods the library implements for all its model (such as downloading or saving, resizing the input
    embeddings, pruning heads etc.)

    This model is also a `tf.keras.Model <https://www.tensorflow.org/api_docs/python/tf/keras/Model>`__ subclass. Use
    it as a regular TF 2.0 Keras Model and refer to the TF 2.0 documentation for all matter related to general usage
    and behavior.

    .. note::

        TF 2.0 models accepts two formats as inputs:

        - having all inputs as keyword arguments (like PyTorch models), or
        - having all inputs as a list, tuple or dict in the first positional arguments.

        This second option is useful when using :meth:`tf.keras.Model.fit` method which currently requires having all
        the tensors in the first argument of the model call function: :obj:`model(inputs)`.

        If you choose this second option, there are three possibilities you can use to gather all the input Tensors in
        the first positional argument :

        - a single Tensor with :obj:`input_ids` only and nothing else: :obj:`model(inputs_ids)`
        - a list of varying length with one or several input Tensors IN THE ORDER given in the docstring:
          :obj:`model([input_ids, attention_mask])` or :obj:`model([input_ids, attention_mask, token_type_ids])`
        - a dictionary with one or several input Tensors associated to the input names given in the docstring:
          :obj:`model({"input_ids": input_ids, "token_type_ids": token_type_ids})`

    Parameters:
        config (:class:`~transformers.XLNetConfig`): Model configuration class with all the parameters of the model.
            Initializing with a config file does not load the weights associated with the model, only the
            configuration. Check out the :meth:`~transformers.PreTrainedModel.from_pretrained` method to load the model
            weights.
"""

XLNET_INPUTS_DOCSTRING = r"""
    Args:
        input_ids (:obj:`Numpy array` or :obj:`tf.Tensor` of shape :obj:`({0})`):
            Indices of input sequence tokens in the vocabulary.

            Indices can be obtained using :class:`~transformers.BertTokenizer`. See
            :func:`transformers.PreTrainedTokenizer.__call__` and :func:`transformers.PreTrainedTokenizer.encode` for
            details.

            `What are input IDs? <../glossary.html#input-ids>`__
        attention_mask (:obj:`Numpy array` or :obj:`tf.Tensor` of shape :obj:`({0})`, `optional`):
            Mask to avoid performing attention on padding token indices. Mask values selected in ``[0, 1]``:

            - 1 for tokens that are **not masked**,
            - 0 for tokens that are **masked**.

            `What are attention masks? <../glossary.html#attention-mask>`__
        mems (:obj:`List[torch.FloatTensor]` of length :obj:`config.n_layers`):
            Contains pre-computed hidden-states (see :obj:`mems` output below) . Can be used to speed up sequential
            decoding. The token ids which have their past given to this model should not be passed as :obj:`input_ids`
            as they have already been computed.

            :obj::obj:`use_mems` has to be set to :obj:`True` to make use of :obj:`mems`.
        perm_mask (:obj:`tf.Tensor` or :obj:`Numpy array` of shape :obj:`(batch_size, sequence_length, sequence_length)`, `optional`):
            Mask to indicate the attention pattern for each input token with values selected in ``[0, 1]``:

            - if ``perm_mask[k, i, j] = 0``, i attend to j in batch k;
            - if ``perm_mask[k, i, j] = 1``, i does not attend to j in batch k.

            If not set, each token attends to all the others (full bidirectional attention). Only used during
            pretraining (to define factorization order) or for sequential decoding (generation).
        target_mapping (:obj:`tf.Tensor` or :obj:`Numpy array` of shape :obj:`(batch_size, num_predict, sequence_length)`, `optional`):
            Mask to indicate the output tokens to use. If ``target_mapping[k, i, j] = 1``, the i-th predict in batch k
            is on the j-th token.
        token_type_ids (:obj:`Numpy array` or :obj:`tf.Tensor` of shape :obj:`({0})`, `optional`):
            Segment token indices to indicate first and second portions of the inputs. Indices are selected in ``[0,
            1]``:

            - 0 corresponds to a `sentence A` token,
            - 1 corresponds to a `sentence B` token.

            `What are token type IDs? <../glossary.html#token-type-ids>`__
        input_mask (:obj:`tf.Tensor` or :obj:`Numpy array` of shape :obj:`({0})`, `optional`):
            Mask to avoid performing attention on padding token indices. Negative of :obj:`attention_mask`, i.e. with 0
            for real tokens and 1 for padding which is kept for compatibility with the original code base.

            Mask values selected in ``[0, 1]``:

            - 1 for tokens that are **masked**,
            - 0 for tokens that are **not maked**.

            You can only uses one of :obj:`input_mask` and :obj:`attention_mask`.
        head_mask (:obj:`Numpy array` or :obj:`tf.Tensor` of shape :obj:`(num_heads,)` or :obj:`(num_layers, num_heads)`, `optional`):
            Mask to nullify selected heads of the self-attention modules. Mask values selected in ``[0, 1]``:

            - 1 indicates the head is **not masked**,
            - 0 indicates the head is **masked**.

        inputs_embeds (:obj:`tf.Tensor` of shape :obj:`({0}, hidden_size)`, `optional`):
            Optionally, instead of passing :obj:`input_ids` you can choose to directly pass an embedded representation.
            This is useful if you want more control over how to convert :obj:`input_ids` indices into associated
            vectors than the model's internal embedding lookup matrix.
        output_attentions (:obj:`bool`, `optional`):
            Whether or not to return the attentions tensors of all attention layers. See ``attentions`` under returned
            tensors for more detail.
        output_hidden_states (:obj:`bool`, `optional`):
            Whether or not to return the hidden states of all layers. See ``hidden_states`` under returned tensors for
            more detail.
        return_dict (:obj:`bool`, `optional`):
            Whether or not to return a :class:`~transformers.file_utils.ModelOutput` instead of a plain tuple.
        training (:obj:`bool`, `optional`, defaults to :obj:`False`):
            Whether or not to use the model in training mode (some modules like dropout modules have different
            behaviors between training and evaluation).
"""


@add_start_docstrings(
    "The bare XLNet Model transformer outputting raw hidden-states without any specific head on top.",
    XLNET_START_DOCSTRING,
)
class TFXLNetModel(TFXLNetPreTrainedModel):
    def __init__(self, config, *inputs, **kwargs):
        super().__init__(config, *inputs, **kwargs)
        self.transformer = TFXLNetMainLayer(config, name="transformer")

    @add_start_docstrings_to_model_forward(XLNET_INPUTS_DOCSTRING.format("batch_size, sequence_length"))
    @add_code_sample_docstrings(
        tokenizer_class=_TOKENIZER_FOR_DOC,
        checkpoint="xlnet-base-cased",
        output_type=TFXLNetModelOutput,
        config_class=_CONFIG_FOR_DOC,
    )
    def call(
        self,
        input_ids=None,
        attention_mask=None,
        mems=None,
        perm_mask=None,
        target_mapping=None,
        token_type_ids=None,
        input_mask=None,
        head_mask=None,
        inputs_embeds=None,
        use_mems=None,
        output_attentions=None,
        output_hidden_states=None,
        return_dict=None,
        training=False,
        **kwargs,
    ):
        inputs = input_processing(
            func=self.call,
            input_ids=input_ids,
            attention_mask=attention_mask,
            mems=mems,
            perm_mask=perm_mask,
            target_mapping=target_mapping,
            token_type_ids=token_type_ids,
            input_mask=input_mask,
            head_mask=head_mask,
            inputs_embeds=inputs_embeds,
            use_mems=use_mems,
            output_attentions=output_attentions,
            output_hidden_states=output_hidden_states,
            return_dict=return_dict,
            training=training,
            kwargs_call=kwargs,
        )
        outputs = self.transformer(
            input_ids=inputs["input_ids"],
            attention_mask=inputs["attention_mask"],
            mems=inputs["mems"],
            perm_mask=inputs["perm_mask"],
            target_mapping=inputs["target_mapping"],
            token_type_ids=inputs["token_type_ids"],
            input_mask=inputs["input_mask"],
            head_mask=inputs["head_mask"],
            inputs_embeds=inputs["inputs_embeds"],
            use_mems=inputs["use_mems"],
            output_attentions=inputs["output_attentions"],
            output_hidden_states=inputs["output_hidden_states"],
            return_dict=inputs["return_dict"],
            training=inputs["training"],
        )

        return outputs


@add_start_docstrings(
    """
    XLNet Model with a language modeling head on top (linear layer with weights tied to the input embeddings).
    """,
    XLNET_START_DOCSTRING,
)
class TFXLNetLMHeadModel(TFXLNetPreTrainedModel, TFCausalLanguageModelingLoss):
    def __init__(self, config, *inputs, **kwargs):
        super().__init__(config, *inputs, **kwargs)
        self.transformer = TFXLNetMainLayer(config, name="transformer")
        self.lm_loss = TFXLNetLMHead(config, self.transformer.word_embedding, name="lm_loss")

    def get_output_embeddings(self):
        return self.lm_loss.input_embeddings

    def prepare_inputs_for_generation(self, inputs, past, use_mems=None, **kwargs):
        # Add dummy token at the end (no attention on this one)

        # At every pass, the attention values for the new token and the two last generated tokens
        # are computed, the rest is reloaded from the `past` cache. A purely auto-regressive model would have
        # offset = 1; offset = 2 seems to have slightly better computation.
        offset = 2

        effective_batch_size = inputs.shape[0]
        dummy_token = tf.zeros((effective_batch_size, 1), dtype=tf.int32)

        if past:
            inputs = tf.concat([inputs[:, -offset:], dummy_token], axis=1)
        else:
            inputs = tf.concat([inputs, dummy_token], axis=1)

        # Build permutation mask so that previous tokens don't see last token
        sequence_length = inputs.shape[1]
        perm_mask = tf.zeros((effective_batch_size, sequence_length, sequence_length - 1), dtype=tf.float32)
        perm_mask_seq_end = tf.ones((effective_batch_size, sequence_length, 1), dtype=tf.float32)
        perm_mask = tf.concat([perm_mask, perm_mask_seq_end], axis=-1)

        # We'll only predict the last token
        target_mapping = tf.zeros((effective_batch_size, 1, sequence_length - 1), dtype=tf.float32)
        target_mapping_seq_end = tf.ones((effective_batch_size, 1, 1), dtype=tf.float32)
        target_mapping = tf.concat([target_mapping, target_mapping_seq_end], axis=-1)

        inputs = {
            "input_ids": inputs,
            "perm_mask": perm_mask,
            "target_mapping": target_mapping,
            "use_mems": kwargs.get("use_mems"),
        }

        # if past is defined in model kwargs then use it for faster decoding
        if past:
            inputs["mems"] = tuple(layer_past[:-offset, :, :] for layer_past in past)

        return inputs

    @add_start_docstrings_to_model_forward(XLNET_INPUTS_DOCSTRING.format("batch_size, sequence_length"))
    @replace_return_docstrings(output_type=TFXLNetLMHeadModelOutput, config_class=_CONFIG_FOR_DOC)
    def call(
        self,
        input_ids=None,
        attention_mask=None,
        mems=None,
        perm_mask=None,
        target_mapping=None,
        token_type_ids=None,
        input_mask=None,
        head_mask=None,
        inputs_embeds=None,
        use_mems=None,
        output_attentions=None,
        output_hidden_states=None,
        return_dict=None,
        labels=None,
        training=False,
        **kwargs,
    ):
        r"""
        labels (:obj:`tf.Tensor` of shape :obj:`(batch_size, sequence_length)`, `optional`):
            Labels for computing the cross entropy classification loss. Indices should be in ``[0, ...,
            config.vocab_size - 1]``.

        Return:

        Examples::

            >>> import tensorflow as tf
            >>> import numpy as np
            >>> from transformers import XLNetTokenizer, TFXLNetLMHeadModel

            >>> tokenizer = XLNetTokenizer.from_pretrained('xlnet-large-cased')
            >>> model = TFXLNetLMHeadModel.from_pretrained('xlnet-large-cased')

            >>> # We show how to setup inputs to predict a next token using a bi-directional context.
            >>> input_ids = tf.constant(tokenizer.encode("Hello, my dog is very <mask>", add_special_tokens=True))[None, :]  # We will predict the masked token

            >>> perm_mask = np.zeros((1, input_ids.shape[1], input_ids.shape[1]))
            >>> perm_mask[:, :, -1] = 1.0  # Previous tokens don't see last token

            >>> target_mapping = np.zeros((1, 1, input_ids.shape[1]))  # Shape [1, 1, seq_length] => let's predict one token
            >>> target_mapping[0, 0, -1] = 1.0  # Our first (and only) prediction will be the last token of the sequence (the masked token)

            >>> outputs = model(input_ids, perm_mask=tf.constant(perm_mask, dtype=tf.float32), target_mapping=tf.constant(target_mapping, dtype=tf.float32))

            >>> next_token_logits = outputs[0]  # Output has shape [target_mapping.size(0), target_mapping.size(1), config.vocab_size]

        """
        inputs = input_processing(
            func=self.call,
            input_ids=input_ids,
            attention_mask=attention_mask,
            mems=mems,
            perm_mask=perm_mask,
            target_mapping=target_mapping,
            token_type_ids=token_type_ids,
            input_mask=input_mask,
            head_mask=head_mask,
            inputs_embeds=inputs_embeds,
            use_mems=use_mems,
            output_attentions=output_attentions,
            output_hidden_states=output_hidden_states,
            return_dict=return_dict,
            labels=labels,
            training=training,
            kwargs_call=kwargs,
        )
        return_dict = inputs["return_dict"] if inputs["return_dict"] is not None else self.transformer.return_dict
        transformer_outputs = self.transformer(
            input_ids=inputs["input_ids"],
            attention_mask=inputs["attention_mask"],
            mems=inputs["mems"],
            perm_mask=inputs["perm_mask"],
            target_mapping=inputs["target_mapping"],
            token_type_ids=inputs["token_type_ids"],
            input_mask=inputs["input_mask"],
            head_mask=inputs["head_mask"],
            inputs_embeds=inputs["inputs_embeds"],
            use_mems=inputs["use_mems"],
            output_attentions=inputs["output_attentions"],
            output_hidden_states=inputs["output_hidden_states"],
            return_dict=return_dict,
            training=inputs["training"],
        )
        hidden_state = transformer_outputs[0]
        logits = self.lm_loss(hidden_state, training=inputs["training"])

        loss = None
        if inputs["labels"] is not None:
            # shift labels to the left and cut last logit token
            logits = logits[:, :-1]
            labels = inputs["labels"][:, 1:]
            loss = self.compute_loss(labels, logits)

        if not return_dict:
            output = (logits,) + transformer_outputs[1:]
            return ((loss,) + output) if loss is not None else output

        return TFXLNetLMHeadModelOutput(
            loss=loss,
            logits=logits,
            mems=transformer_outputs.mems,
            hidden_states=transformer_outputs.hidden_states,
            attentions=transformer_outputs.attentions,
        )


@add_start_docstrings(
    """
    XLNet Model with a sequence classification/regression head on top (a linear layer on top of the pooled output) e.g.
    for GLUE tasks.
    """,
    XLNET_START_DOCSTRING,
)
class TFXLNetForSequenceClassification(TFXLNetPreTrainedModel, TFSequenceClassificationLoss):
    def __init__(self, config, *inputs, **kwargs):
        super().__init__(config, *inputs, **kwargs)
        self.num_labels = config.num_labels

        self.transformer = TFXLNetMainLayer(config, name="transformer")
        self.sequence_summary = TFSequenceSummary(
            config, initializer_range=config.initializer_range, name="sequence_summary"
        )
        self.logits_proj = tf.keras.layers.Dense(
            config.num_labels, kernel_initializer=get_initializer(config.initializer_range), name="logits_proj"
        )

    @add_start_docstrings_to_model_forward(XLNET_INPUTS_DOCSTRING.format("batch_size, sequence_length"))
    @add_code_sample_docstrings(
        tokenizer_class=_TOKENIZER_FOR_DOC,
        checkpoint="xlnet-base-cased",
        output_type=TFXLNetForSequenceClassificationOutput,
        config_class=_CONFIG_FOR_DOC,
    )
    def call(
        self,
        input_ids=None,
        attention_mask=None,
        mems=None,
        perm_mask=None,
        target_mapping=None,
        token_type_ids=None,
        input_mask=None,
        head_mask=None,
        inputs_embeds=None,
        use_mems=None,
        output_attentions=None,
        output_hidden_states=None,
        return_dict=None,
        labels=None,
        training=False,
        **kwargs,
    ):
        r"""
        labels (:obj:`tf.Tensor` of shape :obj:`(batch_size,)`, `optional`):
            Labels for computing the sequence classification/regression loss. Indices should be in ``[0, ...,
            config.num_labels - 1]``. If ``config.num_labels == 1`` a regression loss is computed (Mean-Square loss),
            If ``config.num_labels > 1`` a classification loss is computed (Cross-Entropy).
        """
        inputs = input_processing(
            func=self.call,
            input_ids=input_ids,
            attention_mask=attention_mask,
            mems=mems,
            perm_mask=perm_mask,
            target_mapping=target_mapping,
            token_type_ids=token_type_ids,
            input_mask=input_mask,
            head_mask=head_mask,
            inputs_embeds=inputs_embeds,
            use_mems=use_mems,
            output_attentions=output_attentions,
            output_hidden_states=output_hidden_states,
            return_dict=return_dict,
            labels=labels,
            training=training,
            kwargs_call=kwargs,
        )
        return_dict = inputs["return_dict"] if inputs["return_dict"] is not None else self.transformer.return_dict
        transformer_outputs = self.transformer(
            input_ids=inputs["input_ids"],
            attention_mask=inputs["attention_mask"],
            mems=inputs["mems"],
            perm_mask=inputs["perm_mask"],
            target_mapping=inputs["target_mapping"],
            token_type_ids=inputs["token_type_ids"],
            input_mask=inputs["input_mask"],
            head_mask=inputs["head_mask"],
            inputs_embeds=inputs["inputs_embeds"],
            use_mems=inputs["use_mems"],
            output_attentions=inputs["output_attentions"],
            output_hidden_states=inputs["output_hidden_states"],
            return_dict=return_dict,
            training=inputs["training"],
        )
        output = transformer_outputs[0]

        output = self.sequence_summary(output)
        logits = self.logits_proj(output)

        loss = None if inputs["labels"] is None else self.compute_loss(inputs["labels"], logits)

        if not return_dict:
            output = (logits,) + transformer_outputs[1:]
            return ((loss,) + output) if loss is not None else output

        return TFXLNetForSequenceClassificationOutput(
            loss=loss,
            logits=logits,
            mems=transformer_outputs.mems,
            hidden_states=transformer_outputs.hidden_states,
            attentions=transformer_outputs.attentions,
        )


@add_start_docstrings(
    """
    XLNET Model with a multiple choice classification head on top (a linear layer on top of the pooled output and a
    softmax) e.g. for RocStories/SWAG tasks.
    """,
    XLNET_START_DOCSTRING,
)
class TFXLNetForMultipleChoice(TFXLNetPreTrainedModel, TFMultipleChoiceLoss):
    def __init__(self, config, *inputs, **kwargs):
        super().__init__(config, *inputs, **kwargs)

        self.transformer = TFXLNetMainLayer(config, name="transformer")
        self.sequence_summary = TFSequenceSummary(
            config, initializer_range=config.initializer_range, name="sequence_summary"
        )
        self.logits_proj = tf.keras.layers.Dense(
            1, kernel_initializer=get_initializer(config.initializer_range), name="logits_proj"
        )

    @property
    def dummy_inputs(self):
        """
        Dummy inputs to build the network.

        Returns:
            tf.Tensor with dummy inputs
        """
        return {"input_ids": tf.constant(MULTIPLE_CHOICE_DUMMY_INPUTS)}

    @add_start_docstrings_to_model_forward(XLNET_INPUTS_DOCSTRING.format("batch_size, num_choices, sequence_length"))
    @add_code_sample_docstrings(
        tokenizer_class=_TOKENIZER_FOR_DOC,
        checkpoint="xlnet-base-cased",
        output_type=TFXLNetForMultipleChoiceOutput,
        config_class=_CONFIG_FOR_DOC,
    )
    def call(
        self,
        input_ids=None,
        token_type_ids=None,
        input_mask=None,
        attention_mask=None,
        mems=None,
        perm_mask=None,
        target_mapping=None,
        head_mask=None,
        inputs_embeds=None,
        use_mems=None,
        output_attentions=None,
        output_hidden_states=None,
        return_dict=None,
        labels=None,
        training=False,
        **kwargs,
    ):
        r"""
        labels (:obj:`tf.Tensor` of shape :obj:`(batch_size,)`, `optional`):
            Labels for computing the multiple choice classification loss. Indices should be in ``[0, ...,
            num_choices]`` where :obj:`num_choices` is the size of the second dimension of the input tensors. (See
            :obj:`input_ids` above)
        """
<<<<<<< HEAD
        if isinstance(inputs, (tuple, list)):
            input_ids = inputs[0]
            attention_mask = inputs[1] if len(inputs) > 1 else attention_mask
            mems = inputs[2] if len(inputs) > 2 else mems
            perm_mask = inputs[3] if len(inputs) > 3 else perm_mask
            target_mapping = inputs[4] if len(inputs) > 4 else target_mapping
            token_type_ids = inputs[5] if len(inputs) > 5 else token_type_ids
            input_mask = inputs[6] if len(inputs) > 6 else input_mask
            head_mask = inputs[7] if len(inputs) > 7 else head_mask
            inputs_embeds = inputs[8] if len(inputs) > 8 else inputs_embeds
            use_mems = inputs[9] if len(inputs) > 9 else use_mems
            output_attentions = inputs[10] if len(inputs) > 10 else output_attentions
            output_hidden_states = inputs[11] if len(inputs) > 11 else output_hidden_states
            return_dict = inputs[12] if len(inputs) > 12 else return_dict
            labels = inputs[13] if len(inputs) > 13 else labels
            assert len(inputs) <= 14, "Too many inputs."
        elif isinstance(inputs, (dict, BatchEncoding)):
            input_ids = inputs.get("input_ids")
            attention_mask = inputs.get("attention_mask", attention_mask)
            mems = inputs.get("mems", mems)
            perm_mask = inputs.get("perm_mask", perm_mask)
            target_mapping = inputs.get("target_mapping", target_mapping)
            token_type_ids = inputs.get("token_type_ids", token_type_ids)
            input_mask = inputs.get("input_mask", input_mask)
            head_mask = inputs.get("head_mask", head_mask)
            inputs_embeds = inputs.get("inputs_embeds", inputs_embeds)
            use_mems = inputs.get("use_mems", use_mems)
            output_attentions = inputs.get("output_attentions", output_attentions)
            output_hidden_states = inputs.get("output_hidden_states", output_hidden_states)
            return_dict = inputs.get("return_dict", return_dict)
            labels = inputs.get("labels", labels)
            assert len(inputs) <= 14, "Too many inputs."
        else:
            input_ids = inputs
        return_dict = return_dict if return_dict is not None else self.transformer.return_dict
=======
>>>>>>> 4c3d98dd

        inputs = input_processing(
            func=self.call,
            input_ids=input_ids,
            attention_mask=attention_mask,
            mems=mems,
            perm_mask=perm_mask,
            target_mapping=target_mapping,
            token_type_ids=token_type_ids,
            input_mask=input_mask,
            head_mask=head_mask,
            inputs_embeds=inputs_embeds,
            use_mems=use_mems,
            output_attentions=output_attentions,
            output_hidden_states=output_hidden_states,
            return_dict=return_dict,
            labels=labels,
            training=training,
            kwargs_call=kwargs,
        )
        return_dict = inputs["return_dict"] if inputs["return_dict"] is not None else self.transformer.return_dict

        if inputs["input_ids"] is not None:
            num_choices = shape_list(inputs["input_ids"])[1]
            seq_length = shape_list(inputs["input_ids"])[2]
        else:
            num_choices = shape_list(inputs["inputs_embeds"])[1]
            seq_length = shape_list(inputs["inputs_embeds"])[2]

        flat_input_ids = tf.reshape(inputs["input_ids"], (-1, seq_length)) if inputs["input_ids"] is not None else None
        flat_attention_mask = (
            tf.reshape(inputs["attention_mask"], (-1, seq_length)) if inputs["attention_mask"] is not None else None
        )
        flat_token_type_ids = (
            tf.reshape(inputs["token_type_ids"], (-1, seq_length)) if inputs["token_type_ids"] is not None else None
        )
        flat_input_mask = (
            tf.reshape(inputs["input_mask"], (-1, seq_length)) if inputs["input_mask"] is not None else None
        )
        flat_inputs_embeds = (
            tf.reshape(inputs["inputs_embeds"], (-1, seq_length, shape_list(inputs["inputs_embeds"])[3]))
            if inputs["inputs_embeds"] is not None
            else None
        )
        transformer_outputs = self.transformer(
            flat_input_ids,
            flat_attention_mask,
            inputs["mems"],
            inputs["perm_mask"],
            inputs["target_mapping"],
            flat_token_type_ids,
            flat_input_mask,
            inputs["head_mask"],
            flat_inputs_embeds,
<<<<<<< HEAD
            use_mems,
            output_attentions,
            output_hidden_states,
=======
            inputs["use_mems"],
            inputs["output_attentions"],
            inputs["output_hidden_states"],
>>>>>>> 4c3d98dd
            return_dict=return_dict,
            training=inputs["training"],
        )
        output = transformer_outputs[0]
        logits = self.sequence_summary(output)
        logits = self.logits_proj(logits)
        reshaped_logits = tf.reshape(logits, (-1, num_choices))
        loss = None if inputs["labels"] is None else self.compute_loss(inputs["labels"], reshaped_logits)

        if not return_dict:
            output = (reshaped_logits,) + transformer_outputs[1:]
            return ((loss,) + output) if loss is not None else output

        return TFXLNetForMultipleChoiceOutput(
            loss=loss,
            logits=reshaped_logits,
            mems=transformer_outputs.mems,
            hidden_states=transformer_outputs.hidden_states,
            attentions=transformer_outputs.attentions,
        )


@add_start_docstrings(
    """
    XLNet Model with a token classification head on top (a linear layer on top of the hidden-states output) e.g. for
    Named-Entity-Recognition (NER) tasks.
    """,
    XLNET_START_DOCSTRING,
)
class TFXLNetForTokenClassification(TFXLNetPreTrainedModel, TFTokenClassificationLoss):
    def __init__(self, config, *inputs, **kwargs):
        super().__init__(config, *inputs, **kwargs)
        self.num_labels = config.num_labels

        self.transformer = TFXLNetMainLayer(config, name="transformer")
        self.classifier = tf.keras.layers.Dense(
            config.num_labels, kernel_initializer=get_initializer(config.initializer_range), name="classifier"
        )

    @add_start_docstrings_to_model_forward(XLNET_INPUTS_DOCSTRING.format("batch_size, sequence_length"))
    @add_code_sample_docstrings(
        tokenizer_class=_TOKENIZER_FOR_DOC,
        checkpoint="xlnet-base-cased",
        output_type=TFXLNetForTokenClassificationOutput,
        config_class=_CONFIG_FOR_DOC,
    )
    def call(
        self,
        input_ids=None,
        attention_mask=None,
        mems=None,
        perm_mask=None,
        target_mapping=None,
        token_type_ids=None,
        input_mask=None,
        head_mask=None,
        inputs_embeds=None,
        use_mems=None,
        output_attentions=None,
        output_hidden_states=None,
        return_dict=None,
        labels=None,
        training=False,
        **kwargs,
    ):
        r"""
        labels (:obj:`tf.Tensor` of shape :obj:`(batch_size, sequence_length)`, `optional`):
            Labels for computing the token classification loss. Indices should be in ``[0, ..., config.num_labels -
            1]``.
        """
        inputs = input_processing(
            func=self.call,
            input_ids=input_ids,
            attention_mask=attention_mask,
            mems=mems,
            perm_mask=perm_mask,
            target_mapping=target_mapping,
            token_type_ids=token_type_ids,
            input_mask=input_mask,
            head_mask=head_mask,
            inputs_embeds=inputs_embeds,
            use_mems=use_mems,
            output_attentions=output_attentions,
            output_hidden_states=output_hidden_states,
            return_dict=return_dict,
            labels=labels,
            training=training,
            kwargs_call=kwargs,
        )
        return_dict = inputs["return_dict"] if inputs["return_dict"] is not None else self.transformer.return_dict
        transformer_outputs = self.transformer(
            input_ids=inputs["input_ids"],
            attention_mask=inputs["attention_mask"],
            mems=inputs["mems"],
            perm_mask=inputs["perm_mask"],
            target_mapping=inputs["target_mapping"],
            token_type_ids=inputs["token_type_ids"],
            input_mask=inputs["input_mask"],
            head_mask=inputs["head_mask"],
            inputs_embeds=inputs["inputs_embeds"],
            use_mems=inputs["use_mems"],
            output_attentions=inputs["output_attentions"],
            output_hidden_states=inputs["output_hidden_states"],
            return_dict=return_dict,
            training=inputs["training"],
        )

        output = transformer_outputs[0]
        logits = self.classifier(output)
        loss = None if inputs["labels"] is None else self.compute_loss(inputs["labels"], logits)

        if not return_dict:
            output = (logits,) + transformer_outputs[1:]
            return ((loss,) + output) if loss is not None else output

        return TFXLNetForTokenClassificationOutput(
            loss=loss,
            logits=logits,
            mems=transformer_outputs.mems,
            hidden_states=transformer_outputs.hidden_states,
            attentions=transformer_outputs.attentions,
        )


@add_start_docstrings(
    """
    XLNet Model with a span classification head on top for extractive question-answering tasks like SQuAD (a linear
    layers on top of the hidden-states output to compute `span start logits` and `span end logits`).
    """,
    XLNET_START_DOCSTRING,
)
class TFXLNetForQuestionAnsweringSimple(TFXLNetPreTrainedModel, TFQuestionAnsweringLoss):
    def __init__(self, config, *inputs, **kwargs):
        super().__init__(config, *inputs, **kwargs)
        self.transformer = TFXLNetMainLayer(config, name="transformer")
        self.qa_outputs = tf.keras.layers.Dense(
            config.num_labels, kernel_initializer=get_initializer(config.initializer_range), name="qa_outputs"
        )

    @add_start_docstrings_to_model_forward(XLNET_INPUTS_DOCSTRING.format("batch_size, sequence_length"))
    @add_code_sample_docstrings(
        tokenizer_class=_TOKENIZER_FOR_DOC,
        checkpoint="xlnet-base-cased",
        output_type=TFXLNetForQuestionAnsweringSimpleOutput,
        config_class=_CONFIG_FOR_DOC,
    )
    def call(
        self,
        input_ids=None,
        attention_mask=None,
        mems=None,
        perm_mask=None,
        target_mapping=None,
        token_type_ids=None,
        input_mask=None,
        head_mask=None,
        inputs_embeds=None,
        use_mems=None,
        output_attentions=None,
        output_hidden_states=None,
        return_dict=None,
        start_positions=None,
        end_positions=None,
        training=False,
        **kwargs,
    ):
        r"""
        start_positions (:obj:`tf.Tensor` of shape :obj:`(batch_size,)`, `optional`):
            Labels for position (index) of the start of the labelled span for computing the token classification loss.
            Positions are clamped to the length of the sequence (:obj:`sequence_length`). Position outside of the
            sequence are not taken into account for computing the loss.
        end_positions (:obj:`tf.Tensor` of shape :obj:`(batch_size,)`, `optional`):
            Labels for position (index) of the end of the labelled span for computing the token classification loss.
            Positions are clamped to the length of the sequence (:obj:`sequence_length`). Position outside of the
            sequence are not taken into account for computing the loss.
        """
        inputs = input_processing(
            func=self.call,
            input_ids=input_ids,
            attention_mask=attention_mask,
            mems=mems,
            perm_mask=perm_mask,
            target_mapping=target_mapping,
            token_type_ids=token_type_ids,
            input_mask=input_mask,
            head_mask=head_mask,
            inputs_embeds=inputs_embeds,
            use_mems=use_mems,
            output_attentions=output_attentions,
            output_hidden_states=output_hidden_states,
            return_dict=return_dict,
            start_positions=start_positions,
            end_positions=end_positions,
            training=training,
            kwargs_call=kwargs,
        )
        return_dict = inputs["return_dict"] if inputs["return_dict"] is not None else self.transformer.return_dict
        transformer_outputs = self.transformer(
            input_ids=inputs["input_ids"],
            attention_mask=inputs["attention_mask"],
            mems=inputs["mems"],
            perm_mask=inputs["perm_mask"],
            target_mapping=inputs["target_mapping"],
            token_type_ids=inputs["token_type_ids"],
            input_mask=inputs["input_mask"],
            head_mask=inputs["head_mask"],
            inputs_embeds=inputs["inputs_embeds"],
            use_mems=inputs["use_mems"],
            output_attentions=inputs["output_attentions"],
            output_hidden_states=inputs["output_hidden_states"],
            return_dict=return_dict,
            training=inputs["training"],
        )

        sequence_output = transformer_outputs[0]

        logits = self.qa_outputs(sequence_output)
        start_logits, end_logits = tf.split(logits, 2, axis=-1)
        start_logits = tf.squeeze(start_logits, axis=-1)
        end_logits = tf.squeeze(end_logits, axis=-1)

        loss = None
        if inputs["start_positions"] is not None and inputs["end_positions"] is not None:
            labels = {"start_position": inputs["start_positions"]}
            labels["end_position"] = inputs["end_positions"]
            loss = self.compute_loss(labels, (start_logits, end_logits))

        if not return_dict:
            output = (start_logits, end_logits) + transformer_outputs[1:]
            return ((loss,) + output) if loss is not None else output

        return TFXLNetForQuestionAnsweringSimpleOutput(
            loss=loss,
            start_logits=start_logits,
            end_logits=end_logits,
            mems=transformer_outputs.mems,
            hidden_states=transformer_outputs.hidden_states,
            attentions=transformer_outputs.attentions,
        )<|MERGE_RESOLUTION|>--- conflicted
+++ resolved
@@ -588,7 +588,6 @@
         training=False,
         **kwargs,
     ):
-<<<<<<< HEAD
         if isinstance(inputs, (tuple, list)):
             input_ids = inputs[0]
             attention_mask = inputs[1] if len(inputs) > 1 else attention_mask
@@ -621,33 +620,7 @@
             assert len(inputs) <= 13, "Too many inputs."
         else:
             input_ids = inputs
-=======
-        inputs = input_processing(
-            func=self.call,
-            input_ids=input_ids,
-            attention_mask=attention_mask,
-            mems=mems,
-            perm_mask=perm_mask,
-            target_mapping=target_mapping,
-            token_type_ids=token_type_ids,
-            input_mask=input_mask,
-            head_mask=head_mask,
-            inputs_embeds=inputs_embeds,
-            use_mems=use_mems,
-            output_attentions=output_attentions,
-            output_hidden_states=output_hidden_states,
-            return_dict=return_dict,
-            training=training,
-            kwargs_call=kwargs,
-        )
-        output_attentions = (
-            inputs["output_attentions"] if inputs["output_attentions"] is not None else self.output_attentions
-        )
-        output_hidden_states = (
-            inputs["output_hidden_states"] if inputs["output_hidden_states"] is not None else self.output_hidden_states
-        )
-        return_dict = inputs["return_dict"] if inputs["return_dict"] is not None else self.return_dict
->>>>>>> 4c3d98dd
+
 
         if training:
             use_mems = use_mems if use_mems is not None else self.use_mems_train
@@ -795,11 +768,7 @@
         for i, layer_module in enumerate(self.layer):
             # cache new mems
             if use_mems:
-<<<<<<< HEAD
                 new_mems = new_mems + (self.cache_mem(output_h, mems[i]),)
-=======
-                new_mems = new_mems + (self.cache_mem(output_h, inputs["mems"][i]),)
->>>>>>> 4c3d98dd
             if output_hidden_states:
                 hidden_states.append((output_h, output_g) if output_g is not None else output_h)
 
@@ -1587,7 +1556,6 @@
             num_choices]`` where :obj:`num_choices` is the size of the second dimension of the input tensors. (See
             :obj:`input_ids` above)
         """
-<<<<<<< HEAD
         if isinstance(inputs, (tuple, list)):
             input_ids = inputs[0]
             attention_mask = inputs[1] if len(inputs) > 1 else attention_mask
@@ -1623,8 +1591,6 @@
         else:
             input_ids = inputs
         return_dict = return_dict if return_dict is not None else self.transformer.return_dict
-=======
->>>>>>> 4c3d98dd
 
         inputs = input_processing(
             func=self.call,
@@ -1679,15 +1645,9 @@
             flat_input_mask,
             inputs["head_mask"],
             flat_inputs_embeds,
-<<<<<<< HEAD
             use_mems,
             output_attentions,
             output_hidden_states,
-=======
-            inputs["use_mems"],
-            inputs["output_attentions"],
-            inputs["output_hidden_states"],
->>>>>>> 4c3d98dd
             return_dict=return_dict,
             training=inputs["training"],
         )
