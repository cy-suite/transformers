--- conflicted
+++ resolved
@@ -1155,20 +1155,8 @@
             if hasattr(module, "bias"):
                 module.bias.data.zero_()
             module.weight.data.fill_(1.0)
-<<<<<<< HEAD
         if hasattr(module, "weight_embedding") and self.config.learnt_init_query:
             nn.init.normal_(module)
-        # if hasattr(module, "class_embed"):
-        #     prior_prob = 0.01
-        #     bias_value = -math.log((1 - prior_prob) / prior_prob)
-        #     if module.class_embed is not None:
-        #         module.class_embed.bias.data = torch.ones(self.config.num_labels) * bias_value
-        # if hasattr(module, "bbox_embed"):
-        #     if module.bbox_embed is not None:
-        #         nn.init.constant_(module.bbox_embed.layers[-1].weight.data, 0)
-        #         nn.init.constant_(module.bbox_embed.layers[-1].bias.data, 0)
-=======
->>>>>>> 8a05c494
 
 
 RTDETR_START_DOCSTRING = r"""
