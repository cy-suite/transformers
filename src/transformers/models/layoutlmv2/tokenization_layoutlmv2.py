# coding=utf-8
# Copyright Microsoft Research and The HuggingFace Inc. team. All rights reserved.
#
# Licensed under the Apache License, Version 2.0 (the "License");
# you may not use this file except in compliance with the License.
# You may obtain a copy of the License at
#
#     http://www.apache.org/licenses/LICENSE-2.0
#
# Unless required by applicable law or agreed to in writing, software
# distributed under the License is distributed on an "AS IS" BASIS,
# WITHOUT WARRANTIES OR CONDITIONS OF ANY KIND, either express or implied.
# See the License for the specific language governing permissions and
# limitations under the License.
"""Tokenization class for LayoutLMv2."""

import collections
import os
import sys
import unicodedata
from typing import Dict, List, Optional, Tuple, Union

from ...file_utils import PaddingStrategy, TensorType, add_end_docstrings
from ...tokenization_utils import PreTrainedTokenizer, _is_control, _is_punctuation, _is_whitespace
from ...tokenization_utils_base import (
    ENCODE_KWARGS_DOCSTRING,
    BatchEncoding,
    EncodedInput,
    PreTokenizedInput,
    TextInput,
    TextInputPair,
    TruncationStrategy,
)
from ...utils import logging


logger = logging.get_logger(__name__)

VOCAB_FILES_NAMES = {"vocab_file": "vocab.txt"}

PRETRAINED_VOCAB_FILES_MAP = {
    "vocab_file": {
        "microsoft/layoutlmv2-base-uncased": "https://huggingface.co/microsoft/layoutlmv2-base-uncased/resolve/main/vocab.txt",
        "microsoft/layoutlmv2-large-uncased": "https://huggingface.co/microsoft/layoutlmv2-large-uncased/resolve/main/vocab.txt",
    }
}


PRETRAINED_POSITIONAL_EMBEDDINGS_SIZES = {
    "microsoft/layoutlmv2-base-uncased": 512,
    "microsoft/layoutlmv2-large-uncased": 512,
}


PRETRAINED_INIT_CONFIGURATION = {
    "microsoft/layoutlmv2-base-uncased": {"do_lower_case": True},
    "microsoft/layoutlmv2-large-uncased": {"do_lower_case": True},
}


LAYOUTLMV2_ENCODE_PLUS_ADDITIONAL_KWARGS_DOCSTRING = r"""
            add_special_tokens (:obj:`bool`, `optional`, defaults to :obj:`True`):
                Whether or not to encode the sequences with the special tokens relative to their model.
            padding (:obj:`bool`, :obj:`str` or :class:`~transformers.file_utils.PaddingStrategy`, `optional`, defaults to :obj:`False`):
                Activates and controls padding. Accepts the following values:

                * :obj:`True` or :obj:`'longest'`: Pad to the longest sequence in the batch (or no padding if only a
                  single sequence if provided).
                * :obj:`'max_length'`: Pad to a maximum length specified with the argument :obj:`max_length` or to the
                  maximum acceptable input length for the model if that argument is not provided.
                * :obj:`False` or :obj:`'do_not_pad'` (default): No padding (i.e., can output a batch with sequences of
                  different lengths).
            truncation (:obj:`bool`, :obj:`str` or :class:`~transformers.tokenization_utils_base.TruncationStrategy`, `optional`, defaults to :obj:`False`):
                Activates and controls truncation. Accepts the following values:

                * :obj:`True` or :obj:`'longest_first'`: Truncate to a maximum length specified with the argument
                  :obj:`max_length` or to the maximum acceptable input length for the model if that argument is not
                  provided. This will truncate token by token, removing a token from the longest sequence in the pair
                  if a pair of sequences (or a batch of pairs) is provided.
                * :obj:`'only_first'`: Truncate to a maximum length specified with the argument :obj:`max_length` or to
                  the maximum acceptable input length for the model if that argument is not provided. This will only
                  truncate the first sequence of a pair if a pair of sequences (or a batch of pairs) is provided.
                * :obj:`'only_second'`: Truncate to a maximum length specified with the argument :obj:`max_length` or
                  to the maximum acceptable input length for the model if that argument is not provided. This will only
                  truncate the second sequence of a pair if a pair of sequences (or a batch of pairs) is provided.
                * :obj:`False` or :obj:`'do_not_truncate'` (default): No truncation (i.e., can output batch with
                  sequence lengths greater than the model maximum admissible input size).
            max_length (:obj:`int`, `optional`):
                Controls the maximum length to use by one of the truncation/padding parameters. If left unset or set to
                :obj:`None`, this will use the predefined model maximum length if a maximum length is required by one
                of the truncation/padding parameters. If the model has no specific maximum input length (like XLNet)
                truncation/padding to a maximum length will be deactivated.
            stride (:obj:`int`, `optional`, defaults to 0):
                If set to a number along with :obj:`max_length`, the overflowing tokens returned when
                :obj:`return_overflowing_tokens=True` will contain some tokens from the end of the truncated sequence
                returned to provide some overlap between truncated and overflowing sequences. The value of this
                argument defines the number of overlapping tokens.
            pad_to_multiple_of (:obj:`int`, `optional`):
                If set will pad the sequence to a multiple of the provided value. This is especially useful to enable
                the use of Tensor Cores on NVIDIA hardware with compute capability >= 7.5 (Volta).
            return_tensors (:obj:`str` or :class:`~transformers.file_utils.TensorType`, `optional`):
                If set, will return tensors instead of list of python integers. Acceptable values are:

                * :obj:`'tf'`: Return TensorFlow :obj:`tf.constant` objects.
                * :obj:`'pt'`: Return PyTorch :obj:`torch.Tensor` objects.
                * :obj:`'np'`: Return Numpy :obj:`np.ndarray` objects.
"""


def load_vocab(vocab_file):
    """Loads a vocabulary file into a dictionary."""
    vocab = collections.OrderedDict()
    with open(vocab_file, "r", encoding="utf-8") as reader:
        tokens = reader.readlines()
    for index, token in enumerate(tokens):
        token = token.rstrip("\n")
        vocab[token] = index
    return vocab


def whitespace_tokenize(text):
    """Runs basic whitespace cleaning and splitting on a piece of text."""
    text = text.strip()
    if not text:
        return []
    tokens = text.split()
    return tokens


table = dict.fromkeys(i for i in range(sys.maxunicode) if unicodedata.category(chr(i)).startswith("P"))


def subfinder(mylist, pattern):
    matches = []
    indices = []
    for idx, i in enumerate(range(len(mylist))):
        if mylist[i] == pattern[0] and mylist[i : i + len(pattern)] == pattern:
            matches.append(pattern)
            indices.append(idx)
    if matches:
        return matches[0], indices[0]
    else:
        return None, 0


class LayoutLMv2Tokenizer(PreTrainedTokenizer):
    r"""
    Construct a LayoutLMv2 tokenizer. Based on WordPiece. :class:`~transformers.LayoutLMv2Tokenizer` can be used to
    turn words, word-level bounding boxes and optional word labels to token-level :obj:`input_ids`,
    :obj:`attention_mask`, :obj:`token_type_ids`, :obj:`bbox`, and optional :obj:`labels` (for token classification).

    This tokenizer inherits from :class:`~transformers.PreTrainedTokenizer` which contains most of the main methods.
    Users should refer to this superclass for more information regarding those methods.

    :class:`~transformers.LayoutLMv2Tokenizer` runs end-to-end tokenization: punctuation splitting and wordpiece. It
    also turns the word-level bounding boxes into token-level bounding boxes.

    """

    vocab_files_names = VOCAB_FILES_NAMES
    pretrained_vocab_files_map = PRETRAINED_VOCAB_FILES_MAP
    max_model_input_sizes = PRETRAINED_POSITIONAL_EMBEDDINGS_SIZES
    pretrained_init_configuration = PRETRAINED_INIT_CONFIGURATION

    def __init__(
        self,
        vocab_file,
        do_lower_case=True,
        do_basic_tokenize=True,
        never_split=None,
        unk_token="[UNK]",
        sep_token="[SEP]",
        pad_token="[PAD]",
        cls_token="[CLS]",
        mask_token="[MASK]",
        cls_token_box=[0, 0, 0, 0],
        sep_token_box=[1000, 1000, 1000, 1000],
        pad_token_box=[0, 0, 0, 0],
        pad_token_label=-100,
        only_label_first_subword=True,
        tokenize_chinese_chars=True,
        strip_accents=None,
        model_max_length: int = 512,
        additional_special_tokens: Optional[List[str]] = None,
        **kwargs
    ):
        super().__init__(
            do_lower_case=do_lower_case,
            do_basic_tokenize=do_basic_tokenize,
            never_split=never_split,
            unk_token=unk_token,
            sep_token=sep_token,
            pad_token=pad_token,
            cls_token=cls_token,
            mask_token=mask_token,
            cls_token_box=cls_token_box,
            sep_token_box=sep_token_box,
            pad_token_box=pad_token_box,
            pad_token_label=pad_token_label,
            only_label_first_subword=only_label_first_subword,
            tokenize_chinese_chars=tokenize_chinese_chars,
            strip_accents=strip_accents,
            model_max_length=model_max_length,
            additional_special_tokens=additional_special_tokens,
            **kwargs,
        )

        if not os.path.isfile(vocab_file):
            raise ValueError(
                f"Can't find a vocabulary file at path '{vocab_file}'. To load the vocabulary from a Google pretrained "
                "model use `tokenizer = BertTokenizer.from_pretrained(PRETRAINED_MODEL_NAME)`"
            )
        self.vocab = load_vocab(vocab_file)
        self.ids_to_tokens = collections.OrderedDict([(ids, tok) for tok, ids in self.vocab.items()])
        self.do_basic_tokenize = do_basic_tokenize
        if do_basic_tokenize:
            self.basic_tokenizer = BasicTokenizer(
                do_lower_case=do_lower_case,
                never_split=never_split,
                tokenize_chinese_chars=tokenize_chinese_chars,
                strip_accents=strip_accents,
            )
        self.wordpiece_tokenizer = WordpieceTokenizer(vocab=self.vocab, unk_token=self.unk_token)

        # additional properties
        self.cls_token_box = cls_token_box
        self.sep_token_box = sep_token_box
        self.pad_token_box = pad_token_box
        self.pad_token_label = pad_token_label
        self.only_label_first_subword = only_label_first_subword

    @property
    def do_lower_case(self):
        return self.basic_tokenizer.do_lower_case

    @property
    def vocab_size(self):
        return len(self.vocab)

    def get_vocab(self):
        return dict(self.vocab, **self.added_tokens_encoder)

    def _tokenize(self, text):
        split_tokens = []
        if self.do_basic_tokenize:
            for token in self.basic_tokenizer.tokenize(text, never_split=self.all_special_tokens):

                # If the token is part of the never_split set
                if token in self.basic_tokenizer.never_split:
                    split_tokens.append(token)
                else:
                    split_tokens += self.wordpiece_tokenizer.tokenize(token)
        else:
            split_tokens = self.wordpiece_tokenizer.tokenize(text)
        return split_tokens

    def _convert_token_to_id(self, token):
        """Converts a token (str) in an id using the vocab."""
        return self.vocab.get(token, self.vocab.get(self.unk_token))

    def _convert_id_to_token(self, index):
        """Converts an index (integer) in a token (str) using the vocab."""
        return self.ids_to_tokens.get(index, self.unk_token)

    def convert_tokens_to_string(self, tokens):
        """Converts a sequence of tokens (string) in a single string."""
        out_string = " ".join(tokens).replace(" ##", "").strip()
        return out_string

    def build_inputs_with_special_tokens(
        self, token_ids_0: List[int], token_ids_1: Optional[List[int]] = None
    ) -> List[int]:
        """
        Build model inputs from a sequence or a pair of sequence for sequence classification tasks by concatenating and
        adding special tokens. A BERT sequence has the following format:

        - single sequence: ``[CLS] X [SEP]``
        - pair of sequences: ``[CLS] A [SEP] B [SEP]``

        Args:
            token_ids_0 (:obj:`List[int]`):
                List of IDs to which the special tokens will be added.
            token_ids_1 (:obj:`List[int]`, `optional`):
                Optional second list of IDs for sequence pairs.

        Returns:
            :obj:`List[int]`: List of `input IDs <../glossary.html#input-ids>`__ with the appropriate special tokens.
        """
        if token_ids_1 is None:
            return [self.cls_token_id] + token_ids_0 + [self.sep_token_id]
        cls = [self.cls_token_id]
        sep = [self.sep_token_id]
        return cls + token_ids_0 + sep + token_ids_1 + sep

    def get_special_tokens_mask(
        self, token_ids_0: List[int], token_ids_1: Optional[List[int]] = None, already_has_special_tokens: bool = False
    ) -> List[int]:
        """
        Retrieve sequence ids from a token list that has no special tokens added. This method is called when adding
        special tokens using the tokenizer ``prepare_for_model`` method.

        Args:
            token_ids_0 (:obj:`List[int]`):
                List of IDs.
            token_ids_1 (:obj:`List[int]`, `optional`):
                Optional second list of IDs for sequence pairs.
            already_has_special_tokens (:obj:`bool`, `optional`, defaults to :obj:`False`):
                Whether or not the token list is already formatted with special tokens for the model.

        Returns:
            :obj:`List[int]`: A list of integers in the range [0, 1]: 1 for a special token, 0 for a sequence token.
        """

        if already_has_special_tokens:
            return super().get_special_tokens_mask(
                token_ids_0=token_ids_0, token_ids_1=token_ids_1, already_has_special_tokens=True
            )

        if token_ids_1 is not None:
            return [1] + ([0] * len(token_ids_0)) + [1] + ([0] * len(token_ids_1)) + [1]
        return [1] + ([0] * len(token_ids_0)) + [1]

    def create_token_type_ids_from_sequences(
        self, token_ids_0: List[int], token_ids_1: Optional[List[int]] = None
    ) -> List[int]:
        """
        Create a mask from the two sequences passed to be used in a sequence-pair classification task. A BERT sequence
        pair mask has the following format: :: 0 0 0 0 0 0 0 0 0 0 0 1 1 1 1 1 1 1 1 1 | first sequence | second
        sequence | If :obj:`token_ids_1` is :obj:`None`, this method only returns the first portion of the mask (0s).

        Args:
            token_ids_0 (:obj:`List[int]`):
                List of IDs.
            token_ids_1 (:obj:`List[int]`, `optional`):
                Optional second list of IDs for sequence pairs.

        Returns:
            :obj:`List[int]`: List of `token type IDs <../glossary.html#token-type-ids>`_ according to the given
            sequence(s).
        """
        sep = [self.sep_token_id]
        cls = [self.cls_token_id]
        if token_ids_1 is None:
            return len(cls + token_ids_0 + sep) * [0]
        return len(cls + token_ids_0 + sep) * [0] + len(token_ids_1 + sep) * [1]

    def save_vocabulary(self, save_directory: str, filename_prefix: Optional[str] = None) -> Tuple[str]:
        index = 0
        if os.path.isdir(save_directory):
            vocab_file = os.path.join(
                save_directory, (filename_prefix + "-" if filename_prefix else "") + VOCAB_FILES_NAMES["vocab_file"]
            )
        else:
            vocab_file = (filename_prefix + "-" if filename_prefix else "") + save_directory
        with open(vocab_file, "w", encoding="utf-8") as writer:
            for token, token_index in sorted(self.vocab.items(), key=lambda kv: kv[1]):
                if index != token_index:
                    logger.warning(
                        f"Saving vocabulary to {vocab_file}: vocabulary indices are not consecutive."
                        " Please check that the vocabulary is not corrupted!"
                    )
                    index = token_index
                writer.write(token + "\n")
                index += 1
        return (vocab_file,)

    @add_end_docstrings(ENCODE_KWARGS_DOCSTRING, LAYOUTLMV2_ENCODE_PLUS_ADDITIONAL_KWARGS_DOCSTRING)
    def __call__(
        self,
        text: Union[TextInput, PreTokenizedInput, List[TextInput], List[PreTokenizedInput]],
        text_pair: Optional[Union[PreTokenizedInput, List[PreTokenizedInput]]] = None,
        boxes: Union[List[List[int]], List[List[List[int]]]] = None,
        word_labels: Optional[Union[List[int], List[List[int]]]] = None,
        add_special_tokens: bool = True,
        padding: Union[bool, str, PaddingStrategy] = False,
        truncation: Union[bool, str, TruncationStrategy] = False,
        max_length: Optional[int] = None,
        stride: int = 0,
        pad_to_multiple_of: Optional[int] = None,
        return_tensors: Optional[Union[str, TensorType]] = None,
        return_token_type_ids: Optional[bool] = None,
        return_attention_mask: Optional[bool] = None,
        return_overflowing_tokens: bool = False,
        return_special_tokens_mask: bool = False,
        return_offsets_mapping: bool = False,
        return_length: bool = False,
        verbose: bool = True,
        **kwargs
    ) -> BatchEncoding:
        """
        Main method to tokenize and prepare for the model one or several sequence(s) or one or several pair(s) of
        sequences with word-level normalized bounding boxes and optional labels.

        Args:
            text (:obj:`str`, :obj:`List[str]`, :obj:`List[List[str]]`):
                The sequence or batch of sequences to be encoded. Each sequence can be a string, a list of strings
                (words of a single example or questions of a batch of examples) or a list of list of strings (batch of
                words).
            text_pair (:obj:`List[str]`, :obj:`List[List[str]]`):
                The sequence or batch of sequences to be encoded. Each sequence should be a list of strings
                (pretokenized string).
            boxes (:obj:`List[List[int]]`, :obj:`List[List[List[int]]]`):
                Word-level bounding boxes. Each bounding box should be normalized to be on a 0-1000 scale.
            word_labels (:obj:`List[int]`, :obj:`List[List[int]]`, `optional`):
                Word-level integer labels (for token classification tasks such as FUNSD, CORD).
        """
        # Input type checking for clearer error
        def _is_valid_text_input(t):
            if isinstance(t, str):
                # Strings are fine
                return True
            elif isinstance(t, (list, tuple)):
                # List are fine as long as they are...
                if len(t) == 0:
                    # ... empty
                    return True
                elif isinstance(t[0], str):
                    # ... list of strings
                    return True
                elif isinstance(t[0], (list, tuple)):
                    # ... list with an empty list or with a list of strings
                    return len(t[0]) == 0 or isinstance(t[0][0], str)
                else:
                    return False
            else:
                return False

        if text_pair is not None:
            # in case text + text_pair are provided, text = questions, text_pair = words
            if not _is_valid_text_input(text):
                raise ValueError("text input must of type `str` (single example) or `List[str]` (batch of examples). ")
            if not isinstance(text_pair, (list, tuple)):
                raise ValueError(
                    "words must of type `List[str]` (single pretokenized example), "
                    "or `List[List[str]]` (batch of pretokenized examples)."
                )
        else:
            # in case only text is provided => must be words
            if not isinstance(text, (list, tuple)):
                raise ValueError(
                    "Words must of type `List[str]` (single pretokenized example), "
                    "or `List[List[str]]` (batch of pretokenized examples)."
                )

        if text_pair is not None:
            is_batched = isinstance(text, (list, tuple))
        else:
            is_batched = isinstance(text, (list, tuple)) and text and isinstance(text[0], (list, tuple))

        words = text if text_pair is None else text_pair
        assert boxes is not None, "You must provide corresponding bounding boxes"
        if is_batched:
            assert len(words) == len(boxes), "You must provide words and boxes for an equal amount of examples"
            for words_example, boxes_example in zip(words, boxes):
                assert len(words_example) == len(
                    boxes_example
                ), "You must provide as many words as there are bounding boxes"
        else:
            assert len(words) == len(boxes), "You must provide as many words as there are bounding boxes"

        if is_batched:
            if text_pair is not None and len(text) != len(text_pair):
                raise ValueError(
                    f"batch length of `text`: {len(text)} does not match batch length of `text_pair`: {len(text_pair)}."
                )
            batch_text_or_text_pairs = list(zip(text, text_pair)) if text_pair is not None else text
            is_pair = bool(text_pair is not None)
            return self.batch_encode_plus(
                batch_text_or_text_pairs=batch_text_or_text_pairs,
                is_pair=is_pair,
                boxes=boxes,
                word_labels=word_labels,
                add_special_tokens=add_special_tokens,
                padding=padding,
                truncation=truncation,
                max_length=max_length,
                stride=stride,
                pad_to_multiple_of=pad_to_multiple_of,
                return_tensors=return_tensors,
                return_token_type_ids=return_token_type_ids,
                return_attention_mask=return_attention_mask,
                return_overflowing_tokens=return_overflowing_tokens,
                return_special_tokens_mask=return_special_tokens_mask,
                return_offsets_mapping=return_offsets_mapping,
                return_length=return_length,
                verbose=verbose,
                **kwargs,
            )
        else:
            return self.encode_plus(
                text=text,
                text_pair=text_pair,
                boxes=boxes,
                word_labels=word_labels,
                add_special_tokens=add_special_tokens,
                padding=padding,
                truncation=truncation,
                max_length=max_length,
                stride=stride,
                pad_to_multiple_of=pad_to_multiple_of,
                return_tensors=return_tensors,
                return_token_type_ids=return_token_type_ids,
                return_attention_mask=return_attention_mask,
                return_overflowing_tokens=return_overflowing_tokens,
                return_special_tokens_mask=return_special_tokens_mask,
                return_offsets_mapping=return_offsets_mapping,
                return_length=return_length,
                verbose=verbose,
                **kwargs,
            )

    @add_end_docstrings(ENCODE_KWARGS_DOCSTRING, LAYOUTLMV2_ENCODE_PLUS_ADDITIONAL_KWARGS_DOCSTRING)
    def batch_encode_plus(
        self,
        batch_text_or_text_pairs: Union[
            List[TextInput],
            List[TextInputPair],
            List[PreTokenizedInput],
        ],
        is_pair: bool = None,
        boxes: Optional[List[List[List[int]]]] = None,
        word_labels: Optional[Union[List[int], List[List[int]]]] = None,
        add_special_tokens: bool = True,
        padding: Union[bool, str, PaddingStrategy] = False,
        truncation: Union[bool, str, TruncationStrategy] = False,
        max_length: Optional[int] = None,
        stride: int = 0,
        pad_to_multiple_of: Optional[int] = None,
        return_tensors: Optional[Union[str, TensorType]] = None,
        return_token_type_ids: Optional[bool] = None,
        return_attention_mask: Optional[bool] = None,
        return_overflowing_tokens: bool = False,
        return_special_tokens_mask: bool = False,
        return_offsets_mapping: bool = False,
        return_length: bool = False,
        verbose: bool = True,
        **kwargs
    ) -> BatchEncoding:
        """ """

        # Backward compatibility for 'truncation_strategy', 'pad_to_max_length'
        padding_strategy, truncation_strategy, max_length, kwargs = self._get_padding_truncation_strategies(
            padding=padding,
            truncation=truncation,
            max_length=max_length,
            pad_to_multiple_of=pad_to_multiple_of,
            verbose=verbose,
            **kwargs,
        )

        return self._batch_encode_plus(
            batch_text_or_text_pairs=batch_text_or_text_pairs,
            is_pair=is_pair,
            boxes=boxes,
            word_labels=word_labels,
            add_special_tokens=add_special_tokens,
            padding_strategy=padding_strategy,
            truncation_strategy=truncation_strategy,
            max_length=max_length,
            stride=stride,
            pad_to_multiple_of=pad_to_multiple_of,
            return_tensors=return_tensors,
            return_token_type_ids=return_token_type_ids,
            return_attention_mask=return_attention_mask,
            return_overflowing_tokens=return_overflowing_tokens,
            return_special_tokens_mask=return_special_tokens_mask,
            return_offsets_mapping=return_offsets_mapping,
            return_length=return_length,
            verbose=verbose,
            **kwargs,
        )

    def _batch_encode_plus(
        self,
        batch_text_or_text_pairs: Union[
            List[TextInput],
            List[TextInputPair],
            List[PreTokenizedInput],
        ],
        is_pair: bool = None,
        boxes: Optional[List[List[List[int]]]] = None,
        word_labels: Optional[List[List[int]]] = None,
        add_special_tokens: bool = True,
        padding_strategy: PaddingStrategy = PaddingStrategy.DO_NOT_PAD,
        truncation_strategy: TruncationStrategy = TruncationStrategy.DO_NOT_TRUNCATE,
        max_length: Optional[int] = None,
        stride: int = 0,
        pad_to_multiple_of: Optional[int] = None,
        return_tensors: Optional[Union[str, TensorType]] = None,
        return_token_type_ids: Optional[bool] = None,
        return_attention_mask: Optional[bool] = None,
        return_overflowing_tokens: bool = False,
        return_special_tokens_mask: bool = False,
        return_offsets_mapping: bool = False,
        return_length: bool = False,
        verbose: bool = True,
        **kwargs
    ) -> BatchEncoding:

        if return_offsets_mapping:
            raise NotImplementedError(
                "return_offset_mapping is not available when using Python tokenizers. "
                "To use this feature, change your tokenizer to one deriving from "
                "transformers.PreTrainedTokenizerFast."
            )

        batch_outputs = self._batch_prepare_for_model(
            batch_text_or_text_pairs=batch_text_or_text_pairs,
            is_pair=is_pair,
            boxes=boxes,
            word_labels=word_labels,
            add_special_tokens=add_special_tokens,
            padding_strategy=padding_strategy,
            truncation_strategy=truncation_strategy,
            max_length=max_length,
            stride=stride,
            pad_to_multiple_of=pad_to_multiple_of,
            return_attention_mask=return_attention_mask,
            return_token_type_ids=return_token_type_ids,
            return_overflowing_tokens=return_overflowing_tokens,
            return_special_tokens_mask=return_special_tokens_mask,
            return_length=return_length,
            return_tensors=return_tensors,
            verbose=verbose,
        )

        return BatchEncoding(batch_outputs)

    @add_end_docstrings(ENCODE_KWARGS_DOCSTRING, LAYOUTLMV2_ENCODE_PLUS_ADDITIONAL_KWARGS_DOCSTRING)
    def _batch_prepare_for_model(
        self,
        batch_text_or_text_pairs,
        is_pair: bool = None,
        boxes: Optional[List[List[int]]] = None,
        word_labels: Optional[List[List[int]]] = None,
        add_special_tokens: bool = True,
        padding_strategy: PaddingStrategy = PaddingStrategy.DO_NOT_PAD,
        truncation_strategy: TruncationStrategy = TruncationStrategy.DO_NOT_TRUNCATE,
        max_length: Optional[int] = None,
        stride: int = 0,
        pad_to_multiple_of: Optional[int] = None,
        return_tensors: Optional[str] = None,
        return_token_type_ids: Optional[bool] = None,
        return_attention_mask: Optional[bool] = None,
        return_overflowing_tokens: bool = False,
        return_special_tokens_mask: bool = False,
        return_length: bool = False,
        verbose: bool = True,
    ) -> BatchEncoding:
        """
        Prepares a sequence of input id, or a pair of sequences of inputs ids so that it can be used by the model. It
        adds special tokens, truncates sequences if overflowing while taking into account the special tokens and
        manages a moving window (with user defined stride) for overflowing tokens.

        Args:
            batch_ids_pairs: list of tokenized input ids or input ids pairs
        """

        batch_outputs = {}
        for idx, example in enumerate(zip(batch_text_or_text_pairs, boxes)):
            batch_text_or_text_pair, boxes_example = example
            outputs = self.prepare_for_model(
                batch_text_or_text_pair[0] if is_pair else batch_text_or_text_pair,
                batch_text_or_text_pair[1] if is_pair else None,
                boxes_example,
                word_labels=word_labels[idx] if word_labels is not None else None,
                add_special_tokens=add_special_tokens,
                padding=PaddingStrategy.DO_NOT_PAD.value,  # we pad in batch afterward
                truncation=truncation_strategy.value,
                max_length=max_length,
                stride=stride,
                pad_to_multiple_of=None,  # we pad in batch afterward
                return_attention_mask=False,  # we pad in batch afterward
                return_token_type_ids=return_token_type_ids,
                return_overflowing_tokens=return_overflowing_tokens,
                return_special_tokens_mask=return_special_tokens_mask,
                return_length=return_length,
                return_tensors=None,  # We convert the whole batch to tensors at the end
                prepend_batch_axis=False,
                verbose=verbose,
            )

            for key, value in outputs.items():
                if key not in batch_outputs:
                    batch_outputs[key] = []
                batch_outputs[key].append(value)

        batch_outputs = self.pad(
            batch_outputs,
            padding=padding_strategy.value,
            max_length=max_length,
            pad_to_multiple_of=pad_to_multiple_of,
            return_attention_mask=return_attention_mask,
        )

        batch_outputs = BatchEncoding(batch_outputs, tensor_type=return_tensors)

        return batch_outputs

    @add_end_docstrings(ENCODE_KWARGS_DOCSTRING)
    def encode(
        self,
        text: Union[TextInput, PreTokenizedInput],
        text_pair: Optional[PreTokenizedInput] = None,
        boxes: Optional[List[List[int]]] = None,
        word_labels: Optional[List[int]] = None,
        add_special_tokens: bool = True,
        padding: Union[bool, str, PaddingStrategy] = False,
        truncation: Union[bool, str, TruncationStrategy] = False,
        max_length: Optional[int] = None,
        stride: int = 0,
        pad_to_multiple_of: Optional[int] = None,
        return_tensors: Optional[Union[str, TensorType]] = None,
        return_token_type_ids: Optional[bool] = None,
        return_attention_mask: Optional[bool] = None,
        return_overflowing_tokens: bool = False,
        return_special_tokens_mask: bool = False,
        return_offsets_mapping: bool = False,
        return_length: bool = False,
        verbose: bool = True,
        **kwargs
    ) -> List[int]:
        """
        ...
        """
        encoded_inputs = self.encode_plus(
            text=text,
            text_pair=text_pair,
            boxes=boxes,
            word_labels=word_labels,
            add_special_tokens=add_special_tokens,
            padding=padding,
            truncation=truncation,
            max_length=max_length,
            stride=stride,
            pad_to_multiple_of=pad_to_multiple_of,
            return_tensors=return_tensors,
            return_token_type_ids=return_token_type_ids,
            return_attention_mask=return_attention_mask,
            return_overflowing_tokens=return_overflowing_tokens,
            return_special_tokens_mask=return_special_tokens_mask,
            return_offsets_mapping=return_offsets_mapping,
            return_length=return_length,
            verbose=verbose,
            **kwargs,
        )

        return encoded_inputs["input_ids"]

    @add_end_docstrings(ENCODE_KWARGS_DOCSTRING, LAYOUTLMV2_ENCODE_PLUS_ADDITIONAL_KWARGS_DOCSTRING)
    def encode_plus(
        self,
        text: Union[TextInput, PreTokenizedInput],
        text_pair: Optional[PreTokenizedInput] = None,
        boxes: Optional[List[List[int]]] = None,
        word_labels: Optional[List[int]] = None,
        add_special_tokens: bool = True,
        padding: Union[bool, str, PaddingStrategy] = False,
        truncation: Union[bool, str, TruncationStrategy] = False,
        max_length: Optional[int] = None,
        stride: int = 0,
        pad_to_multiple_of: Optional[int] = None,
        return_tensors: Optional[Union[str, TensorType]] = None,
        return_token_type_ids: Optional[bool] = None,
        return_attention_mask: Optional[bool] = None,
        return_overflowing_tokens: bool = False,
        return_special_tokens_mask: bool = False,
        return_offsets_mapping: bool = False,
        return_length: bool = False,
        verbose: bool = True,
        **kwargs
    ) -> BatchEncoding:
        """
        Tokenize and prepare for the model a sequence or a pair of sequences. .. warning:: This method is deprecated,
        ``__call__`` should be used instead.

        Args:
            text (:obj:`str`, :obj:`List[str]`, :obj:`List[List[str]]`):
                The first sequence to be encoded. This can be a string, a list of strings or a list of list of strings.
            text_pair (:obj:`List[str]` or :obj:`List[int]`, `optional`):
                Optional second sequence to be encoded. This can be a list of strings (words of a single example) or a
                list of list of strings (words of a batch of examples).
        """

        # Backward compatibility for 'truncation_strategy', 'pad_to_max_length'
        padding_strategy, truncation_strategy, max_length, kwargs = self._get_padding_truncation_strategies(
            padding=padding,
            truncation=truncation,
            max_length=max_length,
            pad_to_multiple_of=pad_to_multiple_of,
            verbose=verbose,
            **kwargs,
        )

        return self._encode_plus(
            text=text,
            boxes=boxes,
            text_pair=text_pair,
            word_labels=word_labels,
            add_special_tokens=add_special_tokens,
            padding_strategy=padding_strategy,
            truncation_strategy=truncation_strategy,
            max_length=max_length,
            stride=stride,
            pad_to_multiple_of=pad_to_multiple_of,
            return_tensors=return_tensors,
            return_token_type_ids=return_token_type_ids,
            return_attention_mask=return_attention_mask,
            return_overflowing_tokens=return_overflowing_tokens,
            return_special_tokens_mask=return_special_tokens_mask,
            return_offsets_mapping=return_offsets_mapping,
            return_length=return_length,
            verbose=verbose,
            **kwargs,
        )

    def _encode_plus(
        self,
        text: Union[TextInput, PreTokenizedInput],
        text_pair: Optional[PreTokenizedInput] = None,
        boxes: Optional[List[List[int]]] = None,
        word_labels: Optional[List[int]] = None,
        add_special_tokens: bool = True,
        padding_strategy: PaddingStrategy = PaddingStrategy.DO_NOT_PAD,
        truncation_strategy: TruncationStrategy = TruncationStrategy.DO_NOT_TRUNCATE,
        max_length: Optional[int] = None,
        stride: int = 0,
        pad_to_multiple_of: Optional[int] = None,
        return_tensors: Optional[Union[str, TensorType]] = None,
        return_token_type_ids: Optional[bool] = None,
        return_attention_mask: Optional[bool] = None,
        return_overflowing_tokens: bool = False,
        return_special_tokens_mask: bool = False,
        return_offsets_mapping: bool = False,
        return_length: bool = False,
        verbose: bool = True,
        **kwargs
    ) -> BatchEncoding:
        if return_offsets_mapping:
            raise NotImplementedError(
                "return_offset_mapping is not available when using Python tokenizers. "
                "To use this feature, change your tokenizer to one deriving from "
                "transformers.PreTrainedTokenizerFast. "
                "More information on available tokenizers at "
                "https://github.com/huggingface/transformers/pull/2674"
            )

        return self.prepare_for_model(
            text=text,
            text_pair=text_pair,
            boxes=boxes,
            word_labels=word_labels,
            add_special_tokens=add_special_tokens,
            padding=padding_strategy.value,
            truncation=truncation_strategy.value,
            max_length=max_length,
            stride=stride,
            pad_to_multiple_of=pad_to_multiple_of,
            return_tensors=return_tensors,
            prepend_batch_axis=True,
            return_attention_mask=return_attention_mask,
            return_token_type_ids=return_token_type_ids,
            return_overflowing_tokens=return_overflowing_tokens,
            return_special_tokens_mask=return_special_tokens_mask,
            return_length=return_length,
            verbose=verbose,
        )

    @add_end_docstrings(ENCODE_KWARGS_DOCSTRING, LAYOUTLMV2_ENCODE_PLUS_ADDITIONAL_KWARGS_DOCSTRING)
    def prepare_for_model(
        self,
        text: Union[TextInput, PreTokenizedInput],
        text_pair: Optional[PreTokenizedInput] = None,
        boxes: Optional[List[List[int]]] = None,
        word_labels: Optional[List[int]] = None,
        add_special_tokens: bool = True,
        padding: Union[bool, str, PaddingStrategy] = False,
        truncation: Union[bool, str, TruncationStrategy] = False,
        max_length: Optional[int] = None,
        stride: int = 0,
        pad_to_multiple_of: Optional[int] = None,
        return_tensors: Optional[Union[str, TensorType]] = None,
        return_token_type_ids: Optional[bool] = None,
        return_attention_mask: Optional[bool] = None,
        return_overflowing_tokens: bool = False,
        return_special_tokens_mask: bool = False,
        return_offsets_mapping: bool = False,
        return_length: bool = False,
        verbose: bool = True,
        prepend_batch_axis: bool = False,
        **kwargs
    ) -> BatchEncoding:
        """
        Prepares a sequence or a pair of sequences so that it can be used by the model. It adds special tokens,
        truncates sequences if overflowing while taking into account the special tokens and manages a moving window
        (with user defined stride) for overflowing tokens. Please Note, for `text_pair` different than `None` and
        `truncation_strategy = longest_first` or `True`, it is not possible to return overflowing tokens. Such a
        combination of arguments will raise an error.

        Word-level :obj:`boxes` are turned into token-level :obj:`bbox`. If provided, word-level :obj:`word_labels` are
        turned into token-level :obj:`labels`. The word label is used for the first token of the word, while remaining
        tokens are labeled with -100, such that they will be ignored by the loss function.

        Args:
            text (:obj:`str`, :obj:`List[str]`, :obj:`List[List[str]]`):
                The first sequence to be encoded. This can be a string, a list of strings or a list of list of strings.
            text_pair (:obj:`List[str]` or :obj:`List[int]`, `optional`):
                Optional second sequence to be encoded. This can be a list of strings (words of a single example) or a
                list of list of strings (words of a batch of examples).
        """

        # Backward compatibility for 'truncation_strategy', 'pad_to_max_length'
        padding_strategy, truncation_strategy, max_length, kwargs = self._get_padding_truncation_strategies(
            padding=padding,
            truncation=truncation,
            max_length=max_length,
            pad_to_multiple_of=pad_to_multiple_of,
            verbose=verbose,
            **kwargs,
        )

        tokens = []
        pair_tokens = []
        token_boxes = []
        pair_token_boxes = []
        labels = []

        if text_pair is None:
            if word_labels is None:
                # CASE 1: document image classification (training + inference) + CASE 2: token classification (inference)
                for word, box in zip(text, boxes):
                    if len(word) < 1:  # skip empty words
                        continue
                    word_tokens = self.tokenize(word)
                    tokens.extend(word_tokens)
                    token_boxes.extend([box] * len(word_tokens))
            else:
                # CASE 2: token classification (training)
                for word, box, label in zip(text, boxes, word_labels):
                    if len(word) < 1:  # skip empty words
                        continue
                    word_tokens = self.tokenize(word)
                    tokens.extend(word_tokens)
                    token_boxes.extend([box] * len(word_tokens))
                    if self.only_label_first_subword:
                        # Use the real label id for the first token of the word, and padding ids for the remaining tokens
                        labels.extend([label] + [self.pad_token_label] * (len(word_tokens) - 1))
                    else:
                        labels.extend([label] * len(word_tokens))
        else:
            # CASE 3: document visual question answering (inference)
            # text = question
            # text_pair = words
            tokens = self.tokenize(text)
            token_boxes = [self.pad_token_box for _ in range(len(tokens))]

            for word, box in zip(text_pair, boxes):
                if len(word) < 1:  # skip empty words
                    continue
                word_tokens = self.tokenize(word)
                pair_tokens.extend(word_tokens)
                pair_token_boxes.extend([box] * len(word_tokens))

        # Create ids + pair_ids
        ids = self.convert_tokens_to_ids(tokens)
        pair_ids = self.convert_tokens_to_ids(pair_tokens) if pair_tokens else None

        if (
            return_overflowing_tokens
            and truncation_strategy == TruncationStrategy.LONGEST_FIRST
            and pair_ids is not None
        ):
            raise ValueError(
                "Not possible to return overflowing tokens for pair of sequences with the "
                "`longest_first`. Please select another truncation strategy than `longest_first`, "
                "for instance `only_second` or `only_first`."
            )

        # Compute the total size of the returned encodings
        pair = bool(pair_ids is not None)
        len_ids = len(ids)
        len_pair_ids = len(pair_ids) if pair else 0
        total_len = len_ids + len_pair_ids + (self.num_special_tokens_to_add(pair=pair) if add_special_tokens else 0)

        # Truncation: Handle max sequence length
        overflowing_tokens = []
        overflowing_token_boxes = []
        overflowing_labels = []
        if truncation_strategy != TruncationStrategy.DO_NOT_TRUNCATE and max_length and total_len > max_length:
            (
                ids,
                token_boxes,
                pair_ids,
                pair_token_boxes,
                labels,
                overflowing_tokens,
                overflowing_token_boxes,
                overflowing_labels,
            ) = self.truncate_sequences(
                ids,
                token_boxes,
                pair_ids=pair_ids,
                pair_token_boxes=pair_token_boxes,
                labels=labels,
                num_tokens_to_remove=total_len - max_length,
                truncation_strategy=truncation_strategy,
                stride=stride,
            )

        if return_token_type_ids and not add_special_tokens:
            raise ValueError(
                "Asking to return token_type_ids while setting add_special_tokens to False "
                "results in an undefined behavior. Please set add_special_tokens to True or "
                "set return_token_type_ids to None."
            )

        # Load from model defaults
        if return_token_type_ids is None:
            return_token_type_ids = "token_type_ids" in self.model_input_names
        if return_attention_mask is None:
            return_attention_mask = "attention_mask" in self.model_input_names

        encoded_inputs = {}

        if return_overflowing_tokens:
            encoded_inputs["overflowing_tokens"] = overflowing_tokens
            encoded_inputs["overflowing_token_boxes"] = overflowing_token_boxes
            encoded_inputs["overflowing_labels"] = overflowing_labels
            encoded_inputs["num_truncated_tokens"] = total_len - max_length

        # Add special tokens
        if add_special_tokens:
            sequence = self.build_inputs_with_special_tokens(ids, pair_ids)
            token_type_ids = self.create_token_type_ids_from_sequences(ids, pair_ids)
            token_boxes = [self.cls_token_box] + token_boxes + [self.sep_token_box]
            if pair_token_boxes:
                pair_token_boxes = pair_token_boxes + [self.sep_token_box]
            if labels:
                labels = [self.pad_token_label] + labels + [self.pad_token_label]
        else:
            sequence = ids + pair_ids if pair else ids
            token_type_ids = [0] * len(ids) + ([0] * len(pair_ids) if pair else [])

        # Build output dictionary
        encoded_inputs["input_ids"] = sequence
        encoded_inputs["bbox"] = token_boxes + pair_token_boxes
        if return_token_type_ids:
            encoded_inputs["token_type_ids"] = token_type_ids
        if return_special_tokens_mask:
            if add_special_tokens:
                encoded_inputs["special_tokens_mask"] = self.get_special_tokens_mask(ids, pair_ids)
            else:
                encoded_inputs["special_tokens_mask"] = [0] * len(sequence)

        if labels:
            encoded_inputs["labels"] = labels

        # Check lengths
        self._eventual_warn_about_too_long_sequence(encoded_inputs["input_ids"], max_length, verbose)

        # Padding
        if padding_strategy != PaddingStrategy.DO_NOT_PAD or return_attention_mask:
            encoded_inputs = self.pad(
                encoded_inputs,
                max_length=max_length,
                padding=padding_strategy.value,
                pad_to_multiple_of=pad_to_multiple_of,
                return_attention_mask=return_attention_mask,
            )

        if return_length:
            encoded_inputs["length"] = len(encoded_inputs["input_ids"])

        batch_outputs = BatchEncoding(
            encoded_inputs, tensor_type=return_tensors, prepend_batch_axis=prepend_batch_axis
        )

        return batch_outputs

    def truncate_sequences(
        self,
        ids: List[int],
        token_boxes: List[List[int]],
        pair_ids: Optional[List[int]] = None,
        pair_token_boxes: Optional[List[List[int]]] = None,
        labels: Optional[List[int]] = None,
        num_tokens_to_remove: int = 0,
        truncation_strategy: Union[str, TruncationStrategy] = "longest_first",
        stride: int = 0,
    ) -> Tuple[List[int], List[int], List[int]]:
        """
        Truncates a sequence pair in-place following the strategy.

        Args:
            ids (:obj:`List[int]`):
                Tokenized input ids of the first sequence. Can be obtained from a string by chaining the ``tokenize``
                and ``convert_tokens_to_ids`` methods.
            token_boxes (:obj:`List[List[int]]`):
                Bounding boxes of the first sequence.
            pair_ids (:obj:`List[int]`, `optional`):
                Tokenized input ids of the second sequence. Can be obtained from a string by chaining the ``tokenize``
                and ``convert_tokens_to_ids`` methods.
            pair_token_boxes (:obj:`List[List[int]]`, `optional`):
                Bounding boxes of the second sequence.
            labels (:obj:`List[int]`, `optional`):
                Labels of the first sequence (for token classification tasks).
            num_tokens_to_remove (:obj:`int`, `optional`, defaults to 0):
                Number of tokens to remove using the truncation strategy.
            truncation_strategy (:obj:`str` or :class:`~transformers.tokenization_utils_base.TruncationStrategy`, `optional`, defaults to :obj:`False`):
                The strategy to follow for truncation. Can be:

                * :obj:`'longest_first'`: Truncate to a maximum length specified with the argument :obj:`max_length` or
                  to the maximum acceptable input length for the model if that argument is not provided. This will
                  truncate token by token, removing a token from the longest sequence in the pair if a pair of
                  sequences (or a batch of pairs) is provided.
                * :obj:`'only_first'`: Truncate to a maximum length specified with the argument :obj:`max_length` or to
                  the maximum acceptable input length for the model if that argument is not provided. This will only
                  truncate the first sequence of a pair if a pair of sequences (or a batch of pairs) is provided.
                * :obj:`'only_second'`: Truncate to a maximum length specified with the argument :obj:`max_length` or
                  to the maximum acceptable input length for the model if that argument is not provided. This will only
                  truncate the second sequence of a pair if a pair of sequences (or a batch of pairs) is provided.
                * :obj:`'do_not_truncate'` (default): No truncation (i.e., can output batch with sequence lengths
                  greater than the model maximum admissible input size).
            stride (:obj:`int`, `optional`, defaults to 0):
                If set to a positive number, the overflowing tokens returned will contain some tokens from the main
                sequence returned. The value of this argument defines the number of additional tokens.

        Returns:
            :obj:`Tuple[List[int], List[int], List[int]]`: The truncated ``ids``, the truncated ``pair_ids`` and the
            list of overflowing tokens. Note: The `longest_first` strategy returns empty list of overflowing tokens if
            a pair of sequences (or a batch of pairs) is provided.
        """
        if num_tokens_to_remove <= 0:
            return ids, token_boxes, pair_ids, pair_token_boxes, labels, [], [], []

        if not isinstance(truncation_strategy, TruncationStrategy):
            truncation_strategy = TruncationStrategy(truncation_strategy)

        overflowing_tokens = []
        overflowing_token_boxes = []
        overflowing_labels = []
        if truncation_strategy == TruncationStrategy.ONLY_FIRST or (
            truncation_strategy == TruncationStrategy.LONGEST_FIRST and pair_ids is None
        ):
            if len(ids) > num_tokens_to_remove:
                window_len = min(len(ids), stride + num_tokens_to_remove)
                overflowing_tokens = ids[-window_len:]
                overflowing_token_boxes = token_boxes[-window_len:]
                overflowing_labels = labels[-window_len:]
                ids = ids[:-num_tokens_to_remove]
                token_boxes = token_boxes[:-num_tokens_to_remove]
                labels = labels[:-num_tokens_to_remove]
            else:
<<<<<<< HEAD
                error_msg = (
=======
                logger.error(
>>>>>>> cd3166a8
                    f"We need to remove {num_tokens_to_remove} to truncate the input "
                    f"but the first sequence has a length {len(ids)}. "
                )
                if truncation_strategy == TruncationStrategy.ONLY_FIRST:
                    error_msg = (
                        error_msg + "Please select another truncation strategy than "
                        f"{truncation_strategy}, for instance 'longest_first' or 'only_second'."
                    )
                logger.error(error_msg)
        elif truncation_strategy == TruncationStrategy.LONGEST_FIRST:
            logger.warning(
                f"Be aware, overflowing tokens are not returned for the setting you have chosen,"
                f" i.e. sequence pairs with the '{TruncationStrategy.LONGEST_FIRST.value}' "
                f"truncation strategy. So the returned list will always be empty even if some "
                f"tokens have been removed."
            )
            for _ in range(num_tokens_to_remove):
                if pair_ids is None or len(ids) > len(pair_ids):
                    ids = ids[:-1]
                    token_boxes = token_boxes[:-1]
                    labels = labels[:-1]
                else:
                    pair_ids = pair_ids[:-1]
                    pair_token_boxes = pair_token_boxes[:-1]
        elif truncation_strategy == TruncationStrategy.ONLY_SECOND and pair_ids is not None:
            if len(pair_ids) > num_tokens_to_remove:
                window_len = min(len(pair_ids), stride + num_tokens_to_remove)
                overflowing_tokens = pair_ids[-window_len:]
                overflowing_token_boxes = pair_token_boxes[-window_len:]
                pair_ids = pair_ids[:-num_tokens_to_remove]
                pair_token_boxes = pair_token_boxes[:-num_tokens_to_remove]
            else:
                logger.error(
                    f"We need to remove {num_tokens_to_remove} to truncate the input "
                    f"but the second sequence has a length {len(pair_ids)}. "
                    f"Please select another truncation strategy than {truncation_strategy}, "
                    f"for instance 'longest_first' or 'only_first'."
                )

        return (
            ids,
            token_boxes,
            pair_ids,
            pair_token_boxes,
            labels,
            overflowing_tokens,
            overflowing_token_boxes,
            overflowing_labels,
        )

    def _pad(
        self,
        encoded_inputs: Union[Dict[str, EncodedInput], BatchEncoding],
        max_length: Optional[int] = None,
        padding_strategy: PaddingStrategy = PaddingStrategy.DO_NOT_PAD,
        pad_to_multiple_of: Optional[int] = None,
        return_attention_mask: Optional[bool] = None,
    ) -> dict:
        """
        Pad encoded inputs (on left/right and up to predefined length or max length in the batch)

        Args:
            encoded_inputs: Dictionary of tokenized inputs (`List[int]`) or batch of tokenized inputs (`List[List[int]]`).
            max_length: maximum length of the returned list and optionally padding length (see below).
                Will truncate by taking into account the special tokens.
            padding_strategy: PaddingStrategy to use for padding.

                - PaddingStrategy.LONGEST Pad to the longest sequence in the batch
                - PaddingStrategy.MAX_LENGTH: Pad to the max length (default)
                - PaddingStrategy.DO_NOT_PAD: Do not pad
                The tokenizer padding sides are defined in self.padding_side:

                    - 'left': pads on the left of the sequences
                    - 'right': pads on the right of the sequences
            pad_to_multiple_of: (optional) Integer if set will pad the sequence to a multiple of the provided value.
                This is especially useful to enable the use of Tensor Core on NVIDIA hardware with compute capability
                >= 7.5 (Volta).
            return_attention_mask: (optional) Set to False to avoid returning attention mask (default: set to model specifics)
        """
        # Load from model defaults
        if return_attention_mask is None:
            return_attention_mask = "attention_mask" in self.model_input_names

        required_input = encoded_inputs[self.model_input_names[0]]

        if padding_strategy == PaddingStrategy.LONGEST:
            max_length = len(required_input)

        if max_length is not None and pad_to_multiple_of is not None and (max_length % pad_to_multiple_of != 0):
            max_length = ((max_length // pad_to_multiple_of) + 1) * pad_to_multiple_of

        needs_to_be_padded = padding_strategy != PaddingStrategy.DO_NOT_PAD and len(required_input) != max_length

        # Initialize attention mask if not present.
        if return_attention_mask and "attention_mask" not in encoded_inputs:
            encoded_inputs["attention_mask"] = [1] * len(required_input)

        if needs_to_be_padded:
            difference = max_length - len(required_input)
            if self.padding_side == "right":
                if return_attention_mask:
                    encoded_inputs["attention_mask"] = encoded_inputs["attention_mask"] + [0] * difference
                if "token_type_ids" in encoded_inputs:
                    encoded_inputs["token_type_ids"] = (
                        encoded_inputs["token_type_ids"] + [self.pad_token_type_id] * difference
                    )
                if "bbox" in encoded_inputs:
                    encoded_inputs["bbox"] = encoded_inputs["bbox"] + [self.pad_token_box] * difference
                if "labels" in encoded_inputs:
                    encoded_inputs["labels"] = encoded_inputs["labels"] + [self.pad_token_label] * difference
                if "special_tokens_mask" in encoded_inputs:
                    encoded_inputs["special_tokens_mask"] = encoded_inputs["special_tokens_mask"] + [1] * difference
                encoded_inputs[self.model_input_names[0]] = required_input + [self.pad_token_id] * difference
            elif self.padding_side == "left":
                if return_attention_mask:
                    encoded_inputs["attention_mask"] = [0] * difference + encoded_inputs["attention_mask"]
                if "token_type_ids" in encoded_inputs:
                    encoded_inputs["token_type_ids"] = [self.pad_token_type_id] * difference + encoded_inputs[
                        "token_type_ids"
                    ]
                if "bbox" in encoded_inputs:
                    encoded_inputs["bbox"] = [self.pad_token_box] * difference + encoded_inputs["bbox"]
                if "labels" in encoded_inputs:
                    encoded_inputs["labels"] = [self.pad_token_label] * difference + encoded_inputs["bbox"]
                if "special_tokens_mask" in encoded_inputs:
                    encoded_inputs["special_tokens_mask"] = [1] * difference + encoded_inputs["special_tokens_mask"]
                encoded_inputs[self.model_input_names[0]] = [self.pad_token_id] * difference + required_input
            else:
                raise ValueError("Invalid padding strategy:" + str(self.padding_side))

        return encoded_inputs


# Copied from transformers.models.bert.tokenization_bert.BasicTokenizer
class BasicTokenizer(object):
    """
    Constructs a BasicTokenizer that will run basic tokenization (punctuation splitting, lower casing, etc.).

    Args:
        do_lower_case (:obj:`bool`, `optional`, defaults to :obj:`True`):
            Whether or not to lowercase the input when tokenizing.
        never_split (:obj:`Iterable`, `optional`):
            Collection of tokens which will never be split during tokenization. Only has an effect when
            :obj:`do_basic_tokenize=True`
        tokenize_chinese_chars (:obj:`bool`, `optional`, defaults to :obj:`True`):
            Whether or not to tokenize Chinese characters.

            This should likely be deactivated for Japanese (see this `issue
            <https://github.com/huggingface/transformers/issues/328>`__).
        strip_accents: (:obj:`bool`, `optional`):
            Whether or not to strip all accents. If this option is not specified, then it will be determined by the
            value for :obj:`lowercase` (as in the original BERT).
    """

    def __init__(self, do_lower_case=True, never_split=None, tokenize_chinese_chars=True, strip_accents=None):
        if never_split is None:
            never_split = []
        self.do_lower_case = do_lower_case
        self.never_split = set(never_split)
        self.tokenize_chinese_chars = tokenize_chinese_chars
        self.strip_accents = strip_accents

    def tokenize(self, text, never_split=None):
        """
        Basic Tokenization of a piece of text. Split on "white spaces" only, for sub-word tokenization, see
        WordPieceTokenizer.

        Args:
            **never_split**: (`optional`) list of str
                Kept for backward compatibility purposes. Now implemented directly at the base class level (see
                :func:`PreTrainedTokenizer.tokenize`) List of token not to split.
        """
        # union() returns a new set by concatenating the two sets.
        never_split = self.never_split.union(set(never_split)) if never_split else self.never_split
        text = self._clean_text(text)

        # This was added on November 1st, 2018 for the multilingual and Chinese
        # models. This is also applied to the English models now, but it doesn't
        # matter since the English models were not trained on any Chinese data
        # and generally don't have any Chinese data in them (there are Chinese
        # characters in the vocabulary because Wikipedia does have some Chinese
        # words in the English Wikipedia.).
        if self.tokenize_chinese_chars:
            text = self._tokenize_chinese_chars(text)
        orig_tokens = whitespace_tokenize(text)
        split_tokens = []
        for token in orig_tokens:
            if token not in never_split:
                if self.do_lower_case:
                    token = token.lower()
                    if self.strip_accents is not False:
                        token = self._run_strip_accents(token)
                elif self.strip_accents:
                    token = self._run_strip_accents(token)
            split_tokens.extend(self._run_split_on_punc(token, never_split))

        output_tokens = whitespace_tokenize(" ".join(split_tokens))
        return output_tokens

    def _run_strip_accents(self, text):
        """Strips accents from a piece of text."""
        text = unicodedata.normalize("NFD", text)
        output = []
        for char in text:
            cat = unicodedata.category(char)
            if cat == "Mn":
                continue
            output.append(char)
        return "".join(output)

    def _run_split_on_punc(self, text, never_split=None):
        """Splits punctuation on a piece of text."""
        if never_split is not None and text in never_split:
            return [text]
        chars = list(text)
        i = 0
        start_new_word = True
        output = []
        while i < len(chars):
            char = chars[i]
            if _is_punctuation(char):
                output.append([char])
                start_new_word = True
            else:
                if start_new_word:
                    output.append([])
                start_new_word = False
                output[-1].append(char)
            i += 1

        return ["".join(x) for x in output]

    def _tokenize_chinese_chars(self, text):
        """Adds whitespace around any CJK character."""
        output = []
        for char in text:
            cp = ord(char)
            if self._is_chinese_char(cp):
                output.append(" ")
                output.append(char)
                output.append(" ")
            else:
                output.append(char)
        return "".join(output)

    def _is_chinese_char(self, cp):
        """Checks whether CP is the codepoint of a CJK character."""
        # This defines a "chinese character" as anything in the CJK Unicode block:
        #   https://en.wikipedia.org/wiki/CJK_Unified_Ideographs_(Unicode_block)
        #
        # Note that the CJK Unicode block is NOT all Japanese and Korean characters,
        # despite its name. The modern Korean Hangul alphabet is a different block,
        # as is Japanese Hiragana and Katakana. Those alphabets are used to write
        # space-separated words, so they are not treated specially and handled
        # like the all of the other languages.
        if (
            (cp >= 0x4E00 and cp <= 0x9FFF)
            or (cp >= 0x3400 and cp <= 0x4DBF)  #
            or (cp >= 0x20000 and cp <= 0x2A6DF)  #
            or (cp >= 0x2A700 and cp <= 0x2B73F)  #
            or (cp >= 0x2B740 and cp <= 0x2B81F)  #
            or (cp >= 0x2B820 and cp <= 0x2CEAF)  #
            or (cp >= 0xF900 and cp <= 0xFAFF)
            or (cp >= 0x2F800 and cp <= 0x2FA1F)  #
        ):  #
            return True

        return False

    def _clean_text(self, text):
        """Performs invalid character removal and whitespace cleanup on text."""
        output = []
        for char in text:
            cp = ord(char)
            if cp == 0 or cp == 0xFFFD or _is_control(char):
                continue
            if _is_whitespace(char):
                output.append(" ")
            else:
                output.append(char)
        return "".join(output)


# Copied from transformers.models.bert.tokenization_bert.WordpieceTokenizer
class WordpieceTokenizer(object):
    """Runs WordPiece tokenization."""

    def __init__(self, vocab, unk_token, max_input_chars_per_word=100):
        self.vocab = vocab
        self.unk_token = unk_token
        self.max_input_chars_per_word = max_input_chars_per_word

    def tokenize(self, text):
        """
        Tokenizes a piece of text into its word pieces. This uses a greedy longest-match-first algorithm to perform
        tokenization using the given vocabulary.

        For example, :obj:`input = "unaffable"` wil return as output :obj:`["un", "##aff", "##able"]`.

        Args:
          text: A single token or whitespace separated tokens. This should have
            already been passed through `BasicTokenizer`.

        Returns:
          A list of wordpiece tokens.
        """

        output_tokens = []
        for token in whitespace_tokenize(text):
            chars = list(token)
            if len(chars) > self.max_input_chars_per_word:
                output_tokens.append(self.unk_token)
                continue

            is_bad = False
            start = 0
            sub_tokens = []
            while start < len(chars):
                end = len(chars)
                cur_substr = None
                while start < end:
                    substr = "".join(chars[start:end])
                    if start > 0:
                        substr = "##" + substr
                    if substr in self.vocab:
                        cur_substr = substr
                        break
                    end -= 1
                if cur_substr is None:
                    is_bad = True
                    break
                sub_tokens.append(cur_substr)
                start = end

            if is_bad:
                output_tokens.append(self.unk_token)
            else:
                output_tokens.extend(sub_tokens)
        return output_tokens<|MERGE_RESOLUTION|>--- conflicted
+++ resolved
@@ -1151,11 +1151,7 @@
                 token_boxes = token_boxes[:-num_tokens_to_remove]
                 labels = labels[:-num_tokens_to_remove]
             else:
-<<<<<<< HEAD
                 error_msg = (
-=======
-                logger.error(
->>>>>>> cd3166a8
                     f"We need to remove {num_tokens_to_remove} to truncate the input "
                     f"but the first sequence has a length {len(ids)}. "
                 )
