# Copyright 2020 The HuggingFace Team. All rights reserved.
#
# Licensed under the Apache License, Version 2.0 (the "License");
# you may not use this file except in compliance with the License.
# You may obtain a copy of the License at
#
#     http://www.apache.org/licenses/LICENSE-2.0
#
# Unless required by applicable law or agreed to in writing, software
# distributed under the License is distributed on an "AS IS" BASIS,
# WITHOUT WARRANTIES OR CONDITIONS OF ANY KIND, either express or implied.
# See the License for the specific language governing permissions and
# limitations under the License.
"""
Integration with Deepspeed
"""

import importlib.util
import io
import json
import weakref
from copy import deepcopy
from functools import partialmethod

from .dependency_versions_check import dep_version_check
from .file_utils import is_torch_available
from .utils import logging


logger = logging.get_logger(__name__)


def is_deepspeed_available():
    return importlib.util.find_spec("deepspeed") is not None


<<<<<<< HEAD
def _is_true(config, key):
    if config is None:
        return False
    return bool(config.get(key))


def _is_false(config, key):
    if config is None:
        return False
    return not bool(config.get(key))


def _set_if_auto(config, key, val):
    if config is None:
        return
    if config.get(key) == "auto":
        config[key] = val


=======
>>>>>>> 2c73b930
class HfDeepSpeedConfig:
    """
    This object contains a DeepSpeed configuration dictionary and can be quickly queried for things like zero stage.

    A ``weakref`` of this object is stored in the module's globals to be able to access the config from areas where
    things like the Trainer object is not available (e.g. ``from_pretrained`` and ``_get_resized_embeddings``).
    Therefore it's important that this object remains alive while the program is still running.

    :class:`~transformers.Trainer` uses the ``HfTrainerDeepSpeedConfig`` subclass instead. That subclass has logic to
    sync the configuration with values of :class:`~transformers.TrainingArguments` by replacing special placeholder
    values: ``"auto"``. Without this special logic the DeepSpeed configuration is not modified in any way.

    Args:
        config_file_or_dict (:obj:`Union[str, Dict]`) - path to DeepSpeed config file or dict.

    """

    def __init__(self, config_file_or_dict):
        # set global weakref object
        set_hf_deepspeed_config(self)

        dep_version_check("deepspeed")

        if isinstance(config_file_or_dict, dict):
            # Don't modify user's data should they want to reuse it (e.g. in tests), because once we
            # modified it, it will not be accepted here again, since `auto` values would have been overriden
            config = deepcopy(config_file_or_dict)
        elif isinstance(config_file_or_dict, str):
            with io.open(config_file_or_dict, "r", encoding="utf-8") as f:
                config = json.load(f)
        else:
            raise ValueError("expecting either a path to a DeepSpeed config file or a pre-populated dict")
        self.config = config

        # zero stage - this is done as early as possible, before model is created, to allow
        # ``is_deepspeed_zero3_enabled`` query and getting to the early deepspeed config object
        # during ``zero.Init()`` which needs whether fp16 is enabled, dtype, etc.
        config_zero = config.get("zero_optimization", {})
        self.stage = config_zero.get("stage", 0)

        # offload
        self.offload = False
        config_zero = config.get("zero_optimization", {})
        if self.is_zero2():
            self.offload = self.is_true(config_zero, "cpu_offload")
        elif self.is_zero3():
            offload_devices = ["cpu", "nvme"]
            if config_zero.get("offload_optimizer", {}).get("device") in offload_devices:
                self.offload = True
            if config_zero.get("offload_param", {}).get("device") in offload_devices:
                self.offload = True

    def is_zero2(self):
        return self.stage == 2

    def is_zero3(self):
        return self.stage == 3

    def is_offload(self):
        return self.offload

    @staticmethod
    def is_true(config, key):
        if config is None:
            return False
        return bool(config.get(key))


class HfTrainerDeepSpeedConfig(HfDeepSpeedConfig):
    """
    The ``HfTrainerDeepSpeedConfig`` object is meant to be created during ``TrainingArguments`` object creation and has
    the same lifespan as the latter.

    """

    def __init__(self, config_file_or_dict):
        super().__init__(config_file_or_dict)
<<<<<<< HEAD
        self._dtype = None

    def dtype(self):
        return self._dtype
=======
        self.mismatches = []

    def fill_match(self, ds_key_long, hf_val, hf_key=None, must_match=True):
        """
        A utility method that massages the config file and can optionally verify that the values match.

        1. Replace "auto" values with ``TrainingArguments`` value.

        2. If it wasn't "auto" and ``must_match`` is true, then check that DS config matches Trainer
        config values and if mismatched add the entry to ``self.mismatched`` - will assert during
        ``trainer_config_finalize`` for one or more mismatches.

        """

        config = self.config

        # find the config node of interest if it exists
        nodes = ds_key_long.split(".")
        ds_key = nodes.pop()
        for node in nodes:
            config = config.get(node)
            if config is None:
                return

        if config.get(ds_key) == "auto":
            config[ds_key] = hf_val
            return

        if not must_match:
            return

        ds_val = config.get(ds_key)
        if ds_val is not None and ds_val != hf_val:
            self.mismatches.append(f"- ds {ds_key_long}={ds_val} vs hf {hf_key}={hf_val}")

    fill_only = partialmethod(fill_match, must_match=False)
>>>>>>> 2c73b930

    def trainer_config_process(self, args):
        """
        Adjust the config with ``TrainingArguments`` values. This stage is run during ``TrainingArguments`` object
        creation.
        """
        # DeepSpeed does:
        # train_batch_size = world_size * train_micro_batch_size_per_gpu * gradient_accumulation_steps
        train_batch_size = args.world_size * args.per_device_train_batch_size * args.gradient_accumulation_steps
        self.fill_match(
            "train_micro_batch_size_per_gpu", args.per_device_train_batch_size, "per_device_train_batch_size"
        )
        self.fill_match("gradient_accumulation_steps", args.gradient_accumulation_steps, "gradient_accumulation_steps")
        self.fill_match("train_batch_size", train_batch_size, "train_batch_size (calculated)")
        self.fill_match("gradient_clipping", args.max_grad_norm, "max_grad_norm")

        self.fill_match("optimizer.params.lr", args.learning_rate, "learning_rate")
        self.fill_match("optimizer.params.betas", [args.adam_beta1, args.adam_beta2], "adam_beta1+adam_beta2")
        self.fill_match("optimizer.params.eps", args.adam_epsilon, "adam_epsilon")
        self.fill_match("optimizer.params.weight_decay", args.weight_decay, "weight_decay")

        self.fill_only("scheduler.params.warmup_min_lr", 0)  # not a trainer arg
        self.fill_match("scheduler.params.warmup_max_lr", args.learning_rate, "learning_rate")
        self.fill_match("scheduler.params.warmup_num_steps", args.warmup_steps, "warmup_steps")
        # total_num_steps - will get set in trainer_config_finalize

        # fp16
        if args.fp16:
            fp16_backend = "apex" if args.fp16_backend == "apex" else "amp"
        else:
            fp16_backend = None

        # amp: similar to the pytorch native amp - it has a bunch of optional params but we won't set
        # any here unless the user did the work
<<<<<<< HEAD
        config_fp16 = config.get("fp16", {})
        _set_if_auto(config_fp16, "enabled", fp16_backend == "amp")
=======
        self.fill_match("fp16.enabled", fp16_backend == "amp", "fp16+fp16_backend(amp)")
>>>>>>> 2c73b930

        # apex: delegates amp work to apex (which needs to be available), but it cannot be used with any
        # ZeRO features
        self.fill_match("amp.enabled", fp16_backend == "apex", "fp16+fp16_backend(apex)")
        self.fill_match("amp.opt_level", args.fp16_opt_level, "fp16_opt_level")

        if is_torch_available():
            import torch

        # only if we have an explicit fp16.enabled = False then it's fp32, if it's True or this
        # whole config section is missing then the fallback is fp16
        self._dtype = torch.float16
        if config_fp16 != {} and _is_false(config_fp16, "enabled"):
            self._dtype = torch.float32
        # later there will be other dtypes besides just fp16 and fp32
        # also not quite sure what dtype should be under apex, defaulting to fp16 for now

    def trainer_config_finalize(self, args, model, num_training_steps):
        """
        This stage is run after we have the model and know num_training_steps.

        Now we we can complete the configuration process.
        """
        # zero
        if self.is_zero3():
            # automatically assign the optimal config values based on model config
            hidden_size = model.config.hidden_size
            self.fill_only("zero_optimization.reduce_bucket_size", hidden_size * hidden_size)
            self.fill_only("zero_optimization.stage3_prefetch_bucket_size", 0.9 * hidden_size * hidden_size)
            self.fill_only("zero_optimization.stage3_param_persistence_threshold", 10 * hidden_size)

        # scheduler
        self.fill_match("scheduler.params.total_num_steps", num_training_steps, "num_training_steps (calculated)")

        if len(self.mismatches) > 0:
            mismatches = "\n".join(self.mismatches)
            raise ValueError(
                f"Please correct the following DeepSpeed config values that mismatch TrainingArguments values:\n{mismatches}\n"
                "The easiest method is to set these DeepSpeed config values to 'auto'."
            )


# keep the config object global to be able to access it anywhere during TrainingArguments life-cycle
_hf_deepspeed_config_weak_ref = None


def set_hf_deepspeed_config(hf_deepspeed_config_obj):
    # this is a special weakref global object to allow us to get to Deepspeed config from APIs
    # that don't have an easy way to get to the Deepspeed config outside of the Trainer domain.
    global _hf_deepspeed_config_weak_ref
    # will go away automatically when HfDeepSpeedConfig is destroyed (when TrainingArguments is destroyed)
    _hf_deepspeed_config_weak_ref = weakref.ref(hf_deepspeed_config_obj)


def is_deepspeed_zero3_enabled():
    if _hf_deepspeed_config_weak_ref is not None and _hf_deepspeed_config_weak_ref() is not None:
        return _hf_deepspeed_config_weak_ref().is_zero3()
    else:
        return False


def deepspeed_config():
    if _hf_deepspeed_config_weak_ref is not None and _hf_deepspeed_config_weak_ref() is not None:
        return _hf_deepspeed_config_weak_ref().config
    else:
        return None


def deepspeed_init(trainer, num_training_steps, resume_from_checkpoint=None):
    """
    Init DeepSpeed, after updating the DeepSpeed configuration with any relevant Trainer's args.

    If ``resume_from_checkpoint`` was passed then an attempt to resume from a previously saved checkpoint will be made.

    Args:
        trainer: Trainer object
        num_training_steps: per single gpu
        resume_from_checkpoint: path to a checkpoint if to resume from after normal DeepSpeedEngine load

    Returns: model, optimizer, lr_scheduler

    """
    import deepspeed

    model = trainer.model

    hf_deepspeed_config = trainer.args.hf_deepspeed_config
    hf_deepspeed_config.trainer_config_finalize(trainer.args, model, num_training_steps)

    # resume config update - some bits like `model` and `num_training_steps` only become available during train
    config = hf_deepspeed_config.config

    # Optimizer + Scheduler
    # Currently supported combos:
    # 1. DS scheduler + DS optimizer: Yes
    # 2. HF scheduler + HF optimizer: Yes
    # 3. DS scheduler + HF optimizer: Yes
    # 4. HF scheduler + DS optimizer: No
    #
    # Unless Offload is enabled in which case it's:
    # 1. DS scheduler + DS optimizer: Yes
    # 2. HF scheduler + HF optimizer: No
    # 3. DS scheduler + HF optimizer: No
    # 4. HF scheduler + DS optimizer: No

    optimizer = None
    if "optimizer" not in config:
        if hf_deepspeed_config.is_offload():
            raise ValueError("ZeRO Offload can only work with DeepSpeed optimizers")

        # ds supports Adam, OneBitAdam, and Lamb optimizers and can import other optimizers from torch.
        # But trainer uses AdamW by default.
        trainer.create_optimizer()
        optimizer = trainer.optimizer
        # To use other optimizers requires voiding warranty with: `zero_allow_untested_optimizer`
        config["zero_allow_untested_optimizer"] = True

    # DS schedulers (deepspeed/runtime/lr_schedules.py):
    #
    # DS name      | --lr_scheduler_type  | HF func                           | Notes
    # -------------| ---------------------|-----------------------------------|--------------------
    # LRRangeTest  | na                   | na                                | LRRT
    # OneCycle     | na                   | na                                | 1CLR
    # WarmupLR     | constant_with_warmup | get_constant_schedule_with_warmup | w/ warmup_min_lr=0
    # WarmupDecayLR| linear               | get_linear_schedule_with_warmup   |
    lr_scheduler = None
    if "scheduler" not in config:
        if "optimizer" in config:
            # to make this option work, we need to init DS optimizer first, then init HS scheduler,
            # then pass the HS scheduler to DS init, which is not possible at the moment
            raise ValueError("At the moment HF scheduler + DeepSpeed optimizer combination is not possible")
        else:
            trainer.create_scheduler(num_training_steps=num_training_steps)
            lr_scheduler = trainer.lr_scheduler

    # keep for quick debug:
    # from pprint import pprint; pprint(config)

    model_parameters = filter(lambda p: p.requires_grad, model.parameters())

    model, optimizer, _, lr_scheduler = deepspeed.initialize(
        model=model,
        model_parameters=model_parameters,
        config_params=config,
        optimizer=optimizer,
        lr_scheduler=lr_scheduler,
    )

    if resume_from_checkpoint is not None:

        # it's possible that the user is trying to resume from model_path, which doesn't necessarily
        # contain a deepspeed checkpoint. e.g. examples just check if the dir exists and assume it's
        # a resume from a checkpoint and not just a local pretrained weight. So we check here if the
        # path contains what looks like a deepspeed checkpoint
        import glob

        deepspeed_checkpoint_dirs = sorted(glob.glob(f"{resume_from_checkpoint}/global_step*"))

        if len(deepspeed_checkpoint_dirs) > 0:
            logger.info(f"Attempting to resume from {resume_from_checkpoint}")
            # this magically updates self.optimizer and self.lr_scheduler
            load_path, _ = model.load_checkpoint(
                resume_from_checkpoint, load_optimizer_states=True, load_lr_scheduler_states=True
            )
            if load_path is None:
                raise ValueError(f"[deepspeed] failed to resume from checkpoint {resume_from_checkpoint}")
        else:
            logger.info(f"{resume_from_checkpoint} doesn't have deepspeed checkpoints, doing nothing")

    return model, optimizer, lr_scheduler<|MERGE_RESOLUTION|>--- conflicted
+++ resolved
@@ -34,28 +34,6 @@
     return importlib.util.find_spec("deepspeed") is not None
 
 
-<<<<<<< HEAD
-def _is_true(config, key):
-    if config is None:
-        return False
-    return bool(config.get(key))
-
-
-def _is_false(config, key):
-    if config is None:
-        return False
-    return not bool(config.get(key))
-
-
-def _set_if_auto(config, key, val):
-    if config is None:
-        return
-    if config.get(key) == "auto":
-        config[key] = val
-
-
-=======
->>>>>>> 2c73b930
 class HfDeepSpeedConfig:
     """
     This object contains a DeepSpeed configuration dictionary and can be quickly queried for things like zero stage.
@@ -133,26 +111,13 @@
 
     def __init__(self, config_file_or_dict):
         super().__init__(config_file_or_dict)
-<<<<<<< HEAD
         self._dtype = None
+        self.mismatches = []
 
     def dtype(self):
         return self._dtype
-=======
-        self.mismatches = []
-
-    def fill_match(self, ds_key_long, hf_val, hf_key=None, must_match=True):
-        """
-        A utility method that massages the config file and can optionally verify that the values match.
-
-        1. Replace "auto" values with ``TrainingArguments`` value.
-
-        2. If it wasn't "auto" and ``must_match`` is true, then check that DS config matches Trainer
-        config values and if mismatched add the entry to ``self.mismatched`` - will assert during
-        ``trainer_config_finalize`` for one or more mismatches.
-
-        """
-
+
+    def find_node(self, ds_key_long):
         config = self.config
 
         # find the config node of interest if it exists
@@ -161,7 +126,26 @@
         for node in nodes:
             config = config.get(node)
             if config is None:
-                return
+                return None, ds_key
+
+        return config, ds_key
+
+
+    def fill_match(self, ds_key_long, hf_val, hf_key=None, must_match=True):
+        """
+        A utility method that massages the config file and can optionally verify that the values match.
+
+        1. Replace "auto" values with ``TrainingArguments`` value.
+
+        2. If it wasn't "auto" and ``must_match`` is true, then check that DS config matches Trainer
+        config values and if mismatched add the entry to ``self.mismatched`` - will assert during
+        ``trainer_config_finalize`` for one or more mismatches.
+
+        """
+
+        config, ds_key = self.find_node(ds_key_long)
+        if config is None:
+            return
 
         if config.get(ds_key) == "auto":
             config[ds_key] = hf_val
@@ -175,7 +159,6 @@
             self.mismatches.append(f"- ds {ds_key_long}={ds_val} vs hf {hf_key}={hf_val}")
 
     fill_only = partialmethod(fill_match, must_match=False)
->>>>>>> 2c73b930
 
     def trainer_config_process(self, args):
         """
@@ -210,12 +193,7 @@
 
         # amp: similar to the pytorch native amp - it has a bunch of optional params but we won't set
         # any here unless the user did the work
-<<<<<<< HEAD
-        config_fp16 = config.get("fp16", {})
-        _set_if_auto(config_fp16, "enabled", fp16_backend == "amp")
-=======
         self.fill_match("fp16.enabled", fp16_backend == "amp", "fp16+fp16_backend(amp)")
->>>>>>> 2c73b930
 
         # apex: delegates amp work to apex (which needs to be available), but it cannot be used with any
         # ZeRO features
@@ -228,6 +206,7 @@
         # only if we have an explicit fp16.enabled = False then it's fp32, if it's True or this
         # whole config section is missing then the fallback is fp16
         self._dtype = torch.float16
+        config_fp16 = self.config.get("fp16", {})
         if config_fp16 != {} and _is_false(config_fp16, "enabled"):
             self._dtype = torch.float32
         # later there will be other dtypes besides just fp16 and fp32
