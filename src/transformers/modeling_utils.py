# coding=utf-8
# Copyright 2018 The Google AI Language Team Authors, Facebook AI Research authors and The HuggingFace Inc. team.
# Copyright (c) 2018, NVIDIA CORPORATION.  All rights reserved.
#
# Licensed under the Apache License, Version 2.0 (the "License");
# you may not use this file except in compliance with the License.
# You may obtain a copy of the License at
#
#     http://www.apache.org/licenses/LICENSE-2.0
#
# Unless required by applicable law or agreed to in writing, software
# distributed under the License is distributed on an "AS IS" BASIS,
# WITHOUT WARRANTIES OR CONDITIONS OF ANY KIND, either express or implied.
# See the License for the specific language governing permissions and
# limitations under the License.
import collections
import gc
import importlib.metadata
import inspect
import json
import os
import re
import shutil
import tempfile
import warnings
from contextlib import contextmanager
from dataclasses import dataclass
from functools import partial, wraps
from typing import Any, Callable, Dict, List, Optional, Tuple, Union

import torch
from packaging import version
from torch import Tensor, nn
from torch.nn import CrossEntropyLoss

from .activations import get_activation
from .configuration_utils import PretrainedConfig
from .deepspeed import deepspeed_config, is_deepspeed_zero3_enabled
from .dynamic_module_utils import custom_object_save
from .generation import GenerationConfig, GenerationMixin
from .lib_integrations import PeftAdapterMixin
from .pytorch_utils import (  # noqa: F401
    Conv1D,
    apply_chunking_to_forward,
    find_pruneable_heads_and_indices,
    id_tensor_storage,
    prune_conv1d_layer,
    prune_layer,
    prune_linear_layer,
)
from .utils import (
    ADAPTER_SAFE_WEIGHTS_NAME,
    ADAPTER_WEIGHTS_NAME,
    CONFIG_NAME,
    DUMMY_INPUTS,
    FLAX_WEIGHTS_NAME,
    SAFE_WEIGHTS_INDEX_NAME,
    SAFE_WEIGHTS_NAME,
    TF2_WEIGHTS_NAME,
    TF_WEIGHTS_NAME,
    WEIGHTS_INDEX_NAME,
    WEIGHTS_NAME,
    ContextManagers,
    ModelOutput,
    PushToHubMixin,
    cached_file,
    copy_func,
    download_url,
    extract_commit_hash,
    has_file,
    is_accelerate_available,
    is_auto_gptq_available,
    is_bitsandbytes_available,
    is_offline_mode,
    is_optimum_available,
    is_peft_available,
    is_remote_url,
    is_safetensors_available,
    is_torch_tpu_available,
    logging,
    replace_return_docstrings,
    strtobool,
)
from .utils.hub import convert_file_size_to_int, get_checkpoint_shard_files
from .utils.import_utils import ENV_VARS_TRUE_VALUES, is_sagemaker_mp_enabled, is_torch_fx_proxy
from .utils.quantization_config import BitsAndBytesConfig, GPTQConfig, QuantizationMethod
from .utils.versions import require_version_core


XLA_USE_BF16 = os.environ.get("XLA_USE_BF16", "0").upper()
XLA_DOWNCAST_BF16 = os.environ.get("XLA_DOWNCAST_BF16", "0").upper()

if is_accelerate_available():
    from accelerate import dispatch_model, infer_auto_device_map, init_empty_weights
    from accelerate.hooks import add_hook_to_module
    from accelerate.utils import (
        check_tied_parameters_on_same_device,
        find_tied_parameters,
        get_balanced_memory,
        load_offloaded_weights,
        offload_weight,
        save_offload_index,
        set_module_tensor_to_device,
    )

if is_safetensors_available():
    from safetensors import safe_open
    from safetensors.torch import load_file as safe_load_file
    from safetensors.torch import save_file as safe_save_file

logger = logging.get_logger(__name__)


_init_weights = True


def is_fsdp_enabled():
    return torch.distributed.is_initialized() and strtobool(os.environ.get("ACCELERATE_USE_FSDP", "False")) == 1


def is_fsdp_enabled_and_dist_rank_0():
    return is_fsdp_enabled() and torch.distributed.get_rank() == 0


if is_sagemaker_mp_enabled():
    import smdistributed.modelparallel.torch as smp
    from smdistributed.modelparallel import __version__ as SMP_VERSION

    IS_SAGEMAKER_MP_POST_1_10 = version.parse(SMP_VERSION) >= version.parse("1.10")
else:
    IS_SAGEMAKER_MP_POST_1_10 = False

if is_peft_available():
    from .utils import find_adapter_config_file


@contextmanager
def no_init_weights(_enable=True):
    """
    Context manager to globally disable weight initialization to speed up loading large models.

    TODO(Patrick): Delete safety argument `_enable=True` at next major version. .
    """
    global _init_weights
    old_init_weights = _init_weights
    if _enable:
        _init_weights = False
    try:
        yield
    finally:
        _init_weights = old_init_weights


try:
    from torch.nn import Identity
except ImportError:
    # Older PyTorch compatibility
    class Identity(nn.Module):
        r"""A placeholder identity operator that is argument-insensitive."""

        def __init__(self, *args, **kwargs):
            super().__init__()

        def forward(self, input):
            return input


def get_parameter_device(parameter: Union[nn.Module, GenerationMixin, "ModuleUtilsMixin"]):
    try:
        return next(parameter.parameters()).device
    except StopIteration:
        # For nn.DataParallel compatibility in PyTorch 1.5

        def find_tensor_attributes(module: nn.Module) -> List[Tuple[str, Tensor]]:
            tuples = [(k, v) for k, v in module.__dict__.items() if torch.is_tensor(v)]
            return tuples

        gen = parameter._named_members(get_members_fn=find_tensor_attributes)
        first_tuple = next(gen)
        return first_tuple[1].device


def get_first_parameter_dtype(parameter: Union[nn.Module, GenerationMixin, "ModuleUtilsMixin"]):
    """
    Returns the first parameter dtype (can be non-floating) or asserts if none were found.
    """
    try:
        return next(parameter.parameters()).dtype
    except StopIteration:
        # For nn.DataParallel compatibility in PyTorch > 1.5

        def find_tensor_attributes(module: nn.Module) -> List[Tuple[str, Tensor]]:
            tuples = [(k, v) for k, v in module.__dict__.items() if torch.is_tensor(v)]
            return tuples

        gen = parameter._named_members(get_members_fn=find_tensor_attributes)
        first_tuple = next(gen)
        return first_tuple[1].dtype


def get_parameter_dtype(parameter: Union[nn.Module, GenerationMixin, "ModuleUtilsMixin"]):
    """
    Returns the first found floating dtype in parameters if there is one, otherwise returns the last dtype it found.
    """
    last_dtype = None
    for t in parameter.parameters():
        last_dtype = t.dtype
        if t.is_floating_point():
            # Adding fix for https://github.com/pytorch/xla/issues/4152
            # Fixes issue where the model code passes a value that is out of range for XLA_USE_BF16=1
            # and XLA_DOWNCAST_BF16=1 so the conversion would cast it to -inf
            # NOTE: `is_torch_tpu_available()` is checked last as it induces a graph break in torch dynamo
            if XLA_USE_BF16 in ENV_VARS_TRUE_VALUES and is_torch_tpu_available():
                return torch.bfloat16
            if XLA_DOWNCAST_BF16 in ENV_VARS_TRUE_VALUES and is_torch_tpu_available():
                if t.dtype == torch.float:
                    return torch.bfloat16
                if t.dtype == torch.double:
                    return torch.float32
            return t.dtype

    if last_dtype is not None:
        # if no floating dtype was found return whatever the first dtype is
        return last_dtype

    # For nn.DataParallel compatibility in PyTorch > 1.5
    def find_tensor_attributes(module: nn.Module) -> List[Tuple[str, Tensor]]:
        tuples = [(k, v) for k, v in module.__dict__.items() if torch.is_tensor(v)]
        return tuples

    gen = parameter._named_members(get_members_fn=find_tensor_attributes)
    last_tuple = None
    for tuple in gen:
        last_tuple = tuple
        if tuple[1].is_floating_point():
            return tuple[1].dtype

    if last_tuple is not None:
        # fallback to the last dtype
        return last_tuple[1].dtype

    # fallback to buffer dtype
    for t in parameter.buffers():
        last_dtype = t.dtype
        if t.is_floating_point():
            return t.dtype
    return last_dtype


def get_state_dict_float_dtype(state_dict):
    """
    Returns the first found floating dtype in `state_dict` or asserts if none were found.
    """
    for t in state_dict.values():
        if t.is_floating_point():
            return t.dtype

    raise ValueError("couldn't find any floating point dtypes in state_dict")


def get_state_dict_dtype(state_dict):
    """
    Returns the first found floating dtype in `state_dict` if there is one, otherwise returns the first dtype.
    """
    for t in state_dict.values():
        if t.is_floating_point():
            return t.dtype

    # if no floating dtype was found return whatever the first dtype is
    else:
        return next(state_dict.values()).dtype


def dtype_byte_size(dtype):
    """
    Returns the size (in bytes) occupied by one parameter of type `dtype`.

    Example:

    ```py
    >>> dtype_byte_size(torch.float32)
    4
    ```
    """
    if dtype == torch.bool:
        return 1 / 8
    bit_search = re.search(r"[^\d](\d+)$", str(dtype))
    if bit_search is None:
        raise ValueError(f"`dtype` is not a valid dtype: {dtype}.")
    bit_size = int(bit_search.groups()[0])
    return bit_size // 8


def shard_checkpoint(
    state_dict: Dict[str, torch.Tensor], max_shard_size: Union[int, str] = "10GB", weights_name: str = WEIGHTS_NAME
):
    """
    Splits a model state dictionary in sub-checkpoints so that the final size of each sub-checkpoint does not exceed a
    given size.

    The sub-checkpoints are determined by iterating through the `state_dict` in the order of its keys, so there is no
    optimization made to make each sub-checkpoint as close as possible to the maximum size passed. For example, if the
    limit is 10GB and we have weights of sizes [6GB, 6GB, 2GB, 6GB, 2GB, 2GB] they will get sharded as [6GB], [6+2GB],
    [6+2+2GB] and not [6+2+2GB], [6+2GB], [6GB].

    <Tip warning={true}>

    If one of the model's weight is bigger that `max_sahrd_size`, it will end up in its own sub-checkpoint which will
    have a size greater than `max_shard_size`.

    </Tip>

    Args:
        state_dict (`Dict[str, torch.Tensor]`): The state dictionary of a model to save.
        max_shard_size (`int` or `str`, *optional*, defaults to `"10GB"`):
            The maximum size of each sub-checkpoint. If expressed as a string, needs to be digits followed by a unit
            (like `"5MB"`).
        weights_name (`str`, *optional*, defaults to `"pytorch_model.bin"`):
            The name of the model save file.
    """
    max_shard_size = convert_file_size_to_int(max_shard_size)

    sharded_state_dicts = [{}]
    last_block_size = 0
    total_size = 0
    storage_id_to_block = {}

    for key, weight in state_dict.items():
        # when bnb serialization is used the weights in the state dict can be strings
        # check: https://github.com/huggingface/transformers/pull/24416 for more details
        if isinstance(weight, str):
            continue
        else:
            storage_id = id_tensor_storage(weight)

        # If a `weight` shares the same underlying storage as another tensor, we put `weight` in the same `block`
        if storage_id in storage_id_to_block:
            block_id = storage_id_to_block[storage_id]
            sharded_state_dicts[block_id][key] = weight
            continue

        weight_size = weight.numel() * dtype_byte_size(weight.dtype)

        # If this weight is going to tip up over the maximal size, we split, but only if we have put at least one
        # weight in the current shard.
        if last_block_size + weight_size > max_shard_size and len(sharded_state_dicts[-1]) > 0:
            sharded_state_dicts.append({})
            last_block_size = 0

        sharded_state_dicts[-1][key] = weight
        last_block_size += weight_size
        total_size += weight_size
        storage_id_to_block[storage_id] = len(sharded_state_dicts) - 1

    # If we only have one shard, we return it
    if len(sharded_state_dicts) == 1:
        return {weights_name: sharded_state_dicts[0]}, None

    # Otherwise, let's build the index
    weight_map = {}
    shards = {}
    for idx, shard in enumerate(sharded_state_dicts):
        shard_file = weights_name.replace(".bin", f"-{idx+1:05d}-of-{len(sharded_state_dicts):05d}.bin")
        shard_file = shard_file.replace(
            ".safetensors", f"-{idx + 1:05d}-of-{len(sharded_state_dicts):05d}.safetensors"
        )
        shards[shard_file] = shard
        for key in shard.keys():
            weight_map[key] = shard_file

    # Add the metadata
    metadata = {"total_size": total_size}
    index = {"metadata": metadata, "weight_map": weight_map}
    return shards, index


def load_sharded_checkpoint(model, folder, strict=True, prefer_safe=True):
    """
    This is the same as
    [`torch.nn.Module.load_state_dict`](https://pytorch.org/docs/stable/generated/torch.nn.Module.html?highlight=load_state_dict#torch.nn.Module.load_state_dict)
    but for a sharded checkpoint.

    This load is performed efficiently: each checkpoint shard is loaded one by one in RAM and deleted after being
    loaded in the model.

    Args:
        model (`torch.nn.Module`): The model in which to load the checkpoint.
        folder (`str` or `os.PathLike`): A path to a folder containing the sharded checkpoint.
        strict (`bool`, *optional`, defaults to `True`):
            Whether to strictly enforce that the keys in the model state dict match the keys in the sharded checkpoint.
        prefer_safe (`bool`, *optional*, defaults to `False`)
            If both safetensors and PyTorch save files are present in checkpoint and `prefer_safe` is True, the
            safetensors files will be loaded. Otherwise, PyTorch files are always loaded when possible.

    Returns:
        `NamedTuple`: A named tuple with `missing_keys` and `unexpected_keys` fields
            - `missing_keys` is a list of str containing the missing keys
            - `unexpected_keys` is a list of str containing the unexpected keys
    """
    # Load the index
    index_file = os.path.join(folder, WEIGHTS_INDEX_NAME)
    safe_index_file = os.path.join(folder, SAFE_WEIGHTS_INDEX_NAME)

    index_present = os.path.isfile(index_file)
    safe_index_present = os.path.isfile(safe_index_file)

    if not index_present and not (safe_index_present and is_safetensors_available()):
        filenames = (
            (WEIGHTS_INDEX_NAME, SAFE_WEIGHTS_INDEX_NAME) if is_safetensors_available() else (WEIGHTS_INDEX_NAME,)
        )
        raise ValueError(f"Can't find a checkpoint index ({' or '.join(filenames)}) in {folder}.")

    load_safe = False
    if safe_index_present:
        if prefer_safe:
            if is_safetensors_available():
                load_safe = True  # load safe due to preference
            else:
                logger.warning(
                    f"Cannot load sharded checkpoint at {folder} safely since safetensors is not installed!"
                )
        elif not index_present:
            load_safe = True  # load safe since we have no other choice

    load_index = safe_index_file if load_safe else index_file

    with open(load_index, "r", encoding="utf-8") as f:
        index = json.load(f)

    shard_files = list(set(index["weight_map"].values()))

    # If strict=True, error before loading any of the state dicts.
    loaded_keys = index["weight_map"].keys()
    model_keys = model.state_dict().keys()
    missing_keys = [key for key in model_keys if key not in loaded_keys]
    unexpected_keys = [key for key in loaded_keys if key not in model_keys]
    if strict and (len(missing_keys) > 0 or len(unexpected_keys) > 0):
        error_message = f"Error(s) in loading state_dict for {model.__class__.__name__}"
        if len(missing_keys) > 0:
            str_missing_keys = ",".join([f'"{k}"' for k in missing_keys])
            error_message += f"\nMissing key(s): {str_missing_keys}."
        if len(unexpected_keys) > 0:
            str_unexpected_keys = ",".join([f'"{k}"' for k in unexpected_keys])
            error_message += f"\nMissing key(s): {str_unexpected_keys}."
        raise RuntimeError(error_message)

    loader = safe_load_file if load_safe else partial(torch.load, map_location="cpu")

    for shard_file in shard_files:
        state_dict = loader(os.path.join(folder, shard_file))
        model.load_state_dict(state_dict, strict=False)

        # Make sure memory is freed before we load the next state dict.
        del state_dict
        gc.collect()

    # Return the same thing as PyTorch load_state_dict function.
    return torch.nn.modules.module._IncompatibleKeys(missing_keys, unexpected_keys)


def load_state_dict(checkpoint_file: Union[str, os.PathLike]):
    """
    Reads a PyTorch checkpoint file, returning properly formatted errors if they arise.
    """
    if checkpoint_file.endswith(".safetensors") and is_safetensors_available():
        # Check format of the archive
        with safe_open(checkpoint_file, framework="pt") as f:
            metadata = f.metadata()
        if metadata.get("format") not in ["pt", "tf", "flax"]:
            raise OSError(
                f"The safetensors archive passed at {checkpoint_file} does not contain the valid metadata. Make sure "
                "you save your model with the `save_pretrained` method."
            )
        elif metadata["format"] != "pt":
            raise NotImplementedError(
                f"Conversion from a {metadata['format']} safetensors archive to PyTorch is not implemented yet."
            )
        return safe_load_file(checkpoint_file)
    try:
        if (
            (is_deepspeed_zero3_enabled() or is_fsdp_enabled())
            and torch.distributed.is_initialized()
            and torch.distributed.get_rank() > 0
        ):
            map_location = "meta"
        else:
            map_location = "cpu"
        return torch.load(checkpoint_file, map_location=map_location)
    except Exception as e:
        try:
            with open(checkpoint_file) as f:
                if f.read(7) == "version":
                    raise OSError(
                        "You seem to have cloned a repository without having git-lfs installed. Please install "
                        "git-lfs and run `git lfs install` followed by `git lfs pull` in the folder "
                        "you cloned."
                    )
                else:
                    raise ValueError(
                        f"Unable to locate the file {checkpoint_file} which is necessary to load this pretrained "
                        "model. Make sure you have saved the model properly."
                    ) from e
        except (UnicodeDecodeError, ValueError):
            raise OSError(
                f"Unable to load weights from pytorch checkpoint file for '{checkpoint_file}' "
                f"at '{checkpoint_file}'. "
                "If you tried to load a PyTorch model from a TF 2.0 checkpoint, please set from_tf=True."
            )


def set_initialized_submodules(model, state_dict_keys):
    """
    Sets the `_is_hf_initialized` flag in all submodules of a given model when all its weights are in the loaded state
    dict.
    """
    for module_name, module in model.named_modules():
        loaded_keys = [k.replace(f"{module_name}.", "") for k in state_dict_keys if k.startswith(f"{module_name}.")]
        if len(set(module.state_dict().keys()) - set(loaded_keys)) == 0:
            module._is_hf_initialized = True


def _load_state_dict_into_model(model_to_load, state_dict, start_prefix):
    # Convert old format to new format if needed from a PyTorch state_dict
    old_keys = []
    new_keys = []
    for key in state_dict.keys():
        new_key = None
        if "gamma" in key:
            new_key = key.replace("gamma", "weight")
        if "beta" in key:
            new_key = key.replace("beta", "bias")
        if new_key:
            old_keys.append(key)
            new_keys.append(new_key)
    for old_key, new_key in zip(old_keys, new_keys):
        state_dict[new_key] = state_dict.pop(old_key)

    # copy state_dict so _load_from_state_dict can modify it
    metadata = getattr(state_dict, "_metadata", None)
    state_dict = state_dict.copy()
    if metadata is not None:
        state_dict._metadata = metadata

    error_msgs = []

    # PyTorch's `_load_from_state_dict` does not copy parameters in a module's descendants
    # so we need to apply the function recursively.
    def load(module: nn.Module, state_dict, prefix=""):
        local_metadata = {} if metadata is None else metadata.get(prefix[:-1], {})
        args = (state_dict, prefix, local_metadata, True, [], [], error_msgs)
        # Parameters of module and children will start with prefix. We can exit early if there are none in this
        # state_dict
        if len([key for key in state_dict if key.startswith(prefix)]) > 0:
            if is_deepspeed_zero3_enabled():
                import deepspeed

                # In sharded models, each shard has only part of the full state_dict, so only gather
                # parameters that are in the current state_dict.
                named_parameters = dict(module.named_parameters(prefix=prefix[:-1], recurse=False))
                params_to_gather = [named_parameters[k] for k in state_dict.keys() if k in named_parameters]
                if len(params_to_gather) > 0:
                    # because zero3 puts placeholders in model params, this context
                    # manager gathers (unpartitions) the params of the current layer, then loads from
                    # the state dict and then re-partitions them again
                    with deepspeed.zero.GatheredParameters(params_to_gather, modifier_rank=0):
                        if torch.distributed.get_rank() == 0:
                            module._load_from_state_dict(*args)
            else:
                module._load_from_state_dict(*args)

        for name, child in module._modules.items():
            if child is not None:
                load(child, state_dict, prefix + name + ".")

    load(model_to_load, state_dict, prefix=start_prefix)
    # Delete `state_dict` so it could be collected by GC earlier. Note that `state_dict` is a copy of the argument, so
    # it's safe to delete it.
    del state_dict

    return error_msgs


def find_submodule_and_param_name(model, long_key, start_prefix):
    """
    A helper util to find the last sub-module and the param/buffer name. If `start_prefix` is supplied it'll be removed
    from the start of the key
    """

    if len(start_prefix) > 0 and long_key.startswith(start_prefix):
        long_key = ".".join(long_key.split(".")[1:])

    split_key = long_key.split(".")
    submodule = model
    while len(split_key) > 1:
        if hasattr(submodule, split_key[0]):
            submodule = getattr(submodule, split_key[0])
            del split_key[0]
        else:
            submodule = None
            break
    if submodule == model:
        submodule = None
    return submodule, split_key[0]


def _move_model_to_meta(model, loaded_state_dict_keys, start_prefix):
    """
    Moves `loaded_state_dict_keys` in model to meta device which frees up the memory taken by those params.

    `start_prefix` is used for models which insert their name into model keys, e.g. `bert` in
    `bert.pooler.dense.weight`

    """

    # dematerialize param storage for keys that are going to be replaced by state_dict, by
    # putting those on the meta device
    for k in loaded_state_dict_keys:
        submodule, param_name = find_submodule_and_param_name(model, k, start_prefix)
        if submodule is not None:
            # selectively switch to the meta device only those params/buffers that will
            # be next replaced from state_dict. This a complex way to do p.to_("meta")
            # since we have no in-place to_ for tensors.
            new_val = getattr(submodule, param_name)
            if isinstance(new_val, torch.nn.Parameter):
                # isinstance returns False for Params on meta device, so switch after the check
                new_val = torch.nn.Parameter(new_val.to("meta"))
            else:
                new_val = new_val.to("meta")
            setattr(submodule, param_name, new_val)


def _load_state_dict_into_meta_model(
    model,
    state_dict,
    loaded_state_dict_keys,  # left for now but could be removed, see below
    start_prefix,
    expected_keys,
    device_map=None,
    offload_folder=None,
    offload_index=None,
    state_dict_folder=None,
    state_dict_index=None,
    dtype=None,
    is_quantized=False,
    is_safetensors=False,
    keep_in_fp32_modules=None,
):
    """
    This is somewhat similar to `_load_state_dict_into_model`, but deals with a model that has some or all of its
    params on a `meta` device. It replaces the model params with the data from the `state_dict`, while moving the
    params back to the normal device, but only for `loaded_state_dict_keys`.

    `start_prefix` is used for models which insert their name into model keys, e.g. `bert` in
    `bert.pooler.dense.weight`

    """

    # XXX: remaining features to implement to be fully compatible with _load_state_dict_into_model
    # - deepspeed zero 3 support
    # - need to copy metadata if any - see _load_state_dict_into_model
    # - handling error_msgs - mimicking the error handling in module._load_from_state_dict()
    # - Is there a situation where some keys aren't in `loaded_state_dict_keys` and in which case
    #   they won't get loaded.

    if is_quantized:
        from .utils.bitsandbytes import set_module_quantized_tensor_to_device

    error_msgs = []

    old_keys = []
    new_keys = []
    for key in state_dict.keys():
        new_key = None
        if "gamma" in key:
            new_key = key.replace("gamma", "weight")
        if "beta" in key:
            new_key = key.replace("beta", "bias")
        if new_key:
            old_keys.append(key)
            new_keys.append(new_key)
    for old_key, new_key in zip(old_keys, new_keys):
        state_dict[new_key] = state_dict.pop(old_key)

    for param_name, param in state_dict.items():
        # First part of the test is always true as load_state_dict_keys always contains state_dict keys.
        if param_name not in loaded_state_dict_keys or param_name not in expected_keys:
            continue

        if param_name.startswith(start_prefix):
            param_name = param_name[len(start_prefix) :]

        module_name = param_name
        set_module_kwargs = {}

        # We convert floating dtypes to the `dtype` passed. We want to keep the buffers/params
        # in int/uint/bool and not cast them.
        if dtype is not None and torch.is_floating_point(param):
            if (
                keep_in_fp32_modules is not None
                and any(module_to_keep_in_fp32 in param_name for module_to_keep_in_fp32 in keep_in_fp32_modules)
                and dtype == torch.float16
            ):
                param = param.to(torch.float32)

                # For backward compatibility with older versions of `accelerate`
                # TODO: @sgugger replace this check with version check at the next `accelerate` release
                if "dtype" in list(inspect.signature(set_module_tensor_to_device).parameters):
                    set_module_kwargs["dtype"] = torch.float32
            else:
                param = param.to(dtype)

        # For compatibility with PyTorch load_state_dict which converts state dict dtype to existing dtype in model
        if dtype is None:
            old_param = model
            splits = param_name.split(".")
            for split in splits:
                old_param = getattr(old_param, split)
                if old_param is None:
                    break

            if old_param is not None:
                param = param.to(old_param.dtype)

        set_module_kwargs["value"] = param

        if device_map is None:
            param_device = "cpu"
        else:
            # find next higher level module that is defined in device_map:
            # bert.lm_head.weight -> bert.lm_head -> bert -> ''
            while len(module_name) > 0 and module_name not in device_map:
                module_name = ".".join(module_name.split(".")[:-1])
            if module_name == "" and "" not in device_map:
                # TODO: group all errors and raise at the end.
                raise ValueError(f"{param_name} doesn't have any device set.")
            param_device = device_map[module_name]

        if param_device == "disk":
            if not is_safetensors:
                offload_index = offload_weight(param, param_name, offload_folder, offload_index)
        elif param_device == "cpu" and state_dict_index is not None:
            state_dict_index = offload_weight(param, param_name, state_dict_folder, state_dict_index)
        elif not is_quantized:
            # For backward compatibility with older versions of `accelerate`
            set_module_tensor_to_device(model, param_name, param_device, **set_module_kwargs)
        else:
            if param.dtype == torch.int8 and param_name.replace("weight", "SCB") in state_dict.keys():
                fp16_statistics = state_dict[param_name.replace("weight", "SCB")]
            else:
                fp16_statistics = None

            if "SCB" not in param_name:
                set_module_quantized_tensor_to_device(
                    model, param_name, param_device, value=param, fp16_statistics=fp16_statistics
                )

    return error_msgs, offload_index, state_dict_index


def _add_variant(weights_name: str, variant: Optional[str] = None) -> str:
    if variant is not None:
        splits = weights_name.split(".")
        splits = splits[:-1] + [variant] + splits[-1:]
        weights_name = ".".join(splits)

    return weights_name


class ModuleUtilsMixin:
    """
    A few utilities for `torch.nn.Modules`, to be used as a mixin.
    """

    @staticmethod
    def _hook_rss_memory_pre_forward(module, *args, **kwargs):
        try:
            import psutil
        except ImportError:
            raise ImportError("You need to install psutil (pip install psutil) to use memory tracing.")

        process = psutil.Process(os.getpid())
        mem = process.memory_info()
        module.mem_rss_pre_forward = mem.rss
        return None

    @staticmethod
    def _hook_rss_memory_post_forward(module, *args, **kwargs):
        try:
            import psutil
        except ImportError:
            raise ImportError("You need to install psutil (pip install psutil) to use memory tracing.")

        process = psutil.Process(os.getpid())
        mem = process.memory_info()
        module.mem_rss_post_forward = mem.rss
        mem_rss_diff = module.mem_rss_post_forward - module.mem_rss_pre_forward
        module.mem_rss_diff = mem_rss_diff + (module.mem_rss_diff if hasattr(module, "mem_rss_diff") else 0)
        return None

    def add_memory_hooks(self):
        """
        Add a memory hook before and after each sub-module forward pass to record increase in memory consumption.

        Increase in memory consumption is stored in a `mem_rss_diff` attribute for each module and can be reset to zero
        with `model.reset_memory_hooks_state()`.
        """
        for module in self.modules():
            module.register_forward_pre_hook(self._hook_rss_memory_pre_forward)
            module.register_forward_hook(self._hook_rss_memory_post_forward)
        self.reset_memory_hooks_state()

    def reset_memory_hooks_state(self):
        """
        Reset the `mem_rss_diff` attribute of each module (see [`~modeling_utils.ModuleUtilsMixin.add_memory_hooks`]).
        """
        for module in self.modules():
            module.mem_rss_diff = 0
            module.mem_rss_post_forward = 0
            module.mem_rss_pre_forward = 0

    @property
    def device(self) -> torch.device:
        """
        `torch.device`: The device on which the module is (assuming that all the module parameters are on the same
        device).
        """
        return get_parameter_device(self)

    @property
    def dtype(self) -> torch.dtype:
        """
        `torch.dtype`: The dtype of the module (assuming that all the module parameters have the same dtype).
        """
        return get_parameter_dtype(self)

    def invert_attention_mask(self, encoder_attention_mask: Tensor) -> Tensor:
        """
        Invert an attention mask (e.g., switches 0. and 1.).

        Args:
            encoder_attention_mask (`torch.Tensor`): An attention mask.

        Returns:
            `torch.Tensor`: The inverted attention mask.
        """
        if encoder_attention_mask.dim() == 3:
            encoder_extended_attention_mask = encoder_attention_mask[:, None, :, :]
        if encoder_attention_mask.dim() == 2:
            encoder_extended_attention_mask = encoder_attention_mask[:, None, None, :]
        # T5 has a mask that can compare sequence ids, we can simulate this here with this transposition
        # Cf. https://github.com/tensorflow/mesh/blob/8d2465e9bc93129b913b5ccc6a59aa97abd96ec6/mesh_tensorflow
        # /transformer/transformer_layers.py#L270
        # encoder_extended_attention_mask = (encoder_extended_attention_mask ==
        # encoder_extended_attention_mask.transpose(-1, -2))
        encoder_extended_attention_mask = encoder_extended_attention_mask.to(dtype=self.dtype)  # fp16 compatibility
        encoder_extended_attention_mask = (1.0 - encoder_extended_attention_mask) * torch.finfo(self.dtype).min

        return encoder_extended_attention_mask

    @staticmethod
    def create_extended_attention_mask_for_decoder(input_shape, attention_mask, device=None):
        if device is not None:
            warnings.warn(
                "The `device` argument is deprecated and will be removed in v5 of Transformers.", FutureWarning
            )
        else:
            device = attention_mask.device
        batch_size, seq_length = input_shape
        seq_ids = torch.arange(seq_length, device=device)
        causal_mask = seq_ids[None, None, :].repeat(batch_size, seq_length, 1) <= seq_ids[None, :, None]
        # in case past_key_values are used we need to add a prefix ones mask to the causal mask
        # causal and attention masks must have same type with pytorch version < 1.3
        causal_mask = causal_mask.to(attention_mask.dtype)

        if causal_mask.shape[1] < attention_mask.shape[1]:
            prefix_seq_len = attention_mask.shape[1] - causal_mask.shape[1]
            causal_mask = torch.cat(
                [
                    torch.ones((batch_size, seq_length, prefix_seq_len), device=device, dtype=causal_mask.dtype),
                    causal_mask,
                ],
                axis=-1,
            )

        extended_attention_mask = causal_mask[:, None, :, :] * attention_mask[:, None, None, :]
        return extended_attention_mask

    def get_extended_attention_mask(
        self, attention_mask: Tensor, input_shape: Tuple[int], device: torch.device = None, dtype: torch.float = None
    ) -> Tensor:
        """
        Makes broadcastable attention and causal masks so that future and masked tokens are ignored.

        Arguments:
            attention_mask (`torch.Tensor`):
                Mask with ones indicating tokens to attend to, zeros for tokens to ignore.
            input_shape (`Tuple[int]`):
                The shape of the input to the model.

        Returns:
            `torch.Tensor` The extended attention mask, with a the same dtype as `attention_mask.dtype`.
        """
        if dtype is None:
            dtype = self.dtype

        if not (attention_mask.dim() == 2 and self.config.is_decoder):
            # show warning only if it won't be shown in `create_extended_attention_mask_for_decoder`
            if device is not None:
                warnings.warn(
                    "The `device` argument is deprecated and will be removed in v5 of Transformers.", FutureWarning
                )
        # We can provide a self-attention mask of dimensions [batch_size, from_seq_length, to_seq_length]
        # ourselves in which case we just need to make it broadcastable to all heads.
        if attention_mask.dim() == 3:
            extended_attention_mask = attention_mask[:, None, :, :]
        elif attention_mask.dim() == 2:
            # Provided a padding mask of dimensions [batch_size, seq_length]
            # - if the model is a decoder, apply a causal mask in addition to the padding mask
            # - if the model is an encoder, make the mask broadcastable to [batch_size, num_heads, seq_length, seq_length]
            if self.config.is_decoder:
                extended_attention_mask = ModuleUtilsMixin.create_extended_attention_mask_for_decoder(
                    input_shape, attention_mask, device
                )
            else:
                extended_attention_mask = attention_mask[:, None, None, :]
        else:
            raise ValueError(
                f"Wrong shape for input_ids (shape {input_shape}) or attention_mask (shape {attention_mask.shape})"
            )

        # Since attention_mask is 1.0 for positions we want to attend and 0.0 for
        # masked positions, this operation will create a tensor which is 0.0 for
        # positions we want to attend and the dtype's smallest value for masked positions.
        # Since we are adding it to the raw scores before the softmax, this is
        # effectively the same as removing these entirely.
        extended_attention_mask = extended_attention_mask.to(dtype=dtype)  # fp16 compatibility
        extended_attention_mask = (1.0 - extended_attention_mask) * torch.finfo(dtype).min
        return extended_attention_mask

    def get_head_mask(
        self, head_mask: Optional[Tensor], num_hidden_layers: int, is_attention_chunked: bool = False
    ) -> Tensor:
        """
        Prepare the head mask if needed.

        Args:
            head_mask (`torch.Tensor` with shape `[num_heads]` or `[num_hidden_layers x num_heads]`, *optional*):
                The mask indicating if we should keep the heads or not (1.0 for keep, 0.0 for discard).
            num_hidden_layers (`int`):
                The number of hidden layers in the model.
            is_attention_chunked (`bool`, *optional*, defaults to `False`):
                Whether or not the attentions scores are computed by chunks or not.

        Returns:
            `torch.Tensor` with shape `[num_hidden_layers x batch x num_heads x seq_length x seq_length]` or list with
            `[None]` for each layer.
        """
        if head_mask is not None:
            head_mask = self._convert_head_mask_to_5d(head_mask, num_hidden_layers)
            if is_attention_chunked is True:
                head_mask = head_mask.unsqueeze(-1)
        else:
            head_mask = [None] * num_hidden_layers

        return head_mask

    def _convert_head_mask_to_5d(self, head_mask, num_hidden_layers):
        """-> [num_hidden_layers x batch x num_heads x seq_length x seq_length]"""
        if head_mask.dim() == 1:
            head_mask = head_mask.unsqueeze(0).unsqueeze(0).unsqueeze(-1).unsqueeze(-1)
            head_mask = head_mask.expand(num_hidden_layers, -1, -1, -1, -1)
        elif head_mask.dim() == 2:
            head_mask = head_mask.unsqueeze(1).unsqueeze(-1).unsqueeze(-1)  # We can specify head_mask for each layer
        assert head_mask.dim() == 5, f"head_mask.dim != 5, instead {head_mask.dim()}"
        head_mask = head_mask.to(dtype=self.dtype)  # switch to float if need + fp16 compatibility
        return head_mask

    def num_parameters(self, only_trainable: bool = False, exclude_embeddings: bool = False) -> int:
        """
        Get number of (optionally, trainable or non-embeddings) parameters in the module.

        Args:
            only_trainable (`bool`, *optional*, defaults to `False`):
                Whether or not to return only the number of trainable parameters

            exclude_embeddings (`bool`, *optional*, defaults to `False`):
                Whether or not to return only the number of non-embeddings parameters

        Returns:
            `int`: The number of parameters.
        """

        if exclude_embeddings:
            embedding_param_names = [
                f"{name}.weight" for name, module_type in self.named_modules() if isinstance(module_type, nn.Embedding)
            ]
            non_embedding_parameters = [
                parameter for name, parameter in self.named_parameters() if name not in embedding_param_names
            ]
            return sum(p.numel() for p in non_embedding_parameters if p.requires_grad or not only_trainable)
        else:
            return sum(p.numel() for p in self.parameters() if p.requires_grad or not only_trainable)

    def estimate_tokens(self, input_dict: Dict[str, Union[torch.Tensor, Any]]) -> int:
        """
        Helper function to estimate the total number of tokens from the model inputs.

        Args:
            inputs (`dict`): The model inputs.

        Returns:
            `int`: The total number of tokens.
        """
        if not hasattr(self, "warnings_issued"):
            self.warnings_issued = {}
        if self.main_input_name in input_dict:
            return input_dict[self.main_input_name].numel()
        elif "estimate_tokens" not in self.warnings_issued:
            logger.warning(
                "Could not estimate the number of tokens of the input, floating-point operations will not be computed"
            )
            self.warnings_issued["estimate_tokens"] = True
        return 0

    def floating_point_ops(
        self, input_dict: Dict[str, Union[torch.Tensor, Any]], exclude_embeddings: bool = True
    ) -> int:
        """
        Get number of (optionally, non-embeddings) floating-point operations for the forward and backward passes of a
        batch with this transformer model. Default approximation neglects the quadratic dependency on the number of
        tokens (valid if `12 * d_model << sequence_length`) as laid out in [this
        paper](https://arxiv.org/pdf/2001.08361.pdf) section 2.1. Should be overridden for transformers with parameter
        re-use e.g. Albert or Universal Transformers, or if doing long-range modeling with very high sequence lengths.

        Args:
            batch_size (`int`):
                The batch size for the forward pass.

            sequence_length (`int`):
                The number of tokens in each line of the batch.

            exclude_embeddings (`bool`, *optional*, defaults to `True`):
                Whether or not to count embedding and softmax operations.

        Returns:
            `int`: The number of floating-point operations.
        """

        return 6 * self.estimate_tokens(input_dict) * self.num_parameters(exclude_embeddings=exclude_embeddings)


class PreTrainedModel(nn.Module, ModuleUtilsMixin, GenerationMixin, PushToHubMixin, PeftAdapterMixin):
    r"""
    Base class for all models.

    [`PreTrainedModel`] takes care of storing the configuration of the models and handles methods for loading,
    downloading and saving models as well as a few methods common to all models to:

        - resize the input embeddings,
        - prune heads in the self-attention heads.

    Class attributes (overridden by derived classes):

        - **config_class** ([`PretrainedConfig`]) -- A subclass of [`PretrainedConfig`] to use as configuration class
          for this model architecture.
        - **load_tf_weights** (`Callable`) -- A python *method* for loading a TensorFlow checkpoint in a PyTorch model,
          taking as arguments:

            - **model** ([`PreTrainedModel`]) -- An instance of the model on which to load the TensorFlow checkpoint.
            - **config** ([`PreTrainedConfig`]) -- An instance of the configuration associated to the model.
            - **path** (`str`) -- A path to the TensorFlow checkpoint.

        - **base_model_prefix** (`str`) -- A string indicating the attribute associated to the base model in derived
          classes of the same architecture adding modules on top of the base model.
        - **is_parallelizable** (`bool`) -- A flag indicating whether this model supports model parallelization.
        - **main_input_name** (`str`) -- The name of the principal input to the model (often `input_ids` for NLP
          models, `pixel_values` for vision models and `input_values` for speech models).
    """
    config_class = None
    base_model_prefix = ""
    main_input_name = "input_ids"
    _auto_class = None
    _no_split_modules = None
    _skip_keys_device_placement = None
    _keep_in_fp32_modules = None

    # a list of `re` patterns of `state_dict` keys that should be removed from the list of missing
    # keys we find (keys inside the model but not in the checkpoint) and avoid unnecessary warnings.
    _keys_to_ignore_on_load_missing = None
    # a list of `re` patterns of `state_dict` keys that should be removed from the list of
    # unexpected keys we find (keys inside the checkpoint but not the model) and avoid unnecessary
    # warnings.
    _keys_to_ignore_on_load_unexpected = None
    # a list of `state_dict` keys to ignore when saving the model (useful for keys that aren't
    # trained, but which are either deterministic or tied variables)
    _keys_to_ignore_on_save = None
    # a list of `state_dict` keys that are potentially tied to another key in the state_dict.
    _tied_weights_keys = None

    is_parallelizable = False
    supports_gradient_checkpointing = False

    @property
    def dummy_inputs(self) -> Dict[str, torch.Tensor]:
        """
        `Dict[str, torch.Tensor]`: Dummy inputs to do a forward pass in the network.
        """
        return {"input_ids": torch.tensor(DUMMY_INPUTS)}

    @property
    def framework(self) -> str:
        """
        :str: Identifies that this is a PyTorch model.
        """
        return "pt"

    def __init__(self, config: PretrainedConfig, *inputs, **kwargs):
        super().__init__()
        if not isinstance(config, PretrainedConfig):
            raise ValueError(
                f"Parameter config in `{self.__class__.__name__}(config)` should be an instance of class "
                "`PretrainedConfig`. To create a model from a pretrained model use "
                f"`model = {self.__class__.__name__}.from_pretrained(PRETRAINED_MODEL_NAME)`"
            )
        # Save config and origin of the pretrained weights if given in model
        self.config = config
        self.name_or_path = config.name_or_path
        self.warnings_issued = {}
        self.generation_config = GenerationConfig.from_model_config(config) if self.can_generate() else None

    def post_init(self):
        """
        A method executed at the end of each Transformer model initialization, to execute code that needs the model's
        modules properly initialized (such as weight initialization).
        """
        self.init_weights()
        self._backward_compatibility_gradient_checkpointing()

    def _backward_compatibility_gradient_checkpointing(self):
        if self.supports_gradient_checkpointing and getattr(self.config, "gradient_checkpointing", False):
            self.gradient_checkpointing_enable()
            # Remove the attribute now that is has been consumed, so it's no saved in the config.
            delattr(self.config, "gradient_checkpointing")

    @classmethod
    def _from_config(cls, config, **kwargs):
        """
        All context managers that the model should be initialized under go here.

        Args:
            torch_dtype (`torch.dtype`, *optional*):
                Override the default `torch.dtype` and load the model under this dtype.
        """
        torch_dtype = kwargs.pop("torch_dtype", None)

        # override default dtype if needed
        dtype_orig = None
        if torch_dtype is not None:
            dtype_orig = cls._set_default_torch_dtype(torch_dtype)

        if is_deepspeed_zero3_enabled():
            import deepspeed

            logger.info("Detected DeepSpeed ZeRO-3: activating zero.init() for this model")
            # this immediately partitions the model across all gpus, to avoid the overhead in time
            # and memory copying it on CPU or each GPU first
            with deepspeed.zero.Init(config_dict_or_path=deepspeed_config()):
                model = cls(config, **kwargs)
        else:
            model = cls(config, **kwargs)

        # restore default dtype if it was modified
        if dtype_orig is not None:
            torch.set_default_dtype(dtype_orig)

        return model

    @classmethod
    def _set_default_torch_dtype(cls, dtype: torch.dtype) -> torch.dtype:
        """
        Change the default dtype and return the previous one. This is needed when wanting to instantiate the model
        under specific dtype.

        Args:
            dtype (`torch.dtype`):
                a floating dtype to set to.

        Returns:
            `torch.dtype`: the original `dtype` that can be used to restore `torch.set_default_dtype(dtype)` if it was
            modified. If it wasn't, returns `None`.

        Note `set_default_dtype` currently only works with floating-point types and asserts if for example,
        `torch.int64` is passed. So if a non-float `dtype` is passed this functions will throw an exception.
        """
        if not dtype.is_floating_point:
            raise ValueError(
                f"Can't instantiate {cls.__name__} model under dtype={dtype} since it is not a floating point dtype"
            )

        logger.info(f"Instantiating {cls.__name__} model under default dtype {dtype}.")
        dtype_orig = torch.get_default_dtype()
        torch.set_default_dtype(dtype)
        return dtype_orig

    @property
    def base_model(self) -> nn.Module:
        """
        `torch.nn.Module`: The main body of the model.
        """
        return getattr(self, self.base_model_prefix, self)

    @classmethod
    def can_generate(cls) -> bool:
        """
        Returns whether this model can generate sequences with `.generate()`.

        Returns:
            `bool`: Whether this model can generate sequences with `.generate()`.
        """
        # Detects whether `prepare_inputs_for_generation` has been overwritten, which is a requirement for generation
        if "GenerationMixin" in str(cls.prepare_inputs_for_generation):
            return False
        return True

    def enable_input_require_grads(self):
        """
        Enables the gradients for the input embeddings. This is useful for fine-tuning adapter weights while keeping
        the model weights fixed.
        """

        def make_inputs_require_grads(module, input, output):
            output.requires_grad_(True)

        self._require_grads_hook = self.get_input_embeddings().register_forward_hook(make_inputs_require_grads)

    def disable_input_require_grads(self):
        """
        Removes the `_require_grads_hook`.
        """
        self._require_grads_hook.remove()

    def get_input_embeddings(self) -> nn.Module:
        """
        Returns the model's input embeddings.

        Returns:
            `nn.Module`: A torch module mapping vocabulary to hidden states.
        """
        base_model = getattr(self, self.base_model_prefix, self)
        if base_model is not self:
            return base_model.get_input_embeddings()
        else:
            raise NotImplementedError

    def set_input_embeddings(self, value: nn.Module):
        """
        Set model's input embeddings.

        Args:
            value (`nn.Module`): A module mapping vocabulary to hidden states.
        """
        base_model = getattr(self, self.base_model_prefix, self)
        if base_model is not self:
            base_model.set_input_embeddings(value)
        else:
            raise NotImplementedError

    def get_output_embeddings(self) -> nn.Module:
        """
        Returns the model's output embeddings.

        Returns:
            `nn.Module`: A torch module mapping hidden states to vocabulary.
        """
        return None  # Overwrite for models with output embeddings

    def _init_weights(self, module):
        """
        Initialize the weights. This method should be overridden by derived class.
        """
        pass

    def _initialize_weights(self, module):
        """
        Initialize the weights if they are not already initialized.
        """
        if getattr(module, "_is_hf_initialized", False):
            return
        self._init_weights(module)
        module._is_hf_initialized = True

    def tie_weights(self):
        """
        Tie the weights between the input embeddings and the output embeddings.

        If the `torchscript` flag is set in the configuration, can't handle parameter sharing so we are cloning the
        weights instead.
        """
        if getattr(self.config, "tie_word_embeddings", True):
            output_embeddings = self.get_output_embeddings()
            if output_embeddings is not None:
                self._tie_or_clone_weights(output_embeddings, self.get_input_embeddings())

        if getattr(self.config, "is_encoder_decoder", False) and getattr(self.config, "tie_encoder_decoder", False):
            if hasattr(self, self.base_model_prefix):
                self = getattr(self, self.base_model_prefix)
            self._tie_encoder_decoder_weights(self.encoder, self.decoder, self.base_model_prefix)

        for module in self.modules():
            if hasattr(module, "_tie_weights"):
                module._tie_weights()

    @staticmethod
    def _tie_encoder_decoder_weights(encoder: nn.Module, decoder: nn.Module, base_model_prefix: str):
        uninitialized_encoder_weights: List[str] = []
        if decoder.__class__ != encoder.__class__:
            logger.info(
                f"{decoder.__class__} and {encoder.__class__} are not equal. In this case make sure that all encoder"
                " weights are correctly initialized."
            )

        def tie_encoder_to_decoder_recursively(
            decoder_pointer: nn.Module,
            encoder_pointer: nn.Module,
            module_name: str,
            uninitialized_encoder_weights: List[str],
            depth=0,
        ):
            assert isinstance(decoder_pointer, nn.Module) and isinstance(
                encoder_pointer, nn.Module
            ), f"{decoder_pointer} and {encoder_pointer} have to be of type nn.Module"
            if hasattr(decoder_pointer, "weight"):
                assert hasattr(encoder_pointer, "weight")
                encoder_pointer.weight = decoder_pointer.weight
                if hasattr(decoder_pointer, "bias"):
                    assert hasattr(encoder_pointer, "bias")
                    encoder_pointer.bias = decoder_pointer.bias
                return

            encoder_modules = encoder_pointer._modules
            decoder_modules = decoder_pointer._modules
            if len(decoder_modules) > 0:
                assert (
                    len(encoder_modules) > 0
                ), f"Encoder module {encoder_pointer} does not match decoder module {decoder_pointer}"

                all_encoder_weights = {module_name + "/" + sub_name for sub_name in encoder_modules.keys()}
                encoder_layer_pos = 0
                for name, module in decoder_modules.items():
                    if name.isdigit():
                        encoder_name = str(int(name) + encoder_layer_pos)
                        decoder_name = name
                        if not isinstance(decoder_modules[decoder_name], type(encoder_modules[encoder_name])) and len(
                            encoder_modules
                        ) != len(decoder_modules):
                            # this can happen if the name corresponds to the position in a list module list of layers
                            # in this case the decoder has added a cross-attention that the encoder does not have
                            # thus skip this step and subtract one layer pos from encoder
                            encoder_layer_pos -= 1
                            continue
                    elif name not in encoder_modules:
                        continue
                    elif depth > 500:
                        raise ValueError(
                            "Max depth of recursive function `tie_encoder_to_decoder` reached. It seems that there is"
                            " a circular dependency between two or more `nn.Modules` of your model."
                        )
                    else:
                        decoder_name = encoder_name = name
                    tie_encoder_to_decoder_recursively(
                        decoder_modules[decoder_name],
                        encoder_modules[encoder_name],
                        module_name + "/" + name,
                        uninitialized_encoder_weights,
                        depth=depth + 1,
                    )
                    all_encoder_weights.remove(module_name + "/" + encoder_name)

                uninitialized_encoder_weights += list(all_encoder_weights)

        # tie weights recursively
        tie_encoder_to_decoder_recursively(decoder, encoder, base_model_prefix, uninitialized_encoder_weights)
        if len(uninitialized_encoder_weights) > 0:
            logger.warning(
                f"The following encoder weights were not tied to the decoder {uninitialized_encoder_weights}"
            )

    def _tie_or_clone_weights(self, output_embeddings, input_embeddings):
        """Tie or clone module weights depending of whether we are using TorchScript or not"""
        if self.config.torchscript:
            output_embeddings.weight = nn.Parameter(input_embeddings.weight.clone())
        else:
            output_embeddings.weight = input_embeddings.weight

        if getattr(output_embeddings, "bias", None) is not None:
            output_embeddings.bias.data = nn.functional.pad(
                output_embeddings.bias.data,
                (
                    0,
                    output_embeddings.weight.shape[0] - output_embeddings.bias.shape[0],
                ),
                "constant",
                0,
            )
        if hasattr(output_embeddings, "out_features") and hasattr(input_embeddings, "num_embeddings"):
            output_embeddings.out_features = input_embeddings.num_embeddings

    def resize_token_embeddings(
        self, new_num_tokens: Optional[int] = None, pad_to_multiple_of: Optional[int] = None
    ) -> nn.Embedding:
        """
        Resizes input token embeddings matrix of the model if `new_num_tokens != config.vocab_size`.

        Takes care of tying weights embeddings afterwards if the model class has a `tie_weights()` method.

        Arguments:
            new_num_tokens (`int`, *optional*):
                The number of new tokens in the embedding matrix. Increasing the size will add newly initialized
                vectors at the end. Reducing the size will remove vectors from the end. If not provided or `None`, just
                returns a pointer to the input tokens `torch.nn.Embedding` module of the model without doing anything.
            pad_to_multiple_of (`int`, *optional*):
                If set will pad the embedding matrix to a multiple of the provided value.

                This is especially useful to enable the use of Tensor Cores on NVIDIA hardware with compute capability
                `>= 7.5` (Volta), or on TPUs which benefit from having sequence lengths be a multiple of 128. For more
                details about this, or help on choosing the correct value for resizing, refer to this guide:
                https://docs.nvidia.com/deeplearning/performance/dl-performance-matrix-multiplication/index.html#requirements-tc

        Return:
            `torch.nn.Embedding`: Pointer to the input tokens Embeddings Module of the model.
        """
        model_embeds = self._resize_token_embeddings(new_num_tokens, pad_to_multiple_of)
        if new_num_tokens is None:
            return model_embeds

        # Update base model and current model config
        self.config.vocab_size = new_num_tokens
        self.vocab_size = new_num_tokens

        # Tie weights again if needed
        self.tie_weights()

        return model_embeds

    def _resize_token_embeddings(self, new_num_tokens, pad_to_multiple_of=None):
        old_embeddings = self.get_input_embeddings()
        new_embeddings = self._get_resized_embeddings(old_embeddings, new_num_tokens, pad_to_multiple_of)
        if hasattr(old_embeddings, "_hf_hook"):
            hook = old_embeddings._hf_hook
            add_hook_to_module(new_embeddings, hook)
        self.set_input_embeddings(new_embeddings)

        # if word embeddings are not tied, make sure that lm head is resized as well
        if self.get_output_embeddings() is not None and not self.config.tie_word_embeddings:
            old_lm_head = self.get_output_embeddings()
            new_lm_head = self._get_resized_lm_head(old_lm_head, new_embeddings.weight.shape[0])
            if hasattr(old_lm_head, "_hf_hook"):
                hook = old_lm_head._hf_hook
                add_hook_to_module(new_lm_head, hook)
            self.set_output_embeddings(new_lm_head)

        return self.get_input_embeddings()

    def _get_resized_embeddings(
        self,
        old_embeddings: nn.Embedding,
        new_num_tokens: Optional[int] = None,
        pad_to_multiple_of: Optional[int] = None,
    ) -> nn.Embedding:
        """
        Build a resized Embedding Module from a provided token Embedding Module. Increasing the size will add newly
        initialized vectors at the end. Reducing the size will remove vectors from the end

        Args:
            old_embeddings (`torch.nn.Embedding`):
                Old embeddings to be resized.
            new_num_tokens (`int`, *optional*):
                New number of tokens in the embedding matrix.

                Increasing the size will add newly initialized vectors at the end. Reducing the size will remove
                vectors from the end. If not provided or `None`, just returns a pointer to the input tokens
                `torch.nn.Embedding` module of the model without doing anything.
            pad_to_multiple_of (`int`, *optional*):
                If set will pad the embedding matrix to a multiple of the provided value.

                This is especially useful to enable the use of Tensor Cores on NVIDIA hardware with compute capability
                `>= 7.5` (Volta), or on TPUs which benefit from having sequence lengths be a multiple of 128. For more
                details about this, or help on choosing the correct value for resizing, refer to this guide:
                https://docs.nvidia.com/deeplearning/performance/dl-performance-matrix-multiplication/index.html#requirements-tc


        Return:
            `torch.nn.Embedding`: Pointer to the resized Embedding Module or the old Embedding Module if
            `new_num_tokens` is `None`
        """

        if pad_to_multiple_of is not None:
            if not isinstance(pad_to_multiple_of, int):
                raise ValueError(
                    f"Asking to pad the embedding matrix to a multiple of `{pad_to_multiple_of}`, which is not and integer. Please make sure to pass an integer"
                )
            if new_num_tokens is None:
                new_num_tokens = old_embeddings.weight.shape[0]
            new_num_tokens = ((new_num_tokens // pad_to_multiple_of) + 1) * pad_to_multiple_of
        else:
            logger.warning(
                "You are resizing the embedding layer without providing a `pad_to_multiple_of` parameter. This means that the new embedding"
                f" dimension will be {new_num_tokens}. This might induce some performance reduction as *Tensor Cores* will not be available."
                " For more details about this, or help on choosing the correct value for resizing, refer to this guide:"
                " https://docs.nvidia.com/deeplearning/performance/dl-performance-matrix-multiplication/index.html#requirements-tc"
            )

        if new_num_tokens is None:
            return old_embeddings

        if is_deepspeed_zero3_enabled():
            import deepspeed

            with deepspeed.zero.GatheredParameters(old_embeddings.weight, modifier_rank=None):
                old_num_tokens, old_embedding_dim = old_embeddings.weight.size()
        else:
            old_num_tokens, old_embedding_dim = old_embeddings.weight.size()

        if old_num_tokens == new_num_tokens:
            return old_embeddings

        if not isinstance(old_embeddings, nn.Embedding):
            raise TypeError(
                f"Old embeddings are of type {type(old_embeddings)}, which is not an instance of {nn.Embedding}. You"
                " should either use a different resize function or make sure that `old_embeddings` are an instance of"
                f" {nn.Embedding}."
            )

        # numbers of tokens to copy
        n = min(old_num_tokens, new_num_tokens)
        if is_deepspeed_zero3_enabled():
            import deepspeed

            with deepspeed.zero.Init(config_dict_or_path=deepspeed_config()):
                # Build new embeddings
                new_embeddings = nn.Embedding(
                    new_num_tokens,
                    old_embedding_dim,
                    device=old_embeddings.weight.device,
                    dtype=old_embeddings.weight.dtype,
                )

            params = [old_embeddings.weight, new_embeddings.weight]
            with deepspeed.zero.GatheredParameters(params, modifier_rank=0):
                # initialize all new embeddings (in particular added tokens)
                self._init_weights(new_embeddings)

                # Copy token embeddings from the previous weights
                new_embeddings.weight.data[:n, :] = old_embeddings.weight.data[:n, :]
        else:
            # Build new embeddings
            new_embeddings = nn.Embedding(
                new_num_tokens,
                old_embedding_dim,
                device=old_embeddings.weight.device,
                dtype=old_embeddings.weight.dtype,
            )

            # initialize all new embeddings (in particular added tokens)
            self._init_weights(new_embeddings)

            # Copy token embeddings from the previous weights
            new_embeddings.weight.data[:n, :] = old_embeddings.weight.data[:n, :]

        return new_embeddings

    def _get_resized_lm_head(
        self, old_lm_head: nn.Linear, new_num_tokens: Optional[int] = None, transposed: Optional[bool] = False
    ) -> nn.Linear:
        """
        Build a resized Linear Module from a provided old Linear Module. Increasing the size will add newly initialized
        vectors at the end. Reducing the size will remove vectors from the end

        Args:
            old_lm_head (`torch.nn.Linear`):
                Old lm head liner layer to be resized.
            new_num_tokens (`int`, *optional*):
                New number of tokens in the linear matrix.

                Increasing the size will add newly initialized vectors at the end. Reducing the size will remove
                vectors from the end. If not provided or `None`, just returns a pointer to the input tokens
                `torch.nn.Linear` module of the model without doing anything. transposed (`bool`, *optional*, defaults
                to `False`): Whether `old_lm_head` is transposed or not. If True `old_lm_head.size()` is `lm_head_dim,
                vocab_size` else `vocab_size, lm_head_dim`.

        Return:
            `torch.nn.Linear`: Pointer to the resized Linear Module or the old Linear Module if `new_num_tokens` is
            `None`
        """
        if new_num_tokens is None:
            return old_lm_head

        if is_deepspeed_zero3_enabled():
            import deepspeed

            with deepspeed.zero.GatheredParameters(old_lm_head.weight, modifier_rank=None):
                old_num_tokens, old_lm_head_dim = (
                    old_lm_head.weight.size() if not transposed else old_lm_head.weight.t().size()
                )
        else:
            old_num_tokens, old_lm_head_dim = (
                old_lm_head.weight.size() if not transposed else old_lm_head.weight.t().size()
            )

        if old_num_tokens == new_num_tokens:
            return old_lm_head

        if not isinstance(old_lm_head, nn.Linear):
            raise TypeError(
                f"Old language model head is of type {type(old_lm_head)}, which is not an instance of {nn.Linear}. You"
                " should either use a different resize function or make sure that `old_lm_head` are an instance of"
                f" {nn.Linear}."
            )

        # Build new lm head
        new_lm_head_shape = (old_lm_head_dim, new_num_tokens) if not transposed else (new_num_tokens, old_lm_head_dim)
        has_new_lm_head_bias = old_lm_head.bias is not None

        num_tokens_to_copy = min(old_num_tokens, new_num_tokens)

        # XXX: put the long block of code in a wrapper
        if is_deepspeed_zero3_enabled():
            import deepspeed

            with deepspeed.zero.Init(config_dict_or_path=deepspeed_config()):
                new_lm_head = nn.Linear(
                    *new_lm_head_shape,
                    bias=has_new_lm_head_bias,
                    device=old_lm_head.weight.device,
                    dtype=old_lm_head.weight.dtype,
                )
            params = [old_lm_head.weight, old_lm_head.bias, new_lm_head.weight, new_lm_head.bias]
            with deepspeed.zero.GatheredParameters(params, modifier_rank=0):
                self._init_weights(new_lm_head)
                # Copy old lm head weights to new lm head
                if not transposed:
                    new_lm_head.weight.data[:num_tokens_to_copy, :] = old_lm_head.weight.data[:num_tokens_to_copy, :]
                else:
                    new_lm_head.weight.data[:, :num_tokens_to_copy] = old_lm_head.weight.data[:, :num_tokens_to_copy]

                # Copy bias weights to new lm head
                if has_new_lm_head_bias:
                    new_lm_head.bias.data[:num_tokens_to_copy] = old_lm_head.bias.data[:num_tokens_to_copy]
        else:
            new_lm_head = nn.Linear(
                *new_lm_head_shape,
                bias=has_new_lm_head_bias,
                device=old_lm_head.weight.device,
                dtype=old_lm_head.weight.dtype,
            )
            self._init_weights(new_lm_head)
            # Copy old lm head weights to new lm head
            if not transposed:
                new_lm_head.weight.data[:num_tokens_to_copy, :] = old_lm_head.weight.data[:num_tokens_to_copy, :]
            else:
                new_lm_head.weight.data[:, :num_tokens_to_copy] = old_lm_head.weight.data[:, :num_tokens_to_copy]

            # Copy bias weights to new lm head
            if has_new_lm_head_bias:
                new_lm_head.bias.data[:num_tokens_to_copy] = old_lm_head.bias.data[:num_tokens_to_copy]

        return new_lm_head

    def resize_position_embeddings(self, new_num_position_embeddings: int):
        raise NotImplementedError(
            f"`resize_position_embeddings` is not implemented for {self.__class__}`. To implement it, you should "
            f"overwrite this method in the class {self.__class__} in `modeling_{self.__class__.__module__}.py`"
        )

    def get_position_embeddings(self) -> Union[nn.Embedding, Tuple[nn.Embedding]]:
        raise NotImplementedError(
            f"`get_position_embeddings` is not implemented for {self.__class__}`. To implement it, you should "
            f"overwrite this method in the class {self.__class__} in `modeling_{self.__class__.__module__}.py`"
        )

    def init_weights(self):
        """
        If needed prunes and maybe initializes weights. If using a custom `PreTrainedModel`, you need to implement any
        initialization logic in `_init_weights`.
        """
        # Prune heads if needed
        if self.config.pruned_heads:
            self.prune_heads(self.config.pruned_heads)

        if _init_weights:
            # Initialize weights
            self.apply(self._initialize_weights)

            # Tie weights should be skipped when not initializing all weights
            # since from_pretrained(...) calls tie weights anyways
            self.tie_weights()

    def prune_heads(self, heads_to_prune: Dict[int, List[int]]):
        """
        Prunes heads of the base model.

        Arguments:
            heads_to_prune (`Dict[int, List[int]]`):
                Dictionary with keys being selected layer indices (`int`) and associated values being the list of heads
                to prune in said layer (list of `int`). For instance {1: [0, 2], 2: [2, 3]} will prune heads 0 and 2 on
                layer 1 and heads 2 and 3 on layer 2.
        """
        # save new sets of pruned heads as union of previously stored pruned heads and newly pruned heads
        for layer, heads in heads_to_prune.items():
            union_heads = set(self.config.pruned_heads.get(layer, [])) | set(heads)
            self.config.pruned_heads[layer] = list(union_heads)  # Unfortunately we have to store it as list for JSON

        self.base_model._prune_heads(heads_to_prune)

    def gradient_checkpointing_enable(self):
        """
        Activates gradient checkpointing for the current model.

        Note that in other frameworks this feature can be referred to as "activation checkpointing" or "checkpoint
        activations".
        """
        if not self.supports_gradient_checkpointing:
            raise ValueError(f"{self.__class__.__name__} does not support gradient checkpointing.")
        self.apply(partial(self._set_gradient_checkpointing, value=True))

    def gradient_checkpointing_disable(self):
        """
        Deactivates gradient checkpointing for the current model.

        Note that in other frameworks this feature can be referred to as "activation checkpointing" or "checkpoint
        activations".
        """
        if self.supports_gradient_checkpointing:
            self.apply(partial(self._set_gradient_checkpointing, value=False))

    @property
    def is_gradient_checkpointing(self) -> bool:
        """
        Whether gradient checkpointing is activated for this model or not.

        Note that in other frameworks this feature can be referred to as "activation checkpointing" or "checkpoint
        activations".
        """
        return any(hasattr(m, "gradient_checkpointing") and m.gradient_checkpointing for m in self.modules())

    def save_pretrained(
        self,
        save_directory: Union[str, os.PathLike],
        is_main_process: bool = True,
        state_dict: Optional[dict] = None,
        save_function: Callable = torch.save,
        push_to_hub: bool = False,
        max_shard_size: Union[int, str] = "10GB",
        safe_serialization: bool = False,
        variant: Optional[str] = None,
        token: Optional[Union[str, bool]] = None,
        save_peft_format: bool = True,
        **kwargs,
    ):
        """
        Save a model and its configuration file to a directory, so that it can be re-loaded using the
        [`~PreTrainedModel.from_pretrained`] class method.

        Arguments:
            save_directory (`str` or `os.PathLike`):
                Directory to which to save. Will be created if it doesn't exist.
            is_main_process (`bool`, *optional*, defaults to `True`):
                Whether the process calling this is the main process or not. Useful when in distributed training like
                TPUs and need to call this function on all processes. In this case, set `is_main_process=True` only on
                the main process to avoid race conditions.
            state_dict (nested dictionary of `torch.Tensor`):
                The state dictionary of the model to save. Will default to `self.state_dict()`, but can be used to only
                save parts of the model or if special precautions need to be taken when recovering the state dictionary
                of a model (like when using model parallelism).
            save_function (`Callable`):
                The function to use to save the state dictionary. Useful on distributed training like TPUs when one
                need to replace `torch.save` by another method.
            push_to_hub (`bool`, *optional*, defaults to `False`):
                Whether or not to push your model to the Hugging Face model hub after saving it. You can specify the
                repository you want to push to with `repo_id` (will default to the name of `save_directory` in your
                namespace).
            max_shard_size (`int` or `str`, *optional*, defaults to `"10GB"`):
                The maximum size for a checkpoint before being sharded. Checkpoints shard will then be each of size
                lower than this size. If expressed as a string, needs to be digits followed by a unit (like `"5MB"`).

                <Tip warning={true}>

                If a single weight of the model is bigger than `max_shard_size`, it will be in its own checkpoint shard
                which will be bigger than `max_shard_size`.

                </Tip>

            safe_serialization (`bool`, *optional*, defaults to `False`):
                Whether to save the model using `safetensors` or the traditional PyTorch way (that uses `pickle`).
            variant (`str`, *optional*):
                If specified, weights are saved in the format pytorch_model.<variant>.bin.
            token (`str` or `bool`, *optional*):
                The token to use as HTTP bearer authorization for remote files. If `True`, or not specified, will use
                the token generated when running `huggingface-cli login` (stored in `~/.huggingface`).
            save_peft_format (`bool`, *optional*, defaults to `True`):
                For backward compatibility with PEFT library, in case adapter weights are attached to the model, all
                keys of the state dict of adapters needs to be pre-pended with `base_model.model`. Advanced users can
                disable this behaviours by setting `save_peft_format` to `False`.
            kwargs (`Dict[str, Any]`, *optional*):
                Additional key word arguments passed along to the [`~utils.PushToHubMixin.push_to_hub`] method.
        """
        use_auth_token = kwargs.pop("use_auth_token", None)

        if use_auth_token is not None:
            warnings.warn(
                "The `use_auth_token` argument is deprecated and will be removed in v5 of Transformers.", FutureWarning
            )
            if token is not None:
                raise ValueError(
                    "`token` and `use_auth_token` are both specified. Please set only the argument `token`."
                )
            token = use_auth_token

        if token is not None:
            kwargs["token"] = token

        # Checks if the model has been loaded in 8-bit
        if getattr(self, "is_loaded_in_8bit", False) and getattr(self, "is_8bit_serializable", False):
            warnings.warn(
                "You are calling `save_pretrained` to a 8-bit converted model you may likely encounter unexepected"
                " behaviors. If you want to save 8-bit models, make sure to have `bitsandbytes>0.37.2` installed.",
                UserWarning,
            )

        if getattr(self, "is_loaded_in_4bit", False):
            raise NotImplementedError(
                "You are calling `save_pretrained` on a 4-bit converted model. This is currently not supported"
            )

        if "save_config" in kwargs:
            warnings.warn(
                "`save_config` is deprecated and will be removed in v5 of Transformers. Use `is_main_process` instead."
            )
            is_main_process = kwargs.pop("save_config")
        if safe_serialization and not is_safetensors_available():
            raise ImportError("`safe_serialization` requires the `safetensors library: `pip install safetensors`.")

        if os.path.isfile(save_directory):
            logger.error(f"Provided path ({save_directory}) should be a directory, not a file")
            return

        os.makedirs(save_directory, exist_ok=True)

        if push_to_hub:
            commit_message = kwargs.pop("commit_message", None)
            repo_id = kwargs.pop("repo_id", save_directory.split(os.path.sep)[-1])
            repo_id = self._create_repo(repo_id, **kwargs)
            files_timestamps = self._get_files_timestamps(save_directory)

        # Only save the model itself if we are using distributed training
        model_to_save = unwrap_model(self)

        # save the string version of dtype to the config, e.g. convert torch.float32 => "float32"
        # we currently don't use this setting automatically, but may start to use with v5
        dtype = get_parameter_dtype(model_to_save)
        model_to_save.config.torch_dtype = str(dtype).split(".")[1]

        # Attach architecture to the config
        model_to_save.config.architectures = [model_to_save.__class__.__name__]

        # If we have a custom model, we copy the file defining it in the folder and set the attributes so it can be
        # loaded from the Hub.
        if self._auto_class is not None:
            custom_object_save(self, save_directory, config=self.config)

        _hf_peft_config_loaded = getattr(model_to_save, "_hf_peft_config_loaded", False)

        # Save the config
        if is_main_process:
            if not _hf_peft_config_loaded:
                model_to_save.config.save_pretrained(save_directory)
            if self.can_generate():
                model_to_save.generation_config.save_pretrained(save_directory)

            if _hf_peft_config_loaded:
                logger.info(
                    "Detected adapters on the model, saving the model in the PEFT format, only adapter weights will be saved."
                )
                state_dict = model_to_save.get_adapter_state_dict()

                if save_peft_format:
                    logger.info(
                        "To match the expected format of the PEFT library, all keys of the state dict of adapters will be pre-pended with `base_model.model`."
                    )
                    peft_state_dict = {}
                    for key, value in state_dict.items():
                        peft_state_dict[f"base_model.model.{key}"] = value
                    state_dict = peft_state_dict

                current_peft_config = self.peft_config[self.active_adapter()]
                current_peft_config.save_pretrained(save_directory)

        # Save the model
        if state_dict is None:
            state_dict = model_to_save.state_dict()

        # Translate state_dict from smp to hf if saving with smp >= 1.10
        if IS_SAGEMAKER_MP_POST_1_10:
            for smp_to_hf, _ in smp.state.module_manager.translate_functions:
                state_dict = smp_to_hf(state_dict)

        # Handle the case where some state_dict keys shouldn't be saved
        if self._keys_to_ignore_on_save is not None:
            for ignore_key in self._keys_to_ignore_on_save:
                if ignore_key in state_dict.keys():
                    del state_dict[ignore_key]
        if safe_serialization:
            # Safetensors does not allow tensor aliasing.
            # We're going to remove aliases before saving
            ptrs = collections.defaultdict(list)
            for name, tensor in state_dict.items():
                ptrs[id_tensor_storage(tensor)].append(name)

            # These are all the pointers of shared tensors.
            shared_ptrs = {ptr: names for ptr, names in ptrs.items() if len(names) > 1}
            warn_names = set()
            for names in shared_ptrs.values():
                # Removing the keys which are declared as known duplicates on
                # load. This allows to make sure the name which is kept is consistent.
                if self._tied_weights_keys is not None:
                    found = 0
                    for name in sorted(names):
                        matches_pattern = any(re.search(pat, name) for pat in self._tied_weights_keys)
                        if matches_pattern and name in state_dict:
                            found += 1
                            if found < len(names):
                                del state_dict[name]

                # When not all duplicates have been cleaned, still remove those keys, but put a clear warning.
                # If the link between tensors was done at runtime then `from_pretrained` will not get
                # the key back leading to random tensor. A proper warning will be shown
                # during reload (if applicable), but since the file is not necessarily compatible with
                # the config, better show a proper warning.
                found = 0
                for name in names:
                    if name in state_dict:
                        found += 1
                        if found > 1:
                            del state_dict[name]
                            warn_names.add(name)
            if len(warn_names) > 0:
                logger.warning_once(
                    f"Removed shared tensor {warn_names} while saving. This should be OK, but check by verifying that you don't receive any warning while reloading",
                )

        # Shard the model if it is too big.
        if not _hf_peft_config_loaded:
            weights_name = SAFE_WEIGHTS_NAME if safe_serialization else WEIGHTS_NAME
            weights_name = _add_variant(weights_name, variant)
        else:
            weights_name = ADAPTER_SAFE_WEIGHTS_NAME if safe_serialization else ADAPTER_WEIGHTS_NAME

        shards, index = shard_checkpoint(state_dict, max_shard_size=max_shard_size, weights_name=weights_name)

        # Clean the folder from a previous save
        for filename in os.listdir(save_directory):
            full_filename = os.path.join(save_directory, filename)
            # If we have a shard file that is not going to be replaced, we delete it, but only from the main process
            # in distributed settings to avoid race conditions.
            weights_no_suffix = weights_name.replace(".bin", "").replace(".safetensors", "")

            # make sure that file to be deleted matches format of sharded file, e.g. pytorch_model-00001-of-00005
            filename_no_suffix = filename.replace(".bin", "").replace(".safetensors", "")
            reg = re.compile(r"(.*?)-\d{5}-of-\d{5}")

            if (
                filename.startswith(weights_no_suffix)
                and os.path.isfile(full_filename)
                and filename not in shards.keys()
                and is_main_process
                and reg.fullmatch(filename_no_suffix) is not None
            ):
                os.remove(full_filename)

        # Save the model
        for shard_file, shard in shards.items():
            if safe_serialization:
                # At some point we will need to deal better with save_function (used for TPU and other distributed
                # joyfulness), but for now this enough.
                safe_save_file(shard, os.path.join(save_directory, shard_file), metadata={"format": "pt"})
            else:
                save_function(shard, os.path.join(save_directory, shard_file))

        if index is None:
            path_to_weights = os.path.join(save_directory, _add_variant(WEIGHTS_NAME, variant))
            logger.info(f"Model weights saved in {path_to_weights}")
        else:
            save_index_file = SAFE_WEIGHTS_INDEX_NAME if safe_serialization else WEIGHTS_INDEX_NAME
            save_index_file = os.path.join(save_directory, _add_variant(save_index_file, variant))
            # Save the index as well
            with open(save_index_file, "w", encoding="utf-8") as f:
                content = json.dumps(index, indent=2, sort_keys=True) + "\n"
                f.write(content)
            logger.info(
                f"The model is bigger than the maximum size per checkpoint ({max_shard_size}) and is going to be "
                f"split in {len(shards)} checkpoint shards. You can find where each parameters has been saved in the "
                f"index located at {save_index_file}."
            )

        if push_to_hub:
            self._upload_modified_files(
                save_directory,
                repo_id,
                files_timestamps,
                commit_message=commit_message,
                token=token,
            )

    def get_memory_footprint(self, return_buffers=True):
        r"""
        Get the memory footprint of a model. This will return the memory footprint of the current model in bytes.
        Useful to benchmark the memory footprint of the current model and design some tests. Solution inspired from the
        PyTorch discussions: https://discuss.pytorch.org/t/gpu-memory-that-model-uses/56822/2

        Arguments:
            return_buffers (`bool`, *optional*, defaults to `True`):
                Whether to return the size of the buffer tensors in the computation of the memory footprint. Buffers
                are tensors that do not require gradients and not registered as parameters. E.g. mean and std in batch
                norm layers. Please see: https://discuss.pytorch.org/t/what-pytorch-means-by-buffers/120266/2
        """
        mem = sum([param.nelement() * param.element_size() for param in self.parameters()])
        if return_buffers:
            mem_bufs = sum([buf.nelement() * buf.element_size() for buf in self.buffers()])
            mem = mem + mem_bufs
        return mem

    @wraps(torch.nn.Module.cuda)
    def cuda(self, *args, **kwargs):
        # Checks if the model has been loaded in 8-bit
        if getattr(self, "quantization_method", None) == QuantizationMethod.BITS_AND_BYTES:
            raise ValueError(
                "Calling `cuda()` is not supported for `4-bit` or `8-bit` quantized models. Please use the model as it is, since the"
                " model has already been set to the correct devices and casted to the correct `dtype`."
            )
        else:
            return super().cuda(*args, **kwargs)

    @wraps(torch.nn.Module.to)
    def to(self, *args, **kwargs):
        # Checks if the model has been loaded in 8-bit
        if getattr(self, "quantization_method", None) == QuantizationMethod.BITS_AND_BYTES:
            raise ValueError(
                "`.to` is not supported for `4-bit` or `8-bit` bitsandbytes models. Please use the model as it is, since the"
                " model has already been set to the correct devices and casted to the correct `dtype`."
            )
        else:
            return super().to(*args, **kwargs)

    def half(self, *args):
        # Checks if the model is quantized
        if getattr(self, "is_quantized", False):
            raise ValueError(
                "`.half()` is not supported for quantized model. Please use the model as it is, since the"
                " model has already been casted to the correct `dtype`."
            )
        else:
            return super().half(*args)

    def float(self, *args):
        # Checks if the model is quantized
        if getattr(self, "is_quantized", False):
            raise ValueError(
                "`.float()` is not supported for quantized model. Please use the model as it is, since the"
                " model has already been casted to the correct `dtype`."
            )
        else:
            return super().float(*args)

    @classmethod
    def from_pretrained(
        cls,
        pretrained_model_name_or_path: Optional[Union[str, os.PathLike]],
        *model_args,
        config: Optional[Union[PretrainedConfig, str, os.PathLike]] = None,
        cache_dir: Optional[Union[str, os.PathLike]] = None,
        ignore_mismatched_sizes: bool = False,
        force_download: bool = False,
        local_files_only: bool = False,
        token: Optional[Union[str, bool]] = None,
        revision: str = "main",
        use_safetensors: bool = None,
        **kwargs,
    ):
        r"""
        Instantiate a pretrained pytorch model from a pre-trained model configuration.

        The model is set in evaluation mode by default using `model.eval()` (Dropout modules are deactivated). To train
        the model, you should first set it back in training mode with `model.train()`.

        The warning *Weights from XXX not initialized from pretrained model* means that the weights of XXX do not come
        pretrained with the rest of the model. It is up to you to train those weights with a downstream fine-tuning
        task.

        The warning *Weights from XXX not used in YYY* means that the layer XXX is not used by YYY, therefore those
        weights are discarded.

        Parameters:
            pretrained_model_name_or_path (`str` or `os.PathLike`, *optional*):
                Can be either:

                    - A string, the *model id* of a pretrained model hosted inside a model repo on huggingface.co.
                      Valid model ids can be located at the root-level, like `bert-base-uncased`, or namespaced under a
                      user or organization name, like `dbmdz/bert-base-german-cased`.
                    - A path to a *directory* containing model weights saved using
                      [`~PreTrainedModel.save_pretrained`], e.g., `./my_model_directory/`.
                    - A path or url to a *tensorflow index checkpoint file* (e.g, `./tf_model/model.ckpt.index`). In
                      this case, `from_tf` should be set to `True` and a configuration object should be provided as
                      `config` argument. This loading path is slower than converting the TensorFlow checkpoint in a
                      PyTorch model using the provided conversion scripts and loading the PyTorch model afterwards.
                    - A path or url to a model folder containing a *flax checkpoint file* in *.msgpack* format (e.g,
                      `./flax_model/` containing `flax_model.msgpack`). In this case, `from_flax` should be set to
                      `True`.
                    - `None` if you are both providing the configuration and state dictionary (resp. with keyword
                      arguments `config` and `state_dict`).
            model_args (sequence of positional arguments, *optional*):
                All remaining positional arguments will be passed to the underlying model's `__init__` method.
            config (`Union[PretrainedConfig, str, os.PathLike]`, *optional*):
                Can be either:

                    - an instance of a class derived from [`PretrainedConfig`],
                    - a string or path valid as input to [`~PretrainedConfig.from_pretrained`].

                Configuration for the model to use instead of an automatically loaded configuration. Configuration can
                be automatically loaded when:

                    - The model is a model provided by the library (loaded with the *model id* string of a pretrained
                      model).
                    - The model was saved using [`~PreTrainedModel.save_pretrained`] and is reloaded by supplying the
                      save directory.
                    - The model is loaded by supplying a local directory as `pretrained_model_name_or_path` and a
                      configuration JSON file named *config.json* is found in the directory.
            state_dict (`Dict[str, torch.Tensor]`, *optional*):
                A state dictionary to use instead of a state dictionary loaded from saved weights file.

                This option can be used if you want to create a model from a pretrained configuration but load your own
                weights. In this case though, you should check if using [`~PreTrainedModel.save_pretrained`] and
                [`~PreTrainedModel.from_pretrained`] is not a simpler option.
            cache_dir (`Union[str, os.PathLike]`, *optional*):
                Path to a directory in which a downloaded pretrained model configuration should be cached if the
                standard cache should not be used.
            from_tf (`bool`, *optional*, defaults to `False`):
                Load the model weights from a TensorFlow checkpoint save file (see docstring of
                `pretrained_model_name_or_path` argument).
            from_flax (`bool`, *optional*, defaults to `False`):
                Load the model weights from a Flax checkpoint save file (see docstring of
                `pretrained_model_name_or_path` argument).
            ignore_mismatched_sizes (`bool`, *optional*, defaults to `False`):
                Whether or not to raise an error if some of the weights from the checkpoint do not have the same size
                as the weights of the model (if for instance, you are instantiating a model with 10 labels from a
                checkpoint with 3 labels).
            force_download (`bool`, *optional*, defaults to `False`):
                Whether or not to force the (re-)download of the model weights and configuration files, overriding the
                cached versions if they exist.
            resume_download (`bool`, *optional*, defaults to `False`):
                Whether or not to delete incompletely received files. Will attempt to resume the download if such a
                file exists.
            proxies (`Dict[str, str]`, *optional*):
                A dictionary of proxy servers to use by protocol or endpoint, e.g., `{'http': 'foo.bar:3128',
                'http://hostname': 'foo.bar:4012'}`. The proxies are used on each request.
            output_loading_info(`bool`, *optional*, defaults to `False`):
                Whether ot not to also return a dictionary containing missing keys, unexpected keys and error messages.
            local_files_only(`bool`, *optional*, defaults to `False`):
                Whether or not to only look at local files (i.e., do not try to download the model).
            token (`str` or `bool`, *optional*):
                The token to use as HTTP bearer authorization for remote files. If `True`, or not specified, will use
                the token generated when running `huggingface-cli login` (stored in `~/.huggingface`).
            revision (`str`, *optional*, defaults to `"main"`):
                The specific model version to use. It can be a branch name, a tag name, or a commit id, since we use a
                git-based system for storing models and other artifacts on huggingface.co, so `revision` can be any
                identifier allowed by git.

                <Tip>

                To test a pull request you made on the Hub, you can pass `revision="refs/pr/<pr_number>".

                </Tip>

            mirror (`str`, *optional*):
                Mirror source to accelerate downloads in China. If you are from China and have an accessibility
                problem, you can set this option to resolve it. Note that we do not guarantee the timeliness or safety.
                Please refer to the mirror site for more information.
            _fast_init(`bool`, *optional*, defaults to `True`):
                Whether or not to disable fast initialization.

                <Tip warning={true}>

                One should only disable *_fast_init* to ensure backwards compatibility with `transformers.__version__ <
                4.6.0` for seeded model initialization. This argument will be removed at the next major version. See
                [pull request 11471](https://github.com/huggingface/transformers/pull/11471) for more information.

                </Tip>

            > Parameters for big model inference

            low_cpu_mem_usage(`bool`, *optional*):
                Tries to not use more than 1x model size in CPU memory (including peak memory) while loading the model.
                This is an experimental feature and a subject to change at any moment.
            torch_dtype (`str` or `torch.dtype`, *optional*):
                Override the default `torch.dtype` and load the model under a specific `dtype`. The different options
                are:

                1. `torch.float16` or `torch.bfloat16` or `torch.float`: load in a specified
                  `dtype`, ignoring the model's `config.torch_dtype` if one exists. If not specified
                  - the model will get loaded in `torch.float` (fp32).

                2. `"auto"` - A `torch_dtype` entry in the `config.json` file of the model will be
                  attempted to be used. If this entry isn't found then next check the `dtype` of the first weight in
                  the checkpoint that's of a floating point type and use that as `dtype`. This will load the model
                  using the `dtype` it was saved in at the end of the training. It can't be used as an indicator of how
                  the model was trained. Since it could be trained in one of half precision dtypes, but saved in fp32.

                <Tip>

                For some models the `dtype` they were trained in is unknown - you may try to check the model's paper or
                reach out to the authors and ask them to add this information to the model's card and to insert the
                `torch_dtype` entry in `config.json` on the hub.

                </Tip>

            device_map (`str` or `Dict[str, Union[int, str, torch.device]]` or `int` or `torch.device`, *optional*):
                A map that specifies where each submodule should go. It doesn't need to be refined to each
                parameter/buffer name, once a given module name is inside, every submodule of it will be sent to the
                same device. If we only pass the device (*e.g.*, `"cpu"`, `"cuda:1"`, `"mps"`, or a GPU ordinal rank
                like `1`) on which the model will be allocated, the device map will map the entire model to this
                device. Passing `device_map = 0` means put the whole model on GPU 0.

                To have Accelerate compute the most optimized `device_map` automatically, set `device_map="auto"`. For
                more information about each option see [designing a device
                map](https://hf.co/docs/accelerate/main/en/usage_guides/big_modeling#designing-a-device-map).
            max_memory (`Dict`, *optional*):
                A dictionary device identifier to maximum memory. Will default to the maximum memory available for each
                GPU and the available CPU RAM if unset.
            offload_folder (`str` or `os.PathLike`, *optional*):
                If the `device_map` contains any value `"disk"`, the folder where we will offload weights.
            offload_state_dict (`bool`, *optional*):
                If `True`, will temporarily offload the CPU state dict to the hard drive to avoid getting out of CPU
                RAM if the weight of the CPU state dict + the biggest shard of the checkpoint does not fit. Defaults to
                `True` when there is some disk offload.
            load_in_8bit (`bool`, *optional*, defaults to `False`):
                If `True`, will convert the loaded model into mixed-8bit quantized model. To use this feature please
                install `bitsandbytes` (`pip install -U bitsandbytes`).
            load_in_4bit (`bool`, *optional*, defaults to `False`):
                If `True`, will convert the loaded model into 4bit precision quantized model. To use this feature
                install the latest version of `bitsandbytes` (`pip install -U bitsandbytes`).
            quantization_config (`Union[QuantizationConfigMixin,Dict]`, *optional*):
                A dictionary of configuration parameters or a QuantizationConfigMixin object for quantization (e.g
                bitsandbytes, gptq)
            subfolder (`str`, *optional*, defaults to `""`):
                In case the relevant files are located inside a subfolder of the model repo on huggingface.co, you can
                specify the folder name here.
            variant (`str`, *optional*):
                If specified load weights from `variant` filename, *e.g.* pytorch_model.<variant>.bin. `variant` is
                ignored when using `from_tf` or `from_flax`.
            use_safetensors (`bool`, *optional*, defaults to `None`):
                Whether or not to use `safetensors` checkpoints. Defaults to `None`. If not specified and `safetensors`
                is not installed, it will be set to `False`.

            kwargs (remaining dictionary of keyword arguments, *optional*):
                Can be used to update the configuration object (after it being loaded) and initiate the model (e.g.,
                `output_attentions=True`). Behaves differently depending on whether a `config` is provided or
                automatically loaded:

                    - If a configuration is provided with `config`, `**kwargs` will be directly passed to the
                      underlying model's `__init__` method (we assume all relevant updates to the configuration have
                      already been done)
                    - If a configuration is not provided, `kwargs` will be first passed to the configuration class
                      initialization function ([`~PretrainedConfig.from_pretrained`]). Each key of `kwargs` that
                      corresponds to a configuration attribute will be used to override said attribute with the
                      supplied `kwargs` value. Remaining keys that do not correspond to any configuration attribute
                      will be passed to the underlying model's `__init__` function.

        <Tip>

        Activate the special ["offline-mode"](https://huggingface.co/transformers/installation.html#offline-mode) to
        use this method in a firewalled environment.

        </Tip>

        Examples:

        ```python
        >>> from transformers import BertConfig, BertModel

        >>> # Download model and configuration from huggingface.co and cache.
        >>> model = BertModel.from_pretrained("bert-base-uncased")
        >>> # Model was saved using *save_pretrained('./test/saved_model/')* (for example purposes, not runnable).
        >>> model = BertModel.from_pretrained("./test/saved_model/")
        >>> # Update configuration during loading.
        >>> model = BertModel.from_pretrained("bert-base-uncased", output_attentions=True)
        >>> assert model.config.output_attentions == True
        >>> # Loading from a TF checkpoint file instead of a PyTorch model (slower, for example purposes, not runnable).
        >>> config = BertConfig.from_json_file("./tf_model/my_tf_model_config.json")
        >>> model = BertModel.from_pretrained("./tf_model/my_tf_checkpoint.ckpt.index", from_tf=True, config=config)
        >>> # Loading from a Flax checkpoint file instead of a PyTorch model (slower)
        >>> model = BertModel.from_pretrained("bert-base-uncased", from_flax=True)
        ```

        * `low_cpu_mem_usage` algorithm:

        This is an experimental function that loads the model using ~1x model size CPU memory

        Here is how it works:

        1. save which state_dict keys we have
        2. drop state_dict before the model is created, since the latter takes 1x model size CPU memory
        3. after the model has been instantiated switch to the meta device all params/buffers that
        are going to be replaced from the loaded state_dict
        4. load state_dict 2nd time
        5. replace the params/buffers from the state_dict

        Currently, it can't handle deepspeed ZeRO stage 3 and ignores loading errors

        """
        state_dict = kwargs.pop("state_dict", None)
        from_tf = kwargs.pop("from_tf", False)
        from_flax = kwargs.pop("from_flax", False)
        resume_download = kwargs.pop("resume_download", False)
        proxies = kwargs.pop("proxies", None)
        output_loading_info = kwargs.pop("output_loading_info", False)
        use_auth_token = kwargs.pop("use_auth_token", None)
        trust_remote_code = kwargs.pop("trust_remote_code", None)
        _ = kwargs.pop("mirror", None)
        from_pipeline = kwargs.pop("_from_pipeline", None)
        from_auto_class = kwargs.pop("_from_auto", False)
        _fast_init = kwargs.pop("_fast_init", True)
        torch_dtype = kwargs.pop("torch_dtype", None)
        low_cpu_mem_usage = kwargs.pop("low_cpu_mem_usage", None)
        device_map = kwargs.pop("device_map", None)
        max_memory = kwargs.pop("max_memory", None)
        offload_folder = kwargs.pop("offload_folder", None)
        offload_state_dict = kwargs.pop("offload_state_dict", False)
        load_in_8bit = kwargs.pop("load_in_8bit", False)
        load_in_4bit = kwargs.pop("load_in_4bit", False)
        quantization_config = kwargs.pop("quantization_config", None)
        subfolder = kwargs.pop("subfolder", "")
        commit_hash = kwargs.pop("_commit_hash", None)
        variant = kwargs.pop("variant", None)
        _adapter_model_path = kwargs.pop("_adapter_model_path", None)
        adapter_name = kwargs.pop("adapter_name", "default")

        if is_fsdp_enabled():
            low_cpu_mem_usage = True

        if use_auth_token is not None:
            warnings.warn(
                "The `use_auth_token` argument is deprecated and will be removed in v5 of Transformers.", FutureWarning
            )
            if token is not None:
                raise ValueError(
                    "`token` and `use_auth_token` are both specified. Please set only the argument `token`."
                )
            token = use_auth_token

        if use_safetensors is None and not is_safetensors_available():
            use_safetensors = False

        if is_bitsandbytes_available():
            is_8bit_serializable = version.parse(importlib.metadata.version("bitsandbytes")) > version.parse("0.37.2")
        else:
            is_8bit_serializable = False

        if trust_remote_code is True:
            logger.warning(
                "The argument `trust_remote_code` is to be used with Auto classes. It has no effect here and is"
                " ignored."
            )

<<<<<<< HEAD
        if is_peft_available():
            if _adapter_model_path is None:
                _adapter_model_path = find_adapter_config_file(
                    pretrained_model_name_or_path,
                    revision=revision,
                    subfolder=subfolder,
                    token=token,
                    commit_hash=commit_hash,
                )
            if _adapter_model_path is not None and os.path.isfile(_adapter_model_path):
                with open(_adapter_model_path, "r", encoding="utf-8") as f:
                    _adapter_model_path = pretrained_model_name_or_path
=======
        if commit_hash is None:
            if not isinstance(config, PretrainedConfig):
                # We make a call to the config file first (which may be absent) to get the commit hash as soon as possible
                resolved_config_file = cached_file(
                    pretrained_model_name_or_path,
                    CONFIG_NAME,
                    cache_dir=cache_dir,
                    force_download=force_download,
                    resume_download=resume_download,
                    proxies=proxies,
                    local_files_only=local_files_only,
                    token=token,
                    revision=revision,
                    subfolder=subfolder,
                    _raise_exceptions_for_missing_entries=False,
                    _raise_exceptions_for_connection_errors=False,
                )
                commit_hash = extract_commit_hash(resolved_config_file, commit_hash)
            else:
                commit_hash = getattr(config, "_commit_hash", None)

        if is_peft_available() and _adapter_model_path is None:
            maybe_adapter_model_path = find_adapter_config_file(
                pretrained_model_name_or_path,
                cache_dir=cache_dir,
                force_download=force_download,
                resume_download=resume_download,
                proxies=proxies,
                local_files_only=local_files_only,
                token=token,
                revision=revision,
                subfolder=subfolder,
                _commit_hash=commit_hash,
            )
        elif is_peft_available() and _adapter_model_path is not None:
            maybe_adapter_model_path = _adapter_model_path
        else:
            maybe_adapter_model_path = None

        has_adapter_config = maybe_adapter_model_path is not None

        if has_adapter_config:
            if _adapter_model_path is not None:
                adapter_model_id = _adapter_model_path
            else:
                with open(maybe_adapter_model_path, "r", encoding="utf-8") as f:
                    adapter_model_id = pretrained_model_name_or_path
>>>>>>> 584eeb53
                    pretrained_model_name_or_path = json.load(f)["base_model_name_or_path"]

        # change device_map into a map if we passed an int, a str or a torch.device
        if isinstance(device_map, torch.device):
            device_map = {"": device_map}
        elif isinstance(device_map, str) and device_map not in ["auto", "balanced", "balanced_low_0", "sequential"]:
            try:
                device_map = {"": torch.device(device_map)}
            except RuntimeError:
                raise ValueError(
                    "When passing device_map as a string, the value needs to be a device name (e.g. cpu, cuda:0) or "
                    f"'auto', 'balanced', 'balanced_low_0', 'sequential' but found {device_map}."
                )
        elif isinstance(device_map, int):
            if device_map < 0:
                raise ValueError(
                    "You can't pass device_map as a negative int. If you want to put the model on the cpu, pass device_map = 'cpu' "
                )
            else:
                device_map = {"": device_map}

        if device_map is not None:
            if low_cpu_mem_usage is None:
                low_cpu_mem_usage = True
            elif not low_cpu_mem_usage:
                raise ValueError("Passing along a `device_map` requires `low_cpu_mem_usage=True`")

        if low_cpu_mem_usage:
            if device_map is not None:
                # The max memory utils require PyTorch >= 1.10 to have torch.cuda.mem_get_info.
                require_version_core("torch>=1.10")

            if is_deepspeed_zero3_enabled():
                raise ValueError(
                    "DeepSpeed Zero-3 is not compatible with `low_cpu_mem_usage=True` or with passing a `device_map`."
                )
            elif not is_accelerate_available():
                raise ImportError(
                    "Using `low_cpu_mem_usage=True` or a `device_map` requires Accelerate: `pip install accelerate`"
                )

        quantization_method_from_args = None
        if quantization_config is not None:
            quantization_method_from_args = getattr(
                quantization_config, "quant_method", QuantizationMethod.BITS_AND_BYTES
            )

        if quantization_config is None and (load_in_8bit or load_in_4bit):
            quantization_method_from_args = QuantizationMethod.BITS_AND_BYTES
            quantization_config, kwargs = BitsAndBytesConfig.from_dict(
                config_dict={"load_in_8bit": load_in_8bit, "load_in_4bit": load_in_4bit},
                return_unused_kwargs=True,
                **kwargs,
            )
        elif quantization_method_from_args == QuantizationMethod.BITS_AND_BYTES:
            load_in_8bit = quantization_config.load_in_8bit
            load_in_4bit = quantization_config.load_in_4bit

            quantization_config_kwargs = {
                k: v for k, v in kwargs.items() if k in inspect.signature(BitsAndBytesConfig).parameters
            }

            if len(quantization_config_kwargs) > 0:
                raise ValueError(
                    "You can't pass `load_in_8bit` or any other `BitsAndBytesConfig` argument as a kwarg when passing "
                    "`quantization_config` argument at the same time."
                )

        if load_in_8bit or load_in_4bit:
            if not (is_accelerate_available() and is_bitsandbytes_available()):
                raise ImportError(
                    "Using `load_in_8bit=True` requires Accelerate: `pip install accelerate` and the latest version of"
                    " bitsandbytes `pip install -i https://test.pypi.org/simple/ bitsandbytes` or"
                    " pip install bitsandbytes` "
                )

            if torch_dtype is None:
                # We force the `dtype` to be float16, this is a requirement from `bitsandbytes`
                logger.info(
                    f"Overriding torch_dtype={torch_dtype} with `torch_dtype=torch.float16` due to "
                    "requirements of `bitsandbytes` to enable model loading in 8-bit or 4-bit. "
                    "Pass your own torch_dtype to specify the dtype of the remaining non-linear layers or pass"
                    " torch_dtype=torch.float16 to remove this warning."
                )
                torch_dtype = torch.float16

            if device_map is None:
                if torch.cuda.is_available():
                    device_map = {"": torch.cuda.current_device()}
                else:
                    raise RuntimeError("No GPU found. A GPU is needed for quantization.")
                logger.info(
                    "The device_map was not initialized."
                    "Setting device_map to {'':torch.cuda.current_device()}."
                    "If you want to use the model for inference, please set device_map ='auto' "
                )
                if low_cpu_mem_usage is None:
                    low_cpu_mem_usage = True

            if from_tf or from_flax:
                raise ValueError(
                    "Converting into 4-bit or 8-bit weights from tf/flax weights is currently not supported, please make"
                    " sure the weights are in PyTorch format."
                )

        from_pt = not (from_tf | from_flax)

        user_agent = {"file_type": "model", "framework": "pytorch", "from_auto_class": from_auto_class}
        if from_pipeline is not None:
            user_agent["using_pipeline"] = from_pipeline

        if is_offline_mode() and not local_files_only:
            logger.info("Offline mode: forcing local_files_only=True")
            local_files_only = True

        # Load config if we don't provide a configuration
        if not isinstance(config, PretrainedConfig):
            config_path = config if config is not None else pretrained_model_name_or_path
            config, model_kwargs = cls.config_class.from_pretrained(
                config_path,
                cache_dir=cache_dir,
                return_unused_kwargs=True,
                force_download=force_download,
                resume_download=resume_download,
                proxies=proxies,
                local_files_only=local_files_only,
                token=token,
                revision=revision,
                subfolder=subfolder,
                _from_auto=from_auto_class,
                _from_pipeline=from_pipeline,
                **kwargs,
            )
        else:
            model_kwargs = kwargs

        quantizer = None
        quantization_method_from_config = None
        if hasattr(config, "quantization_config"):
            quantization_method_from_config = config.quantization_config.get(
                "quant_method", QuantizationMethod.BITS_AND_BYTES
            )

        if quantization_method_from_config == QuantizationMethod.GPTQ and quantization_method_from_args is not None:
            loading_attr_dict = quantization_config.get_loading_attributes()
            for attr, val in loading_attr_dict.items():
                config.quantization_config[attr] = val
            quantization_method_from_args = None
            logger.warning(
                "You passed `quantization_config` to `from_pretrained` but the model you're loading already has a "
                "`quantization_config` attribute and has already quantized weights. However, loading attributes"
                " (e.g. disable_exllama, use_cuda_fp16) will be overwritten with the one you passed to `from_pretrained`. The rest will be ignored."
            )
        if (
            quantization_method_from_args == QuantizationMethod.GPTQ
            or quantization_method_from_config == QuantizationMethod.GPTQ
        ):
            if not torch.cuda.is_available():
                raise RuntimeError("GPU is required to quantize or run quantize model.")
            elif not (is_optimum_available() and is_auto_gptq_available()):
                raise ImportError(
                    "Loading GPTQ quantized model requires optimum library : `pip install optimum` and auto-gptq library 'pip install auto-gptq'"
                )
            else:
                # Need to protect the import
                from optimum.gptq import GPTQQuantizer
            if quantization_method_from_config == QuantizationMethod.GPTQ:
                quantization_config = GPTQConfig.from_dict(config.quantization_config)
                config.quantization_config = quantization_config
            logger.info(
                f"Overriding torch_dtype={torch_dtype} with `torch_dtype=torch.float16` due to "
                "requirements of `auto-gptq` to enable model quantization "
            )
            torch_dtype = torch.float16
            quantizer = GPTQQuantizer.from_dict(quantization_config.to_dict())

        if (
            is_8bit_serializable
            and quantization_method_from_args == QuantizationMethod.BITS_AND_BYTES
            and load_in_8bit
        ):
            if quantization_method_from_config == QuantizationMethod.BITS_AND_BYTES:
                logger.warning(
                    "You passed `quantization_config` to `from_pretrained` but the model you're loading already has a"
                    " `quantization_config` attribute. The `quantization_config` attribute will be overwritten with the"
                    " one you passed to `from_pretrained`."
                )
            config.quantization_config = quantization_config
        elif (
            is_8bit_serializable
            and not load_in_8bit
            and quantization_method_from_config == QuantizationMethod.BITS_AND_BYTES
        ):
            quantization_config = config.quantization_config
            if isinstance(quantization_config, dict):
                quantization_config = BitsAndBytesConfig.from_dict(quantization_config, return_unused_kwargs=False)
            elif isinstance(quantization_config, BitsAndBytesConfig):
                pass
            else:
                raise ValueError(
                    f"Invalid type for `quantization_config`: {type(quantization_config)}. Should be a `dict` or a"
                    " `BitsAndBytesConfig` instance."
                )

            load_in_8bit = quantization_config.load_in_8bit

            if load_in_8bit:
                if torch_dtype is None:
                    torch_dtype = torch.float16
                if device_map is None:
                    if torch.cuda.is_available():
                        device_map = {"": torch.cuda.current_device()}
                    else:
                        raise RuntimeError("No GPU found. A GPU is needed for quantization.")
                    logger.info(
                        "The device_map was not initialized."
                        "Setting device_map to {'':torch.cuda.current_device()}."
                        "If you want to use the model for inference, please set device_map ='auto' "
                    )
                    if low_cpu_mem_usage is None:
                        low_cpu_mem_usage = True

        elif (
            not is_8bit_serializable
            and not load_in_8bit
            and quantization_method_from_config == QuantizationMethod.BITS_AND_BYTES
        ):
            logger.warning(
                "Detected the presence of a `quantization_config` attribute in the model's configuration but you don't have the correct"
                " `bitsandbytes` version to support int8 serialization. Please install the latest version of `bitsandbytes` with "
                " `pip install --upgrade bitsandbytes`."
            )

        # This variable will flag if we're loading a sharded checkpoint. In this case the archive file is just the
        # index of the files.
        is_sharded = False
        sharded_metadata = None
        # Load model
        loading_info = None

        # Keep in fp32 modules
        keep_in_fp32_modules = None
        use_keep_in_fp32_modules = False

        if pretrained_model_name_or_path is not None:
            pretrained_model_name_or_path = str(pretrained_model_name_or_path)
            is_local = os.path.isdir(pretrained_model_name_or_path)
            if is_local:
                if from_tf and os.path.isfile(
                    os.path.join(pretrained_model_name_or_path, subfolder, TF_WEIGHTS_NAME + ".index")
                ):
                    # Load from a TF 1.0 checkpoint in priority if from_tf
                    archive_file = os.path.join(pretrained_model_name_or_path, subfolder, TF_WEIGHTS_NAME + ".index")
                elif from_tf and os.path.isfile(
                    os.path.join(pretrained_model_name_or_path, subfolder, TF2_WEIGHTS_NAME)
                ):
                    # Load from a TF 2.0 checkpoint in priority if from_tf
                    archive_file = os.path.join(pretrained_model_name_or_path, subfolder, TF2_WEIGHTS_NAME)
                elif from_flax and os.path.isfile(
                    os.path.join(pretrained_model_name_or_path, subfolder, FLAX_WEIGHTS_NAME)
                ):
                    # Load from a Flax checkpoint in priority if from_flax
                    archive_file = os.path.join(pretrained_model_name_or_path, subfolder, FLAX_WEIGHTS_NAME)
                elif use_safetensors is not False and os.path.isfile(
                    os.path.join(pretrained_model_name_or_path, subfolder, _add_variant(SAFE_WEIGHTS_NAME, variant))
                ):
                    # Load from a safetensors checkpoint
                    archive_file = os.path.join(
                        pretrained_model_name_or_path, subfolder, _add_variant(SAFE_WEIGHTS_NAME, variant)
                    )
                elif use_safetensors is not False and os.path.isfile(
                    os.path.join(
                        pretrained_model_name_or_path, subfolder, _add_variant(SAFE_WEIGHTS_INDEX_NAME, variant)
                    )
                ):
                    # Load from a sharded safetensors checkpoint
                    archive_file = os.path.join(
                        pretrained_model_name_or_path, subfolder, _add_variant(SAFE_WEIGHTS_INDEX_NAME, variant)
                    )
                    is_sharded = True
                elif os.path.isfile(
                    os.path.join(pretrained_model_name_or_path, subfolder, _add_variant(WEIGHTS_NAME, variant))
                ):
                    # Load from a PyTorch checkpoint
                    archive_file = os.path.join(
                        pretrained_model_name_or_path, subfolder, _add_variant(WEIGHTS_NAME, variant)
                    )
                elif os.path.isfile(
                    os.path.join(pretrained_model_name_or_path, subfolder, _add_variant(WEIGHTS_INDEX_NAME, variant))
                ):
                    # Load from a sharded PyTorch checkpoint
                    archive_file = os.path.join(
                        pretrained_model_name_or_path, subfolder, _add_variant(WEIGHTS_INDEX_NAME, variant)
                    )
                    is_sharded = True
                # At this stage we don't have a weight file so we will raise an error.
                elif os.path.isfile(
                    os.path.join(pretrained_model_name_or_path, subfolder, TF_WEIGHTS_NAME + ".index")
                ) or os.path.isfile(os.path.join(pretrained_model_name_or_path, subfolder, TF2_WEIGHTS_NAME)):
                    raise EnvironmentError(
                        f"Error no file named {_add_variant(WEIGHTS_NAME, variant)} found in directory"
                        f" {pretrained_model_name_or_path} but there is a file for TensorFlow weights. Use"
                        " `from_tf=True` to load this model from those weights."
                    )
                elif os.path.isfile(os.path.join(pretrained_model_name_or_path, subfolder, FLAX_WEIGHTS_NAME)):
                    raise EnvironmentError(
                        f"Error no file named {_add_variant(WEIGHTS_NAME, variant)} found in directory"
                        f" {pretrained_model_name_or_path} but there is a file for Flax weights. Use `from_flax=True`"
                        " to load this model from those weights."
                    )
                elif use_safetensors:
                    raise EnvironmentError(
                        f"Error no file named {_add_variant(SAFE_WEIGHTS_NAME, variant)} found in directory"
                        f" {pretrained_model_name_or_path}."
                    )
                else:
                    raise EnvironmentError(
                        f"Error no file named {_add_variant(WEIGHTS_NAME, variant)}, {TF2_WEIGHTS_NAME},"
                        f" {TF_WEIGHTS_NAME + '.index'} or {FLAX_WEIGHTS_NAME} found in directory"
                        f" {pretrained_model_name_or_path}."
                    )
            elif os.path.isfile(os.path.join(subfolder, pretrained_model_name_or_path)):
                archive_file = pretrained_model_name_or_path
                is_local = True
            elif os.path.isfile(os.path.join(subfolder, pretrained_model_name_or_path + ".index")):
                if not from_tf:
                    raise ValueError(
                        f"We found a TensorFlow checkpoint at {pretrained_model_name_or_path + '.index'}, please set "
                        "from_tf to True to load from this checkpoint."
                    )
                archive_file = os.path.join(subfolder, pretrained_model_name_or_path + ".index")
                is_local = True
            elif is_remote_url(pretrained_model_name_or_path):
                filename = pretrained_model_name_or_path
                resolved_archive_file = download_url(pretrained_model_name_or_path)
            else:
                # set correct filename
                if from_tf:
                    filename = TF2_WEIGHTS_NAME
                elif from_flax:
                    filename = FLAX_WEIGHTS_NAME
                elif use_safetensors is not False:
                    filename = _add_variant(SAFE_WEIGHTS_NAME, variant)
                else:
                    filename = _add_variant(WEIGHTS_NAME, variant)

                try:
                    # Load from URL or cache if already cached
                    cached_file_kwargs = {
                        "cache_dir": cache_dir,
                        "force_download": force_download,
                        "proxies": proxies,
                        "resume_download": resume_download,
                        "local_files_only": local_files_only,
                        "token": token,
                        "user_agent": user_agent,
                        "revision": revision,
                        "subfolder": subfolder,
                        "_raise_exceptions_for_missing_entries": False,
                        "_commit_hash": commit_hash,
                    }
                    resolved_archive_file = cached_file(pretrained_model_name_or_path, filename, **cached_file_kwargs)

                    # Since we set _raise_exceptions_for_missing_entries=False, we don't get an exception but a None
                    # result when internet is up, the repo and revision exist, but the file does not.
                    if resolved_archive_file is None and filename == _add_variant(SAFE_WEIGHTS_NAME, variant):
                        # Maybe the checkpoint is sharded, we try to grab the index name in this case.
                        resolved_archive_file = cached_file(
                            pretrained_model_name_or_path,
                            _add_variant(SAFE_WEIGHTS_INDEX_NAME, variant),
                            **cached_file_kwargs,
                        )
                        if resolved_archive_file is not None:
                            is_sharded = True
                        elif use_safetensors:
                            raise EnvironmentError(
                                f" {_add_variant(SAFE_WEIGHTS_NAME, variant)} or {_add_variant(SAFE_WEIGHTS_INDEX_NAME, variant)} and thus cannot be loaded with `safetensors`. Please make sure that the model has been saved with `safe_serialization=True` or do not set `use_safetensors=True`."
                            )
                        else:
                            # This repo has no safetensors file of any kind, we switch to PyTorch.
                            filename = _add_variant(WEIGHTS_NAME, variant)
                            resolved_archive_file = cached_file(
                                pretrained_model_name_or_path, filename, **cached_file_kwargs
                            )
                    if resolved_archive_file is None and filename == _add_variant(WEIGHTS_NAME, variant):
                        # Maybe the checkpoint is sharded, we try to grab the index name in this case.
                        resolved_archive_file = cached_file(
                            pretrained_model_name_or_path,
                            _add_variant(WEIGHTS_INDEX_NAME, variant),
                            **cached_file_kwargs,
                        )
                        if resolved_archive_file is not None:
                            is_sharded = True
                    if resolved_archive_file is None:
                        # Otherwise, maybe there is a TF or Flax model file.  We try those to give a helpful error
                        # message.
                        has_file_kwargs = {
                            "revision": revision,
                            "proxies": proxies,
                            "token": token,
                        }
                        if has_file(pretrained_model_name_or_path, TF2_WEIGHTS_NAME, **has_file_kwargs):
                            raise EnvironmentError(
                                f"{pretrained_model_name_or_path} does not appear to have a file named"
                                f" {_add_variant(WEIGHTS_NAME, variant)} but there is a file for TensorFlow weights."
                                " Use `from_tf=True` to load this model from those weights."
                            )
                        elif has_file(pretrained_model_name_or_path, FLAX_WEIGHTS_NAME, **has_file_kwargs):
                            raise EnvironmentError(
                                f"{pretrained_model_name_or_path} does not appear to have a file named"
                                f" {_add_variant(WEIGHTS_NAME, variant)} but there is a file for Flax weights. Use"
                                " `from_flax=True` to load this model from those weights."
                            )
                        elif variant is not None and has_file(
                            pretrained_model_name_or_path, WEIGHTS_NAME, **has_file_kwargs
                        ):
                            raise EnvironmentError(
                                f"{pretrained_model_name_or_path} does not appear to have a file named"
                                f" {_add_variant(WEIGHTS_NAME, variant)} but there is a file without the variant"
                                f" {variant}. Use `variant=None` to load this model from those weights."
                            )
                        else:
                            raise EnvironmentError(
                                f"{pretrained_model_name_or_path} does not appear to have a file named"
                                f" {_add_variant(WEIGHTS_NAME, variant)}, {TF2_WEIGHTS_NAME}, {TF_WEIGHTS_NAME} or"
                                f" {FLAX_WEIGHTS_NAME}."
                            )
                except EnvironmentError:
                    # Raise any environment error raise by `cached_file`. It will have a helpful error message adapted
                    # to the original exception.
                    raise
                except Exception:
                    # For any other exception, we throw a generic error.
                    raise EnvironmentError(
                        f"Can't load the model for '{pretrained_model_name_or_path}'. If you were trying to load it"
                        " from 'https://huggingface.co/models', make sure you don't have a local directory with the"
                        f" same name. Otherwise, make sure '{pretrained_model_name_or_path}' is the correct path to a"
                        f" directory containing a file named {_add_variant(WEIGHTS_NAME, variant)},"
                        f" {TF2_WEIGHTS_NAME}, {TF_WEIGHTS_NAME} or {FLAX_WEIGHTS_NAME}."
                    )

            if is_local:
                logger.info(f"loading weights file {archive_file}")
                resolved_archive_file = archive_file
            else:
                logger.info(f"loading weights file {filename} from cache at {resolved_archive_file}")
        else:
            resolved_archive_file = None

        # We'll need to download and cache each checkpoint shard if the checkpoint is sharded.
        if is_sharded:
            # rsolved_archive_file becomes a list of files that point to the different checkpoint shards in this case.
            resolved_archive_file, sharded_metadata = get_checkpoint_shard_files(
                pretrained_model_name_or_path,
                resolved_archive_file,
                cache_dir=cache_dir,
                force_download=force_download,
                proxies=proxies,
                resume_download=resume_download,
                local_files_only=local_files_only,
                token=token,
                user_agent=user_agent,
                revision=revision,
                subfolder=subfolder,
                _commit_hash=commit_hash,
            )

        # load pt weights early so that we know which dtype to init the model under
        if from_pt:
            if not is_sharded and state_dict is None:
                # Time to load the checkpoint
                state_dict = load_state_dict(resolved_archive_file)

            # set dtype to instantiate the model under:
            # 1. If torch_dtype is not None, we use that dtype
            # 2. If torch_dtype is "auto", we auto-detect dtype from the loaded state_dict, by checking its first
            #    weights entry that is of a floating type - we assume all floating dtype weights are of the same dtype
            # we also may have config.torch_dtype available, but we won't rely on it till v5
            dtype_orig = None

            if torch_dtype is not None:
                if isinstance(torch_dtype, str):
                    if torch_dtype == "auto":
                        if hasattr(config, "torch_dtype") and config.torch_dtype is not None:
                            torch_dtype = config.torch_dtype
                            logger.info(f"Will use torch_dtype={torch_dtype} as defined in model's config object")
                        else:
                            if is_sharded and "dtype" in sharded_metadata:
                                torch_dtype = sharded_metadata["dtype"]
                            elif not is_sharded:
                                torch_dtype = get_state_dict_dtype(state_dict)
                            else:
                                one_state_dict = load_state_dict(resolved_archive_file[0])
                                torch_dtype = get_state_dict_dtype(one_state_dict)
                                del one_state_dict  # free CPU memory
                            logger.info(
                                "Since the `torch_dtype` attribute can't be found in model's config object, "
                                "will use torch_dtype={torch_dtype} as derived from model's weights"
                            )
                    else:
                        raise ValueError(
                            f'`torch_dtype` can be either `torch.dtype` or `"auto"`, but received {torch_dtype}'
                        )
                dtype_orig = cls._set_default_torch_dtype(torch_dtype)

            # Check if `_keep_in_fp32_modules` is not None
            use_keep_in_fp32_modules = (
                (cls._keep_in_fp32_modules is not None)
                and is_accelerate_available()
                and (torch_dtype == torch.float16 or load_in_4bit or load_in_8bit)
            )
            if (
                (cls._keep_in_fp32_modules is not None)
                and not is_accelerate_available()
                and torch_dtype == torch.float16
            ):
                logger.warning(
                    "For stability purposes, it is recommended to have accelerate installed when using this model in"
                    " torch.float16, please install it with `pip install accelerate`"
                )

            if is_sharded:
                loaded_state_dict_keys = sharded_metadata["all_checkpoint_keys"]
            else:
                loaded_state_dict_keys = list(state_dict.keys())
            if low_cpu_mem_usage or use_keep_in_fp32_modules:
                state_dict = None

        config.name_or_path = pretrained_model_name_or_path

        # Instantiate model.
        init_contexts = [no_init_weights(_enable=_fast_init)]

        if is_deepspeed_zero3_enabled():
            import deepspeed

            logger.info("Detected DeepSpeed ZeRO-3: activating zero.init() for this model")
            init_contexts = [deepspeed.zero.Init(config_dict_or_path=deepspeed_config())] + init_contexts
        elif load_in_8bit or load_in_4bit or low_cpu_mem_usage:
            init_contexts.append(init_empty_weights())

        with ContextManagers(init_contexts):
            model = cls(config, *model_args, **model_kwargs)

        # Check first if we are `from_pt`
        if use_keep_in_fp32_modules:
            low_cpu_mem_usage = True
            keep_in_fp32_modules = model._keep_in_fp32_modules
        else:
            keep_in_fp32_modules = []

        if load_in_8bit or load_in_4bit:
            from .utils.bitsandbytes import get_keys_to_not_convert, replace_with_bnb_linear

            llm_int8_skip_modules = quantization_config.llm_int8_skip_modules
            load_in_8bit_fp32_cpu_offload = quantization_config.llm_int8_enable_fp32_cpu_offload
            if load_in_8bit:
                logger.info("Detected 8-bit loading: activating 8-bit loading for this model")
            else:
                logger.info("Detected 4-bit loading: activating 4-bit loading for this model")

            # We keep some modules such as the lm_head in their original dtype for numerical stability reasons
            if llm_int8_skip_modules is None:
                modules_to_not_convert = get_keys_to_not_convert(model)
            else:
                modules_to_not_convert = llm_int8_skip_modules

            if not isinstance(modules_to_not_convert, list):
                modules_to_not_convert = [modules_to_not_convert]

            modules_to_not_convert.extend(keep_in_fp32_modules)

            # Extend the modules to not convert to keys that are supposed to be offloaded to `cpu` or `disk`
            if isinstance(device_map, dict) and len(device_map.keys()) > 1:
                keys_on_cpu = [key for key, value in device_map.items() if value in ["disk", "cpu"]]

                if len(keys_on_cpu) > 0 and not load_in_8bit_fp32_cpu_offload:
                    raise ValueError(
                        "If you want to offload some keys to `cpu` or `disk`, you need to set "
                        "`llm_int8_enable_fp32_cpu_offload=True`. Note that these modules will not be "
                        " converted to 8-bit but kept in 32-bit."
                    )

                modules_to_not_convert.extend(keys_on_cpu)

            supports_4bit = version.parse(importlib.metadata.version("bitsandbytes")) >= version.parse("0.39.0")

            if load_in_4bit and not supports_4bit:
                raise ValueError(
                    "You have a version of `bitsandbytes` that is not compatible with 4bit inference and training"
                    " make sure you have the latest version of `bitsandbytes` installed"
                )

            model = replace_with_bnb_linear(
                model, modules_to_not_convert=modules_to_not_convert, quantization_config=quantization_config
            )
            # training in 8-bit is only available in 0.37.0+
            model._is_quantized_training_enabled = version.parse(
                importlib.metadata.version("bitsandbytes")
            ) >= version.parse("0.37.0")

            model.config.quantization_config = quantization_config
            model.is_8bit_serializable = is_8bit_serializable

        if load_in_8bit and torch_dtype is None:
            logger.warning(
                "You are loading your model in 8bit but you did not specify a `torch_dtype` attribute."
                "All non-linear modules will be loaded in full precision."
                " If you want to load the other modules in other precision, please specify a `torch_dtype` attribute."
            )
        if quantization_method_from_config == QuantizationMethod.GPTQ:
            model = quantizer.convert_model(model)
            model._is_quantized_training_enabled = True

        if quantization_method_from_config is not None:
            model.quantization_method = quantization_method_from_config
        elif quantization_method_from_args is not None:
            model.quantization_method = quantization_method_from_args
        if hasattr(model, "quantization_method"):
            model.is_quantized = True

        if isinstance(device_map, str):
            special_dtypes = {}
            if load_in_8bit or load_in_4bit:
                special_dtypes.update(
                    {
                        name: torch_dtype
                        for name, _ in model.named_parameters()
                        if any(m in name for m in modules_to_not_convert)
                    }
                )

            special_dtypes.update(
                {
                    name: torch.float32
                    for name, _ in model.named_parameters()
                    if any(m in name for m in keep_in_fp32_modules)
                }
            )

            target_dtype = torch_dtype

            if load_in_4bit:
                if version.parse(importlib.metadata.version("accelerate")) > version.parse("0.19.0"):
                    from accelerate.utils import CustomDtype

                    target_dtype = CustomDtype.INT4
                else:
                    raise ValueError(
                        "You are using `device_map='auto'` on a 4bit loaded version of the model. To automatically compute"
                        " the appropriate device map, you should upgrade your `accelerate` library,"
                        "`pip install --upgrade accelerate` or install it from source to support fp4 auto device map"
                        "calculation. You may encounter unexpected behavior, or pass your own device map"
                    )
            elif load_in_8bit:
                target_dtype = torch.int8

            if model._no_split_modules is None:
                raise ValueError(
                    f"{model.__class__.__name__} does not support `device_map='{device_map}'`. To implement support, the model"
                    "class needs to implement the `_no_split_modules` attribute."
                )
            no_split_modules = model._no_split_modules
            if device_map not in ["auto", "balanced", "balanced_low_0", "sequential"]:
                raise ValueError(
                    "If passing a string for `device_map`, please choose 'auto', 'balanced', 'balanced_low_0' or "
                    "'sequential'."
                )

            device_map_kwargs = {"no_split_module_classes": no_split_modules}
            if "special_dtypes" in inspect.signature(infer_auto_device_map).parameters:
                device_map_kwargs["special_dtypes"] = special_dtypes
            elif len(special_dtypes) > 0:
                logger.warning(
                    "This model has some weights that should be kept in higher precision, you need to upgrade "
                    "`accelerate` to properly deal with them (`pip install --upgrade accelerate`)."
                )
            if device_map != "sequential":
                max_memory = get_balanced_memory(
                    model,
                    dtype=target_dtype,
                    low_zero=(device_map == "balanced_low_0"),
                    max_memory=max_memory,
                    **device_map_kwargs,
                )
            device_map_kwargs["max_memory"] = max_memory
            # Make sure tied weights are tied before creating the device map.
            model.tie_weights()
            device_map = infer_auto_device_map(model, dtype=target_dtype, **device_map_kwargs)

            if load_in_8bit or load_in_4bit:
                # The LM head / tied weights or any last module can stay on disk / CPU
                device_map_without_lm_head = {
                    key: device_map[key] for key in device_map.keys() if key not in modules_to_not_convert
                }
                if "cpu" in device_map_without_lm_head.values() or "disk" in device_map_without_lm_head.values():
                    raise ValueError(
                        """
                        Some modules are dispatched on the CPU or the disk. Make sure you have enough GPU RAM to fit
                        the quantized model. If you want to dispatch the model on the CPU or the disk while keeping
                        these modules in 32-bit, you need to set `load_in_8bit_fp32_cpu_offload=True` and pass a custom
                        `device_map` to `from_pretrained`. Check
                        https://huggingface.co/docs/transformers/main/en/main_classes/quantization#offload-between-cpu-and-gpu
                        for more details.
                        """
                    )
                del device_map_without_lm_head

        elif device_map is not None:
            model.tie_weights()
            tied_params = find_tied_parameters(model)
            # check if we don't have tied param in different devices
            check_tied_parameters_on_same_device(tied_params, device_map)

        if from_tf:
            if resolved_archive_file.endswith(".index"):
                # Load from a TensorFlow 1.X checkpoint - provided by original authors
                model = cls.load_tf_weights(model, config, resolved_archive_file[:-6])  # Remove the '.index'
            else:
                # Load from our TensorFlow 2.0 checkpoints
                try:
                    from .modeling_tf_pytorch_utils import load_tf2_checkpoint_in_pytorch_model

                    model, loading_info = load_tf2_checkpoint_in_pytorch_model(
                        model, resolved_archive_file, allow_missing_keys=True, output_loading_info=True
                    )
                except ImportError:
                    logger.error(
                        "Loading a TensorFlow model in PyTorch, requires both PyTorch and TensorFlow to be installed."
                        " Please see https://pytorch.org/ and https://www.tensorflow.org/install/ for installation"
                        " instructions."
                    )
                    raise
        elif from_flax:
            try:
                from .modeling_flax_pytorch_utils import load_flax_checkpoint_in_pytorch_model

                model = load_flax_checkpoint_in_pytorch_model(model, resolved_archive_file)
            except ImportError:
                logger.error(
                    "Loading a Flax model in PyTorch, requires both PyTorch and Flax to be installed. Please see"
                    " https://pytorch.org/ and https://flax.readthedocs.io/en/latest/installation.html for"
                    " installation instructions."
                )
                raise
        elif from_pt:
            # restore default dtype
            if dtype_orig is not None:
                torch.set_default_dtype(dtype_orig)

            (
                model,
                missing_keys,
                unexpected_keys,
                mismatched_keys,
                offload_index,
                error_msgs,
            ) = cls._load_pretrained_model(
                model,
                state_dict,
                loaded_state_dict_keys,  # XXX: rename?
                resolved_archive_file,
                pretrained_model_name_or_path,
                ignore_mismatched_sizes=ignore_mismatched_sizes,
                sharded_metadata=sharded_metadata,
                _fast_init=_fast_init,
                low_cpu_mem_usage=low_cpu_mem_usage,
                device_map=device_map,
                offload_folder=offload_folder,
                offload_state_dict=offload_state_dict,
                dtype=torch_dtype,
                is_quantized=(getattr(model, "quantization_method", None) == QuantizationMethod.BITS_AND_BYTES),
                keep_in_fp32_modules=keep_in_fp32_modules,
            )

        model.is_loaded_in_4bit = load_in_4bit
        model.is_loaded_in_8bit = load_in_8bit

        # make sure token embedding weights are still tied if needed
        model.tie_weights()

        # Set model in evaluation mode to deactivate DropOut modules by default
        model.eval()

        # If it is a model with generation capabilities, attempt to load the generation config
        if model.can_generate() and pretrained_model_name_or_path is not None:
            try:
                model.generation_config = GenerationConfig.from_pretrained(
                    pretrained_model_name_or_path,
                    cache_dir=cache_dir,
                    force_download=force_download,
                    resume_download=resume_download,
                    proxies=proxies,
                    local_files_only=local_files_only,
                    token=token,
                    revision=revision,
                    subfolder=subfolder,
                    _from_auto=from_auto_class,
                    _from_pipeline=from_pipeline,
                    **kwargs,
                )
            except OSError:
                logger.info(
                    "Generation config file not found, using a generation config created from the model config."
                )
                pass

        # Dispatch model with hooks on all devices if necessary
        if device_map is not None:
            device_map_kwargs = {
                "device_map": device_map,
                "offload_dir": offload_folder,
                "offload_index": offload_index,
            }
            if "skip_keys" in inspect.signature(dispatch_model).parameters:
                device_map_kwargs["skip_keys"] = model._skip_keys_device_placement
            dispatch_model(model, **device_map_kwargs)

        if quantization_method_from_args == QuantizationMethod.GPTQ:
            if quantization_config.tokenizer is None:
                quantization_config.tokenizer = pretrained_model_name_or_path
            if cls.main_input_name != "input_ids":
                raise RuntimeError("We can only quantize pure text model.")
            quantizer.quantize_model(model, quantization_config.tokenizer)
            model.config.quantization_config = GPTQConfig.from_dict(quantizer.to_dict())
            model._is_quantized_training_enabled = True
        if quantization_method_from_config == QuantizationMethod.GPTQ:
            model = quantizer.post_init_model(model)

        if _adapter_model_path is not None:
            model.load_adapter(
                _adapter_model_path,
                adapter_name=adapter_name,
                revision=revision,
                token=token,
            )

        if output_loading_info:
            if loading_info is None:
                loading_info = {
                    "missing_keys": missing_keys,
                    "unexpected_keys": unexpected_keys,
                    "mismatched_keys": mismatched_keys,
                    "error_msgs": error_msgs,
                }
            return model, loading_info

        return model

    @classmethod
    def _load_pretrained_model(
        cls,
        model,
        state_dict,
        loaded_keys,
        resolved_archive_file,
        pretrained_model_name_or_path,
        ignore_mismatched_sizes=False,
        sharded_metadata=None,
        _fast_init=True,
        low_cpu_mem_usage=False,
        device_map=None,
        offload_folder=None,
        offload_state_dict=None,
        dtype=None,
        is_quantized=False,
        keep_in_fp32_modules=None,
    ):
        is_safetensors = False
        if is_quantized:
            from .utils.bitsandbytes import set_module_quantized_tensor_to_device

        if device_map is not None and "disk" in device_map.values():
            archive_file = (
                resolved_archive_file[0] if isinstance(resolved_archive_file, (list, tuple)) else resolved_archive_file
            )
            is_safetensors = archive_file.endswith(".safetensors")
            if offload_folder is None and not is_safetensors:
                raise ValueError(
                    "The current `device_map` had weights offloaded to the disk. Please provide an `offload_folder`"
                    " for them. Alternatively, make sure you have `safetensors` installed if the model you are using"
                    " offers the weights in this format."
                )
            if offload_folder is not None:
                os.makedirs(offload_folder, exist_ok=True)
            if offload_state_dict is None:
                offload_state_dict = True

        is_sharded_safetensors = is_safetensors and sharded_metadata is not None

        # tie the model weights before retrieving the state_dict
        model.tie_weights()

        # Retrieve missing & unexpected_keys
        model_state_dict = model.state_dict()
        expected_keys = list(model_state_dict.keys())
        prefix = model.base_model_prefix

        def _fix_key(key):
            if "beta" in key:
                return key.replace("beta", "bias")
            if "gamma" in key:
                return key.replace("gamma", "weight")
            return key

        original_loaded_keys = loaded_keys
        loaded_keys = [_fix_key(key) for key in loaded_keys]

        if len(prefix) > 0:
            has_prefix_module = any(s.startswith(prefix) for s in loaded_keys)
            expects_prefix_module = any(s.startswith(prefix) for s in expected_keys)
        else:
            has_prefix_module = False
            expects_prefix_module = False

        # key re-naming operations are never done on the keys
        # that are loaded, but always on the keys of the newly initialized model
        remove_prefix_from_model = not has_prefix_module and expects_prefix_module
        add_prefix_to_model = has_prefix_module and not expects_prefix_module

        if remove_prefix_from_model:
            _prefix = f"{prefix}."
            expected_keys_not_prefixed = [s for s in expected_keys if not s.startswith(_prefix)]
            expected_keys = [s[len(_prefix) :] if s.startswith(_prefix) else s for s in expected_keys]
        elif add_prefix_to_model:
            expected_keys = [".".join([prefix, s]) for s in expected_keys]

        missing_keys = list(set(expected_keys) - set(loaded_keys))
        unexpected_keys = set(loaded_keys) - set(expected_keys)
        # Remove nonpersistent buffers from unexpected keys: they are not in the state dict but will be in the model
        # buffers
        model_buffers = {n for n, _ in model.named_buffers()}
        if remove_prefix_from_model:
            model_buffers = {key[len(_prefix) :] if key.startswith(_prefix) else key for key in model_buffers}
        elif add_prefix_to_model:
            model_buffers = {".".join([prefix, key]) for key in model_buffers}
        unexpected_keys = list(unexpected_keys - model_buffers)

        model.tie_weights()
        if device_map is None and not is_fsdp_enabled():
            ptrs = collections.defaultdict(list)
            for name, tensor in model.state_dict().items():
                id_tensor = id_tensor_storage(tensor)
                ptrs[id_tensor].append(name)

            # These are all the pointers of shared tensors.
            tied_params = [names for _, names in ptrs.items() if len(names) > 1]
        else:
            # id function doesn't work for meta tensor so we need this function
            tied_params = find_tied_parameters(model)

        for group in tied_params:
            if remove_prefix_from_model:
                group = [key[len(_prefix) :] if key.startswith(_prefix) else key for key in group]
            elif add_prefix_to_model:
                group = [".".join([prefix, key]) for key in group]
            missing_in_group = [k for k in missing_keys if k in group]
            if len(missing_in_group) > 0 and len(missing_in_group) < len(group):
                missing_keys = [k for k in missing_keys if k not in missing_in_group]

        # Some models may have keys that are not in the state by design, removing them before needlessly warning
        # the user.
        if cls._keys_to_ignore_on_load_missing is not None:
            for pat in cls._keys_to_ignore_on_load_missing:
                missing_keys = [k for k in missing_keys if re.search(pat, k) is None]

        if cls._keys_to_ignore_on_load_unexpected is not None:
            for pat in cls._keys_to_ignore_on_load_unexpected:
                unexpected_keys = [k for k in unexpected_keys if re.search(pat, k) is None]

        # retrieve weights on meta device and put them back on CPU.
        # This is not ideal in terms of memory, but if we don't do that not, we can't initialize them in the next step
        if low_cpu_mem_usage:
            for key in missing_keys:
                if key in list(model_state_dict.keys()):
                    key = key
                elif f"{prefix}.{key}" in list(model_state_dict.keys()):
                    key = f"{prefix}.{key}"
                elif key.startswith(prefix) and ".".join(key.split(".")[1:]) in list(model_state_dict.keys()):
                    key = ".".join(key.split(".")[1:])
                param = model_state_dict[key]

                # upcast in fp32 if any
                target_dtype = dtype
                if (
                    keep_in_fp32_modules is not None
                    and dtype == torch.float16
                    and any(module_to_keep_in_fp32 in key for module_to_keep_in_fp32 in keep_in_fp32_modules)
                ):
                    target_dtype = torch.float32

                if param.device == torch.device("meta"):
                    if not (is_quantized):
                        set_module_tensor_to_device(model, key, "cpu", torch.empty(*param.size(), dtype=target_dtype))
                    else:
                        set_module_quantized_tensor_to_device(
                            model, key, "cpu", torch.empty(*param.size(), dtype=target_dtype)
                        )

        # retrieve unintialized modules and initialize before maybe overriding that with the pretrained weights.
        if _fast_init:
            if remove_prefix_from_model:
                _loaded_keys = [f"{prefix}.{k}" for k in loaded_keys]
            elif add_prefix_to_model:
                _loaded_keys = [k[len(prefix) + 1 :] for k in loaded_keys]
            else:
                _loaded_keys = loaded_keys
            set_initialized_submodules(model, _loaded_keys)
            # This will only initialize submodules that are not marked as initialized by the line above.
            model.apply(model._initialize_weights)

        # Set some modules to fp32 if any
        if keep_in_fp32_modules is not None:
            for name, param in model.named_parameters():
                if any(module_to_keep_in_fp32 in name for module_to_keep_in_fp32 in keep_in_fp32_modules):
                    param = param.to(torch.float32)

        # Make sure we are able to load base models as well as derived models (with heads)
        start_prefix = ""
        model_to_load = model
        if len(cls.base_model_prefix) > 0 and not hasattr(model, cls.base_model_prefix) and has_prefix_module:
            start_prefix = cls.base_model_prefix + "."
        if len(cls.base_model_prefix) > 0 and hasattr(model, cls.base_model_prefix) and not has_prefix_module:
            model_to_load = getattr(model, cls.base_model_prefix)
            base_model_expected_keys = list(model_to_load.state_dict().keys())
            if any(key in expected_keys_not_prefixed and key not in base_model_expected_keys for key in loaded_keys):
                raise ValueError(
                    "The state dictionary of the model you are trying to load is corrupted. Are you sure it was "
                    "properly saved?"
                )
            if device_map is not None:
                device_map = {k.replace(f"{cls.base_model_prefix}.", ""): v for k, v in device_map.items()}

        def _find_mismatched_keys(
            state_dict,
            model_state_dict,
            loaded_keys,
            add_prefix_to_model,
            remove_prefix_from_model,
            ignore_mismatched_sizes,
        ):
            mismatched_keys = []
            if ignore_mismatched_sizes:
                for checkpoint_key in loaded_keys:
                    # If the checkpoint is sharded, we may not have the key here.
                    if checkpoint_key not in state_dict:
                        continue
                    model_key = checkpoint_key
                    if remove_prefix_from_model:
                        # The model key starts with `prefix` but `checkpoint_key` doesn't so we add it.
                        model_key = f"{prefix}.{checkpoint_key}"
                    elif add_prefix_to_model:
                        # The model key doesn't start with `prefix` but `checkpoint_key` does so we remove it.
                        model_key = ".".join(checkpoint_key.split(".")[1:])

                    if (
                        model_key in model_state_dict
                        and state_dict[checkpoint_key].shape != model_state_dict[model_key].shape
                    ):
                        mismatched_keys.append(
                            (checkpoint_key, state_dict[checkpoint_key].shape, model_state_dict[model_key].shape)
                        )
                        del state_dict[checkpoint_key]
            return mismatched_keys

        if resolved_archive_file is not None:
            folder = os.path.sep.join(resolved_archive_file[0].split(os.path.sep)[:-1])
        else:
            folder = None
        if device_map is not None and is_safetensors:
            param_device_map = expand_device_map(device_map, original_loaded_keys)

            str_dtype = str(dtype).replace("torch.", "") if dtype is not None else "float32"
            if sharded_metadata is None:
                archive_file = (
                    resolved_archive_file[0]
                    if isinstance(resolved_archive_file, (list, tuple))
                    else resolved_archive_file
                )
                weight_map = {p: archive_file for p in original_loaded_keys}
            else:
                weight_map = {p: os.path.join(folder, f) for p, f in sharded_metadata["weight_map"].items()}
            offload_index = {
                p: {"safetensors_file": f, "weight_name": p, "dtype": str_dtype}
                for p, f in weight_map.items()
                if param_device_map[p] == "disk"
            }

        if state_dict is not None:
            # Whole checkpoint
            mismatched_keys = _find_mismatched_keys(
                state_dict,
                model_state_dict,
                original_loaded_keys,
                add_prefix_to_model,
                remove_prefix_from_model,
                ignore_mismatched_sizes,
            )
            error_msgs = _load_state_dict_into_model(model_to_load, state_dict, start_prefix)
            offload_index = None
        else:
            # Sharded checkpoint or whole but low_cpu_mem_usage==True

            # This should always be a list but, just to be sure.
            if not isinstance(resolved_archive_file, list):
                resolved_archive_file = [resolved_archive_file]

            error_msgs = []
            mismatched_keys = []
            if not is_safetensors:
                offload_index = {} if device_map is not None and "disk" in device_map.values() else None
            if offload_state_dict:
                state_dict_folder = tempfile.mkdtemp()
                state_dict_index = {}
            else:
                state_dict_folder = None
                state_dict_index = None

            if is_sharded_safetensors:
                disk_only_shard_files = get_disk_only_shard_files(device_map, sharded_metadata=sharded_metadata)
                disk_only_shard_files = [os.path.join(folder, f) for f in disk_only_shard_files]
            else:
                disk_only_shard_files = []

            if len(resolved_archive_file) > 1:
                resolved_archive_file = logging.tqdm(resolved_archive_file, desc="Loading checkpoint shards")
            for shard_file in resolved_archive_file:
                # Skip the load for shards that only contain disk-offloaded weights when using safetensors for the offload.
                if shard_file in disk_only_shard_files:
                    continue
                state_dict = load_state_dict(shard_file)

                # Mistmatched keys contains tuples key/shape1/shape2 of weights in the checkpoint that have a shape not
                # matching the weights in the model.
                mismatched_keys += _find_mismatched_keys(
                    state_dict,
                    model_state_dict,
                    original_loaded_keys,
                    add_prefix_to_model,
                    remove_prefix_from_model,
                    ignore_mismatched_sizes,
                )

                if low_cpu_mem_usage:
                    if not is_fsdp_enabled() or is_fsdp_enabled_and_dist_rank_0():
                        new_error_msgs, offload_index, state_dict_index = _load_state_dict_into_meta_model(
                            model_to_load,
                            state_dict,
                            loaded_keys,
                            start_prefix,
                            expected_keys,
                            device_map=device_map,
                            offload_folder=offload_folder,
                            offload_index=offload_index,
                            state_dict_folder=state_dict_folder,
                            state_dict_index=state_dict_index,
                            dtype=dtype,
                            is_quantized=is_quantized,
                            is_safetensors=is_safetensors,
                            keep_in_fp32_modules=keep_in_fp32_modules,
                        )
                        error_msgs += new_error_msgs
                    else:
                        for key, param in model_to_load.state_dict().items():
                            if param.device == torch.device("meta"):
                                if not (is_quantized):
                                    set_module_tensor_to_device(
                                        model, key, "cpu", torch.empty(*param.size(), dtype=dtype)
                                    )
                                else:
                                    set_module_quantized_tensor_to_device(
                                        model, key, "cpu", torch.empty(*param.size(), dtype=dtype)
                                    )
                else:
                    error_msgs += _load_state_dict_into_model(model_to_load, state_dict, start_prefix)

                # force memory release
                del state_dict
                gc.collect()

            if offload_index is not None and len(offload_index) > 0:
                if model != model_to_load:
                    # We need to add the prefix of the base model
                    prefix = cls.base_model_prefix
                    if not is_safetensors:
                        for weight_name in offload_index:
                            shutil.move(
                                os.path.join(offload_folder, f"{weight_name}.dat"),
                                os.path.join(offload_folder, f"{prefix}.{weight_name}.dat"),
                            )
                    offload_index = {f"{prefix}.{key}": value for key, value in offload_index.items()}
                if not is_safetensors:
                    save_offload_index(offload_index, offload_folder)
                    offload_index = None

            if offload_state_dict:
                # Load back temporarily offloaded state dict
                load_offloaded_weights(model_to_load, state_dict_index, state_dict_folder)
                shutil.rmtree(state_dict_folder)

        if len(error_msgs) > 0:
            error_msg = "\n\t".join(error_msgs)
            if "size mismatch" in error_msg:
                error_msg += (
                    "\n\tYou may consider adding `ignore_mismatched_sizes=True` in the model `from_pretrained` method."
                )
            raise RuntimeError(f"Error(s) in loading state_dict for {model.__class__.__name__}:\n\t{error_msg}")

        if is_quantized:
            unexpected_keys = [elem for elem in unexpected_keys if "SCB" not in elem]
            missing_keys = [elem for elem in missing_keys if "SCB" not in elem]

        if len(unexpected_keys) > 0:
            archs = [] if model.config.architectures is None else model.config.architectures
            warner = logger.warning if model.__class__.__name__ in archs else logger.info
            warner(
                f"Some weights of the model checkpoint at {pretrained_model_name_or_path} were not used when"
                f" initializing {model.__class__.__name__}: {unexpected_keys}\n- This IS expected if you are"
                f" initializing {model.__class__.__name__} from the checkpoint of a model trained on another task or"
                " with another architecture (e.g. initializing a BertForSequenceClassification model from a"
                " BertForPreTraining model).\n- This IS NOT expected if you are initializing"
                f" {model.__class__.__name__} from the checkpoint of a model that you expect to be exactly identical"
                " (initializing a BertForSequenceClassification model from a BertForSequenceClassification model)."
            )
        else:
            logger.info(f"All model checkpoint weights were used when initializing {model.__class__.__name__}.\n")
        if len(missing_keys) > 0:
            logger.warning(
                f"Some weights of {model.__class__.__name__} were not initialized from the model checkpoint at"
                f" {pretrained_model_name_or_path} and are newly initialized: {missing_keys}\nYou should probably"
                " TRAIN this model on a down-stream task to be able to use it for predictions and inference."
            )
        elif len(mismatched_keys) == 0:
            logger.info(
                f"All the weights of {model.__class__.__name__} were initialized from the model checkpoint at"
                f" {pretrained_model_name_or_path}.\nIf your task is similar to the task the model of the checkpoint"
                f" was trained on, you can already use {model.__class__.__name__} for predictions without further"
                " training."
            )
        if len(mismatched_keys) > 0:
            mismatched_warning = "\n".join(
                [
                    f"- {key}: found shape {shape1} in the checkpoint and {shape2} in the model instantiated"
                    for key, shape1, shape2 in mismatched_keys
                ]
            )
            logger.warning(
                f"Some weights of {model.__class__.__name__} were not initialized from the model checkpoint at"
                f" {pretrained_model_name_or_path} and are newly initialized because the shapes did not"
                f" match:\n{mismatched_warning}\nYou should probably TRAIN this model on a down-stream task to be able"
                " to use it for predictions and inference."
            )

        return model, missing_keys, unexpected_keys, mismatched_keys, offload_index, error_msgs

    def retrieve_modules_from_names(self, names, add_prefix=False, remove_prefix=False):
        module_keys = {".".join(key.split(".")[:-1]) for key in names}

        # torch.nn.ParameterList is a special case where two parameter keywords
        # are appended to the module name, *e.g.* bert.special_embeddings.0
        module_keys = module_keys.union(
            {".".join(key.split(".")[:-2]) for key in names if len(key) > 0 and key[-1].isdigit()}
        )

        retrieved_modules = []
        # retrieve all modules that has at least one missing weight name
        for name, module in self.named_modules():
            if remove_prefix:
                _prefix = f"{self.base_model_prefix}."
                name = name[len(_prefix) :] if name.startswith(_prefix) else name
            elif add_prefix:
                name = ".".join([self.base_model_prefix, name]) if len(name) > 0 else self.base_model_prefix

            if name in module_keys:
                retrieved_modules.append(module)

        return retrieved_modules

    @staticmethod
    def _load_pretrained_model_low_mem(model, loaded_state_dict_keys, resolved_archive_file, start_prefix=""):
        """
        This is an experimental function that loads the model using ~1.x model size CPU memory

        Before you call it do:

        1. save which state_dict keys are available
        2. drop state_dict before model is created, since the latter takes 1x model size memory

        Here then we continue:

        3. switch to the meta device all params/buffers that are going to be replaced from the loaded state_dict
        4. load state_dict 2nd time
        5. replace the params/buffers from the state_dict

        Currently, it doesn't handle missing_keys, unexpected_keys, mismatched_keys. It can't handle deepspeed.
        """

        _move_model_to_meta(model, loaded_state_dict_keys, start_prefix)
        state_dict = load_state_dict(resolved_archive_file)
        error_msgs = _load_state_dict_into_meta_model(model, state_dict, loaded_state_dict_keys, start_prefix)
        return error_msgs

    @classmethod
    def register_for_auto_class(cls, auto_class="AutoModel"):
        """
        Register this class with a given auto class. This should only be used for custom models as the ones in the
        library are already mapped with an auto class.

        <Tip warning={true}>

        This API is experimental and may have some slight breaking changes in the next releases.

        </Tip>

        Args:
            auto_class (`str` or `type`, *optional*, defaults to `"AutoModel"`):
                The auto class to register this new model with.
        """
        if not isinstance(auto_class, str):
            auto_class = auto_class.__name__

        import transformers.models.auto as auto_module

        if not hasattr(auto_module, auto_class):
            raise ValueError(f"{auto_class} is not a valid auto class.")

        cls._auto_class = auto_class

    def to_bettertransformer(self) -> "PreTrainedModel":
        """
        Converts the model to use [PyTorch's native attention
        implementation](https://pytorch.org/docs/stable/generated/torch.nn.MultiheadAttention.html), integrated to
        Transformers through [Optimum library](https://huggingface.co/docs/optimum/bettertransformer/overview). Only a
        subset of all Transformers models are supported.

        PyTorch's attention fastpath allows to speed up inference through kernel fusions and the use of [nested
        tensors](https://pytorch.org/docs/stable/nested.html). Detailed benchmarks can be found in [this blog
        post](https://medium.com/pytorch/bettertransformer-out-of-the-box-performance-for-huggingface-transformers-3fbe27d50ab2).

        Returns:
            [`PreTrainedModel`]: The model converted to BetterTransformer.
        """
        if not is_optimum_available():
            raise ImportError("The package `optimum` is required to use Better Transformer.")

        from optimum.version import __version__ as optimum_version

        if version.parse(optimum_version) < version.parse("1.7.0"):
            raise ImportError(
                f"Please install optimum>=1.7.0 to use Better Transformer. The version {optimum_version} was found."
            )

        from optimum.bettertransformer import BetterTransformer

        return BetterTransformer.transform(self)

    def reverse_bettertransformer(self):
        """
        Reverts the transformation from [`~PreTrainedModel.to_bettertransformer`] so that the original modeling is
        used, for example in order to save the model.

        Returns:
            [`PreTrainedModel`]: The model converted back to the original modeling.
        """
        if not is_optimum_available():
            raise ImportError("The package `optimum` is required to use Better Transformer.")

        from optimum.version import __version__ as optimum_version

        if version.parse(optimum_version) < version.parse("1.7.0"):
            raise ImportError(
                f"Please install optimum>=1.7.0 to use Better Transformer. The version {optimum_version} was found."
            )

        from optimum.bettertransformer import BetterTransformer

        return BetterTransformer.reverse(self)

    def warn_if_padding_and_no_attention_mask(self, input_ids, attention_mask):
        """
        Shows a one-time warning if the input_ids appear to contain padding and no attention mask was given.
        """

        # Skip the check during tracing.
        if is_torch_fx_proxy(input_ids) or torch.jit.is_tracing():
            return

        if (attention_mask is not None) or (self.config.pad_token_id is None):
            return

        # Check only the first and last input IDs to reduce overhead.
        if self.config.pad_token_id in input_ids[:, [-1, 0]]:
            warn_string = (
                "We strongly recommend passing in an `attention_mask` since your input_ids may be padded. See "
                "https://huggingface.co/docs/transformers/troubleshooting"
                "#incorrect-output-when-padding-tokens-arent-masked."
            )

            # If the pad token is equal to either BOS, EOS, or SEP, we do not know whether the user should use an
            # attention_mask or not. In this case, we should still show a warning because this is a rare case.
            if (
                (self.config.bos_token_id is not None and self.config.bos_token_id == self.config.pad_token_id)
                or (self.config.eos_token_id is not None and self.config.eos_token_id == self.config.pad_token_id)
                or (self.config.sep_token_id is not None and self.config.sep_token_id == self.config.pad_token_id)
            ):
                warn_string += (
                    f"\nYou may ignore this warning if your `pad_token_id` ({self.config.pad_token_id}) is identical "
                    f"to the `bos_token_id` ({self.config.bos_token_id}), `eos_token_id` ({self.config.eos_token_id}), "
                    f"or the `sep_token_id` ({self.config.sep_token_id}), and your input is not padded."
                )

            logger.warning_once(warn_string)


PreTrainedModel.push_to_hub = copy_func(PreTrainedModel.push_to_hub)
if PreTrainedModel.push_to_hub.__doc__ is not None:
    PreTrainedModel.push_to_hub.__doc__ = PreTrainedModel.push_to_hub.__doc__.format(
        object="model", object_class="AutoModel", object_files="model file"
    )


class PoolerStartLogits(nn.Module):
    """
    Compute SQuAD start logits from sequence hidden states.

    Args:
        config ([`PretrainedConfig`]):
            The config used by the model, will be used to grab the `hidden_size` of the model.
    """

    def __init__(self, config: PretrainedConfig):
        super().__init__()
        self.dense = nn.Linear(config.hidden_size, 1)

    def forward(
        self, hidden_states: torch.FloatTensor, p_mask: Optional[torch.FloatTensor] = None
    ) -> torch.FloatTensor:
        """
        Args:
            hidden_states (`torch.FloatTensor` of shape `(batch_size, seq_len, hidden_size)`):
                The final hidden states of the model.
            p_mask (`torch.FloatTensor` of shape `(batch_size, seq_len)`, *optional*):
                Mask for tokens at invalid position, such as query and special symbols (PAD, SEP, CLS). 1.0 means token
                should be masked.

        Returns:
            `torch.FloatTensor`: The start logits for SQuAD.
        """
        x = self.dense(hidden_states).squeeze(-1)

        if p_mask is not None:
            if get_parameter_dtype(self) == torch.float16:
                x = x * (1 - p_mask) - 65500 * p_mask
            else:
                x = x * (1 - p_mask) - 1e30 * p_mask

        return x


class PoolerEndLogits(nn.Module):
    """
    Compute SQuAD end logits from sequence hidden states.

    Args:
        config ([`PretrainedConfig`]):
            The config used by the model, will be used to grab the `hidden_size` of the model and the `layer_norm_eps`
            to use.
    """

    def __init__(self, config: PretrainedConfig):
        super().__init__()
        self.dense_0 = nn.Linear(config.hidden_size * 2, config.hidden_size)
        self.activation = nn.Tanh()
        self.LayerNorm = nn.LayerNorm(config.hidden_size, eps=config.layer_norm_eps)
        self.dense_1 = nn.Linear(config.hidden_size, 1)

    def forward(
        self,
        hidden_states: torch.FloatTensor,
        start_states: Optional[torch.FloatTensor] = None,
        start_positions: Optional[torch.LongTensor] = None,
        p_mask: Optional[torch.FloatTensor] = None,
    ) -> torch.FloatTensor:
        """
        Args:
            hidden_states (`torch.FloatTensor` of shape `(batch_size, seq_len, hidden_size)`):
                The final hidden states of the model.
            start_states (`torch.FloatTensor` of shape `(batch_size, seq_len, hidden_size)`, *optional*):
                The hidden states of the first tokens for the labeled span.
            start_positions (`torch.LongTensor` of shape `(batch_size,)`, *optional*):
                The position of the first token for the labeled span.
            p_mask (`torch.FloatTensor` of shape `(batch_size, seq_len)`, *optional*):
                Mask for tokens at invalid position, such as query and special symbols (PAD, SEP, CLS). 1.0 means token
                should be masked.

        <Tip>

        One of `start_states` or `start_positions` should be not `None`. If both are set, `start_positions` overrides
        `start_states`.

        </Tip>

        Returns:
            `torch.FloatTensor`: The end logits for SQuAD.
        """
        assert (
            start_states is not None or start_positions is not None
        ), "One of start_states, start_positions should be not None"
        if start_positions is not None:
            slen, hsz = hidden_states.shape[-2:]
            start_positions = start_positions[:, None, None].expand(-1, -1, hsz)  # shape (bsz, 1, hsz)
            start_states = hidden_states.gather(-2, start_positions)  # shape (bsz, 1, hsz)
            start_states = start_states.expand(-1, slen, -1)  # shape (bsz, slen, hsz)

        x = self.dense_0(torch.cat([hidden_states, start_states], dim=-1))
        x = self.activation(x)
        x = self.LayerNorm(x)
        x = self.dense_1(x).squeeze(-1)

        if p_mask is not None:
            if get_parameter_dtype(self) == torch.float16:
                x = x * (1 - p_mask) - 65500 * p_mask
            else:
                x = x * (1 - p_mask) - 1e30 * p_mask

        return x


class PoolerAnswerClass(nn.Module):
    """
    Compute SQuAD 2.0 answer class from classification and start tokens hidden states.

    Args:
        config ([`PretrainedConfig`]):
            The config used by the model, will be used to grab the `hidden_size` of the model.
    """

    def __init__(self, config):
        super().__init__()
        self.dense_0 = nn.Linear(config.hidden_size * 2, config.hidden_size)
        self.activation = nn.Tanh()
        self.dense_1 = nn.Linear(config.hidden_size, 1, bias=False)

    def forward(
        self,
        hidden_states: torch.FloatTensor,
        start_states: Optional[torch.FloatTensor] = None,
        start_positions: Optional[torch.LongTensor] = None,
        cls_index: Optional[torch.LongTensor] = None,
    ) -> torch.FloatTensor:
        """
        Args:
            hidden_states (`torch.FloatTensor` of shape `(batch_size, seq_len, hidden_size)`):
                The final hidden states of the model.
            start_states (`torch.FloatTensor` of shape `(batch_size, seq_len, hidden_size)`, *optional*):
                The hidden states of the first tokens for the labeled span.
            start_positions (`torch.LongTensor` of shape `(batch_size,)`, *optional*):
                The position of the first token for the labeled span.
            cls_index (`torch.LongTensor` of shape `(batch_size,)`, *optional*):
                Position of the CLS token for each sentence in the batch. If `None`, takes the last token.

        <Tip>

        One of `start_states` or `start_positions` should be not `None`. If both are set, `start_positions` overrides
        `start_states`.

        </Tip>

        Returns:
            `torch.FloatTensor`: The SQuAD 2.0 answer class.
        """
        # No dependency on end_feature so that we can obtain one single `cls_logits` for each sample.
        hsz = hidden_states.shape[-1]
        assert (
            start_states is not None or start_positions is not None
        ), "One of start_states, start_positions should be not None"
        if start_positions is not None:
            start_positions = start_positions[:, None, None].expand(-1, -1, hsz)  # shape (bsz, 1, hsz)
            start_states = hidden_states.gather(-2, start_positions).squeeze(-2)  # shape (bsz, hsz)

        if cls_index is not None:
            cls_index = cls_index[:, None, None].expand(-1, -1, hsz)  # shape (bsz, 1, hsz)
            cls_token_state = hidden_states.gather(-2, cls_index).squeeze(-2)  # shape (bsz, hsz)
        else:
            cls_token_state = hidden_states[:, -1, :]  # shape (bsz, hsz)

        x = self.dense_0(torch.cat([start_states, cls_token_state], dim=-1))
        x = self.activation(x)
        x = self.dense_1(x).squeeze(-1)

        return x


@dataclass
class SquadHeadOutput(ModelOutput):
    """
    Base class for outputs of question answering models using a [`~modeling_utils.SQuADHead`].

    Args:
        loss (`torch.FloatTensor` of shape `(1,)`, *optional*, returned if both `start_positions` and `end_positions` are provided):
            Classification loss as the sum of start token, end token (and is_impossible if provided) classification
            losses.
        start_top_log_probs (`torch.FloatTensor` of shape `(batch_size, config.start_n_top)`, *optional*, returned if `start_positions` or `end_positions` is not provided):
            Log probabilities for the top config.start_n_top start token possibilities (beam-search).
        start_top_index (`torch.LongTensor` of shape `(batch_size, config.start_n_top)`, *optional*, returned if `start_positions` or `end_positions` is not provided):
            Indices for the top config.start_n_top start token possibilities (beam-search).
        end_top_log_probs (`torch.FloatTensor` of shape `(batch_size, config.start_n_top * config.end_n_top)`, *optional*, returned if `start_positions` or `end_positions` is not provided):
            Log probabilities for the top `config.start_n_top * config.end_n_top` end token possibilities
            (beam-search).
        end_top_index (`torch.LongTensor` of shape `(batch_size, config.start_n_top * config.end_n_top)`, *optional*, returned if `start_positions` or `end_positions` is not provided):
            Indices for the top `config.start_n_top * config.end_n_top` end token possibilities (beam-search).
        cls_logits (`torch.FloatTensor` of shape `(batch_size,)`, *optional*, returned if `start_positions` or `end_positions` is not provided):
            Log probabilities for the `is_impossible` label of the answers.

    """

    loss: Optional[torch.FloatTensor] = None
    start_top_log_probs: Optional[torch.FloatTensor] = None
    start_top_index: Optional[torch.LongTensor] = None
    end_top_log_probs: Optional[torch.FloatTensor] = None
    end_top_index: Optional[torch.LongTensor] = None
    cls_logits: Optional[torch.FloatTensor] = None


class SQuADHead(nn.Module):
    r"""
    A SQuAD head inspired by XLNet.

    Args:
        config ([`PretrainedConfig`]):
            The config used by the model, will be used to grab the `hidden_size` of the model and the `layer_norm_eps`
            to use.
    """

    def __init__(self, config):
        super().__init__()
        self.start_n_top = config.start_n_top
        self.end_n_top = config.end_n_top

        self.start_logits = PoolerStartLogits(config)
        self.end_logits = PoolerEndLogits(config)
        self.answer_class = PoolerAnswerClass(config)

    @replace_return_docstrings(output_type=SquadHeadOutput, config_class=PretrainedConfig)
    def forward(
        self,
        hidden_states: torch.FloatTensor,
        start_positions: Optional[torch.LongTensor] = None,
        end_positions: Optional[torch.LongTensor] = None,
        cls_index: Optional[torch.LongTensor] = None,
        is_impossible: Optional[torch.LongTensor] = None,
        p_mask: Optional[torch.FloatTensor] = None,
        return_dict: bool = False,
    ) -> Union[SquadHeadOutput, Tuple[torch.FloatTensor]]:
        """
        Args:
            hidden_states (`torch.FloatTensor` of shape `(batch_size, seq_len, hidden_size)`):
                Final hidden states of the model on the sequence tokens.
            start_positions (`torch.LongTensor` of shape `(batch_size,)`, *optional*):
                Positions of the first token for the labeled span.
            end_positions (`torch.LongTensor` of shape `(batch_size,)`, *optional*):
                Positions of the last token for the labeled span.
            cls_index (`torch.LongTensor` of shape `(batch_size,)`, *optional*):
                Position of the CLS token for each sentence in the batch. If `None`, takes the last token.
            is_impossible (`torch.LongTensor` of shape `(batch_size,)`, *optional*):
                Whether the question has a possible answer in the paragraph or not.
            p_mask (`torch.FloatTensor` of shape `(batch_size, seq_len)`, *optional*):
                Mask for tokens at invalid position, such as query and special symbols (PAD, SEP, CLS). 1.0 means token
                should be masked.
            return_dict (`bool`, *optional*, defaults to `False`):
                Whether or not to return a [`~utils.ModelOutput`] instead of a plain tuple.

        Returns:
        """
        start_logits = self.start_logits(hidden_states, p_mask=p_mask)

        if start_positions is not None and end_positions is not None:
            # If we are on multi-GPU, let's remove the dimension added by batch splitting
            for x in (start_positions, end_positions, cls_index, is_impossible):
                if x is not None and x.dim() > 1:
                    x.squeeze_(-1)

            # during training, compute the end logits based on the ground truth of the start position
            end_logits = self.end_logits(hidden_states, start_positions=start_positions, p_mask=p_mask)

            loss_fct = CrossEntropyLoss()
            start_loss = loss_fct(start_logits, start_positions)
            end_loss = loss_fct(end_logits, end_positions)
            total_loss = (start_loss + end_loss) / 2

            if cls_index is not None and is_impossible is not None:
                # Predict answerability from the representation of CLS and START
                cls_logits = self.answer_class(hidden_states, start_positions=start_positions, cls_index=cls_index)
                loss_fct_cls = nn.BCEWithLogitsLoss()
                cls_loss = loss_fct_cls(cls_logits, is_impossible)

                # note(zhiliny): by default multiply the loss by 0.5 so that the scale is comparable to start_loss and end_loss
                total_loss += cls_loss * 0.5

            return SquadHeadOutput(loss=total_loss) if return_dict else (total_loss,)

        else:
            # during inference, compute the end logits based on beam search
            bsz, slen, hsz = hidden_states.size()
            start_log_probs = nn.functional.softmax(start_logits, dim=-1)  # shape (bsz, slen)

            start_top_log_probs, start_top_index = torch.topk(
                start_log_probs, self.start_n_top, dim=-1
            )  # shape (bsz, start_n_top)
            start_top_index_exp = start_top_index.unsqueeze(-1).expand(-1, -1, hsz)  # shape (bsz, start_n_top, hsz)
            start_states = torch.gather(hidden_states, -2, start_top_index_exp)  # shape (bsz, start_n_top, hsz)
            start_states = start_states.unsqueeze(1).expand(-1, slen, -1, -1)  # shape (bsz, slen, start_n_top, hsz)

            hidden_states_expanded = hidden_states.unsqueeze(2).expand_as(
                start_states
            )  # shape (bsz, slen, start_n_top, hsz)
            p_mask = p_mask.unsqueeze(-1) if p_mask is not None else None
            end_logits = self.end_logits(hidden_states_expanded, start_states=start_states, p_mask=p_mask)
            end_log_probs = nn.functional.softmax(end_logits, dim=1)  # shape (bsz, slen, start_n_top)

            end_top_log_probs, end_top_index = torch.topk(
                end_log_probs, self.end_n_top, dim=1
            )  # shape (bsz, end_n_top, start_n_top)
            end_top_log_probs = end_top_log_probs.view(-1, self.start_n_top * self.end_n_top)
            end_top_index = end_top_index.view(-1, self.start_n_top * self.end_n_top)

            start_states = torch.einsum("blh,bl->bh", hidden_states, start_log_probs)
            cls_logits = self.answer_class(hidden_states, start_states=start_states, cls_index=cls_index)

            if not return_dict:
                return (start_top_log_probs, start_top_index, end_top_log_probs, end_top_index, cls_logits)
            else:
                return SquadHeadOutput(
                    start_top_log_probs=start_top_log_probs,
                    start_top_index=start_top_index,
                    end_top_log_probs=end_top_log_probs,
                    end_top_index=end_top_index,
                    cls_logits=cls_logits,
                )


class SequenceSummary(nn.Module):
    r"""
    Compute a single vector summary of a sequence hidden states.

    Args:
        config ([`PretrainedConfig`]):
            The config used by the model. Relevant arguments in the config class of the model are (refer to the actual
            config class of your model for the default values it uses):

            - **summary_type** (`str`) -- The method to use to make this summary. Accepted values are:

                - `"last"` -- Take the last token hidden state (like XLNet)
                - `"first"` -- Take the first token hidden state (like Bert)
                - `"mean"` -- Take the mean of all tokens hidden states
                - `"cls_index"` -- Supply a Tensor of classification token position (GPT/GPT-2)
                - `"attn"` -- Not implemented now, use multi-head attention

            - **summary_use_proj** (`bool`) -- Add a projection after the vector extraction.
            - **summary_proj_to_labels** (`bool`) -- If `True`, the projection outputs to `config.num_labels` classes
              (otherwise to `config.hidden_size`).
            - **summary_activation** (`Optional[str]`) -- Set to `"tanh"` to add a tanh activation to the output,
              another string or `None` will add no activation.
            - **summary_first_dropout** (`float`) -- Optional dropout probability before the projection and activation.
            - **summary_last_dropout** (`float`)-- Optional dropout probability after the projection and activation.
    """

    def __init__(self, config: PretrainedConfig):
        super().__init__()

        self.summary_type = getattr(config, "summary_type", "last")
        if self.summary_type == "attn":
            # We should use a standard multi-head attention module with absolute positional embedding for that.
            # Cf. https://github.com/zihangdai/xlnet/blob/master/modeling.py#L253-L276
            # We can probably just use the multi-head attention module of PyTorch >=1.1.0
            raise NotImplementedError

        self.summary = Identity()
        if hasattr(config, "summary_use_proj") and config.summary_use_proj:
            if hasattr(config, "summary_proj_to_labels") and config.summary_proj_to_labels and config.num_labels > 0:
                num_classes = config.num_labels
            else:
                num_classes = config.hidden_size
            self.summary = nn.Linear(config.hidden_size, num_classes)

        activation_string = getattr(config, "summary_activation", None)
        self.activation: Callable = get_activation(activation_string) if activation_string else Identity()

        self.first_dropout = Identity()
        if hasattr(config, "summary_first_dropout") and config.summary_first_dropout > 0:
            self.first_dropout = nn.Dropout(config.summary_first_dropout)

        self.last_dropout = Identity()
        if hasattr(config, "summary_last_dropout") and config.summary_last_dropout > 0:
            self.last_dropout = nn.Dropout(config.summary_last_dropout)

    def forward(
        self, hidden_states: torch.FloatTensor, cls_index: Optional[torch.LongTensor] = None
    ) -> torch.FloatTensor:
        """
        Compute a single vector summary of a sequence hidden states.

        Args:
            hidden_states (`torch.FloatTensor` of shape `[batch_size, seq_len, hidden_size]`):
                The hidden states of the last layer.
            cls_index (`torch.LongTensor` of shape `[batch_size]` or `[batch_size, ...]` where ... are optional leading dimensions of `hidden_states`, *optional*):
                Used if `summary_type == "cls_index"` and takes the last token of the sequence as classification token.

        Returns:
            `torch.FloatTensor`: The summary of the sequence hidden states.
        """
        if self.summary_type == "last":
            output = hidden_states[:, -1]
        elif self.summary_type == "first":
            output = hidden_states[:, 0]
        elif self.summary_type == "mean":
            output = hidden_states.mean(dim=1)
        elif self.summary_type == "cls_index":
            if cls_index is None:
                cls_index = torch.full_like(
                    hidden_states[..., :1, :],
                    hidden_states.shape[-2] - 1,
                    dtype=torch.long,
                )
            else:
                cls_index = cls_index.unsqueeze(-1).unsqueeze(-1)
                cls_index = cls_index.expand((-1,) * (cls_index.dim() - 1) + (hidden_states.size(-1),))
            # shape of cls_index: (bsz, XX, 1, hidden_size) where XX are optional leading dim of hidden_states
            output = hidden_states.gather(-2, cls_index).squeeze(-2)  # shape (bsz, XX, hidden_size)
        elif self.summary_type == "attn":
            raise NotImplementedError

        output = self.first_dropout(output)
        output = self.summary(output)
        output = self.activation(output)
        output = self.last_dropout(output)

        return output


def unwrap_model(model: nn.Module) -> nn.Module:
    """
    Recursively unwraps a model from potential containers (as used in distributed training).

    Args:
        model (`torch.nn.Module`): The model to unwrap.
    """
    # since there could be multiple levels of wrapping, unwrap recursively
    if hasattr(model, "module"):
        return unwrap_model(model.module)
    else:
        return model


def expand_device_map(device_map, param_names):
    """
    Expand a device map to return the correspondance parameter name to device.
    """
    new_device_map = {}
    for module, device in device_map.items():
        new_device_map.update({p: device for p in param_names if p == module or p.startswith(f"{module}.")})
    return new_device_map


def get_disk_only_shard_files(device_map, sharded_metadata):
    """
    Returns the list of shard files containing only weights offloaded to disk.
    """
    files_content = collections.defaultdict(list)
    for weight_name, filename in sharded_metadata["weight_map"].items():
        while len(weight_name) > 0 and weight_name not in device_map:
            weight_name = ".".join(weight_name.split(".")[:-1])
        files_content[filename].append(device_map[weight_name])

    return [fname for fname, devices in files_content.items() if set(devices) == {"disk"}]<|MERGE_RESOLUTION|>--- conflicted
+++ resolved
@@ -2370,20 +2370,6 @@
                 " ignored."
             )
 
-<<<<<<< HEAD
-        if is_peft_available():
-            if _adapter_model_path is None:
-                _adapter_model_path = find_adapter_config_file(
-                    pretrained_model_name_or_path,
-                    revision=revision,
-                    subfolder=subfolder,
-                    token=token,
-                    commit_hash=commit_hash,
-                )
-            if _adapter_model_path is not None and os.path.isfile(_adapter_model_path):
-                with open(_adapter_model_path, "r", encoding="utf-8") as f:
-                    _adapter_model_path = pretrained_model_name_or_path
-=======
         if commit_hash is None:
             if not isinstance(config, PretrainedConfig):
                 # We make a call to the config file first (which may be absent) to get the commit hash as soon as possible
@@ -2405,8 +2391,9 @@
             else:
                 commit_hash = getattr(config, "_commit_hash", None)
 
-        if is_peft_available() and _adapter_model_path is None:
-            maybe_adapter_model_path = find_adapter_config_file(
+        if is_peft_available():
+            if _adapter_model_path is None:
+                _adapter_model_path = find_adapter_config_file(
                 pretrained_model_name_or_path,
                 cache_dir=cache_dir,
                 force_download=force_download,
@@ -2418,21 +2405,10 @@
                 subfolder=subfolder,
                 _commit_hash=commit_hash,
             )
-        elif is_peft_available() and _adapter_model_path is not None:
-            maybe_adapter_model_path = _adapter_model_path
-        else:
-            maybe_adapter_model_path = None
-
-        has_adapter_config = maybe_adapter_model_path is not None
-
-        if has_adapter_config:
-            if _adapter_model_path is not None:
-                adapter_model_id = _adapter_model_path
-            else:
-                with open(maybe_adapter_model_path, "r", encoding="utf-8") as f:
-                    adapter_model_id = pretrained_model_name_or_path
->>>>>>> 584eeb53
-                    pretrained_model_name_or_path = json.load(f)["base_model_name_or_path"]
+            if _adapter_model_path is not None and os.path.isfile(_adapter_model_path):
+                with open(_adapter_model_path, "r", encoding="utf-8") as f:
+                    _adapter_model_path = pretrained_model_name_or_path
+
 
         # change device_map into a map if we passed an int, a str or a torch.device
         if isinstance(device_map, torch.device):
