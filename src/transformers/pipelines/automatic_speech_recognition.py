# Copyright 2021 The HuggingFace Team. All rights reserved.
#
# Licensed under the Apache License, Version 2.0 (the "License");
# you may not use this file except in compliance with the License.
# You may obtain a copy of the License at
#
#     http://www.apache.org/licenses/LICENSE-2.0
#
# Unless required by applicable law or agreed to in writing, software
# distributed under the License is distributed on an "AS IS" BASIS,
# WITHOUT WARRANTIES OR CONDITIONS OF ANY KIND, either express or implied.
# See the License for the specific language governing permissions and
# limitations under the License.
from collections import defaultdict
from typing import TYPE_CHECKING, Dict, Optional, Union

import numpy as np

import requests

from ..utils import is_torch_available, logging
from .audio_utils import ffmpeg_read
from .base import ChunkPipeline


if TYPE_CHECKING:
    from pyctcdecode import BeamSearchDecoderCTC

    from ...feature_extraction_sequence_utils import SequenceFeatureExtractor

logger = logging.get_logger(__name__)

if is_torch_available():
    from transformers.generation.logits_process import WhisperTimeStampLogitsProcessor

    from ..models.auto.modeling_auto import MODEL_FOR_CTC_MAPPING, MODEL_FOR_SPEECH_SEQ_2_SEQ_MAPPING


def rescale_stride(stride, ratio):
    """
    Rescales the stride values from audio space to tokens/logits space.

    (160_000, 16_000, 16_000) -> (2000, 200, 200) for instance.
    """
    # Shape is [B, SEQ] for tokens
    # [B, SEQ, V] for logits

    new_strides = []
    for input_n, left, right in stride:
        token_n = int(round(input_n * ratio))
        left = int(round(left / input_n * token_n))
        right = int(round(right / input_n * token_n))
        new_stride = (token_n, left, right)
        new_strides.append(new_stride)

    return new_strides


def chunk_iter(inputs, feature_extractor, chunk_len, stride_left, stride_right, ratio, dtype=None):
    inputs_len = inputs.shape[0]
    step = chunk_len - stride_left - stride_right
    for i in range(0, inputs_len, step):
        # add start and end paddings to the chunk
        chunk = inputs[i : i + chunk_len]
        processed = feature_extractor(chunk, sampling_rate=feature_extractor.sampling_rate, return_tensors="pt")
        if dtype is not None:
            processed = processed.to(dtype=dtype)
        _stride_left = 0 if i == 0 else stride_left
        is_last = i + step + stride_left >= inputs_len
        _stride_right = 0 if is_last else stride_right
        chunk_len = chunk.shape[0]
        stride = (chunk_len, _stride_left, _stride_right)
        if ratio != 1:
            stride = rescale_stride([stride], ratio)[0]
        if chunk.shape[0] > _stride_left:
            yield {"is_last": is_last, "stride": stride, **processed}


def _find_timestamp_sequence(sequences, tokenizer, feature_extractor, max_source_positions):
    """
    Computes the final sequences by merging the end of the nth sequence with the beginning of the n+1th sequence. Since
    `WhisperForConditionalGeneration` produces the timestamps pairwise, we filter the consecutive timestamps and only
    iterate over them. We keep track of the `time` which indicates the actual starting time of the chunk that is
    processed. We need to make sure to offset the timestamps tokens by the `time` in order for the tokenizer to
    properly compute the final `offset`.
    """
    # index of the first timestamp token
    timestamp_begin = tokenizer.convert_tokens_to_ids("<|notimestamps|>") + 1
    items = []
    # approximation of the token to time ratio : ~0.2seconds
    time_precision = feature_extractor.chunk_length / max_source_positions
    time = 0
    for seq_idx, item in enumerate(sequences):
        sequence, stride = item
        if isinstance(sequence, list):
            sequence = np.array(sequence)
        chunk_len, stride_left, stride_right = stride
        sequence = sequence.squeeze(0)
        # get rid of the `forced_decoder_idx` that are use to parametrize the generation
        begin_idx = np.where(sequence == timestamp_begin)[0].item() if timestamp_begin in sequence else 0
        sequence = sequence[begin_idx:]

        timestamp_tokens = sequence >= timestamp_begin
        consecutive = np.where(timestamp_tokens[:-1] & timestamp_tokens[1:])[0] + 1
        last_timestamp = np.where(timestamp_tokens)[0][-1]
        consecutive = np.append(consecutive, last_timestamp) if last_timestamp not in consecutive else consecutive
        if seq_idx != 0:
            time -= stride_left + stride_right
            offset = int((time / feature_extractor.sampling_rate) / time_precision)
            overlap_time = int((stride_left / feature_extractor.sampling_rate) / time_precision)
            # relevant timestamps are in the overlapping part
            relevant_timestamp = np.where(sequence[consecutive] >= timestamp_begin + overlap_time)[0]
            if relevant_timestamp.shape[0] > 0:
                relevant_timestamp = (
                    consecutive[relevant_timestamp[0] - 1] if relevant_timestamp[0] > 0 else consecutive[0]
                )
                # if a big stride is used, we need to check some of the previous items for the best overlap
                best_match = 0
                sliced_sequence = []
                for idx, previous_sequence in enumerate(reversed(items)):
                    previous_tokens = previous_sequence[1:-1]
                    if previous_sequence[0] < (timestamp_begin + offset - overlap_time) and idx != 0:
                        break  # the previous sequence is too far in the past
                    if len(previous_tokens) > 0:
                        # find the longest common sequence between the overlapping parts
                        index_left, index_right, match_length = _fast_find_longest_common_sequence(
                            sequence[1:relevant_timestamp], previous_tokens
                        )
                        # don't do anything if only 1 token was matched
                        if match_length > 1 and match_length > best_match:
                            best_match = match_length
                            best_idx = idx
                            end_of_curr_sequence_idx = (
                                np.where(sequence[index_left + 1 :] >= timestamp_begin)[0][0] + 1
                            )
                            end_of_curr_sequence_idx = end_of_curr_sequence_idx + 1 + index_left
                            # if all the tokens are matched, suffix
                            if index_left == 0 and match_length == len(previous_tokens):
                                sliced_sequence = np.insert(
                                    sequence[index_left + 1 : end_of_curr_sequence_idx], 0, previous_sequence[0]
                                )
                                sliced_sequence[-1] = previous_sequence[-1]
                            # if part of the previous sequence is not taken
                            elif index_left >= 0:
                                sliced_sequence = sequence[index_left + 1 : end_of_curr_sequence_idx]
                                # let's insert the missing part of the previous sequence
                                previous_slice = (
                                    previous_sequence[: index_right + 1] if index_right > 0 else [previous_sequence[0]]
                                )
                                sliced_sequence = np.insert(sliced_sequence, 0, previous_slice)
                                sliced_sequence[-1] += offset

                if len(sliced_sequence) > 0:
                    items[len(items) - best_idx - 1] = sliced_sequence
                    items = items[: len(items) - best_idx]
                    sequence = sequence[end_of_curr_sequence_idx:]

        # sequence might have changed
        timestamp_tokens = sequence >= timestamp_begin
        consecutive = np.where(timestamp_tokens[:-1] & timestamp_tokens[1:])[0] + 1
        if sum(timestamp_tokens) > 0:
            last_timestamp = np.where(timestamp_tokens)[0][-1]
            consecutive = (
                np.append(consecutive, last_timestamp + 1) if last_timestamp not in consecutive else consecutive
            )

        if len(consecutive) > 0:
            last_slice = 0
            for current_slice in consecutive:
                actual_offset = items[-1][-1] if seq_idx != 0 or last_slice != 0 else sequence[0]
                sliced_tokens = sequence[last_slice:current_slice]
                duration = sliced_tokens[-1] - sliced_tokens[0]
                sliced_tokens[0] = actual_offset
                sliced_tokens[-1] = actual_offset + duration
                items.append(sliced_tokens)
                last_slice = current_slice

        time += chunk_len
    result = []
    for i in range(len(items)):
        result += items[i].tolist()
    return result


def _fast_find_longest_common_sequence(sequence_left, sequence_right):
    seq_len_left = len(sequence_left)
    seq_len_right = len(sequence_right)
    counter = [[0] * (seq_len_right + 1) for _ in range(seq_len_left + 1)]
    longest = 0
    for i in range(seq_len_left):
        for j in range(seq_len_right):
            if sequence_left[i] == sequence_right[j]:
                previous_counter = counter[i][j] + 1
                counter[i + 1][j + 1] = previous_counter
                if previous_counter > longest:
                    longest = previous_counter

    counter = np.array(counter)
    # we return the idx of the first element of the longest common sequence in the left sequence
    index_left = np.argwhere(counter == longest)[-1][0] - longest if longest != 0 else -1
    index_right = np.argwhere(counter == longest)[-1][1] - longest if longest != 0 else -1
    return index_left, index_right, longest


def _find_longest_common_sequence(sequences, tokenizer):
    # TODO  Use a faster algorithm this can probably be done in O(n)
    # using suffix array.
    # It might be tedious to do because of fault tolerance.
    # We actually have a really good property which is that the total sequence
    # MUST be those subsequences in order.
    # Also the algorithm should be more tolerant to errors.
    sequence = [tok_id for tok_id in sequences[0][0].tolist() if tok_id not in tokenizer.all_special_ids]
    for new_seq in sequences[1:]:
        new_sequence = [tok_id for tok_id in new_seq[0].tolist() if tok_id not in tokenizer.all_special_ids]

        index = 0
        max_ = 0.0
        for i in range(1, len(new_sequence) + 1):
            # epsilon to favor long perfect matches
            eps = i / 10000.0
            matches = np.sum(np.array(sequence[-i:]) == np.array(new_sequence[:i]))
            matching = matches / i + eps
            if matches > 1 and matching > max_:
                index = i
                max_ = matching
        sequence.extend(new_sequence[index:])
    return np.array(sequence)


class AutomaticSpeechRecognitionPipeline(ChunkPipeline):
    """
    Pipeline that aims at extracting spoken text contained within some audio.

    The input can be either a raw waveform or a audio file. In case of the audio file, ffmpeg should be installed for
    to support multiple audio formats

    Example:

    ```python
    >>> from transformers import pipeline

    >>> transcriber = pipeline(model="openai/whisper-base")
    >>> transcriber("https://huggingface.co/datasets/Narsil/asr_dummy/resolve/main/1.flac")
    {'text': ' He hoped there would be stew for dinner, turnips and carrots and bruised potatoes and fat mutton pieces to be ladled out in thick, peppered flour-fatten sauce.'}
    ```

    Learn more about the basics of using a pipeline in the [pipeline tutorial](../pipeline_tutorial)

    Arguments:
        model ([`PreTrainedModel`] or [`TFPreTrainedModel`]):
            The model that will be used by the pipeline to make predictions. This needs to be a model inheriting from
            [`PreTrainedModel`] for PyTorch and [`TFPreTrainedModel`] for TensorFlow.
        tokenizer ([`PreTrainedTokenizer`]):
            The tokenizer that will be used by the pipeline to encode data for the model. This object inherits from
            [`PreTrainedTokenizer`].
        feature_extractor ([`SequenceFeatureExtractor`]):
            The feature extractor that will be used by the pipeline to encode waveform for the model.
        chunk_length_s (`float`, *optional*, defaults to 0):
            The input length for in each chunk. If `chunk_length_s = 0` then chunking is disabled (default). Only
            available for CTC models, e.g. [`Wav2Vec2ForCTC`].

            <Tip>

            For more information on how to effectively use `chunk_length_s`, please have a look at the [ASR chunking
            blog post](https://huggingface.co/blog/asr-chunking).

            </Tip>

        stride_length_s (`float`, *optional*, defaults to `chunk_length_s / 6`):
            The length of stride on the left and right of each chunk. Used only with `chunk_length_s > 0`. This enables
            the model to *see* more context and infer letters better than without this context but the pipeline
            discards the stride bits at the end to make the final reconstitution as perfect as possible.

            <Tip>

            For more information on how to effectively use `stride_length_s`, please have a look at the [ASR chunking
            blog post](https://huggingface.co/blog/asr-chunking).

            </Tip>

        framework (`str`, *optional*):
            The framework to use, either `"pt"` for PyTorch or `"tf"` for TensorFlow. The specified framework must be
            installed. If no framework is specified, will default to the one currently installed. If no framework is
            specified and both frameworks are installed, will default to the framework of the `model`, or to PyTorch if
            no model is provided.
        device (`int`, *optional*, defaults to -1):
            Device ordinal for CPU/GPU supports. Setting this to -1 will leverage CPU, a positive will run the model on
            the associated CUDA device id.
        decoder (`pyctcdecode.BeamSearchDecoderCTC`, *optional*):
            [PyCTCDecode's
            BeamSearchDecoderCTC](https://github.com/kensho-technologies/pyctcdecode/blob/2fd33dc37c4111417e08d89ccd23d28e9b308d19/pyctcdecode/decoder.py#L180)
            can be passed for language model boosted decoding. See [`Wav2Vec2ProcessorWithLM`] for more information.

    """

    def __init__(
        self,
        feature_extractor: Union["SequenceFeatureExtractor", str],
        *,
        decoder: Optional[Union["BeamSearchDecoderCTC", str]] = None,
        **kwargs
    ):
        super().__init__(**kwargs)
        self.feature_extractor = feature_extractor

        if self.model.config.model_type == "whisper":
            self.type = "seq2seq_whisper"
        elif self.model.__class__ in MODEL_FOR_SPEECH_SEQ_2_SEQ_MAPPING.values():
            self.type = "seq2seq"
        elif (
            feature_extractor._processor_class
            and feature_extractor._processor_class.endswith("WithLM")
            and decoder is not None
        ):
            self.decoder = decoder
            self.type = "ctc_with_lm"
        else:
            self.type = "ctc"

        if self.framework == "tf":
            raise ValueError("The AutomaticSpeechRecognitionPipeline is only available in PyTorch.")

        self.check_model_type(dict(MODEL_FOR_SPEECH_SEQ_2_SEQ_MAPPING.items() + MODEL_FOR_CTC_MAPPING.items()))

    def __call__(
        self,
        inputs: Union[np.ndarray, bytes, str],
        **kwargs,
    ):
        """
        Transcribe the audio sequence(s) given as inputs to text. See the [`AutomaticSpeechRecognitionPipeline`]
        documentation for more information.

        Args:
            inputs (`np.ndarray` or `bytes` or `str` or `dict`):
                The inputs is either :
                    - `str` that is the filename of the audio file, the file will be read at the correct sampling rate
                      to get the waveform using *ffmpeg*. This requires *ffmpeg* to be installed on the system.
                    - `bytes` it is supposed to be the content of an audio file and is interpreted by *ffmpeg* in the
                      same way.
                    - (`np.ndarray` of shape (n, ) of type `np.float32` or `np.float64`)
                        Raw audio at the correct sampling rate (no further check will be done)
                    - `dict` form can be used to pass raw audio sampled at arbitrary `sampling_rate` and let this
                      pipeline do the resampling. The dict must be in the format `{"sampling_rate": int, "raw":
                      np.array}` with optionally a `"stride": (left: int, right: int)` than can ask the pipeline to
                      treat the first `left` samples and last `right` samples to be ignored in decoding (but used at
                      inference to provide more context to the model). Only use `stride` with CTC models.
            return_timestamps (*optional*, `str`):
                Only available for pure CTC models. If set to `"char"`, the pipeline will return `timestamps` along the
                text for every character in the text. For instance if you get `[{"text": "h", "timestamps": (0.5,0.6),
                {"text": "i", "timestamps": (0.7, .9)}]`, then it means the model predicts that the letter "h" was
                pronounced after `0.5` and before `0.6` seconds. If set to `"word"`, the pipeline will return
                `timestamps` along the text for every word in the text. For instance if you get `[{"text": "hi ",
                "timestamps": (0.5,0.9), {"text": "there", "timestamps": (1.0, .1.5)}]`, then it means the model
                predicts that the word "hi" was pronounced after `0.5` and before `0.9` seconds.
            generate_kwargs (`dict`, *optional*):
                The dictionary of ad-hoc parametrization of `generate_config` to be used for the generation call. For a
                complete overview of generate, check the [following
                guide](https://huggingface.co/docs/transformers/en/main_classes/text_generation).
            max_new_tokens (`int`, *optional*):
                The maximum numbers of tokens to generate, ignoring the number of tokens in the prompt.

        Return:
            `Dict`: A dictionary with the following keys:
                - **text** (`str` ) -- The recognized text.
                - **chunks** (*optional(, `List[Dict]`)
                        When using `return_timestamps`, the `chunks` will become a list containing all the various text
                        chunks identified by the model, *e.g.* `[{"text": "hi ", "timestamps": (0.5,0.9), {"text":
                        "there", "timestamps": (1.0, 1.5)}]`. The original full text can roughly be recovered by doing
                        `"".join(chunk["text"] for chunk in output["chunks"])`.
        """
        return super().__call__(inputs, **kwargs)

    def _sanitize_parameters(
        self,
        chunk_length_s=None,
        stride_length_s=None,
        ignore_warning=None,
        decoder_kwargs=None,
        return_timestamps=None,
        generate_kwargs=None,
        max_new_tokens=None,
    ):
        # No parameters on this pipeline right now
        preprocess_params = {}
        if chunk_length_s is not None:
            preprocess_params["chunk_length_s"] = chunk_length_s
        if stride_length_s is not None:
            preprocess_params["stride_length_s"] = stride_length_s
        if ignore_warning is not None:
            preprocess_params["ignore_warning"] = ignore_warning

        forward_params = defaultdict(dict)
        if max_new_tokens is not None:
            forward_params["generate_kwargs"]["max_new_tokens"] = max_new_tokens
        if generate_kwargs is not None:
            if max_new_tokens is not None and "max_new_tokens" in generate_kwargs:
                raise ValueError(
                    "`max_new_tokens` is defined both as an argument and inside `generate_kwargs` argument, please use"
                    " only 1 version"
                )
            forward_params["generate_kwargs"].update(generate_kwargs)
        if return_timestamps is not None:
            forward_params["generate_kwargs"]["return_timestamps"] = return_timestamps

        postprocess_params = {}
        if decoder_kwargs is not None:
            postprocess_params["decoder_kwargs"] = decoder_kwargs
        if return_timestamps is not None:
            postprocess_params["return_timestamps"] = return_timestamps
            if self.model.config.model_type == "whisper":
                # Whisper is highly specific, if we want timestamps, we need to
                # force whisper to output timestamp tokens, which means we need
                # to set this variable to prevent `no_timestamp_token` to be
                # used in the decoder.
                if "forced_decoder_ids" not in forward_params.get("generate_kwargs", {}):
                    forward_params["generate_kwargs"]["forced_decoder_ids"] = None

        return preprocess_params, forward_params, postprocess_params

    def preprocess(self, inputs, chunk_length_s=0, stride_length_s=None, ignore_warning=False):
        if isinstance(inputs, str):
            if inputs.startswith("http://") or inputs.startswith("https://"):
                # We need to actually check for a real protocol, otherwise it's impossible to use a local file
                # like http_huggingface_co.png
                inputs = requests.get(inputs).content
            else:
                with open(inputs, "rb") as f:
                    inputs = f.read()

        if isinstance(inputs, bytes):
            inputs = ffmpeg_read(inputs, self.feature_extractor.sampling_rate)

        stride = None
        extra = {}
        if isinstance(inputs, dict):
            stride = inputs.pop("stride", None)
            # Accepting `"array"` which is the key defined in `datasets` for
            # better integration
            if not ("sampling_rate" in inputs and ("raw" in inputs or "array" in inputs)):
                raise ValueError(
                    "When passing a dictionary to AutomaticSpeechRecognitionPipeline, the dict needs to contain a "
                    '"raw" key containing the numpy array representing the audio and a "sampling_rate" key, '
                    "containing the sampling_rate associated with that array"
                )

            _inputs = inputs.pop("raw", None)
            if _inputs is None:
                # Remove path which will not be used from `datasets`.
                inputs.pop("path", None)
                _inputs = inputs.pop("array", None)
            in_sampling_rate = inputs.pop("sampling_rate")
            extra = inputs
            inputs = _inputs
            if in_sampling_rate != self.feature_extractor.sampling_rate:
                import torch
                from torchaudio import functional as F

                inputs = F.resample(
                    torch.from_numpy(inputs), in_sampling_rate, self.feature_extractor.sampling_rate
                ).numpy()
                ratio = self.feature_extractor.sampling_rate / in_sampling_rate
            else:
                ratio = 1
            if stride is not None:
                if stride[0] + stride[1] > inputs.shape[0]:
                    raise ValueError("Stride is too large for input")

                # Stride needs to get the chunk length here, it's going to get
                # swallowed by the `feature_extractor` later, and then batching
                # can add extra data in the inputs, so we need to keep track
                # of the original length in the stride so we can cut properly.
                stride = (inputs.shape[0], int(round(stride[0] * ratio)), int(round(stride[1] * ratio)))
        if not isinstance(inputs, np.ndarray):
            raise ValueError(f"We expect a numpy ndarray as input, got `{type(inputs)}`")
        if len(inputs.shape) != 1:
            raise ValueError("We expect a single channel audio input for AutomaticSpeechRecognitionPipeline")

        if chunk_length_s:
            if self.type == "seq2seq" and not ignore_warning:
                logger.warning(
                    "Using `chunk_length_s` is very experimental with seq2seq models. The results will not necessarily"
                    " be entirely accurate and will have caveats. More information:"
                    " https://github.com/huggingface/transformers/pull/20104. Ignore this warning with pipeline(...,"
                    " ignore_warning=True)"
                )
                self._preprocess_params["ignore_warning"] = True
            if stride_length_s is None:
                stride_length_s = chunk_length_s / 6

            if isinstance(stride_length_s, (int, float)):
                stride_length_s = [stride_length_s, stride_length_s]

            # XXX: Carefuly, this variable will not exist in `seq2seq` setting.
            # Currently chunking is not possible at this level for `seq2seq` so
            # it's ok.
            align_to = getattr(self.model.config, "inputs_to_logits_ratio", 1)
            chunk_len = int(round(chunk_length_s * self.feature_extractor.sampling_rate / align_to) * align_to)
            stride_left = int(round(stride_length_s[0] * self.feature_extractor.sampling_rate / align_to) * align_to)
            stride_right = int(round(stride_length_s[1] * self.feature_extractor.sampling_rate / align_to) * align_to)

            if chunk_len < stride_left + stride_right:
                raise ValueError("Chunk length must be superior to stride length")

            # make sure that
            for item in chunk_iter(
                inputs, self.feature_extractor, chunk_len, stride_left, stride_right, align_to, self.torch_dtype
            ):
                yield item
        else:
            processed = self.feature_extractor(
                inputs, sampling_rate=self.feature_extractor.sampling_rate, return_tensors="pt"
            )
            if self.torch_dtype is not None:
                processed = processed.to(dtype=self.torch_dtype)
            if stride is not None:
                if self.type == "seq2seq":
                    raise ValueError("Stride is only usable with CTC models, try removing it !")

                processed["stride"] = stride
            yield {"is_last": True, **processed, **extra}

    def _forward(self, model_inputs, generate_kwargs=None):
        if generate_kwargs is None:
            generate_kwargs = {}

        is_last = model_inputs.pop("is_last")
        return_timestamps = generate_kwargs.pop("return_timestamps", False)

        if self.type == "seq2seq":
            encoder = self.model.get_encoder()
            # Consume values so we can let extra information flow freely through
            # the pipeline (important for `partial` in microphone)
            if "input_features" in model_inputs:
                inputs = model_inputs.pop("input_features")
            elif "input_values" in model_inputs:
                inputs = model_inputs.pop("input_values")
            else:
                raise ValueError(
                    "Seq2Seq speech recognition model requires either a "
                    f"`input_features` or `input_values` key, but only has {model_inputs.keys()}"
                )

            # we need to pass `processed.get("attention_mask")` here since audio encoder
            # attention mask  length is different from expected text decoder `encoder_attention_mask` length
            # `generate` magic to create the mask automatically won't work, we basically need to help
            # it here.
            attention_mask = model_inputs.pop("attention_mask", None)
            tokens = self.model.generate(
                encoder_outputs=encoder(inputs, attention_mask=attention_mask),
                attention_mask=attention_mask,
                **generate_kwargs,
            )
            out = {"tokens": tokens}
        elif self.type == "seq2seq_whisper":
            stride = model_inputs.pop("stride", None)
            eos_token_id = self.tokenizer.eos_token_id
            no_timestamps_token_id = self.tokenizer.convert_tokens_to_ids("<|notimestamps|>")
            tokens = self.model.generate(
                input_features=model_inputs.pop("input_features"),
<<<<<<< HEAD
                logits_processor=[
                    WhisperTimeStampLogitsProcessor(
                        eos_token_id=eos_token_id, no_timestamps_token_id=no_timestamps_token_id
                    )
                ],
=======
                logits_processor=[WhisperTimeStampLogitsProcessor()] if return_timestamps else None,
>>>>>>> 66459ce3
                **generate_kwargs,
            )
            out = {"tokens": tokens}
            if stride is not None:
                out["stride"] = stride

        else:
            stride = model_inputs.pop("stride", None)
            input_values = model_inputs.pop("input_values")
            attention_mask = model_inputs.pop("attention_mask", None)
            outputs = self.model(input_values=input_values, attention_mask=attention_mask)
            logits = outputs.logits

            if self.type == "ctc_with_lm":
                out = {"logits": logits}
            else:
                out = {"tokens": logits.argmax(dim=-1)}
            if stride is not None:
                # Send stride to `postprocess`.
                # it needs to be handled there where
                # the pieces are to be concatenated.
                ratio = 1 / self.model.config.inputs_to_logits_ratio
                if isinstance(stride, tuple):
                    out["stride"] = rescale_stride([stride], ratio)[0]
                else:
                    out["stride"] = rescale_stride(stride, ratio)
        # Leftover
        extra = model_inputs
        return {"is_last": is_last, **out, **extra}

    def postprocess(self, model_outputs, decoder_kwargs: Optional[Dict] = None, return_timestamps=None):
        # Optional return types
        optional = {}

        if return_timestamps and self.type == "seq2seq":
            raise ValueError("We cannot return_timestamps yet on non-ctc models apart from Whisper !")
        if return_timestamps == "char" and self.type == "ctc_with_lm":
            raise ValueError("CTC with LM cannot return `char` timestamps, only `words`")
        if return_timestamps in {"char", "words"} and self.type == "seq2seq_whisper":
            raise ValueError("Whisper cannot return `char` nor `words` timestamps, use `True` instead.")

        final_items = []
        key = "logits" if self.type == "ctc_with_lm" else "tokens"
        stride = None
        for outputs in model_outputs:
            items = outputs[key].numpy()
            stride = outputs.pop("stride", None)
            if stride is not None and self.type in {"ctc", "ctc_with_lm"}:
                total_n, left, right = stride
                # Total_n might be < logits.shape[1]
                # because of padding, that's why
                # we need to reconstruct this information
                # This won't work with left padding (which doesn't exist right now)
                right_n = total_n - right
                items = items[:, left:right_n]
            if self.type == "seq2seq_whisper" and return_timestamps and stride is not None:
                # Whisper needs the stride data
                items = [items, stride]
            final_items.append(items)
        if stride and self.type in {"seq2seq", "seq2seq_whisper"} and not return_timestamps:
            items = _find_longest_common_sequence(final_items, self.tokenizer)
        elif stride and self.type == "seq2seq_whisper" and return_timestamps:
            items = _find_timestamp_sequence(
                final_items, self.tokenizer, self.feature_extractor, self.model.config.max_source_positions
            )
        else:
            items = np.concatenate(final_items, axis=1)
            items = items.squeeze(0)

        if self.type == "ctc_with_lm":
            if decoder_kwargs is None:
                decoder_kwargs = {}
            beams = self.decoder.decode_beams(items, **decoder_kwargs)
            text = beams[0][0]
            if return_timestamps:
                # Simply cast from pyctcdecode format to wav2vec2 format to leverage
                # pre-existing code later
                chunk_offset = beams[0][2]
                word_offsets = []
                for word, (start_offset, end_offset) in chunk_offset:
                    word_offsets.append({"word": word, "start_offset": start_offset, "end_offset": end_offset})
        else:
            skip_special_tokens = self.type != "ctc"
            text = self.tokenizer.decode(items, skip_special_tokens=skip_special_tokens)
            if return_timestamps and self.type == "seq2seq_whisper":
                offsets = self.tokenizer.decode(items, skip_special_tokens=skip_special_tokens, output_offsets=True)[
                    "offsets"
                ]
            elif return_timestamps:
                offsets = self.tokenizer.decode(
                    items, skip_special_tokens=skip_special_tokens, output_char_offsets=True
                )["char_offsets"]
                if return_timestamps == "word":
                    offsets = self.tokenizer._get_word_offsets(offsets, self.tokenizer.replace_word_delimiter_char)

        if return_timestamps and self.type not in {"seq2seq", "seq2seq_whisper"}:
            chunks = []
            for item in offsets:
                start = item["start_offset"] * self.model.config.inputs_to_logits_ratio
                start /= self.feature_extractor.sampling_rate

                stop = item["end_offset"] * self.model.config.inputs_to_logits_ratio
                stop /= self.feature_extractor.sampling_rate

                chunks.append({"text": item[return_timestamps], "timestamp": (start, stop)})
            optional["chunks"] = chunks
        elif return_timestamps and self.type == "seq2seq_whisper":
            optional["chunks"] = offsets

        extra = defaultdict(list)
        for output in model_outputs:
            output.pop("tokens", None)
            output.pop("logits", None)
            output.pop("is_last", None)
            for k, v in output.items():
                extra[k].append(v)
        return {"text": text, **optional, **extra}<|MERGE_RESOLUTION|>--- conflicted
+++ resolved
@@ -558,15 +558,13 @@
             no_timestamps_token_id = self.tokenizer.convert_tokens_to_ids("<|notimestamps|>")
             tokens = self.model.generate(
                 input_features=model_inputs.pop("input_features"),
-<<<<<<< HEAD
                 logits_processor=[
                     WhisperTimeStampLogitsProcessor(
                         eos_token_id=eos_token_id, no_timestamps_token_id=no_timestamps_token_id
                     )
-                ],
-=======
-                logits_processor=[WhisperTimeStampLogitsProcessor()] if return_timestamps else None,
->>>>>>> 66459ce3
+                ]
+                if return_timestamps
+                else None,
                 **generate_kwargs,
             )
             out = {"tokens": tokens}
