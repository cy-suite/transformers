# coding=utf-8
# Copyright 2018 The HuggingFace Inc. team.
#
# Licensed under the Apache License, Version 2.0 (the "License");
# you may not use this file except in compliance with the License.
# You may obtain a copy of the License at
#
#     http://www.apache.org/licenses/LICENSE-2.0
#
# Unless required by applicable law or agreed to in writing, software
# distributed under the License is distributed on an "AS IS" BASIS,
# WITHOUT WARRANTIES OR CONDITIONS OF ANY KIND, either express or implied.
# See the License for the specific language governing permissions and
# limitations under the License.
""" Auto Model class. """


import logging
import warnings
from collections import OrderedDict

from .configuration_auto import (
    AlbertConfig,
    AutoConfig,
    BartConfig,
    BertConfig,
    CamembertConfig,
    CTRLConfig,
    DistilBertConfig,
    ElectraConfig,
    EncoderDecoderConfig,
    FlaubertConfig,
    GPT2Config,
    LongformerConfig,
    MobileBertConfig,
    OpenAIGPTConfig,
    ReformerConfig,
    RetriBertConfig,
    RobertaConfig,
    T5Config,
    TransfoXLConfig,
    XLMConfig,
    XLMRobertaConfig,
    XLNetConfig,
)
from .configuration_marian import MarianConfig
from .configuration_utils import PretrainedConfig
from .modeling_albert import (
    AlbertForMaskedLM,
    AlbertForMultipleChoice,
    AlbertForPreTraining,
    AlbertForQuestionAnswering,
    AlbertForSequenceClassification,
    AlbertForTokenClassification,
    AlbertModel,
)
from .modeling_bart import (
    BartForConditionalGeneration,
    BartForQuestionAnswering,
    BartForSequenceClassification,
    BartModel,
)
from .modeling_bert import (
    BertForMaskedLM,
    BertForMultipleChoice,
    BertForPreTraining,
    BertForQuestionAnswering,
    BertForSequenceClassification,
    BertForTokenClassification,
    BertLMHeadModel,
    BertModel,
)
from .modeling_camembert import (
    CamembertForMaskedLM,
    CamembertForMultipleChoice,
    CamembertForSequenceClassification,
    CamembertForTokenClassification,
    CamembertModel,
)
from .modeling_ctrl import CTRLLMHeadModel, CTRLModel
from .modeling_distilbert import (
    DistilBertForMaskedLM,
    DistilBertForMultipleChoice,
    DistilBertForQuestionAnswering,
    DistilBertForSequenceClassification,
    DistilBertForTokenClassification,
    DistilBertModel,
)
from .modeling_electra import (
    ElectraForMaskedLM,
    ElectraForMultipleChoice,
    ElectraForPreTraining,
    ElectraForQuestionAnswering,
    ElectraForSequenceClassification,
    ElectraForTokenClassification,
    ElectraModel,
)
from .modeling_encoder_decoder import EncoderDecoderModel
from .modeling_flaubert import (
    FlaubertForQuestionAnsweringSimple,
    FlaubertForSequenceClassification,
    FlaubertModel,
    FlaubertWithLMHeadModel,
)
from .modeling_gpt2 import GPT2LMHeadModel, GPT2Model
from .modeling_longformer import (
    LongformerForMaskedLM,
    LongformerForMultipleChoice,
    LongformerForQuestionAnswering,
    LongformerForSequenceClassification,
    LongformerForTokenClassification,
    LongformerModel,
)
from .modeling_marian import MarianMTModel
from .modeling_mobilebert import (
    MobileBertForMaskedLM,
    MobileBertForMultipleChoice,
    MobileBertForPreTraining,
    MobileBertForQuestionAnswering,
    MobileBertForSequenceClassification,
    MobileBertForTokenClassification,
    MobileBertModel,
)
from .modeling_openai import OpenAIGPTLMHeadModel, OpenAIGPTModel
from .modeling_reformer import ReformerModel, ReformerModelWithLMHead
from .modeling_retribert import RetriBertModel
from .modeling_roberta import (
    RobertaForMaskedLM,
    RobertaForMultipleChoice,
    RobertaForQuestionAnswering,
    RobertaForSequenceClassification,
    RobertaForTokenClassification,
    RobertaModel,
)
from .modeling_t5 import T5ForConditionalGeneration, T5Model
from .modeling_transfo_xl import TransfoXLLMHeadModel, TransfoXLModel
from .modeling_xlm import (
    XLMForQuestionAnsweringSimple,
    XLMForSequenceClassification,
    XLMForTokenClassification,
    XLMModel,
    XLMWithLMHeadModel,
)
from .modeling_xlm_roberta import (
    XLMRobertaForMaskedLM,
    XLMRobertaForMultipleChoice,
    XLMRobertaForQuestionAnswering,
    XLMRobertaForSequenceClassification,
    XLMRobertaForTokenClassification,
    XLMRobertaModel,
)
from .modeling_xlnet import (
    XLNetForMultipleChoice,
    XLNetForQuestionAnsweringSimple,
    XLNetForSequenceClassification,
    XLNetForTokenClassification,
    XLNetLMHeadModel,
    XLNetModel,
)


logger = logging.getLogger(__name__)


MODEL_MAPPING = OrderedDict(
    [
        (RetriBertConfig, RetriBertModel),
        (T5Config, T5Model),
        (DistilBertConfig, DistilBertModel),
        (AlbertConfig, AlbertModel),
        (CamembertConfig, CamembertModel),
        (XLMRobertaConfig, XLMRobertaModel),
        (BartConfig, BartModel),
        (LongformerConfig, LongformerModel),
        (RobertaConfig, RobertaModel),
        (BertConfig, BertModel),
        (OpenAIGPTConfig, OpenAIGPTModel),
        (GPT2Config, GPT2Model),
        (MobileBertConfig, MobileBertModel),
        (TransfoXLConfig, TransfoXLModel),
        (XLNetConfig, XLNetModel),
        (FlaubertConfig, FlaubertModel),
        (XLMConfig, XLMModel),
        (CTRLConfig, CTRLModel),
        (ElectraConfig, ElectraModel),
        (ReformerConfig, ReformerModel),
    ]
)

MODEL_FOR_PRETRAINING_MAPPING = OrderedDict(
    [
        (RetriBertConfig, RetriBertModel),
        (T5Config, T5ForConditionalGeneration),
        (DistilBertConfig, DistilBertForMaskedLM),
        (AlbertConfig, AlbertForPreTraining),
        (CamembertConfig, CamembertForMaskedLM),
        (XLMRobertaConfig, XLMRobertaForMaskedLM),
        (BartConfig, BartForConditionalGeneration),
        (LongformerConfig, LongformerForMaskedLM),
        (RobertaConfig, RobertaForMaskedLM),
        (BertConfig, BertForPreTraining),
        (OpenAIGPTConfig, OpenAIGPTLMHeadModel),
        (GPT2Config, GPT2LMHeadModel),
        (MobileBertConfig, MobileBertForPreTraining),
        (TransfoXLConfig, TransfoXLLMHeadModel),
        (XLNetConfig, XLNetLMHeadModel),
        (FlaubertConfig, FlaubertWithLMHeadModel),
        (XLMConfig, XLMWithLMHeadModel),
        (CTRLConfig, CTRLLMHeadModel),
        (ElectraConfig, ElectraForPreTraining),
    ]
)

MODEL_WITH_LM_HEAD_MAPPING = OrderedDict(
    [
        (T5Config, T5ForConditionalGeneration),
        (DistilBertConfig, DistilBertForMaskedLM),
        (AlbertConfig, AlbertForMaskedLM),
        (CamembertConfig, CamembertForMaskedLM),
        (XLMRobertaConfig, XLMRobertaForMaskedLM),
        (MarianConfig, MarianMTModel),
        (BartConfig, BartForConditionalGeneration),
        (LongformerConfig, LongformerForMaskedLM),
        (RobertaConfig, RobertaForMaskedLM),
        (BertConfig, BertForMaskedLM),
        (OpenAIGPTConfig, OpenAIGPTLMHeadModel),
        (GPT2Config, GPT2LMHeadModel),
        (MobileBertConfig, MobileBertForMaskedLM),
        (TransfoXLConfig, TransfoXLLMHeadModel),
        (XLNetConfig, XLNetLMHeadModel),
        (FlaubertConfig, FlaubertWithLMHeadModel),
        (XLMConfig, XLMWithLMHeadModel),
        (CTRLConfig, CTRLLMHeadModel),
        (ElectraConfig, ElectraForMaskedLM),
        (EncoderDecoderConfig, EncoderDecoderModel),
        (ReformerConfig, ReformerModelWithLMHead),
    ]
)

MODEL_FOR_CAUSAL_LM_MAPPING = OrderedDict(
    [
        (BertConfig, BertLMHeadModel),
        (OpenAIGPTConfig, OpenAIGPTLMHeadModel),
        (GPT2Config, GPT2LMHeadModel),
        (TransfoXLConfig, TransfoXLLMHeadModel),
        (XLNetConfig, XLNetLMHeadModel),
        (
            XLMConfig,
            XLMWithLMHeadModel,
        ),  # XLM can be MLM and CLM => model should be split similar to BERT; leave here for now
        (CTRLConfig, CTRLLMHeadModel),
        (ReformerConfig, ReformerModelWithLMHead),
    ]
)

MODEL_FOR_MASKED_LM_MAPPING = OrderedDict(
    [
        (DistilBertConfig, DistilBertForMaskedLM),
        (AlbertConfig, AlbertForMaskedLM),
        (CamembertConfig, CamembertForMaskedLM),
        (XLMRobertaConfig, XLMRobertaForMaskedLM),
        (LongformerConfig, LongformerForMaskedLM),
        (RobertaConfig, RobertaForMaskedLM),
        (BertConfig, BertForMaskedLM),
        (MobileBertConfig, MobileBertForMaskedLM),
        (FlaubertConfig, FlaubertWithLMHeadModel),
        (XLMConfig, XLMWithLMHeadModel),
        (ElectraConfig, ElectraForMaskedLM),
    ]
)

MODEL_FOR_SEQ_TO_SEQ_CAUSAL_LM_MAPPING = OrderedDict(
    [
        (T5Config, T5ForConditionalGeneration),
        (MarianConfig, MarianMTModel),
        (BartConfig, BartForConditionalGeneration),
        (EncoderDecoderConfig, EncoderDecoderModel),
    ]
)

MODEL_FOR_SEQUENCE_CLASSIFICATION_MAPPING = OrderedDict(
    [
        (DistilBertConfig, DistilBertForSequenceClassification),
        (AlbertConfig, AlbertForSequenceClassification),
        (CamembertConfig, CamembertForSequenceClassification),
        (XLMRobertaConfig, XLMRobertaForSequenceClassification),
        (BartConfig, BartForSequenceClassification),
        (LongformerConfig, LongformerForSequenceClassification),
        (RobertaConfig, RobertaForSequenceClassification),
        (BertConfig, BertForSequenceClassification),
        (XLNetConfig, XLNetForSequenceClassification),
        (MobileBertConfig, MobileBertForSequenceClassification),
        (FlaubertConfig, FlaubertForSequenceClassification),
        (XLMConfig, XLMForSequenceClassification),
        (ElectraConfig, ElectraForSequenceClassification),
    ]
)

MODEL_FOR_QUESTION_ANSWERING_MAPPING = OrderedDict(
    [
        (DistilBertConfig, DistilBertForQuestionAnswering),
        (AlbertConfig, AlbertForQuestionAnswering),
        (BartConfig, BartForQuestionAnswering),
        (LongformerConfig, LongformerForQuestionAnswering),
        (XLMRobertaConfig, XLMRobertaForQuestionAnswering),
        (RobertaConfig, RobertaForQuestionAnswering),
        (BertConfig, BertForQuestionAnswering),
        (XLNetConfig, XLNetForQuestionAnsweringSimple),
        (FlaubertConfig, FlaubertForQuestionAnsweringSimple),
        (MobileBertConfig, MobileBertForQuestionAnswering),
        (XLMConfig, XLMForQuestionAnsweringSimple),
        (ElectraConfig, ElectraForQuestionAnswering),
    ]
)

MODEL_FOR_TOKEN_CLASSIFICATION_MAPPING = OrderedDict(
    [
        (DistilBertConfig, DistilBertForTokenClassification),
        (CamembertConfig, CamembertForTokenClassification),
        (XLMConfig, XLMForTokenClassification),
        (XLMRobertaConfig, XLMRobertaForTokenClassification),
        (LongformerConfig, LongformerForTokenClassification),
        (RobertaConfig, RobertaForTokenClassification),
        (BertConfig, BertForTokenClassification),
        (MobileBertConfig, MobileBertForTokenClassification),
        (XLNetConfig, XLNetForTokenClassification),
        (AlbertConfig, AlbertForTokenClassification),
        (ElectraConfig, ElectraForTokenClassification),
    ]
)


MODEL_FOR_MULTIPLE_CHOICE_MAPPING = OrderedDict(
    [
        (CamembertConfig, CamembertForMultipleChoice),
        (ElectraConfig, ElectraForMultipleChoice),
        (XLMRobertaConfig, XLMRobertaForMultipleChoice),
        (LongformerConfig, LongformerForMultipleChoice),
        (RobertaConfig, RobertaForMultipleChoice),
        (BertConfig, BertForMultipleChoice),
<<<<<<< HEAD
        (MobileBertConfig, MobileBertForMultipleChoice),
=======
        (DistilBertConfig, DistilBertForMultipleChoice),
>>>>>>> f45e8739
        (XLNetConfig, XLNetForMultipleChoice),
        (AlbertConfig, AlbertForMultipleChoice),
    ]
)


class AutoModel:
    r"""
        :class:`~transformers.AutoModel` is a generic model class
        that will be instantiated as one of the base model classes of the library
        when created with the `AutoModel.from_pretrained(pretrained_model_name_or_path)`
        or the `AutoModel.from_config(config)` class methods.

        This class cannot be instantiated using `__init__()` (throws an error).
    """

    def __init__(self):
        raise EnvironmentError(
            "AutoModel is designed to be instantiated "
            "using the `AutoModel.from_pretrained(pretrained_model_name_or_path)` or "
            "`AutoModel.from_config(config)` methods."
        )

    @classmethod
    def from_config(cls, config):
        r""" Instantiates one of the base model classes of the library
        from a configuration.

        Note:
            Loading a model from its configuration file does **not** load the model weights.
            It only affects the model's configuration. Use :func:`~transformers.AutoModel.from_pretrained` to load
            the model weights

        Args:
            config (:class:`~transformers.PretrainedConfig`):
                The model class to instantiate is selected based on the configuration class:

                - isInstance of `distilbert` configuration class: :class:`~transformers.DistilBertModel` (DistilBERT model)
                - isInstance of `longformer` configuration class: :class:`~transformers.LongformerModel` (Longformer model)
                - isInstance of `roberta` configuration class: :class:`~transformers.RobertaModel` (RoBERTa model)
                - isInstance of `bert` configuration class: :class:`~transformers.BertModel` (Bert model)
                - isInstance of `openai-gpt` configuration class: :class:`~transformers.OpenAIGPTModel` (OpenAI GPT model)
                - isInstance of `gpt2` configuration class: :class:`~transformers.GPT2Model` (OpenAI GPT-2 model)
                - isInstance of `ctrl` configuration class: :class:`~transformers.CTRLModel` (Salesforce CTRL  model)
                - isInstance of `transfo-xl` configuration class: :class:`~transformers.TransfoXLModel` (Transformer-XL model)
                - isInstance of `xlnet` configuration class: :class:`~transformers.XLNetModel` (XLNet model)
                - isInstance of `xlm` configuration class: :class:`~transformers.XLMModel` (XLM model)
                - isInstance of `flaubert` configuration class: :class:`~transformers.FlaubertModel` (Flaubert model)
                - isInstance of `electra` configuration class: :class:`~transformers.ElectraModel` (Electra model)

        Examples::

            config = BertConfig.from_pretrained('bert-base-uncased')    # Download configuration from S3 and cache.
            model = AutoModel.from_config(config)  # E.g. model was saved using `save_pretrained('./test/saved_model/')`
        """
        for config_class, model_class in MODEL_MAPPING.items():
            if isinstance(config, config_class):
                return model_class(config)
        raise ValueError(
            "Unrecognized configuration class {} for this kind of AutoModel: {}.\n"
            "Model type should be one of {}.".format(
                config.__class__, cls.__name__, ", ".join(c.__name__ for c in MODEL_MAPPING.keys())
            )
        )

    @classmethod
    def from_pretrained(cls, pretrained_model_name_or_path, *model_args, **kwargs):
        r""" Instantiates one of the base model classes of the library
        from a pre-trained model configuration.

        The `from_pretrained()` method takes care of returning the correct model class instance
        based on the `model_type` property of the config object, or when it's missing,
        falling back to using pattern matching on the `pretrained_model_name_or_path` string:

            - `t5`: :class:`~transformers.T5Model` (T5 model)
            - `distilbert`: :class:`~transformers.DistilBertModel` (DistilBERT model)
            - `albert`: :class:`~transformers.AlbertModel` (ALBERT model)
            - `camembert`: :class:`~transformers.CamembertModel` (CamemBERT model)
            - `xlm-roberta`: :class:`~transformers.XLMRobertaModel` (XLM-RoBERTa model)
            - `longformer` :class:`~transformers.LongformerModel` (Longformer model)
            - `roberta`: :class:`~transformers.RobertaModel` (RoBERTa model)
            - `bert`: :class:`~transformers.BertModel` (Bert model)
            - `openai-gpt`: :class:`~transformers.OpenAIGPTModel` (OpenAI GPT model)
            - `gpt2`: :class:`~transformers.GPT2Model` (OpenAI GPT-2 model)
            - `transfo-xl`: :class:`~transformers.TransfoXLModel` (Transformer-XL model)
            - `xlnet`: :class:`~transformers.XLNetModel` (XLNet model)
            - `xlm`: :class:`~transformers.XLMModel` (XLM model)
            - `ctrl`: :class:`~transformers.CTRLModel` (Salesforce CTRL  model)
            - `flaubert`: :class:`~transformers.FlaubertModel` (Flaubert  model)
            - `electra`: :class:`~transformers.ElectraModel` (Electra  model)

        The model is set in evaluation mode by default using `model.eval()` (Dropout modules are deactivated)
        To train the model, you should first set it back in training mode with `model.train()`

        Args:
            pretrained_model_name_or_path: either:

                - a string with the `shortcut name` of a pre-trained model to load from cache or download, e.g.: ``bert-base-uncased``.
                - a string with the `identifier name` of a pre-trained model that was user-uploaded to our S3, e.g.: ``dbmdz/bert-base-german-cased``.
                - a path to a `directory` containing model weights saved using :func:`~transformers.PreTrainedModel.save_pretrained`, e.g.: ``./my_model_directory/``.
                - a path or url to a `tensorflow index checkpoint file` (e.g. `./tf_model/model.ckpt.index`). In this case, ``from_tf`` should be set to True and a configuration object should be provided as ``config`` argument. This loading path is slower than converting the TensorFlow checkpoint in a PyTorch model using the provided conversion scripts and loading the PyTorch model afterwards.

            model_args: (`optional`) Sequence of positional arguments:
                All remaning positional arguments will be passed to the underlying model's ``__init__`` method

            config: (`optional`) instance of a class derived from :class:`~transformers.PretrainedConfig`:
                Configuration for the model to use instead of an automatically loaded configuation. Configuration can be automatically loaded when:

                - the model is a model provided by the library (loaded with the ``shortcut-name`` string of a pretrained model), or
                - the model was saved using :func:`~transformers.PreTrainedModel.save_pretrained` and is reloaded by suppling the save directory.
                - the model is loaded by suppling a local directory as ``pretrained_model_name_or_path`` and a configuration JSON file named `config.json` is found in the directory.

            state_dict: (`optional`) dict:
                an optional state dictionary for the model to use instead of a state dictionary loaded from saved weights file.
                This option can be used if you want to create a model from a pretrained configuration but load your own weights.
                In this case though, you should check if using :func:`~transformers.PreTrainedModel.save_pretrained` and :func:`~transformers.PreTrainedModel.from_pretrained` is not a simpler option.

            cache_dir: (`optional`) string:
                Path to a directory in which a downloaded pre-trained model
                configuration should be cached if the standard cache should not be used.

            force_download: (`optional`) boolean, default False:
                Force to (re-)download the model weights and configuration files and override the cached versions if they exists.

            resume_download: (`optional`) boolean, default False:
                Do not delete incompletely recieved file. Attempt to resume the download if such a file exists.

            proxies: (`optional`) dict, default None:
                A dictionary of proxy servers to use by protocol or endpoint, e.g.: {'http': 'foo.bar:3128', 'http://hostname': 'foo.bar:4012'}.
                The proxies are used on each request.

            output_loading_info: (`optional`) boolean:
                Set to ``True`` to also return a dictionary containing missing keys, unexpected keys and error messages.

            kwargs: (`optional`) Remaining dictionary of keyword arguments:
                These arguments will be passed to the configuration and the model.

        Examples::

            model = AutoModel.from_pretrained('bert-base-uncased')    # Download model and configuration from S3 and cache.
            model = AutoModel.from_pretrained('./test/bert_model/')  # E.g. model was saved using `save_pretrained('./test/saved_model/')`
            assert model.config.output_attention == True
            # Loading from a TF checkpoint file instead of a PyTorch model (slower)
            config = AutoConfig.from_json_file('./tf_model/bert_tf_model_config.json')
            model = AutoModel.from_pretrained('./tf_model/bert_tf_checkpoint.ckpt.index', from_tf=True, config=config)

        """
        config = kwargs.pop("config", None)
        if not isinstance(config, PretrainedConfig):
            config = AutoConfig.from_pretrained(pretrained_model_name_or_path, **kwargs)

        for config_class, model_class in MODEL_MAPPING.items():
            if isinstance(config, config_class):
                return model_class.from_pretrained(pretrained_model_name_or_path, *model_args, config=config, **kwargs)
        raise ValueError(
            "Unrecognized configuration class {} for this kind of AutoModel: {}.\n"
            "Model type should be one of {}.".format(
                config.__class__, cls.__name__, ", ".join(c.__name__ for c in MODEL_MAPPING.keys())
            )
        )


class AutoModelForPreTraining:
    r"""
        :class:`~transformers.AutoModelForPreTraining` is a generic model class
        that will be instantiated as one of the model classes of the library -with the architecture used for pretraining this model– when created with the `AutoModelForPreTraining.from_pretrained(pretrained_model_name_or_path)`
        class method.

        This class cannot be instantiated using `__init__()` (throws an error).
    """

    def __init__(self):
        raise EnvironmentError(
            "AutoModelForPreTraining is designed to be instantiated "
            "using the `AutoModelForPreTraining.from_pretrained(pretrained_model_name_or_path)` or "
            "`AutoModelForPreTraining.from_config(config)` methods."
        )

    @classmethod
    def from_config(cls, config):
        r""" Instantiates one of the base model classes of the library
        from a configuration.

        Note:
            Loading a model from its configuration file does **not** load the model weights.
            It only affects the model's configuration. Use :func:`~transformers.AutoModel.from_pretrained` to load
            the model weights

        Args:
            config (:class:`~transformers.PretrainedConfig`):
                The model class to instantiate is selected based on the configuration class:

                - isInstance of `distilbert` configuration class: :class:`~transformers.DistilBertForMaskedLM` (DistilBERT model)
                - isInstance of `longformer` configuration class: :class:`~transformers.LongformerForMaskedLM` (Longformer model)
                - isInstance of `roberta` configuration class: :class:`~transformers.RobertaForMaskedLM` (RoBERTa model)
                - isInstance of `bert` configuration class: :class:`~transformers.BertForPreTraining` (Bert model)
                - isInstance of `openai-gpt` configuration class: :class:`~transformers.OpenAIGPTLMHeadModel` (OpenAI GPT model)
                - isInstance of `gpt2` configuration class: :class:`~transformers.GPT2LMHeadModel` (OpenAI GPT-2 model)
                - isInstance of `ctrl` configuration class: :class:`~transformers.CTRLLMHeadModel` (Salesforce CTRL  model)
                - isInstance of `transfo-xl` configuration class: :class:`~transformers.TransfoXLLMHeadModel` (Transformer-XL model)
                - isInstance of `xlnet` configuration class: :class:`~transformers.XLNetLMHeadModel` (XLNet model)
                - isInstance of `xlm` configuration class: :class:`~transformers.XLMWithLMHeadModel` (XLM model)
                - isInstance of `flaubert` configuration class: :class:`~transformers.FlaubertWithLMHeadModel` (Flaubert model)
                - isInstance of `electra` configuration class: :class:`~transformers.ElectraForPreTraining` (Electra model)

        Examples::

            config = BertConfig.from_pretrained('bert-base-uncased')    # Download configuration from S3 and cache.
            model = AutoModelForPreTraining.from_config(config)  # E.g. model was saved using `save_pretrained('./test/saved_model/')`
        """
        for config_class, model_class in MODEL_FOR_PRETRAINING_MAPPING.items():
            if isinstance(config, config_class):
                return model_class(config)
        raise ValueError(
            "Unrecognized configuration class {} for this kind of AutoModel: {}.\n"
            "Model type should be one of {}.".format(
                config.__class__, cls.__name__, ", ".join(c.__name__ for c in MODEL_FOR_PRETRAINING_MAPPING.keys())
            )
        )

    @classmethod
    def from_pretrained(cls, pretrained_model_name_or_path, *model_args, **kwargs):
        r""" Instantiates one of the model classes of the library -with the architecture used for pretraining this model– from a pre-trained model configuration.

        The `from_pretrained()` method takes care of returning the correct model class instance
        based on the `model_type` property of the config object, or when it's missing,
        falling back to using pattern matching on the `pretrained_model_name_or_path` string:

            - `t5`: :class:`~transformers.T5ModelWithLMHead` (T5 model)
            - `distilbert`: :class:`~transformers.DistilBertForMaskedLM` (DistilBERT model)
            - `albert`: :class:`~transformers.AlbertForMaskedLM` (ALBERT model)
            - `camembert`: :class:`~transformers.CamembertForMaskedLM` (CamemBERT model)
            - `xlm-roberta`: :class:`~transformers.XLMRobertaForMaskedLM` (XLM-RoBERTa model)
            - `longformer`: :class:`~transformers.LongformerForMaskedLM` (Longformer model)
            - `roberta`: :class:`~transformers.RobertaForMaskedLM` (RoBERTa model)
            - `bert`: :class:`~transformers.BertForPreTraining` (Bert model)
            - `openai-gpt`: :class:`~transformers.OpenAIGPTLMHeadModel` (OpenAI GPT model)
            - `gpt2`: :class:`~transformers.GPT2LMHeadModel` (OpenAI GPT-2 model)
            - `transfo-xl`: :class:`~transformers.TransfoXLLMHeadModel` (Transformer-XL model)
            - `xlnet`: :class:`~transformers.XLNetLMHeadModel` (XLNet model)
            - `xlm`: :class:`~transformers.XLMWithLMHeadModel` (XLM model)
            - `ctrl`: :class:`~transformers.CTRLLMHeadModel` (Salesforce CTRL model)
            - `flaubert`: :class:`~transformers.FlaubertWithLMHeadModel` (Flaubert model)
            - `electra`: :class:`~transformers.ElectraForPreTraining` (Electra model)

        The model is set in evaluation mode by default using `model.eval()` (Dropout modules are deactivated)
        To train the model, you should first set it back in training mode with `model.train()`

        Args:
            pretrained_model_name_or_path:
                Either:

                - a string with the `shortcut name` of a pre-trained model to load from cache or download, e.g.: ``bert-base-uncased``.
                - a string with the `identifier name` of a pre-trained model that was user-uploaded to our S3, e.g.: ``dbmdz/bert-base-german-cased``.
                - a path to a `directory` containing model weights saved using :func:`~transformers.PreTrainedModel.save_pretrained`, e.g.: ``./my_model_directory/``.
                - a path or url to a `tensorflow index checkpoint file` (e.g. `./tf_model/model.ckpt.index`). In this case, ``from_tf`` should be set to True and a configuration object should be provided as ``config`` argument. This loading path is slower than converting the TensorFlow checkpoint in a PyTorch model using the provided conversion scripts and loading the PyTorch model afterwards.
            model_args: (`optional`) Sequence of positional arguments:
                All remaning positional arguments will be passed to the underlying model's ``__init__`` method
            config: (`optional`) instance of a class derived from :class:`~transformers.PretrainedConfig`:
                Configuration for the model to use instead of an automatically loaded configuation. Configuration can be automatically loaded when:

                - the model is a model provided by the library (loaded with the ``shortcut-name`` string of a pretrained model), or
                - the model was saved using :func:`~transformers.PreTrainedModel.save_pretrained` and is reloaded by suppling the save directory.
                - the model is loaded by suppling a local directory as ``pretrained_model_name_or_path`` and a configuration JSON file named `config.json` is found in the directory.

            state_dict: (`optional`) dict:
                an optional state dictionary for the model to use instead of a state dictionary loaded from saved weights file.
                This option can be used if you want to create a model from a pretrained configuration but load your own weights.
                In this case though, you should check if using :func:`~transformers.PreTrainedModel.save_pretrained` and :func:`~transformers.PreTrainedModel.from_pretrained` is not a simpler option.
            cache_dir: (`optional`) string:
                Path to a directory in which a downloaded pre-trained model
                configuration should be cached if the standard cache should not be used.
            force_download: (`optional`) boolean, default False:
                Force to (re-)download the model weights and configuration files and override the cached versions if they exists.
            resume_download: (`optional`) boolean, default False:
                Do not delete incompletely received file. Attempt to resume the download if such a file exists.
            proxies: (`optional`) dict, default None:
                A dictionary of proxy servers to use by protocol or endpoint, e.g.: {'http': 'foo.bar:3128', 'http://hostname': 'foo.bar:4012'}.
                The proxies are used on each request.
            output_loading_info: (`optional`) boolean:
                Set to ``True`` to also return a dictionary containing missing keys, unexpected keys and error messages.
            kwargs: (`optional`) Remaining dictionary of keyword arguments:
                These arguments will be passed to the configuration and the model.

        Examples::

            model = AutoModelForPreTraining.from_pretrained('bert-base-uncased')    # Download model and configuration from S3 and cache.
            model = AutoModelForPreTraining.from_pretrained('./test/bert_model/')  # E.g. model was saved using `save_pretrained('./test/saved_model/')`
            assert model.config.output_attention == True
            # Loading from a TF checkpoint file instead of a PyTorch model (slower)
            config = AutoConfig.from_json_file('./tf_model/bert_tf_model_config.json')
            model = AutoModelForPreTraining.from_pretrained('./tf_model/bert_tf_checkpoint.ckpt.index', from_tf=True, config=config)

        """
        config = kwargs.pop("config", None)
        if not isinstance(config, PretrainedConfig):
            config = AutoConfig.from_pretrained(pretrained_model_name_or_path, **kwargs)

        for config_class, model_class in MODEL_FOR_PRETRAINING_MAPPING.items():
            if isinstance(config, config_class):
                return model_class.from_pretrained(pretrained_model_name_or_path, *model_args, config=config, **kwargs)
        raise ValueError(
            "Unrecognized configuration class {} for this kind of AutoModel: {}.\n"
            "Model type should be one of {}.".format(
                config.__class__, cls.__name__, ", ".join(c.__name__ for c in MODEL_FOR_PRETRAINING_MAPPING.keys())
            )
        )


class AutoModelWithLMHead:
    r"""
        :class:`~transformers.AutoModelWithLMHead` is a generic model class
        that will be instantiated as one of the language modeling model classes of the library
        when created with the `AutoModelWithLMHead.from_pretrained(pretrained_model_name_or_path)`
        class method.

        This class cannot be instantiated using `__init__()` (throws an error).
    """

    def __init__(self):
        raise EnvironmentError(
            "AutoModelWithLMHead is designed to be instantiated "
            "using the `AutoModelWithLMHead.from_pretrained(pretrained_model_name_or_path)` or "
            "`AutoModelWithLMHead.from_config(config)` methods."
        )

    @classmethod
    def from_config(cls, config):
        r""" Instantiates one of the base model classes of the library
        from a configuration.

        Note:
            Loading a model from its configuration file does **not** load the model weights.
            It only affects the model's configuration. Use :func:`~transformers.AutoModel.from_pretrained` to load
            the model weights

        Args:
            config (:class:`~transformers.PretrainedConfig`):
                The model class to instantiate is selected based on the configuration class:

                - isInstance of `distilbert` configuration class: :class:`~transformers.DistilBertForMaskedLM` (DistilBERT model)
                - isInstance of `longformer` configuration class: :class:`~transformers.LongformerForMaskedLM` (Longformer model)
                - isInstance of `roberta` configuration class: :class:`~transformers.RobertaForMaskedLM` (RoBERTa model)
                - isInstance of `bert` configuration class: :class:`~transformers.BertForMaskedLM` (Bert model)
                - isInstance of `openai-gpt` configuration class: :class:`~transformers.OpenAIGPTLMHeadModel` (OpenAI GPT model)
                - isInstance of `gpt2` configuration class: :class:`~transformers.GPT2LMHeadModel` (OpenAI GPT-2 model)
                - isInstance of `ctrl` configuration class: :class:`~transformers.CTRLLMHeadModel` (Salesforce CTRL  model)
                - isInstance of `transfo-xl` configuration class: :class:`~transformers.TransfoXLLMHeadModel` (Transformer-XL model)
                - isInstance of `xlnet` configuration class: :class:`~transformers.XLNetLMHeadModel` (XLNet model)
                - isInstance of `xlm` configuration class: :class:`~transformers.XLMWithLMHeadModel` (XLM model)
                - isInstance of `flaubert` configuration class: :class:`~transformers.FlaubertWithLMHeadModel` (Flaubert model)
                - isInstance of `electra` configuration class: :class:`~transformers.ElectraForMaskedLM` (Electra model)

        Examples::

            config = BertConfig.from_pretrained('bert-base-uncased')    # Download configuration from S3 and cache.
            model = AutoModelWithLMHead.from_config(config)  # E.g. model was saved using `save_pretrained('./test/saved_model/')`
        """
        warnings.warn(
            "The class `AutoModelWithLMHead` is deprecated and will be removed in a future version. Please use `AutoModelForCausalLM` for causal language models, `AutoModelForMaskedLM` for masked language models and `AutoModelForSeq2SeqLM` for encoder-decoder models.",
            FutureWarning,
        )
        for config_class, model_class in MODEL_WITH_LM_HEAD_MAPPING.items():
            if isinstance(config, config_class):
                return model_class(config)
        raise ValueError(
            "Unrecognized configuration class {} for this kind of AutoModel: {}.\n"
            "Model type should be one of {}.".format(
                config.__class__, cls.__name__, ", ".join(c.__name__ for c in MODEL_WITH_LM_HEAD_MAPPING.keys())
            )
        )

    @classmethod
    def from_pretrained(cls, pretrained_model_name_or_path, *model_args, **kwargs):
        r""" Instantiates one of the language modeling model classes of the library
        from a pre-trained model configuration.

        The `from_pretrained()` method takes care of returning the correct model class instance
        based on the `model_type` property of the config object, or when it's missing,
        falling back to using pattern matching on the `pretrained_model_name_or_path` string:

            - `t5`: :class:`~transformers.T5ForConditionalGeneration` (T5 model)
            - `distilbert`: :class:`~transformers.DistilBertForMaskedLM` (DistilBERT model)
            - `albert`: :class:`~transformers.AlbertForMaskedLM` (ALBERT model)
            - `camembert`: :class:`~transformers.CamembertForMaskedLM` (CamemBERT model)
            - `xlm-roberta`: :class:`~transformers.XLMRobertaForMaskedLM` (XLM-RoBERTa model)
            - `longformer`: :class:`~transformers.LongformerForMaskedLM` (Longformer model)
            - `roberta`: :class:`~transformers.RobertaForMaskedLM` (RoBERTa model)
            - `bert`: :class:`~transformers.BertForMaskedLM` (Bert model)
            - `openai-gpt`: :class:`~transformers.OpenAIGPTLMHeadModel` (OpenAI GPT model)
            - `gpt2`: :class:`~transformers.GPT2LMHeadModel` (OpenAI GPT-2 model)
            - `transfo-xl`: :class:`~transformers.TransfoXLLMHeadModel` (Transformer-XL model)
            - `xlnet`: :class:`~transformers.XLNetLMHeadModel` (XLNet model)
            - `xlm`: :class:`~transformers.XLMWithLMHeadModel` (XLM model)
            - `ctrl`: :class:`~transformers.CTRLLMHeadModel` (Salesforce CTRL model)
            - `flaubert`: :class:`~transformers.FlaubertWithLMHeadModel` (Flaubert model)
            - `electra`: :class:`~transformers.ElectraForMaskedLM` (Electra model)

        The model is set in evaluation mode by default using `model.eval()` (Dropout modules are deactivated)
        To train the model, you should first set it back in training mode with `model.train()`

        Args:
            pretrained_model_name_or_path:
                Either:

                - a string with the `shortcut name` of a pre-trained model to load from cache or download, e.g.: ``bert-base-uncased``.
                - a string with the `identifier name` of a pre-trained model that was user-uploaded to our S3, e.g.: ``dbmdz/bert-base-german-cased``.
                - a path to a `directory` containing model weights saved using :func:`~transformers.PreTrainedModel.save_pretrained`, e.g.: ``./my_model_directory/``.
                - a path or url to a `tensorflow index checkpoint file` (e.g. `./tf_model/model.ckpt.index`). In this case, ``from_tf`` should be set to True and a configuration object should be provided as ``config`` argument. This loading path is slower than converting the TensorFlow checkpoint in a PyTorch model using the provided conversion scripts and loading the PyTorch model afterwards.
            model_args: (`optional`) Sequence of positional arguments:
                All remaning positional arguments will be passed to the underlying model's ``__init__`` method
            config: (`optional`) instance of a class derived from :class:`~transformers.PretrainedConfig`:
                Configuration for the model to use instead of an automatically loaded configuation. Configuration can be automatically loaded when:

                - the model is a model provided by the library (loaded with the ``shortcut-name`` string of a pretrained model), or
                - the model was saved using :func:`~transformers.PreTrainedModel.save_pretrained` and is reloaded by suppling the save directory.
                - the model is loaded by suppling a local directory as ``pretrained_model_name_or_path`` and a configuration JSON file named `config.json` is found in the directory.

            state_dict: (`optional`) dict:
                an optional state dictionary for the model to use instead of a state dictionary loaded from saved weights file.
                This option can be used if you want to create a model from a pretrained configuration but load your own weights.
                In this case though, you should check if using :func:`~transformers.PreTrainedModel.save_pretrained` and :func:`~transformers.PreTrainedModel.from_pretrained` is not a simpler option.
            cache_dir: (`optional`) string:
                Path to a directory in which a downloaded pre-trained model
                configuration should be cached if the standard cache should not be used.
            force_download: (`optional`) boolean, default False:
                Force to (re-)download the model weights and configuration files and override the cached versions if they exists.
            resume_download: (`optional`) boolean, default False:
                Do not delete incompletely received file. Attempt to resume the download if such a file exists.
            proxies: (`optional`) dict, default None:
                A dictionary of proxy servers to use by protocol or endpoint, e.g.: {'http': 'foo.bar:3128', 'http://hostname': 'foo.bar:4012'}.
                The proxies are used on each request.
            output_loading_info: (`optional`) boolean:
                Set to ``True`` to also return a dictionary containing missing keys, unexpected keys and error messages.
            kwargs: (`optional`) Remaining dictionary of keyword arguments:
                These arguments will be passed to the configuration and the model.

        Examples::

            model = AutoModelWithLMHead.from_pretrained('bert-base-uncased')    # Download model and configuration from S3 and cache.
            model = AutoModelWithLMHead.from_pretrained('./test/bert_model/')  # E.g. model was saved using `save_pretrained('./test/saved_model/')`
            assert model.config.output_attention == True
            # Loading from a TF checkpoint file instead of a PyTorch model (slower)
            config = AutoConfig.from_json_file('./tf_model/bert_tf_model_config.json')
            model = AutoModelWithLMHead.from_pretrained('./tf_model/bert_tf_checkpoint.ckpt.index', from_tf=True, config=config)

        """
        warnings.warn(
            "The class `AutoModelWithLMHead` is deprecated and will be removed in a future version. Please use `AutoModelForCausalLM` for causal language models, `AutoModelForMaskedLM` for masked language models and `AutoModelForSeq2SeqLM` for encoder-decoder models.",
            FutureWarning,
        )
        config = kwargs.pop("config", None)
        if not isinstance(config, PretrainedConfig):
            config = AutoConfig.from_pretrained(pretrained_model_name_or_path, **kwargs)

        for config_class, model_class in MODEL_WITH_LM_HEAD_MAPPING.items():
            if isinstance(config, config_class):
                return model_class.from_pretrained(pretrained_model_name_or_path, *model_args, config=config, **kwargs)
        raise ValueError(
            "Unrecognized configuration class {} for this kind of AutoModel: {}.\n"
            "Model type should be one of {}.".format(
                config.__class__, cls.__name__, ", ".join(c.__name__ for c in MODEL_WITH_LM_HEAD_MAPPING.keys())
            )
        )


class AutoModelForCausalLM:
    r"""
        :class:`~transformers.AutoModelForCausalLM` is a generic model class
        that will be instantiated as one of the language modeling model classes of the library
        when created with the `AutoModelForCausalLM.from_pretrained(pretrained_model_name_or_path)`
        class method.

        This class cannot be instantiated using `__init__()` (throws an error).
    """

    def __init__(self):
        raise EnvironmentError(
            "AutoModelForCausalLM is designed to be instantiated "
            "using the `AutoModelForCausalLM.from_pretrained(pretrained_model_name_or_path)` or "
            "`AutoModelForCausalLM.from_config(config)` methods."
        )

    @classmethod
    def from_config(cls, config):
        r""" Instantiates one of the base model classes of the library
        from a configuration.

        Note:
            Loading a model from its configuration file does **not** load the model weights.
            It only affects the model's configuration. Use :func:`~transformers.AutoModel.from_pretrained` to load
            the model weights

        Args:
            config (:class:`~transformers.PretrainedConfig`):
                The model class to instantiate is selected based on the configuration class:

                - isInstance of `bert` configuration class: :class:`~transformers.BertLMHeadModel` (Bert model)
                - isInstance of `openai-gpt` configuration class: :class:`~transformers.OpenAIGPTLMHeadModel` (OpenAI GPT model)
                - isInstance of `gpt2` configuration class: :class:`~transformers.GPT2LMHeadModel` (OpenAI GPT-2 model)
                - isInstance of `ctrl` configuration class: :class:`~transformers.CTRLLMHeadModel` (Salesforce CTRL  model)
                - isInstance of `transfo-xl` configuration class: :class:`~transformers.TransfoXLLMHeadModel` (Transformer-XL model)
                - isInstance of `xlnet` configuration class: :class:`~transformers.XLNetLMHeadModel` (XLNet model)
                - isInstance of `reformer` configuration class: :class:`~transformers.ReformerModelWithLMHead` (Reformer model)

        Examples::

            config = GPT2Config.from_pretrained('gpt2')    # Download configuration from S3 and cache.
            model = AutoModelForCausalLM.from_config(config)  # E.g. model was saved using `save_pretrained('./test/saved_model/')`
        """
        for config_class, model_class in MODEL_FOR_CAUSAL_LM_MAPPING.items():
            if isinstance(config, config_class):
                return model_class(config)
        raise ValueError(
            "Unrecognized configuration class {} for this kind of AutoModel: {}.\n"
            "Model type should be one of {}.".format(
                config.__class__, cls.__name__, ", ".join(c.__name__ for c in MODEL_FOR_CAUSAL_LM_MAPPING.keys())
            )
        )

    @classmethod
    def from_pretrained(cls, pretrained_model_name_or_path, *model_args, **kwargs):
        r""" Instantiates one of the language modeling model classes of the library
        from a pre-trained model configuration.

        The `from_pretrained()` method takes care of returning the correct model class instance
        based on the `model_type` property of the config object, or when it's missing,
        falling back to using pattern matching on the `pretrained_model_name_or_path` string:

            - `bert`: :class:`~transformers.BertLMHeadModel` (Bert model)
            - `openai-gpt`: :class:`~transformers.OpenAIGPTLMHeadModel` (OpenAI GPT model)
            - `gpt2`: :class:`~transformers.GPT2LMHeadModel` (OpenAI GPT-2 model)
            - `transfo-xl`: :class:`~transformers.TransfoXLLMHeadModel` (Transformer-XL model)
            - `xlnet`: :class:`~transformers.XLNetLMHeadModel` (XLNet model)
            - `ctrl`: :class:`~transformers.CTRLLMHeadModel` (Salesforce CTRL model)
            - `reformer`: :class:`~transformers.ReformerModelWithLMHead` (Google Reformer model)

        The model is set in evaluation mode by default using `model.eval()` (Dropout modules are deactivated)
        To train the model, you should first set it back in training mode with `model.train()`

        Args:
            pretrained_model_name_or_path:
                Either:

                - a string with the `shortcut name` of a pre-trained model to load from cache or download, e.g.: ``bert-base-uncased``.
                - a string with the `identifier name` of a pre-trained model that was user-uploaded to our S3, e.g.: ``dbmdz/bert-base-german-cased``.
                - a path to a `directory` containing model weights saved using :func:`~transformers.PreTrainedModel.save_pretrained`, e.g.: ``./my_model_directory/``.
                - a path or url to a `tensorflow index checkpoint file` (e.g. `./tf_model/model.ckpt.index`). In this case, ``from_tf`` should be set to True and a configuration object should be provided as ``config`` argument. This loading path is slower than converting the TensorFlow checkpoint in a PyTorch model using the provided conversion scripts and loading the PyTorch model afterwards.
            model_args: (`optional`) Sequence of positional arguments:
                All remaning positional arguments will be passed to the underlying model's ``__init__`` method
            config: (`optional`) instance of a class derived from :class:`~transformers.PretrainedConfig`:
                Configuration for the model to use instead of an automatically loaded configuation. Configuration can be automatically loaded when:

                - the model is a model provided by the library (loaded with the ``shortcut-name`` string of a pretrained model), or
                - the model was saved using :func:`~transformers.PreTrainedModel.save_pretrained` and is reloaded by suppling the save directory.
                - the model is loaded by suppling a local directory as ``pretrained_model_name_or_path`` and a configuration JSON file named `config.json` is found in the directory.

            state_dict: (`optional`) dict:
                an optional state dictionary for the model to use instead of a state dictionary loaded from saved weights file.
                This option can be used if you want to create a model from a pretrained configuration but load your own weights.
                In this case though, you should check if using :func:`~transformers.PreTrainedModel.save_pretrained` and :func:`~transformers.PreTrainedModel.from_pretrained` is not a simpler option.
            cache_dir: (`optional`) string:
                Path to a directory in which a downloaded pre-trained model
                configuration should be cached if the standard cache should not be used.
            force_download: (`optional`) boolean, default False:
                Force to (re-)download the model weights and configuration files and override the cached versions if they exists.
            resume_download: (`optional`) boolean, default False:
                Do not delete incompletely received file. Attempt to resume the download if such a file exists.
            proxies: (`optional`) dict, default None:
                A dictionary of proxy servers to use by protocol or endpoint, e.g.: {'http': 'foo.bar:3128', 'http://hostname': 'foo.bar:4012'}.
                The proxies are used on each request.
            output_loading_info: (`optional`) boolean:
                Set to ``True`` to also return a dictionary containing missing keys, unexpected keys and error messages.
            kwargs: (`optional`) Remaining dictionary of keyword arguments:
                These arguments will be passed to the configuration and the model.

        Examples::

            model = AutoModelForCausalLM.from_pretrained('gpt2')    # Download model and configuration from S3 and cache.
            model = AutoModelForCausalLM.from_pretrained('./test/gpt2_model/')  # E.g. model was saved using `save_pretrained('./test/saved_model/')`
            assert model.config.output_attention == True
            # Loading from a TF checkpoint file instead of a PyTorch model (slower)
            config = AutoConfig.from_json_file('./tf_model/gpt2_tf_model_config.json')
            model =  AutoModelForCausalLM.from_pretrained('./tf_model/gpt2_tf_checkpoint.ckpt.index', from_tf=True, config=config)

        """
        config = kwargs.pop("config", None)
        if not isinstance(config, PretrainedConfig):
            config = AutoConfig.from_pretrained(pretrained_model_name_or_path, **kwargs)

        for config_class, model_class in MODEL_FOR_CAUSAL_LM_MAPPING.items():
            if isinstance(config, config_class):
                return model_class.from_pretrained(pretrained_model_name_or_path, *model_args, config=config, **kwargs)
        raise ValueError(
            "Unrecognized configuration class {} for this kind of AutoModel: {}.\n"
            "Model type should be one of {}.".format(
                config.__class__, cls.__name__, ", ".join(c.__name__ for c in MODEL_FOR_CAUSAL_LM_MAPPING.keys())
            )
        )


class AutoModelForMaskedLM:
    r"""
        :class:`~transformers.AutoModelForMaskedLM` is a generic model class
        that will be instantiated as one of the language modeling model classes of the library
        when created with the `AutoModelForMaskedLM.from_pretrained(pretrained_model_name_or_path)`
        class method.

        This class cannot be instantiated using `__init__()` (throws an error).
    """

    def __init__(self):
        raise EnvironmentError(
            "AutoModelForMaskedLM is designed to be instantiated "
            "using the `AutoModelForMaskedLM.from_pretrained(pretrained_model_name_or_path)` or "
            "`AutoModelForMaskedLM.from_config(config)` methods."
        )

    @classmethod
    def from_config(cls, config):
        r""" Instantiates one of the base model classes of the library
        from a configuration.

        Note:
            Loading a model from its configuration file does **not** load the model weights.
            It only affects the model's configuration. Use :func:`~transformers.AutoModel.from_pretrained` to load
            the model weights

        Args:
            config (:class:`~transformers.PretrainedConfig`):
                The model class to instantiate is selected based on the configuration class:
                - isInstance of `distilbert` configuration class: :class:`~transformers.DistilBertForMaskedLM` (DistilBERT model)
                - isInstance of `longformer` configuration class: :class:`~transformers.LongformerForMaskedLM` (Longformer model)
                - isInstance of `roberta` configuration class: :class:`~transformers.RobertaForMaskedLM` (RoBERTa model)
                - isInstance of `bert` configuration class: :class:`~transformers.BertForMaskedLM` (Bert model)
                - isInstance of `flaubert` configuration class: :class:`~transformers.FlaubertWithLMHeadModel` (Flaubert model)
                - isInstance of `xlm` configuration class: :class:`~transformers.XLMWithLMHeadModel` (XLM model)
                - isInstance of `xlm-roberta` configuration class: :class:`~transformers.XLMRobertaForMaskedLM` (XLM-Roberta model)
                - isInstance of `electra` configuration class: :class:`~transformers.ElectraForMaskedLM` (Electra model)
                - isInstance of `camembert` configuration class: :class:`~transformers.CamembertForMaskedLM` (Camembert model)
                - isInstance of `albert` configuration class: :class:`~transformers.AlbertForMaskedLM` (Albert model)


        Examples::

            config = BertConfig.from_pretrained('bert-base-uncased')    # Download configuration from S3 and cache.
            model = AutoModelForMaskedLM.from_config(config)  # E.g. model was saved using `save_pretrained('./test/saved_model/')`
        """
        for config_class, model_class in MODEL_FOR_MASKED_LM_MAPPING.items():
            if isinstance(config, config_class):
                return model_class(config)
        raise ValueError(
            "Unrecognized configuration class {} for this kind of AutoModel: {}.\n"
            "Model type should be one of {}.".format(
                config.__class__, cls.__name__, ", ".join(c.__name__ for c in MODEL_FOR_MASKED_LM_MAPPING.keys())
            )
        )

    @classmethod
    def from_pretrained(cls, pretrained_model_name_or_path, *model_args, **kwargs):
        r""" Instantiates one of the language modeling model classes of the library
        from a pre-trained model configuration.

        The `from_pretrained()` method takes care of returning the correct model class instance
        based on the `model_type` property of the config object, or when it's missing,
        falling back to using pattern matching on the `pretrained_model_name_or_path` string:

            - `distilbert`: :class:`~transformers.DistilBertForMaskedLM` (DistilBERT model)
            - `albert`: :class:`~transformers.AlbertForMaskedLM` (ALBERT model)
            - `camembert`: :class:`~transformers.CamembertForMaskedLM` (CamemBERT model)
            - `xlm-roberta`: :class:`~transformers.XLMRobertaForMaskedLM` (XLM-RoBERTa model)
            - `longformer`: :class:`~transformers.LongformerForMaskedLM` (Longformer model)
            - `roberta`: :class:`~transformers.RobertaForMaskedLM` (RoBERTa model)
            - `xlm`: :class:`~transformers.XLMWithLMHeadModel` (XLM model)
            - `flaubert`: :class:`~transformers.FlaubertWithLMHeadModel` (Flaubert model)
            - `electra`: :class:`~transformers.ElectraForMaskedLM` (Electra model)
            - `bert`: :class:`~transformers.BertLMHeadModel` (Bert model)

        The model is set in evaluation mode by default using `model.eval()` (Dropout modules are deactivated)
        To train the model, you should first set it back in training mode with `model.train()`

        Args:
            pretrained_model_name_or_path:
                Either:

                - a string with the `shortcut name` of a pre-trained model to load from cache or download, e.g.: ``bert-base-uncased``.
                - a string with the `identifier name` of a pre-trained model that was user-uploaded to our S3, e.g.: ``dbmdz/bert-base-german-cased``.
                - a path to a `directory` containing model weights saved using :func:`~transformers.PreTrainedModel.save_pretrained`, e.g.: ``./my_model_directory/``.
                - a path or url to a `tensorflow index checkpoint file` (e.g. `./tf_model/model.ckpt.index`). In this case, ``from_tf`` should be set to True and a configuration object should be provided as ``config`` argument. This loading path is slower than converting the TensorFlow checkpoint in a PyTorch model using the provided conversion scripts and loading the PyTorch model afterwards.
            model_args: (`optional`) Sequence of positional arguments:
                All remaning positional arguments will be passed to the underlying model's ``__init__`` method
            config: (`optional`) instance of a class derived from :class:`~transformers.PretrainedConfig`:
                Configuration for the model to use instead of an automatically loaded configuation. Configuration can be automatically loaded when:

                - the model is a model provided by the library (loaded with the ``shortcut-name`` string of a pretrained model), or
                - the model was saved using :func:`~transformers.PreTrainedModel.save_pretrained` and is reloaded by suppling the save directory.
                - the model is loaded by suppling a local directory as ``pretrained_model_name_or_path`` and a configuration JSON file named `config.json` is found in the directory.

            state_dict: (`optional`) dict:
                an optional state dictionary for the model to use instead of a state dictionary loaded from saved weights file.
                This option can be used if you want to create a model from a pretrained configuration but load your own weights.
                In this case though, you should check if using :func:`~transformers.PreTrainedModel.save_pretrained` and :func:`~transformers.PreTrainedModel.from_pretrained` is not a simpler option.
            cache_dir: (`optional`) string:
                Path to a directory in which a downloaded pre-trained model
                configuration should be cached if the standard cache should not be used.
            force_download: (`optional`) boolean, default False:
                Force to (re-)download the model weights and configuration files and override the cached versions if they exists.
            resume_download: (`optional`) boolean, default False:
                Do not delete incompletely received file. Attempt to resume the download if such a file exists.
            proxies: (`optional`) dict, default None:
                A dictionary of proxy servers to use by protocol or endpoint, e.g.: {'http': 'foo.bar:3128', 'http://hostname': 'foo.bar:4012'}.
                The proxies are used on each request.
            output_loading_info: (`optional`) boolean:
                Set to ``True`` to also return a dictionary containing missing keys, unexpected keys and error messages.
            kwargs: (`optional`) Remaining dictionary of keyword arguments:
                These arguments will be passed to the configuration and the model.

        Examples::

            model = AutoModelForMaskedLM.from_pretrained('bert')    # Download model and configuration from S3 and cache.
            model = AutoModelForMaskedLM.from_pretrained('./test/bert_model/')  # E.g. model was saved using `save_pretrained('./test/saved_model/')`
            assert model.config.output_attention == True
            # Loading from a TF checkpoint file instead of a PyTorch model (slower)
            config = AutoConfig.from_json_file('./tf_model/bert_tf_model_config.json')
            model =  AutoModelForMaskedLM.from_pretrained('./tf_model/bert_tf_checkpoint.ckpt.index', from_tf=True, config=config)

        """
        config = kwargs.pop("config", None)
        if not isinstance(config, PretrainedConfig):
            config = AutoConfig.from_pretrained(pretrained_model_name_or_path, **kwargs)

        for config_class, model_class in MODEL_FOR_MASKED_LM_MAPPING.items():
            if isinstance(config, config_class):
                return model_class.from_pretrained(pretrained_model_name_or_path, *model_args, config=config, **kwargs)
        raise ValueError(
            "Unrecognized configuration class {} for this kind of AutoModel: {}.\n"
            "Model type should be one of {}.".format(
                config.__class__, cls.__name__, ", ".join(c.__name__ for c in MODEL_FOR_MASKED_LM_MAPPING.keys())
            )
        )


class AutoModelForSeq2SeqLM:
    r"""
        :class:`~transformers.AutoModelForSeq2SeqLM` is a generic model class
        that will be instantiated as one of the language modeling model classes of the library
        when created with the `AutoModelForSeq2SeqLM.from_pretrained(pretrained_model_name_or_path)`
        class method.

        This class cannot be instantiated using `__init__()` (throws an error).
    """

    def __init__(self):
        raise EnvironmentError(
            "AutoModelForSeq2SeqLM is designed to be instantiated "
            "using the `AutoModelForSeq2SeqLM.from_pretrained(pretrained_model_name_or_path)` or "
            "`AutoModelForSeq2SeqLM.from_config(config)` methods."
        )

    @classmethod
    def from_config(cls, config):
        r""" Instantiates one of the base model classes of the library
        from a configuration.

        Note:
            Loading a model from its configuration file does **not** load the model weights.
            It only affects the model's configuration. Use :func:`~transformers.AutoModel.from_pretrained` to load
            the model weights

        Args:
            config (:class:`~transformers.PretrainedConfig`):
                The model class to instantiate is selected based on the configuration class:

                - isInstance of `t5` configuration class: :class:`~transformers.T5ForConditionalGeneration` (T5 model)
                - isInstance of `bart` configuration class: :class:`~transformers.BartForConditionalGeneration` (Bart model)
                - isInstance of `marian` configuration class: :class:`~transformers.MarianMTModel` (Marian model)
                - isInstance of `encoder-decoder` configuration class: :class:`~transformers.EncoderDecoderModel` (Encoder Decoder model)

        Examples::

            config = T5Config.from_pretrained('t5')
            model = AutoModelForSeq2SeqLM.from_config(config)  # E.g. model was saved using `save_pretrained('./test/saved_model/')`
        """
        for config_class, model_class in MODEL_FOR_SEQ_TO_SEQ_CAUSAL_LM_MAPPING.items():
            if isinstance(config, config_class):
                return model_class(config)
        raise ValueError(
            "Unrecognized configuration class {} for this kind of AutoModel: {}.\n"
            "Model type should be one of {}.".format(
                config.__class__,
                cls.__name__,
                ", ".join(c.__name__ for c in MODEL_FOR_SEQ_TO_SEQ_CAUSAL_LM_MAPPING.keys()),
            )
        )

    @classmethod
    def from_pretrained(cls, pretrained_model_name_or_path, *model_args, **kwargs):
        r""" Instantiates one of the language modeling model classes of the library
        from a pre-trained model configuration.

        The `from_pretrained()` method takes care of returning the correct model class instance
        based on the `model_type` property of the config object, or when it's missing,
        falling back to using pattern matching on the `pretrained_model_name_or_path` string:

            - `t5`: :class:`~transformers.T5ForConditionalGeneration` (T5 model)
            - `bart`: :class:`~transformers.BartForConditionalGeneration` (Bert model)
            - `marian`: :class:`~transformers.MarianMTModel` (Marian model)
            - `encoder-decoder`: :class:`~transformers.EncoderDecoderModel` (Encoder Decoder model)

        The model is set in evaluation mode by default using `model.eval()` (Dropout modules are deactivated)
        To train the model, you should first set it back in training mode with `model.train()`

        Args:
            pretrained_model_name_or_path:
                Either:

                - a string with the `shortcut name` of a pre-trained model to load from cache or download, e.g.: ``bert-base-uncased``.
                - a string with the `identifier name` of a pre-trained model that was user-uploaded to our S3, e.g.: ``dbmdz/bert-base-german-cased``.
                - a path to a `directory` containing model weights saved using :func:`~transformers.PreTrainedModel.save_pretrained`, e.g.: ``./my_model_directory/``.
                - a path or url to a `tensorflow index checkpoint file` (e.g. `./tf_model/model.ckpt.index`). In this case, ``from_tf`` should be set to True and a configuration object should be provided as ``config`` argument. This loading path is slower than converting the TensorFlow checkpoint in a PyTorch model using the provided conversion scripts and loading the PyTorch model afterwards.
            model_args: (`optional`) Sequence of positional arguments:
                All remaning positional arguments will be passed to the underlying model's ``__init__`` method
            config: (`optional`) instance of a class derived from :class:`~transformers.PretrainedConfig`:
                Configuration for the model to use instead of an automatically loaded configuation. Configuration can be automatically loaded when:

                - the model is a model provided by the library (loaded with the ``shortcut-name`` string of a pretrained model), or
                - the model was saved using :func:`~transformers.PreTrainedModel.save_pretrained` and is reloaded by suppling the save directory.
                - the model is loaded by suppling a local directory as ``pretrained_model_name_or_path`` and a configuration JSON file named `config.json` is found in the directory.

            state_dict: (`optional`) dict:
                an optional state dictionary for the model to use instead of a state dictionary loaded from saved weights file.
                This option can be used if you want to create a model from a pretrained configuration but load your own weights.
                In this case though, you should check if using :func:`~transformers.PreTrainedModel.save_pretrained` and :func:`~transformers.PreTrainedModel.from_pretrained` is not a simpler option.
            cache_dir: (`optional`) string:
                Path to a directory in which a downloaded pre-trained model
                configuration should be cached if the standard cache should not be used.
            force_download: (`optional`) boolean, default False:
                Force to (re-)download the model weights and configuration files and override the cached versions if they exists.
            resume_download: (`optional`) boolean, default False:
                Do not delete incompletely received file. Attempt to resume the download if such a file exists.
            proxies: (`optional`) dict, default None:
                A dictionary of proxy servers to use by protocol or endpoint, e.g.: {'http': 'foo.bar:3128', 'http://hostname': 'foo.bar:4012'}.
                The proxies are used on each request.
            output_loading_info: (`optional`) boolean:
                Set to ``True`` to also return a dictionary containing missing keys, unexpected keys and error messages.
            kwargs: (`optional`) Remaining dictionary of keyword arguments:
                These arguments will be passed to the configuration and the model.

        Examples::

            model = AutoModelForSeq2SeqLM.from_pretrained('t5-base')    # Download model and configuration from S3 and cache.
            model = AutoModelForSeq2SeqLM.from_pretrained('./test/t5_model/')  # E.g. model was saved using `save_pretrained('./test/saved_model/')`
            assert model.config.output_attention == True
            # Loading from a TF checkpoint file instead of a PyTorch model (slower)
            config = AutoConfig.from_json_file('./tf_model/t5_tf_model_config.json')
            model =  AutoModelForSeq2SeqLM.from_pretrained('./tf_model/t5_tf_checkpoint.ckpt.index', from_tf=True, config=config)

        """
        config = kwargs.pop("config", None)
        if not isinstance(config, PretrainedConfig):
            config = AutoConfig.from_pretrained(pretrained_model_name_or_path, **kwargs)

        for config_class, model_class in MODEL_FOR_SEQ_TO_SEQ_CAUSAL_LM_MAPPING.items():
            if isinstance(config, config_class):
                return model_class.from_pretrained(pretrained_model_name_or_path, *model_args, config=config, **kwargs)
        raise ValueError(
            "Unrecognized configuration class {} for this kind of AutoModel: {}.\n"
            "Model type should be one of {}.".format(
                config.__class__,
                cls.__name__,
                ", ".join(c.__name__ for c in MODEL_FOR_SEQ_TO_SEQ_CAUSAL_LM_MAPPING.keys()),
            )
        )


class AutoModelForSequenceClassification:
    r"""
        :class:`~transformers.AutoModelForSequenceClassification` is a generic model class
        that will be instantiated as one of the sequence classification model classes of the library
        when created with the `AutoModelForSequenceClassification.from_pretrained(pretrained_model_name_or_path)`
        class method.

        This class cannot be instantiated using `__init__()` (throws an error).
    """

    def __init__(self):
        raise EnvironmentError(
            "AutoModelForSequenceClassification is designed to be instantiated "
            "using the `AutoModelForSequenceClassification.from_pretrained(pretrained_model_name_or_path)` or "
            "`AutoModelForSequenceClassification.from_config(config)` methods."
        )

    @classmethod
    def from_config(cls, config):
        r""" Instantiates one of the base model classes of the library
        from a configuration.

        Note:
            Loading a model from its configuration file does **not** load the model weights.
            It only affects the model's configuration. Use :func:`~transformers.AutoModel.from_pretrained` to load
            the model weights

        Args:
            config (:class:`~transformers.PretrainedConfig`):
                The model class to instantiate is selected based on the configuration class:

                - isInstance of `distilbert` configuration class: :class:`~transformers.DistilBertForSequenceClassification` (DistilBERT model)
                - isInstance of `albert` configuration class: :class:`~transformers.AlbertForSequenceClassification` (ALBERT model)
                - isInstance of `camembert` configuration class: :class:`~transformers.CamembertForSequenceClassification` (CamemBERT model)
                - isInstance of `xlm roberta` configuration class: :class:`~transformers.XLMRobertaForSequenceClassification` (XLM-RoBERTa model)
                - isInstance of `roberta` configuration class: :class:`~transformers.RobertaForSequenceClassification` (RoBERTa model)
                - isInstance of `bert` configuration class: :class:`~transformers.BertForSequenceClassification` (Bert model)
                - isInstance of `xlnet` configuration class: :class:`~transformers.XLNetForSequenceClassification` (XLNet model)
                - isInstance of `xlm` configuration class: :class:`~transformers.XLMForSequenceClassification` (XLM model)
                - isInstance of `flaubert` configuration class: :class:`~transformers.FlaubertForSequenceClassification` (Flaubert model)


        Examples::

            config = BertConfig.from_pretrained('bert-base-uncased')    # Download configuration from S3 and cache.
            model = AutoModelForSequenceClassification.from_config(config)  # E.g. model was saved using `save_pretrained('./test/saved_model/')`
        """
        for config_class, model_class in MODEL_FOR_SEQUENCE_CLASSIFICATION_MAPPING.items():
            if isinstance(config, config_class):
                return model_class(config)
        raise ValueError(
            "Unrecognized configuration class {} for this kind of AutoModel: {}.\n"
            "Model type should be one of {}.".format(
                config.__class__,
                cls.__name__,
                ", ".join(c.__name__ for c in MODEL_FOR_SEQUENCE_CLASSIFICATION_MAPPING.keys()),
            )
        )

    @classmethod
    def from_pretrained(cls, pretrained_model_name_or_path, *model_args, **kwargs):
        r""" Instantiates one of the sequence classification model classes of the library
        from a pre-trained model configuration.

        The `from_pretrained()` method takes care of returning the correct model class instance
        based on the `model_type` property of the config object, or when it's missing,
        falling back to using pattern matching on the `pretrained_model_name_or_path` string:

            - `distilbert`: :class:`~transformers.DistilBertForSequenceClassification` (DistilBERT model)
            - `albert`: :class:`~transformers.AlbertForSequenceClassification` (ALBERT model)
            - `camembert`: :class:`~transformers.CamembertForSequenceClassification` (CamemBERT model)
            - `xlm-roberta`: :class:`~transformers.XLMRobertaForSequenceClassification` (XLM-RoBERTa model)
            - `roberta`: :class:`~transformers.RobertaForSequenceClassification` (RoBERTa model)
            - `bert`: :class:`~transformers.BertForSequenceClassification` (Bert model)
            - `xlnet`: :class:`~transformers.XLNetForSequenceClassification` (XLNet model)
            - `flaubert`: :class:`~transformers.FlaubertForSequenceClassification` (Flaubert model)

        The model is set in evaluation mode by default using `model.eval()` (Dropout modules are deactivated)
        To train the model, you should first set it back in training mode with `model.train()`

        Args:
            pretrained_model_name_or_path: either:

                - a string with the `shortcut name` of a pre-trained model to load from cache or download, e.g.: ``bert-base-uncased``.
                - a string with the `identifier name` of a pre-trained model that was user-uploaded to our S3, e.g.: ``dbmdz/bert-base-german-cased``.
                - a path to a `directory` containing model weights saved using :func:`~transformers.PreTrainedModel.save_pretrained`, e.g.: ``./my_model_directory/``.
                - a path or url to a `tensorflow index checkpoint file` (e.g. `./tf_model/model.ckpt.index`). In this case, ``from_tf`` should be set to True and a configuration object should be provided as ``config`` argument. This loading path is slower than converting the TensorFlow checkpoint in a PyTorch model using the provided conversion scripts and loading the PyTorch model afterwards.

            model_args: (`optional`) Sequence of positional arguments:
                All remaining positional arguments will be passed to the underlying model's ``__init__`` method

            config: (`optional`) instance of a class derived from :class:`~transformers.PretrainedConfig`:
                Configuration for the model to use instead of an automatically loaded configuation. Configuration can be automatically loaded when:

                - the model is a model provided by the library (loaded with the ``shortcut-name`` string of a pretrained model), or
                - the model was saved using :func:`~transformers.PreTrainedModel.save_pretrained` and is reloaded by suppling the save directory.
                - the model is loaded by suppling a local directory as ``pretrained_model_name_or_path`` and a configuration JSON file named `config.json` is found in the directory.

            state_dict: (`optional`) dict:
                an optional state dictionary for the model to use instead of a state dictionary loaded from saved weights file.
                This option can be used if you want to create a model from a pretrained configuration but load your own weights.
                In this case though, you should check if using :func:`~transformers.PreTrainedModel.save_pretrained` and :func:`~transformers.PreTrainedModel.from_pretrained` is not a simpler option.

            cache_dir: (`optional`) string:
                Path to a directory in which a downloaded pre-trained model
                configuration should be cached if the standard cache should not be used.

            force_download: (`optional`) boolean, default False:
                Force to (re-)download the model weights and configuration files and override the cached versions if they exists.

            resume_download: (`optional`) boolean, default False:
                Do not delete incompletely recieved file. Attempt to resume the download if such a file exists.

            proxies: (`optional`) dict, default None:
                A dictionary of proxy servers to use by protocol or endpoint, e.g.: {'http': 'foo.bar:3128', 'http://hostname': 'foo.bar:4012'}.
                The proxies are used on each request.

            output_loading_info: (`optional`) boolean:
                Set to ``True`` to also return a dictionary containing missing keys, unexpected keys and error messages.

            kwargs: (`optional`) Remaining dictionary of keyword arguments:
                These arguments will be passed to the configuration and the model.

        Examples::

            model = AutoModelForSequenceClassification.from_pretrained('bert-base-uncased')    # Download model and configuration from S3 and cache.
            model = AutoModelForSequenceClassification.from_pretrained('./test/bert_model/')  # E.g. model was saved using `save_pretrained('./test/saved_model/')`
            assert model.config.output_attention == True
            # Loading from a TF checkpoint file instead of a PyTorch model (slower)
            config = AutoConfig.from_json_file('./tf_model/bert_tf_model_config.json')
            model = AutoModelForSequenceClassification.from_pretrained('./tf_model/bert_tf_checkpoint.ckpt.index', from_tf=True, config=config)

        """
        config = kwargs.pop("config", None)
        if not isinstance(config, PretrainedConfig):
            config = AutoConfig.from_pretrained(pretrained_model_name_or_path, **kwargs)

        for config_class, model_class in MODEL_FOR_SEQUENCE_CLASSIFICATION_MAPPING.items():
            if isinstance(config, config_class):
                return model_class.from_pretrained(pretrained_model_name_or_path, *model_args, config=config, **kwargs)
        raise ValueError(
            "Unrecognized configuration class {} for this kind of AutoModel: {}.\n"
            "Model type should be one of {}.".format(
                config.__class__,
                cls.__name__,
                ", ".join(c.__name__ for c in MODEL_FOR_SEQUENCE_CLASSIFICATION_MAPPING.keys()),
            )
        )


class AutoModelForQuestionAnswering:
    r"""
        :class:`~transformers.AutoModelForQuestionAnswering` is a generic model class
        that will be instantiated as one of the question answering model classes of the library
        when created with the `AutoModelForQuestionAnswering.from_pretrained(pretrained_model_name_or_path)`
        class method.

        This class cannot be instantiated using `__init__()` (throws an error).
    """

    def __init__(self):
        raise EnvironmentError(
            "AutoModelForQuestionAnswering is designed to be instantiated "
            "using the `AutoModelForQuestionAnswering.from_pretrained(pretrained_model_name_or_path)` or "
            "`AutoModelForQuestionAnswering.from_config(config)` methods."
        )

    @classmethod
    def from_config(cls, config):
        r""" Instantiates one of the base model classes of the library
        from a configuration.

        Note:
            Loading a model from its configuration file does **not** load the model weights.
            It only affects the model's configuration. Use :func:`~transformers.AutoModel.from_pretrained` to load
            the model weights

        Args:
            config (:class:`~transformers.PretrainedConfig`):
                The model class to instantiate is selected based on the configuration class:

                - isInstance of `distilbert` configuration class: :class:`~transformers.DistilBertForQuestionAnswering` (DistilBERT model)
                - isInstance of `albert` configuration class: :class:`~transformers.AlbertForQuestionAnswering` (ALBERT model)
                - isInstance of `bert` configuration class: :class:`~transformers.BertModelForQuestionAnswering` (Bert model)
                - isInstance of `xlnet` configuration class: :class:`~transformers.XLNetForQuestionAnswering` (XLNet model)
                - isInstance of `xlm` configuration class: :class:`~transformers.XLMForQuestionAnswering` (XLM model)
                - isInstance of `flaubert` configuration class: :class:`~transformers.FlaubertForQuestionAnswering` (XLM model)

        Examples::

            config = BertConfig.from_pretrained('bert-base-uncased')    # Download configuration from S3 and cache.
            model = AutoModelForQuestionAnswering.from_config(config)  # E.g. model was saved using `save_pretrained('./test/saved_model/')`
        """
        for config_class, model_class in MODEL_FOR_QUESTION_ANSWERING_MAPPING.items():
            if isinstance(config, config_class):
                return model_class(config)

        raise ValueError(
            "Unrecognized configuration class {} for this kind of AutoModel: {}.\n"
            "Model type should be one of {}.".format(
                config.__class__,
                cls.__name__,
                ", ".join(c.__name__ for c in MODEL_FOR_QUESTION_ANSWERING_MAPPING.keys()),
            )
        )

    @classmethod
    def from_pretrained(cls, pretrained_model_name_or_path, *model_args, **kwargs):
        r""" Instantiates one of the question answering model classes of the library
        from a pre-trained model configuration.

        The `from_pretrained()` method takes care of returning the correct model class instance
        based on the `model_type` property of the config object, or when it's missing,
        falling back to using pattern matching on the `pretrained_model_name_or_path` string:

            - `distilbert`: :class:`~transformers.DistilBertForQuestionAnswering` (DistilBERT model)
            - `albert`: :class:`~transformers.AlbertForQuestionAnswering` (ALBERT model)
            - `bert`: :class:`~transformers.BertForQuestionAnswering` (Bert model)
            - `xlnet`: :class:`~transformers.XLNetForQuestionAnswering` (XLNet model)
            - `xlm`: :class:`~transformers.XLMForQuestionAnswering` (XLM model)
            - `flaubert`: :class:`~transformers.FlaubertForQuestionAnswering` (XLM model)

        The model is set in evaluation mode by default using `model.eval()` (Dropout modules are deactivated)
        To train the model, you should first set it back in training mode with `model.train()`

        Args:
            pretrained_model_name_or_path: either:

                - a string with the `shortcut name` of a pre-trained model to load from cache or download, e.g.: ``bert-base-uncased``.
                - a string with the `identifier name` of a pre-trained model that was user-uploaded to our S3, e.g.: ``dbmdz/bert-base-german-cased``.
                - a path to a `directory` containing model weights saved using :func:`~transformers.PreTrainedModel.save_pretrained`, e.g.: ``./my_model_directory/``.
                - a path or url to a `tensorflow index checkpoint file` (e.g. `./tf_model/model.ckpt.index`). In this case, ``from_tf`` should be set to True and a configuration object should be provided as ``config`` argument. This loading path is slower than converting the TensorFlow checkpoint in a PyTorch model using the provided conversion scripts and loading the PyTorch model afterwards.

            model_args: (`optional`) Sequence of positional arguments:
                All remaning positional arguments will be passed to the underlying model's ``__init__`` method

            config: (`optional`) instance of a class derived from :class:`~transformers.PretrainedConfig`:
                Configuration for the model to use instead of an automatically loaded configuation. Configuration can be automatically loaded when:

                - the model is a model provided by the library (loaded with the ``shortcut-name`` string of a pretrained model), or
                - the model was saved using :func:`~transformers.PreTrainedModel.save_pretrained` and is reloaded by suppling the save directory.
                - the model is loaded by suppling a local directory as ``pretrained_model_name_or_path`` and a configuration JSON file named `config.json` is found in the directory.

            state_dict: (`optional`) dict:
                an optional state dictionary for the model to use instead of a state dictionary loaded from saved weights file.
                This option can be used if you want to create a model from a pretrained configuration but load your own weights.
                In this case though, you should check if using :func:`~transformers.PreTrainedModel.save_pretrained` and :func:`~transformers.PreTrainedModel.from_pretrained` is not a simpler option.

            cache_dir: (`optional`) string:
                Path to a directory in which a downloaded pre-trained model
                configuration should be cached if the standard cache should not be used.

            force_download: (`optional`) boolean, default False:
                Force to (re-)download the model weights and configuration files and override the cached versions if they exists.

            proxies: (`optional`) dict, default None:
                A dictionary of proxy servers to use by protocol or endpoint, e.g.: {'http': 'foo.bar:3128', 'http://hostname': 'foo.bar:4012'}.
                The proxies are used on each request.

            output_loading_info: (`optional`) boolean:
                Set to ``True`` to also return a dictionary containing missing keys, unexpected keys and error messages.

            kwargs: (`optional`) Remaining dictionary of keyword arguments:
                These arguments will be passed to the configuration and the model.

        Examples::

            model = AutoModelForQuestionAnswering.from_pretrained('bert-base-uncased')    # Download model and configuration from S3 and cache.
            model = AutoModelForQuestionAnswering.from_pretrained('./test/bert_model/')  # E.g. model was saved using `save_pretrained('./test/saved_model/')`
            assert model.config.output_attention == True
            # Loading from a TF checkpoint file instead of a PyTorch model (slower)
            config = AutoConfig.from_json_file('./tf_model/bert_tf_model_config.json')
            model = AutoModelForQuestionAnswering.from_pretrained('./tf_model/bert_tf_checkpoint.ckpt.index', from_tf=True, config=config)

        """
        config = kwargs.pop("config", None)
        if not isinstance(config, PretrainedConfig):
            config = AutoConfig.from_pretrained(pretrained_model_name_or_path, **kwargs)

        for config_class, model_class in MODEL_FOR_QUESTION_ANSWERING_MAPPING.items():
            if isinstance(config, config_class):
                return model_class.from_pretrained(pretrained_model_name_or_path, *model_args, config=config, **kwargs)

        raise ValueError(
            "Unrecognized configuration class {} for this kind of AutoModel: {}.\n"
            "Model type should be one of {}.".format(
                config.__class__,
                cls.__name__,
                ", ".join(c.__name__ for c in MODEL_FOR_QUESTION_ANSWERING_MAPPING.keys()),
            )
        )


class AutoModelForTokenClassification:
    r"""
        :class:`~transformers.AutoModelForTokenClassification` is a generic model class
        that will be instantiated as one of the token classification model classes of the library
        when created with the `AutoModelForTokenClassification.from_pretrained(pretrained_model_name_or_path)`
        class method.

        This class cannot be instantiated using `__init__()` (throws an error).
    """

    def __init__(self):
        raise EnvironmentError(
            "AutoModelForTokenClassification is designed to be instantiated "
            "using the `AutoModelForTokenClassification.from_pretrained(pretrained_model_name_or_path)` or "
            "`AutoModelForTokenClassification.from_config(config)` methods."
        )

    @classmethod
    def from_config(cls, config):
        r""" Instantiates one of the base model classes of the library
        from a configuration.

        Note:
            Loading a model from its configuration file does **not** load the model weights.
            It only affects the model's configuration. Use :func:`~transformers.AutoModel.from_pretrained` to load
            the model weights

        Args:
            config (:class:`~transformers.PretrainedConfig`):
                The model class to instantiate is selected based on the configuration class:

                - isInstance of `distilbert` configuration class: :class:`~transformers.DistilBertModelForTokenClassification` (DistilBERT model)
                - isInstance of `xlm` configuration class: :class:`~transformers.XLMForTokenClassification` (XLM model)
                - isInstance of `xlm roberta` configuration class: :class:`~transformers.XLMRobertaModelForTokenClassification` (XLMRoberta model)
                - isInstance of `bert` configuration class: :class:`~transformers.BertModelForTokenClassification` (Bert model)
                - isInstance of `albert` configuration class: :class:`~transformers.AlbertForTokenClassification` (AlBert model)
                - isInstance of `xlnet` configuration class: :class:`~transformers.XLNetModelForTokenClassification` (XLNet model)
                - isInstance of `camembert` configuration class: :class:`~transformers.CamembertModelForTokenClassification` (Camembert model)
                - isInstance of `roberta` configuration class: :class:`~transformers.RobertaModelForTokenClassification` (Roberta model)
                - isInstance of `electra` configuration class: :class:`~transformers.ElectraForTokenClassification` (Electra model)

        Examples::

            config = BertConfig.from_pretrained('bert-base-uncased')    # Download configuration from S3 and cache.
            model = AutoModelForTokenClassification.from_config(config)  # E.g. model was saved using `save_pretrained('./test/saved_model/')`
        """
        for config_class, model_class in MODEL_FOR_TOKEN_CLASSIFICATION_MAPPING.items():
            if isinstance(config, config_class):
                return model_class(config)

        raise ValueError(
            "Unrecognized configuration class {} for this kind of AutoModel: {}.\n"
            "Model type should be one of {}.".format(
                config.__class__,
                cls.__name__,
                ", ".join(c.__name__ for c in MODEL_FOR_TOKEN_CLASSIFICATION_MAPPING.keys()),
            )
        )

    @classmethod
    def from_pretrained(cls, pretrained_model_name_or_path, *model_args, **kwargs):
        r""" Instantiates one of the question answering model classes of the library
        from a pre-trained model configuration.

        The `from_pretrained()` method takes care of returning the correct model class instance
        based on the `model_type` property of the config object, or when it's missing,
        falling back to using pattern matching on the `pretrained_model_name_or_path` string:

            - `distilbert`: :class:`~transformers.DistilBertForTokenClassification` (DistilBERT model)
            - `xlm`: :class:`~transformers.XLMForTokenClassification` (XLM model)
            - `xlm-roberta`: :class:`~transformers.XLMRobertaForTokenClassification` (XLM-RoBERTa?Para model)
            - `camembert`: :class:`~transformers.CamembertForTokenClassification` (Camembert model)
            - `bert`: :class:`~transformers.BertForTokenClassification` (Bert model)
            - `xlnet`: :class:`~transformers.XLNetForTokenClassification` (XLNet model)
            - `roberta`: :class:`~transformers.RobertaForTokenClassification` (Roberta model)
            - `electra`: :class:`~transformers.ElectraForTokenClassification` (Electra model)

        The model is set in evaluation mode by default using `model.eval()` (Dropout modules are deactivated)
        To train the model, you should first set it back in training mode with `model.train()`

        Args:
            pretrained_model_name_or_path:
                Either:

                - a string with the `shortcut name` of a pre-trained model to load from cache or download, e.g.: ``bert-base-uncased``.
                - a path to a `directory` containing model weights saved using :func:`~transformers.PreTrainedModel.save_pretrained`, e.g.: ``./my_model_directory/``.
                - a path or url to a `tensorflow index checkpoint file` (e.g. `./tf_model/model.ckpt.index`). In this case, ``from_tf`` should be set to True and a configuration object should be provided as ``config`` argument. This loading path is slower than converting the TensorFlow checkpoint in a PyTorch model using the provided conversion scripts and loading the PyTorch model afterwards.

            model_args: (`optional`) Sequence of positional arguments:
                All remaning positional arguments will be passed to the underlying model's ``__init__`` method

            config: (`optional`) instance of a class derived from :class:`~transformers.PretrainedConfig`:
                Configuration for the model to use instead of an automatically loaded configuation. Configuration can be automatically loaded when:

                - the model is a model provided by the library (loaded with the ``shortcut-name`` string of a pretrained model), or
                - the model was saved using :func:`~transformers.PreTrainedModel.save_pretrained` and is reloaded by suppling the save directory.
                - the model is loaded by suppling a local directory as ``pretrained_model_name_or_path`` and a configuration JSON file named `config.json` is found in the directory.

            state_dict: (`optional`) dict:
                an optional state dictionary for the model to use instead of a state dictionary loaded from saved weights file.
                This option can be used if you want to create a model from a pretrained configuration but load your own weights.
                In this case though, you should check if using :func:`~transformers.PreTrainedModel.save_pretrained` and :func:`~transformers.PreTrainedModel.from_pretrained` is not a simpler option.

            cache_dir: (`optional`) string:
                Path to a directory in which a downloaded pre-trained model
                configuration should be cached if the standard cache should not be used.

            force_download: (`optional`) boolean, default False:
                Force to (re-)download the model weights and configuration files and override the cached versions if they exists.

            proxies: (`optional`) dict, default None:
                A dictionary of proxy servers to use by protocol or endpoint, e.g.: {'http': 'foo.bar:3128', 'http://hostname': 'foo.bar:4012'}.
                The proxies are used on each request.

            output_loading_info: (`optional`) boolean:
                Set to ``True`` to also return a dictionary containing missing keys, unexpected keys and error messages.

            kwargs: (`optional`) Remaining dictionary of keyword arguments:
                These arguments will be passed to the configuration and the model.

        Examples::

            model = AutoModelForTokenClassification.from_pretrained('bert-base-uncased')    # Download model and configuration from S3 and cache.
            model = AutoModelForTokenClassification.from_pretrained('./test/bert_model/')  # E.g. model was saved using `save_pretrained('./test/saved_model/')`
            assert model.config.output_attention == True
            # Loading from a TF checkpoint file instead of a PyTorch model (slower)
            config = AutoConfig.from_json_file('./tf_model/bert_tf_model_config.json')
            model = AutoModelForTokenClassification.from_pretrained('./tf_model/bert_tf_checkpoint.ckpt.index', from_tf=True, config=config)

        """
        config = kwargs.pop("config", None)
        if not isinstance(config, PretrainedConfig):
            config = AutoConfig.from_pretrained(pretrained_model_name_or_path, **kwargs)

        for config_class, model_class in MODEL_FOR_TOKEN_CLASSIFICATION_MAPPING.items():
            if isinstance(config, config_class):
                return model_class.from_pretrained(pretrained_model_name_or_path, *model_args, config=config, **kwargs)

        raise ValueError(
            "Unrecognized configuration class {} for this kind of AutoModel: {}.\n"
            "Model type should be one of {}.".format(
                config.__class__,
                cls.__name__,
                ", ".join(c.__name__ for c in MODEL_FOR_TOKEN_CLASSIFICATION_MAPPING.keys()),
            )
        )


class AutoModelForMultipleChoice:
    r"""
        :class:`~transformers.AutoModelForMultipleChoice` is a generic model class
        that will be instantiated as one of the multiple choice model classes of the library
        when created with the `AutoModelForMultipleChoice.from_pretrained(pretrained_model_name_or_path)`
        class method.

        This class cannot be instantiated using `__init__()` (throws an error).
    """

    def __init__(self):
        raise EnvironmentError(
            "AutoModelForMultipleChoice is designed to be instantiated "
            "using the `AutoModelForMultipleChoice.from_pretrained(pretrained_model_name_or_path)` or "
            "`AutoModelForMultipleChoice.from_config(config)` methods."
        )

    @classmethod
    def from_config(cls, config):
        for config_class, model_class in MODEL_FOR_MULTIPLE_CHOICE_MAPPING.items():
            if isinstance(config, config_class):
                return model_class(config)

        raise ValueError(
            "Unrecognized configuration class {} for this kind of AutoModel: {}.\n"
            "Model type should be one of {}.".format(
                config.__class__,
                cls.__name__,
                ", ".join(c.__name__ for c in MODEL_FOR_MULTIPLE_CHOICE_MAPPING.keys()),
            )
        )

    @classmethod
    def from_pretrained(cls, pretrained_model_name_or_path, *model_args, **kwargs):
        config = kwargs.pop("config", None)
        if not isinstance(config, PretrainedConfig):
            config = AutoConfig.from_pretrained(pretrained_model_name_or_path, **kwargs)

        for config_class, model_class in MODEL_FOR_MULTIPLE_CHOICE_MAPPING.items():
            if isinstance(config, config_class):
                return model_class.from_pretrained(pretrained_model_name_or_path, *model_args, config=config, **kwargs)

        raise ValueError(
            "Unrecognized configuration class {} for this kind of AutoModel: {}.\n"
            "Model type should be one of {}.".format(
                config.__class__,
                cls.__name__,
                ", ".join(c.__name__ for c in MODEL_FOR_MULTIPLE_CHOICE_MAPPING.keys()),
            )
        )<|MERGE_RESOLUTION|>--- conflicted
+++ resolved
@@ -338,11 +338,8 @@
         (LongformerConfig, LongformerForMultipleChoice),
         (RobertaConfig, RobertaForMultipleChoice),
         (BertConfig, BertForMultipleChoice),
-<<<<<<< HEAD
+        (DistilBertConfig, DistilBertForMultipleChoice),
         (MobileBertConfig, MobileBertForMultipleChoice),
-=======
-        (DistilBertConfig, DistilBertForMultipleChoice),
->>>>>>> f45e8739
         (XLNetConfig, XLNetForMultipleChoice),
         (AlbertConfig, AlbertForMultipleChoice),
     ]
