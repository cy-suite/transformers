--- conflicted
+++ resolved
@@ -41,12 +41,9 @@
         "expert_layer_offset",
         "expert_layer_period",
     ],
-<<<<<<< HEAD
     "Qwen2Config": ["use_sliding_window"],
     "Qwen2MoeConfig": ["use_sliding_window"],
-=======
     "Gemma2Config": ["tie_word_embeddings"],
->>>>>>> e6550295
     # used to compute the property `self.chunk_length`
     "EncodecConfig": ["overlap"],
     # used to compute the property `self.layers_block_type`
